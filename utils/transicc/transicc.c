//---------------------------------------------------------------------------------
//
//  Little Color Management System
//  Copyright (c) 1998-2022 Marti Maria Saguer
//
// Permission is hereby granted, free of charge, to any person obtaining
// a copy of this software and associated documentation files (the "Software"),
// to deal in the Software without restriction, including without limitation
// the rights to use, copy, modify, merge, publish, distribute, sublicense,
// and/or sell copies of the Software, and to permit persons to whom the Software
// is furnished to do so, subject to the following conditions:
//
// The above copyright notice and this permission notice shall be included in
// all copies or substantial portions of the Software.
//
// THE SOFTWARE IS PROVIDED "AS IS", WITHOUT WARRANTY OF ANY KIND,
// EXPRESS OR IMPLIED, INCLUDING BUT NOT LIMITED TO
// THE WARRANTIES OF MERCHANTABILITY, FITNESS FOR A PARTICULAR PURPOSE AND
// NONINFRINGEMENT. IN NO EVENT SHALL THE AUTHORS OR COPYRIGHT HOLDERS BE
// LIABLE FOR ANY CLAIM, DAMAGES OR OTHER LIABILITY, WHETHER IN AN ACTION
// OF CONTRACT, TORT OR OTHERWISE, ARISING FROM, OUT OF OR IN CONNECTION
// WITH THE SOFTWARE OR THE USE OR OTHER DEALINGS IN THE SOFTWARE.
//
//---------------------------------------------------------------------------------
//

#include "utils.h"

#ifndef _MSC_VER
#    include <unistd.h>
#endif

#ifdef CMS_IS_WINDOWS_
#    include <io.h>
#endif

#define MAX_INPUT_BUFFER 4096

// Global options

static cmsBool           InHexa                 = FALSE;
static cmsBool           GamutCheck             = FALSE;
static cmsBool           Width16                = FALSE;
static cmsBool           BlackPointCompensation = FALSE;
static cmsBool           lIsDeviceLink          = FALSE;
static cmsBool           lQuantize              = FALSE;
static cmsBool           lUnbounded             = TRUE;
static cmsBool           lIsFloat               = TRUE;

static cmsUInt32Number   Intent           = INTENT_PERCEPTUAL;
static cmsUInt32Number   ProofingIntent   = INTENT_PERCEPTUAL;

static int PrecalcMode  = 0;

// --------------------------------------------------------------

static char *cInProf   = NULL;
static char *cOutProf  = NULL;
static char *cProofing = NULL;

static char *IncludePart = NULL;

static cmsHANDLE hIT8in = NULL;        // CGATS input
static cmsHANDLE hIT8out = NULL;       // CGATS output

static char CGATSPatch[1024];   // Actual Patch Name
static char CGATSoutFilename[cmsMAX_PATH];

static int nMaxPatches;

static cmsHTRANSFORM hTrans, hTransXYZ, hTransLab;
static cmsBool InputNamedColor = FALSE;

static cmsColorSpaceSignature InputColorSpace, OutputColorSpace;

static cmsNAMEDCOLORLIST* InputColorant = NULL;
static cmsNAMEDCOLORLIST* OutputColorant = NULL;

static cmsFloat64Number InputRange, OutputRange;


// isatty replacement
#ifdef _MSC_VER
#define xisatty(x) _isatty( _fileno( (x) ) )
#else
#define xisatty(x) isatty( fileno( (x) ) )
#endif

//---------------------------------------------------------------------------------------------------

// Print usage to stderr
static
void Help(void)
{

    fprintf(stderr, "usage: transicc [flags] [CGATS input] [CGATS output]\n\n");

    fprintf(stderr, "flags:\n\n");
    fprintf(stderr, "-v<0..3> - Verbosity level\n");

    fprintf(stderr, "-e[op] - Encoded representation of numbers\n");
    fprintf(stderr, "\t-w - use 16 bits\n");
    fprintf(stderr, "\t-x - Hexadecimal\n\n");

    fprintf(stderr, "-s - bounded mode (clip negatives and highlights)\n");
    fprintf(stderr, "-q - Quantize (round decimals)\n\n");

    fprintf(stderr, "-i<profile> - Input profile (defaults to sRGB)\n");
    fprintf(stderr, "-o<profile> - Output profile (defaults to sRGB)\n");
    fprintf(stderr, "-l<profile> - Transform by device-link profile\n");

    PrintBuiltins();

    PrintRenderingIntents(NULL);

    fprintf(stderr, "\n");

    fprintf(stderr, "-d<0..1> - Observer adaptation state (abs.col. only)\n\n");

    fprintf(stderr, "-b - Black point compensation\n");

    fprintf(stderr, "-c<0,1,2,3> Precalculates transform (0=Off, 1=Normal, 2=Hi-res, 3=LoRes)\n\n");
    fprintf(stderr, "-n - Terse output, intended for pipe usage\n");

    fprintf(stderr, "-p<profile> - Soft proof profile\n");
    fprintf(stderr, "-m<0,1,2,3> - Soft proof intent\n");
    fprintf(stderr, "-g - Marks out-of-gamut colors on softproof\n\n");



    fprintf(stderr, "This program is intended to be a demo of the Little CMS\n"
        "color engine. Both lcms and this program are open source.\n"
        "You can obtain both in source code at https://www.littlecms.com\n"
        "For suggestions, comments, bug reports etc. send mail to\n"
        "info@littlecms.com\n\n");

}



// The toggles stuff

static
void HandleSwitches(cmsContext ContextID, int argc, char *argv[])
{
    int s;

    while ((s = xgetopt(argc, argv,
        "bBC:c:d:D:eEgGI:i:L:l:m:M:nNO:o:p:P:QqSsT:t:V:v:WwxX!:-:")) != EOF) {

    switch (s){

        case '-':
            if (strcmp(xoptarg, "help") == 0)
            {
                Help();
                exit(0);
            }
            else
            {
                FatalError("Unknown option - run without args to see valid ones.\n");
            }
            break;

        case '!':
            IncludePart = xoptarg;
            break;

        case 'b':
        case 'B':
            BlackPointCompensation = TRUE;
            break;

        case 'c':
        case 'C':
            PrecalcMode = atoi(xoptarg);
            if (PrecalcMode < 0 || PrecalcMode > 3)
                FatalError("Unknown precalc mode '%d'", PrecalcMode);
            break;

        case 'd':
        case 'D': {
            cmsFloat64Number ObserverAdaptationState = atof(xoptarg);
            if (ObserverAdaptationState < 0 ||
                ObserverAdaptationState > 1.0)
                FatalError("Adaptation states should be between 0 and 1");

            cmsSetAdaptationState(ContextID, ObserverAdaptationState);
                  }
                  break;

        case 'e':
        case 'E':
            lIsFloat = FALSE;
            break;

        case 'g':
        case 'G':
            GamutCheck = TRUE;
            break;

        case 'i':
        case 'I':
            if (lIsDeviceLink)
                FatalError("icctrans: Device-link already specified");

            cInProf = xoptarg;
            break;

        case 'l':
        case 'L':
            cInProf = xoptarg;
            lIsDeviceLink = TRUE;
            break;

            // No extra intents for proofing
        case 'm':
        case 'M':
            ProofingIntent = atoi(xoptarg);
            if (ProofingIntent > 3)
                FatalError("Unknown Proofing Intent '%d'", ProofingIntent);
            break;

            // For compatibility
        case 'n':
        case 'N':
            Verbose = 0;
            break;

            // Output profile
        case 'o':
        case 'O':
            if (lIsDeviceLink)
                FatalError("icctrans: Device-link already specified");
            cOutProf = xoptarg;
            break;

            // Proofing profile
        case 'p':
        case 'P':
            cProofing = xoptarg;
            break;

            // Quantize (get rid of decimals)
        case 'q':
        case 'Q':
            lQuantize = TRUE;
            break;

            // Inhibit unbounded mode
        case 's':
        case 'S':
               lUnbounded = FALSE;
               break;

            // The intent
        case 't':
        case 'T':
            Intent = atoi(xoptarg);
            break;

            // Verbosity level
        case 'V':
        case 'v':
            Verbose = atoi(xoptarg);
            if (Verbose < 0 || Verbose > 3) {
                FatalError("Unknown verbosity level '%d'", Verbose);
            }
            break;

            // Wide (16 bits)
        case 'W':
        case 'w':
            Width16 = TRUE;
            break;

            // Hexadecimal
        case 'x':
        case 'X':
            InHexa = TRUE;
            break;

        default:
            FatalError("Unknown option - run without args to see valid ones.\n");
            }
    }


    // If output CGATS involved, switch to float
    if ((argc - xoptind) > 2) {
        lIsFloat = TRUE;
    }
}



static
void SetRange(cmsFloat64Number range, cmsBool IsInput)
{
    if (IsInput)
        InputRange = range;
    else
        OutputRange = range;
}

// Populate a named color list with usual component names.
// I am using the first Colorant channel to store the range, but it works since
// this space is not used anyway.
static
cmsNAMEDCOLORLIST* ComponentNames(cmsContext ContextID, cmsColorSpaceSignature space, cmsBool IsInput)
{
    cmsNAMEDCOLORLIST* out;
    int i, n;
    char Buffer[cmsMAX_PATH];

    out = cmsAllocNamedColorList(0, 12, cmsMAXCHANNELS, "", "");
    if (out == NULL) return NULL;

    switch (space) {

    case cmsSigXYZData:
        SetRange(100, IsInput);
        cmsAppendNamedColor(ContextID, out, "X", NULL, NULL);
        cmsAppendNamedColor(ContextID, out, "Y", NULL, NULL);
        cmsAppendNamedColor(ContextID, out, "Z", NULL, NULL);
        break;

    case cmsSigLabData:
        SetRange(1, IsInput);
        cmsAppendNamedColor(ContextID, out, "L*", NULL, NULL);
        cmsAppendNamedColor(ContextID, out, "a*", NULL, NULL);
        cmsAppendNamedColor(ContextID, out, "b*", NULL, NULL);
        break;

    case cmsSigLuvData:
        SetRange(1, IsInput);
        cmsAppendNamedColor(ContextID, out, "L", NULL, NULL);
        cmsAppendNamedColor(ContextID, out, "u", NULL, NULL);
        cmsAppendNamedColor(ContextID, out, "v", NULL, NULL);
        break;

    case cmsSigYCbCrData:
        SetRange(255, IsInput);
        cmsAppendNamedColor(ContextID, out, "Y", NULL, NULL );
        cmsAppendNamedColor(ContextID, out, "Cb", NULL, NULL);
        cmsAppendNamedColor(ContextID, out, "Cr", NULL, NULL);
        break;


    case cmsSigYxyData:
        SetRange(1, IsInput);
        cmsAppendNamedColor(ContextID, out, "Y", NULL, NULL);
        cmsAppendNamedColor(ContextID, out, "x", NULL, NULL);
        cmsAppendNamedColor(ContextID, out, "y", NULL, NULL);
        break;

    case cmsSigRgbData:
        SetRange(255, IsInput);
        cmsAppendNamedColor(ContextID, out, "R", NULL, NULL);
        cmsAppendNamedColor(ContextID, out, "G", NULL, NULL);
        cmsAppendNamedColor(ContextID, out, "B", NULL, NULL);
        break;

    case cmsSigGrayData:
        SetRange(255, IsInput);
        cmsAppendNamedColor(ContextID, out, "G", NULL, NULL);
        break;

    case cmsSigHsvData:
        SetRange(255, IsInput);
        cmsAppendNamedColor(ContextID, out, "H", NULL, NULL);
        cmsAppendNamedColor(ContextID, out, "s", NULL, NULL);
        cmsAppendNamedColor(ContextID, out, "v", NULL, NULL);
        break;

    case cmsSigHlsData:
        SetRange(255, IsInput);
        cmsAppendNamedColor(ContextID, out, "H", NULL, NULL);
        cmsAppendNamedColor(ContextID, out, "l", NULL, NULL);
        cmsAppendNamedColor(ContextID, out, "s", NULL, NULL);
        break;

    case cmsSigCmykData:
        SetRange(1, IsInput);
        cmsAppendNamedColor(ContextID, out, "C", NULL, NULL);
        cmsAppendNamedColor(ContextID, out, "M", NULL, NULL);
        cmsAppendNamedColor(ContextID, out, "Y", NULL, NULL);
        cmsAppendNamedColor(ContextID, out, "K", NULL, NULL);
        break;

    case cmsSigCmyData:
        SetRange(1, IsInput);
        cmsAppendNamedColor(ContextID, out, "C", NULL, NULL);
        cmsAppendNamedColor(ContextID, out, "M", NULL, NULL);
        cmsAppendNamedColor(ContextID, out, "Y", NULL, NULL);
        break;

    default:

        SetRange(1, IsInput);

<<<<<<< HEAD
        n = cmsChannelsOf(ContextID, space);
=======
        n = cmsChannelsOfColorSpace(space);
>>>>>>> eaed773f

        for (i=0; i < n; i++) {

            sprintf(Buffer, "Channel #%d", i + 1);
            cmsAppendNamedColor(ContextID, out, Buffer, NULL, NULL);
        }
    }

    return out;

}


// Creates all needed color transforms
static
cmsBool OpenTransforms(cmsContext ContextID)
{
    cmsHPROFILE hInput, hOutput, hProof;
    cmsUInt32Number dwIn, dwOut, dwFlags;
    cmsNAMEDCOLORLIST* List;
    int i;

    // We don't need cache
    dwFlags = cmsFLAGS_NOCACHE;

    if (lIsDeviceLink) {

        hInput  = OpenStockProfile(0, cInProf);
        if (hInput == NULL) return FALSE;
        hOutput = NULL;
        hProof  = NULL;

        if (cmsGetDeviceClass(ContextID, hInput) == cmsSigNamedColorClass) {
            OutputColorSpace  = cmsGetColorSpace(ContextID, hInput);
            InputColorSpace = cmsGetPCS(ContextID, hInput);
        }
        else {
            InputColorSpace  = cmsGetColorSpace(ContextID, hInput);
            OutputColorSpace = cmsGetPCS(ContextID, hInput);
        }

        // Read colorant tables if present
        if (cmsIsTag(ContextID, hInput, cmsSigColorantTableTag)) {
            List = cmsReadTag(ContextID, hInput, cmsSigColorantTableTag);
            InputColorant = cmsDupNamedColorList(ContextID, List);
            InputRange = 1;
        }
        else InputColorant = ComponentNames(ContextID, InputColorSpace, TRUE);

        if (cmsIsTag(ContextID, hInput, cmsSigColorantTableOutTag)){

            List = cmsReadTag(ContextID, hInput, cmsSigColorantTableOutTag);
            OutputColorant = cmsDupNamedColorList(ContextID, List);
            OutputRange = 1;
        }
        else OutputColorant = ComponentNames(ContextID, OutputColorSpace, FALSE);

    }
    else {

        hInput  = OpenStockProfile(0, cInProf);
        if (hInput == NULL) return FALSE;

        hOutput = OpenStockProfile(0, cOutProf);
        if (hOutput == NULL) return FALSE;
        hProof  = NULL;


        if (cmsGetDeviceClass(ContextID, hInput) == cmsSigLinkClass ||
            cmsGetDeviceClass(ContextID, hOutput) == cmsSigLinkClass)
            FatalError("Use -l flag for devicelink profiles!\n");


        InputColorSpace   = cmsGetColorSpace(ContextID, hInput);
        OutputColorSpace  = cmsGetColorSpace(ContextID, hOutput);

        // Read colorant tables if present
        if (cmsIsTag(ContextID, hInput, cmsSigColorantTableTag)) {
            List = cmsReadTag(ContextID, hInput, cmsSigColorantTableTag);
            InputColorant = cmsDupNamedColorList(ContextID, List);
            if (cmsNamedColorCount(ContextID, InputColorant) <= 3)
                SetRange(255, TRUE);
            else
                SetRange(1, TRUE);  // Inks are already divided by 100 in the formatter

        }
        else InputColorant = ComponentNames(ContextID, InputColorSpace, TRUE);

        if (cmsIsTag(ContextID, hOutput, cmsSigColorantTableTag)){

            List = cmsReadTag(ContextID, hOutput, cmsSigColorantTableTag);
            OutputColorant = cmsDupNamedColorList(ContextID, List);
            if (cmsNamedColorCount(ContextID, OutputColorant) <= 3)
                SetRange(255, FALSE);
            else
                SetRange(1, FALSE);  // Inks are already divided by 100 in the formatter
        }
        else OutputColorant = ComponentNames(ContextID, OutputColorSpace, FALSE);


        if (cProofing != NULL) {

            hProof = OpenStockProfile(0, cProofing);
            if (hProof == NULL) return FALSE;
            dwFlags |= cmsFLAGS_SOFTPROOFING;
        }
    }

    // Print information on profiles
    if (Verbose > 2) {

        printf("Profile:\n");
        PrintProfileInformation(ContextID, hInput);

        if (hOutput) {

            printf("Output profile:\n");
            PrintProfileInformation(ContextID, hOutput);
        }

        if (hProof != NULL) {
            printf("Proofing profile:\n");
            PrintProfileInformation(ContextID, hProof);
        }
    }


    // Input is always in floating point
    dwIn  = cmsFormatterForColorspaceOfProfile(ContextID, hInput, 0, TRUE);

    if (lIsDeviceLink) {

        dwOut = cmsFormatterForPCSOfProfile(ContextID, hInput, lIsFloat ? 0 : 2, lIsFloat);
    }
    else {

        // 16 bits or floating point (only on output)
        dwOut = cmsFormatterForColorspaceOfProfile(ContextID, hOutput, lIsFloat ? 0 : 2, lIsFloat);
    }

    // For named color, there is a specialized formatter
    if (cmsGetDeviceClass(ContextID, hInput) == cmsSigNamedColorClass) {

        dwIn = TYPE_NAMED_COLOR_INDEX;
        InputNamedColor = TRUE;
    }

    // Precision mode
    switch (PrecalcMode) {

       case 0: dwFlags |= cmsFLAGS_NOOPTIMIZE; break;
       case 2: dwFlags |= cmsFLAGS_HIGHRESPRECALC; break;
       case 3: dwFlags |= cmsFLAGS_LOWRESPRECALC; break;
       case 1: break;

       default:
           FatalError("Unknown precalculation mode '%d'", PrecalcMode);
    }


    if (BlackPointCompensation)
        dwFlags |= cmsFLAGS_BLACKPOINTCOMPENSATION;


    if (GamutCheck) {

        cmsUInt16Number Alarm[cmsMAXCHANNELS];

        if (hProof == NULL)
            FatalError("I need proofing profile -p for gamut checking!");

        for (i=0; i < cmsMAXCHANNELS; i++)
            Alarm[i] = 0xFFFF;

        cmsSetAlarmCodes(ContextID, Alarm);
        dwFlags |= cmsFLAGS_GAMUTCHECK;
    }


    // The main transform
    hTrans = cmsCreateProofingTransform(ContextID, hInput,  dwIn, hOutput, dwOut, hProof, Intent, ProofingIntent, dwFlags);

    if (hProof) cmsCloseProfile(ContextID, hProof);

    if (hTrans == NULL) return FALSE;


    // PCS Dump if requested
    hTransXYZ = NULL; hTransLab = NULL;

    if (hOutput && Verbose > 1) {

        cmsHPROFILE hXYZ = cmsCreateXYZProfile(ContextID);
        cmsHPROFILE hLab = cmsCreateLab4Profile(ContextID, NULL);

        hTransXYZ = cmsCreateTransform(ContextID, hInput, dwIn, hXYZ,  lIsFloat ? TYPE_XYZ_DBL : TYPE_XYZ_16, Intent, cmsFLAGS_NOCACHE);
        if (hTransXYZ == NULL) return FALSE;

        hTransLab = cmsCreateTransform(ContextID, hInput, dwIn, hLab,  lIsFloat? TYPE_Lab_DBL : TYPE_Lab_16, Intent, cmsFLAGS_NOCACHE);
        if (hTransLab == NULL) return FALSE;

        cmsCloseProfile(ContextID, hXYZ);
        cmsCloseProfile(ContextID, hLab);
    }

    if (hInput) cmsCloseProfile(ContextID, hInput);
    if (hOutput) cmsCloseProfile(ContextID, hOutput);

    return TRUE;
}


// Free open resources
static
void CloseTransforms(cmsContext ContextID)
{
    if (InputColorant) cmsFreeNamedColorList(ContextID, InputColorant);
    if (OutputColorant) cmsFreeNamedColorList(ContextID, OutputColorant);

    if (hTrans) cmsDeleteTransform(ContextID, hTrans);
    if (hTransLab) cmsDeleteTransform(ContextID, hTransLab);
    if (hTransXYZ) cmsDeleteTransform(ContextID, hTransXYZ);

}

// ---------------------------------------------------------------------------------------------------

// Get input from user
static
void GetLine(cmsContext ContextID, char* Buffer, const char* frm, ...)
{
    int res;
    va_list args;

    va_start(args, frm);

    do {
        if (xisatty(stdin))
            vfprintf(stderr, frm, args);

        res = scanf("%4095s", Buffer);

        if (res < 0 || toupper(Buffer[0]) == 'Q') { // Quit?

            CloseTransforms(ContextID);

            if (xisatty(stdin))
                fprintf(stderr, "Done.\n");

            exit(0);
        }
    } while (res == 0);

    va_end(args);
}


// Print a value which is given in double floating point
static
void PrintFloatResults(cmsContext ContextID, cmsFloat64Number Value[])
{
    cmsUInt32Number i, n;
    char ChannelName[cmsMAX_PATH];
    cmsFloat64Number v;

<<<<<<< HEAD
    n = cmsChannelsOf(ContextID, OutputColorSpace);
=======
    n = cmsChannelsOfColorSpace(OutputColorSpace);
>>>>>>> eaed773f
    for (i=0; i < n; i++) {

        if (OutputColorant != NULL) {

            cmsNamedColorInfo(ContextID, OutputColorant, i, ChannelName, NULL, NULL, NULL, NULL);
        }
        else {
            OutputRange = 1;
            sprintf(ChannelName, "Channel #%u", i + 1);
        }

        v = (cmsFloat64Number) Value[i]* OutputRange;

        if (lQuantize)
            v = floor(v + 0.5);

        if (!lUnbounded) {

               if (v < 0)
                      v = 0;
               if (v > OutputRange)
                      v = OutputRange;
        }

        if (Verbose <= 0)
            printf("%.4f ", v);
        else
            printf("%s=%.4f ", ChannelName, v);
    }

    printf("\n");
}


// Get a named-color index
static
cmsUInt16Number GetIndex(cmsContext ContextID)
{
    char Buffer[4096], Name[cmsMAX_PATH], Prefix[40], Suffix[40];
    int index, max;
    const cmsNAMEDCOLORLIST* NamedColorList;

    NamedColorList = cmsGetNamedColorList(hTrans);
    if (NamedColorList == NULL) return 0;

    max = cmsNamedColorCount(ContextID, NamedColorList)-1;

    GetLine(ContextID, Buffer, "Color index (0..%d)? ", max);
    index = atoi(Buffer);

    if (index > max)
        FatalError("Named color %d out of range!", index);

    cmsNamedColorInfo(ContextID, NamedColorList, index, Name, Prefix, Suffix, NULL, NULL);

    printf("\n%s %s %s\n", Prefix, Name, Suffix);

    return (cmsUInt16Number) index;
}

// Read values from a text file or terminal
static
void TakeFloatValues(cmsContext ContextID, cmsFloat64Number Float[])
{
    cmsUInt32Number i, n;
    char ChannelName[cmsMAX_PATH];
    char Buffer[4096];

    if (xisatty(stdin))
        fprintf(stderr, "\nEnter values, 'q' to quit\n");

    if (InputNamedColor) {

        // This is named color index, which is always cmsUInt16Number
        cmsUInt16Number index = GetIndex(ContextID);
        memcpy(Float, &index, sizeof(cmsUInt16Number));
        return;
    }

<<<<<<< HEAD
    n = cmsChannelsOf(ContextID, InputColorSpace);
=======
    n = cmsChannelsOfColorSpace(InputColorSpace);
>>>>>>> eaed773f
    for (i=0; i < n; i++) {

        if (InputColorant) {
            cmsNamedColorInfo(ContextID, InputColorant, i, ChannelName, NULL, NULL, NULL, NULL);
        }
        else {
            InputRange = 1;
            sprintf(ChannelName, "Channel #%u", i+1);
        }

        GetLine(ContextID, Buffer, "%s? ", ChannelName);

        Float[i] = (cmsFloat64Number) atof(Buffer) / InputRange;
    }

    if (xisatty(stdin))
        fprintf(stderr, "\n");
}

static
void PrintPCSFloat(cmsContext ContextID, cmsFloat64Number Input[])
{
    if (Verbose > 1 && hTransXYZ && hTransLab) {

        cmsCIEXYZ XYZ = { 0, 0, 0 };
        cmsCIELab Lab = { 0, 0, 0 };

        if (hTransXYZ) cmsDoTransform(ContextID, hTransXYZ, Input, &XYZ, 1);
        if (hTransLab) cmsDoTransform(ContextID, hTransLab, Input, &Lab, 1);

        printf("[PCS] Lab=(%.4f,%.4f,%.4f) XYZ=(%.4f,%.4f,%.4f)\n", Lab.L, Lab.a, Lab.b,
            XYZ.X * 100.0, XYZ.Y * 100.0, XYZ.Z * 100.0);

    }
}




// -----------------------------------------------------------------------------------------------

static
void PrintEncodedResults(cmsContext ContextID, cmsUInt16Number Encoded[])
{
    cmsUInt32Number i, n;
    char ChannelName[cmsMAX_PATH];
    cmsUInt32Number v;

<<<<<<< HEAD
    n = cmsChannelsOf(ContextID, OutputColorSpace);
=======
    n = cmsChannelsOfColorSpace(OutputColorSpace);
>>>>>>> eaed773f
    for (i=0; i < n; i++) {

        if (OutputColorant != NULL) {

            cmsNamedColorInfo(ContextID, OutputColorant, i, ChannelName, NULL, NULL, NULL, NULL);
        }
        else {
            sprintf(ChannelName, "Channel #%u", i + 1);
        }

        if (Verbose > 0)
            printf("%s=", ChannelName);

        v = Encoded[i];

        if (InHexa) {

            if (Width16)
                printf("0x%04X ", (int) floor(v + .5));
            else
                printf("0x%02X ", (int) floor(v / 257. + .5));

        } else {

            if (Width16)
                printf("%d ", (int) floor(v + .5));
            else
                printf("%d ", (int) floor(v / 257. + .5));
        }

    }

    printf("\n");
}

// Print XYZ/Lab values on verbose mode

static
void PrintPCSEncoded(cmsContext ContextID, cmsFloat64Number Input[])
{
    if (Verbose > 1 && hTransXYZ && hTransLab) {

        cmsUInt16Number XYZ[3], Lab[3];

        if (hTransXYZ) cmsDoTransform(ContextID, hTransXYZ, Input, XYZ, 1);
        if (hTransLab) cmsDoTransform(ContextID, hTransLab, Input, Lab, 1);

        printf("[PCS] Lab=(0x%04X,0x%04X,0x%04X) XYZ=(0x%04X,0x%04X,0x%04X)\n", Lab[0], Lab[1], Lab[2],
            XYZ[0], XYZ[1], XYZ[2]);

    }
}


// --------------------------------------------------------------------------------------



// Take a value from IT8 and scale it accordly to fill a cmsUInt16Number (0..FFFF)

static
cmsFloat64Number GetIT8Val(cmsContext ContextID, const char* Name, cmsFloat64Number Max)
{
    const char* Val = cmsIT8GetData(ContextID, hIT8in, CGATSPatch, Name);

    if (Val == NULL)
        FatalError("Field '%s' not found", Name);

    return atof(Val) / Max;

}


// Read input values from CGATS file.

static
void TakeCGATSValues(cmsContext ContextID, int nPatch, cmsFloat64Number Float[])
{

    // At first take the name if SAMPLE_ID is present
    if (cmsIT8GetPatchName(ContextID, hIT8in, nPatch, CGATSPatch) == NULL) {
        FatalError("Sorry, I need 'SAMPLE_ID' on input CGATS to operate.");
    }


    // Special handling for named color profiles.
    // Lookup the name in the names database (the transform)

    if (InputNamedColor) {

        const cmsNAMEDCOLORLIST* NamedColorList;
        int index;

        NamedColorList = cmsGetNamedColorList(hTrans);
        if (NamedColorList == NULL)
            FatalError("Malformed named color profile");

        index = cmsNamedColorIndex(ContextID, NamedColorList, CGATSPatch);
        if (index < 0)
            FatalError("Named color '%s' not found in the profile", CGATSPatch);

        Float[0] = index;
        return;
    }

    // Color is not a spot color, proceed.

    switch (InputColorSpace) {

        // Encoding should follow CGATS specification.

    case cmsSigXYZData:
        Float[0] = cmsIT8GetDataDbl(ContextID, hIT8in, CGATSPatch, "XYZ_X") / 100.0;
        Float[1] = cmsIT8GetDataDbl(ContextID, hIT8in, CGATSPatch, "XYZ_Y") / 100.0;
        Float[2] = cmsIT8GetDataDbl(ContextID, hIT8in, CGATSPatch, "XYZ_Z") / 100.0;
        break;

    case cmsSigLabData:
        Float[0] = cmsIT8GetDataDbl(ContextID, hIT8in, CGATSPatch, "LAB_L");
        Float[1] = cmsIT8GetDataDbl(ContextID, hIT8in, CGATSPatch, "LAB_A");
        Float[2] = cmsIT8GetDataDbl(ContextID, hIT8in, CGATSPatch, "LAB_B");
        break;


    case cmsSigRgbData:
        Float[0] = GetIT8Val(ContextID, "RGB_R", 255.0);
        Float[1] = GetIT8Val(ContextID, "RGB_G", 255.0);
        Float[2] = GetIT8Val(ContextID, "RGB_B", 255.0);
        break;

    case cmsSigGrayData:
        Float[0] = GetIT8Val(ContextID, "GRAY", 255.0);
        break;

    case cmsSigCmykData:
        Float[0] = GetIT8Val(ContextID, "CMYK_C", 1.0);
        Float[1] = GetIT8Val(ContextID, "CMYK_M", 1.0);
        Float[2] = GetIT8Val(ContextID, "CMYK_Y", 1.0);
        Float[3] = GetIT8Val(ContextID, "CMYK_K", 1.0);
        break;

    case cmsSigCmyData:
        Float[0] = GetIT8Val(ContextID, "CMY_C", 1.0);
        Float[1] = GetIT8Val(ContextID, "CMY_M", 1.0);
        Float[2] = GetIT8Val(ContextID, "CMY_Y", 1.0);
        break;

    case cmsSig1colorData:
    case cmsSig2colorData:
    case cmsSig3colorData:
    case cmsSig4colorData:
    case cmsSig5colorData:
    case cmsSig6colorData:
    case cmsSig7colorData:
    case cmsSig8colorData:
    case cmsSig9colorData:
    case cmsSig10colorData:
    case cmsSig11colorData:
    case cmsSig12colorData:
    case cmsSig13colorData:
    case cmsSig14colorData:
    case cmsSig15colorData:
        {
            cmsUInt32Number i, n;

<<<<<<< HEAD
            n = cmsChannelsOf(ContextID, InputColorSpace);
            for (i=0; i < n; i++) {
=======
            n = cmsChannelsOfColorSpace(InputColorSpace);
            for (i=0; i < n; i++) { 
>>>>>>> eaed773f

                char Buffer[255];

                sprintf(Buffer, "%uCLR_%u", n, i+1);
                Float[i] = GetIT8Val(ContextID, Buffer, 100.0);
            }

        }
        break;

    default:
        {
            cmsUInt32Number i, n;

<<<<<<< HEAD
            n = cmsChannelsOf(ContextID, InputColorSpace);
            for (i=0; i < n; i++) {
=======
            n = cmsChannelsOfColorSpace(InputColorSpace);
            for (i=0; i < n; i++) { 
>>>>>>> eaed773f

                char Buffer[255];

                sprintf(Buffer, "CHAN_%u", i+1);
                Float[i] = GetIT8Val(ContextID, Buffer, 1.0);
            }

        }
    }

}

static
void SetCGATSfld(cmsContext ContextID, const char* Col, cmsFloat64Number Val)
{
    if (lQuantize)
        Val = floor(Val + 0.5);

    if (!cmsIT8SetDataDbl(ContextID, hIT8out, CGATSPatch, Col, Val)) {
        FatalError("couldn't set '%s' on output cgats '%s'", Col, CGATSoutFilename);
    }
}



static
void PutCGATSValues(cmsContext ContextID, cmsFloat64Number Float[])
{
    cmsIT8SetData(ContextID, hIT8out, CGATSPatch, "SAMPLE_ID", CGATSPatch);
    switch (OutputColorSpace) {


    // Encoding should follow CGATS specification.

    case cmsSigXYZData:

        SetCGATSfld(ContextID, "XYZ_X", Float[0] * 100.0);
        SetCGATSfld(ContextID, "XYZ_Y", Float[1] * 100.0);
        SetCGATSfld(ContextID, "XYZ_Z", Float[2] * 100.0);
        break;

    case cmsSigLabData:

        SetCGATSfld(ContextID, "LAB_L", Float[0]);
        SetCGATSfld(ContextID, "LAB_A", Float[1]);
        SetCGATSfld(ContextID, "LAB_B", Float[2]);
        break;


    case cmsSigRgbData:
        SetCGATSfld(ContextID, "RGB_R", Float[0] * 255.0);
        SetCGATSfld(ContextID, "RGB_G", Float[1] * 255.0);
        SetCGATSfld(ContextID, "RGB_B", Float[2] * 255.0);
        break;

    case cmsSigGrayData:
        SetCGATSfld(ContextID, "GRAY", Float[0] * 255.0);
        break;

    case cmsSigCmykData:
        SetCGATSfld(ContextID, "CMYK_C", Float[0]);
        SetCGATSfld(ContextID, "CMYK_M", Float[1]);
        SetCGATSfld(ContextID, "CMYK_Y", Float[2]);
        SetCGATSfld(ContextID, "CMYK_K", Float[3]);
        break;

    case cmsSigCmyData:
        SetCGATSfld(ContextID, "CMY_C", Float[0]);
        SetCGATSfld(ContextID, "CMY_M", Float[1]);
        SetCGATSfld(ContextID, "CMY_Y", Float[2]);
        break;

    case cmsSig1colorData:
    case cmsSig2colorData:
    case cmsSig3colorData:
    case cmsSig4colorData:
    case cmsSig5colorData:
    case cmsSig6colorData:
    case cmsSig7colorData:
    case cmsSig8colorData:
    case cmsSig9colorData:
    case cmsSig10colorData:
    case cmsSig11colorData:
    case cmsSig12colorData:
    case cmsSig13colorData:
    case cmsSig14colorData:
    case cmsSig15colorData:
        {

            cmsInt32Number i, n;

<<<<<<< HEAD
            n = cmsChannelsOf(ContextID, InputColorSpace);
            for (i=0; i < n; i++) {
=======
            n = cmsChannelsOfColorSpace(InputColorSpace);
            for (i=0; i < n; i++) { 
>>>>>>> eaed773f

                char Buffer[255];

                sprintf(Buffer, "%uCLR_%u", n, i+1);

                SetCGATSfld(ContextID, Buffer, Float[i] * 100.0);
            }
        }
        break;

    default:
        {

            cmsInt32Number i, n;

<<<<<<< HEAD
            n = cmsChannelsOf(ContextID, InputColorSpace);
            for (i=0; i < n; i++) {
=======
            n = cmsChannelsOfColorSpace(InputColorSpace);
            for (i=0; i < n; i++) { 
>>>>>>> eaed773f

                char Buffer[255];

                sprintf(Buffer, "CHAN_%u", i+1);

                SetCGATSfld(ContextID, Buffer, Float[i]);
            }
        }
    }
}



// Create data format
static
void SetOutputDataFormat(cmsContext ContextID)
{
    cmsIT8DefineDblFormat(ContextID, hIT8out, "%.4g");
    cmsIT8SetPropertyStr(ContextID, hIT8out, "ORIGINATOR", "icctrans");

    if (IncludePart != NULL)
        cmsIT8SetPropertyStr(ContextID, hIT8out, ".INCLUDE", IncludePart);

    cmsIT8SetComment(ContextID, hIT8out, "Data follows");
    cmsIT8SetPropertyDbl(ContextID, hIT8out, "NUMBER_OF_SETS", nMaxPatches);


    switch (OutputColorSpace) {


        // Encoding should follow CGATS specification.

    case cmsSigXYZData:
        cmsIT8SetPropertyDbl(ContextID, hIT8out, "NUMBER_OF_FIELDS", 4);
        cmsIT8SetDataFormat(ContextID, hIT8out, 0, "SAMPLE_ID");
        cmsIT8SetDataFormat(ContextID, hIT8out, 1, "XYZ_X");
        cmsIT8SetDataFormat(ContextID, hIT8out, 2, "XYZ_Y");
        cmsIT8SetDataFormat(ContextID, hIT8out, 3, "XYZ_Z");
        break;

    case cmsSigLabData:
        cmsIT8SetPropertyDbl(ContextID, hIT8out, "NUMBER_OF_FIELDS", 4);
        cmsIT8SetDataFormat(ContextID, hIT8out, 0, "SAMPLE_ID");
        cmsIT8SetDataFormat(ContextID, hIT8out, 1, "LAB_L");
        cmsIT8SetDataFormat(ContextID, hIT8out, 2, "LAB_A");
        cmsIT8SetDataFormat(ContextID, hIT8out, 3, "LAB_B");
        break;


    case cmsSigRgbData:
        cmsIT8SetPropertyDbl(ContextID, hIT8out, "NUMBER_OF_FIELDS", 4);
        cmsIT8SetDataFormat(ContextID, hIT8out, 0, "SAMPLE_ID");
        cmsIT8SetDataFormat(ContextID, hIT8out, 1, "RGB_R");
        cmsIT8SetDataFormat(ContextID, hIT8out, 2, "RGB_G");
        cmsIT8SetDataFormat(ContextID, hIT8out, 3, "RGB_B");
        break;

    case cmsSigGrayData:
        cmsIT8SetPropertyDbl(ContextID, hIT8out, "NUMBER_OF_FIELDS", 2);
        cmsIT8SetDataFormat(ContextID, hIT8out, 0, "SAMPLE_ID");
        cmsIT8SetDataFormat(ContextID, hIT8out, 1, "GRAY");
        break;

    case cmsSigCmykData:
        cmsIT8SetPropertyDbl(ContextID, hIT8out, "NUMBER_OF_FIELDS", 5);
        cmsIT8SetDataFormat(ContextID, hIT8out, 0, "SAMPLE_ID");
        cmsIT8SetDataFormat(ContextID, hIT8out, 1, "CMYK_C");
        cmsIT8SetDataFormat(ContextID, hIT8out, 2, "CMYK_M");
        cmsIT8SetDataFormat(ContextID, hIT8out, 3, "CMYK_Y");
        cmsIT8SetDataFormat(ContextID, hIT8out, 4, "CMYK_K");
        break;

    case cmsSigCmyData:
        cmsIT8SetPropertyDbl(ContextID, hIT8out, "NUMBER_OF_FIELDS", 4);
        cmsIT8SetDataFormat(ContextID, hIT8out, 0, "SAMPLE_ID");
        cmsIT8SetDataFormat(ContextID, hIT8out, 1, "CMY_C");
        cmsIT8SetDataFormat(ContextID, hIT8out, 2, "CMY_M");
        cmsIT8SetDataFormat(ContextID, hIT8out, 3, "CMY_Y");
        break;

    case cmsSig1colorData:
    case cmsSig2colorData:
    case cmsSig3colorData:
    case cmsSig4colorData:
    case cmsSig5colorData:
    case cmsSig6colorData:
    case cmsSig7colorData:
    case cmsSig8colorData:
    case cmsSig9colorData:
    case cmsSig10colorData:
    case cmsSig11colorData:
    case cmsSig12colorData:
    case cmsSig13colorData:
    case cmsSig14colorData:
    case cmsSig15colorData:
        {
            int i, n;
            char Buffer[255];

<<<<<<< HEAD
            n = cmsChannelsOf(ContextID, OutputColorSpace);
            cmsIT8SetPropertyDbl(ContextID, hIT8out, "NUMBER_OF_FIELDS", n+1);
            cmsIT8SetDataFormat(ContextID, hIT8out, 0, "SAMPLE_ID");
=======
            n = cmsChannelsOfColorSpace(OutputColorSpace);
            cmsIT8SetPropertyDbl(hIT8out, "NUMBER_OF_FIELDS", n+1);
            cmsIT8SetDataFormat(hIT8out, 0, "SAMPLE_ID");
>>>>>>> eaed773f

            for (i=1; i <= n; i++) {
                sprintf(Buffer, "%dCLR_%d", n, i);
                cmsIT8SetDataFormat(ContextID, hIT8out, i, Buffer);
            }
        }
        break;

    default: {

        int i, n;
        char Buffer[255];

<<<<<<< HEAD
        n = cmsChannelsOf(ContextID, OutputColorSpace);
        cmsIT8SetPropertyDbl(ContextID, hIT8out, "NUMBER_OF_FIELDS", n+1);
        cmsIT8SetDataFormat(ContextID, hIT8out, 0, "SAMPLE_ID");
=======
        n = cmsChannelsOfColorSpace(OutputColorSpace);
        cmsIT8SetPropertyDbl(hIT8out, "NUMBER_OF_FIELDS", n+1);
        cmsIT8SetDataFormat(hIT8out, 0, "SAMPLE_ID");
>>>>>>> eaed773f

        for (i=1; i <= n; i++) {
            sprintf(Buffer, "CHAN_%d", i);
            cmsIT8SetDataFormat(ContextID, hIT8out, i, Buffer);
        }
    }
    }
}

// Open CGATS if specified

static
void OpenCGATSFiles(cmsContext ContextID, int argc, char *argv[])
{
    int nParams = argc - xoptind;

    if (nParams >= 1)  {

        hIT8in = cmsIT8LoadFromFile(0, argv[xoptind]);

        if (hIT8in == NULL)
            FatalError("'%s' is not recognized as a CGATS file", argv[xoptind]);

        nMaxPatches = (int) cmsIT8GetPropertyDbl(ContextID, hIT8in, "NUMBER_OF_SETS");
    }

    if (nParams == 2) {

        hIT8out = cmsIT8Alloc(NULL);
        SetOutputDataFormat(ContextID);
        strncpy(CGATSoutFilename, argv[xoptind+1], cmsMAX_PATH-1);
    }

    if (nParams > 2) FatalError("Too many CGATS files");
}



// The main sink
int main(int argc, char *argv[])
{
    cmsUInt16Number Output[cmsMAXCHANNELS];
    cmsFloat64Number OutputFloat[cmsMAXCHANNELS];
    cmsFloat64Number InputFloat[cmsMAXCHANNELS];
    cmsContext ContextID =  NULL;

    int nPatch = 0;

    fprintf(stderr, "LittleCMS ColorSpace conversion calculator - 5.1 [LittleCMS %2.2f]\n", cmsGetEncodedCMMversion() / 1000.0);
    fprintf(stderr, "Copyright (c) 1998-2022 Marti Maria Saguer. See COPYING file for details.\n");
    fflush(stderr);

    InitUtils(ContextID, "transicc");

    Verbose = 1;

    if (argc == 1) {

        Help();
        return 0;
    }

    HandleSwitches(ContextID, argc, argv);

    // Open profiles, create transforms
    if (!OpenTransforms(ContextID)) return 1;

    // Open CGATS input if specified
    OpenCGATSFiles(ContextID, argc, argv);

    // Main loop: read all values and convert them
    for(;;) {

        if (hIT8in != NULL) {

            if (nPatch >= nMaxPatches) break;
            TakeCGATSValues(ContextID, nPatch++, InputFloat);

        } else {

            if (feof(stdin)) break;
            TakeFloatValues(ContextID, InputFloat);

        }

        if (lIsFloat)
            cmsDoTransform(ContextID, hTrans, InputFloat, OutputFloat, 1);
        else
            cmsDoTransform(ContextID, hTrans, InputFloat, Output, 1);


        if (hIT8out != NULL) {

            PutCGATSValues(ContextID, OutputFloat);
        }
        else {

            if (lIsFloat) {
                PrintFloatResults(ContextID, OutputFloat); PrintPCSFloat(ContextID, InputFloat);
            }
            else {
                PrintEncodedResults(ContextID, Output);   PrintPCSEncoded(ContextID, InputFloat);
            }

        }
    }


    // Cleanup
    CloseTransforms(ContextID);

    if (hIT8in)
        cmsIT8Free(ContextID, hIT8in);

    if (hIT8out) {
        cmsIT8SaveToFile(ContextID, hIT8out, CGATSoutFilename);
        cmsIT8Free(ContextID, hIT8out);
    }

    // All is ok
    return 0;
}<|MERGE_RESOLUTION|>--- conflicted
+++ resolved
@@ -399,11 +399,7 @@
 
         SetRange(1, IsInput);
 
-<<<<<<< HEAD
-        n = cmsChannelsOf(ContextID, space);
-=======
-        n = cmsChannelsOfColorSpace(space);
->>>>>>> eaed773f
+        n = cmsChannelsOfColorSpace(ContextID, space);
 
         for (i=0; i < n; i++) {
 
@@ -669,11 +665,7 @@
     char ChannelName[cmsMAX_PATH];
     cmsFloat64Number v;
 
-<<<<<<< HEAD
-    n = cmsChannelsOf(ContextID, OutputColorSpace);
-=======
-    n = cmsChannelsOfColorSpace(OutputColorSpace);
->>>>>>> eaed773f
+    n = cmsChannelsOfColorSpace(ContextID, OutputColorSpace);
     for (i=0; i < n; i++) {
 
         if (OutputColorant != NULL) {
@@ -753,11 +745,7 @@
         return;
     }
 
-<<<<<<< HEAD
-    n = cmsChannelsOf(ContextID, InputColorSpace);
-=======
-    n = cmsChannelsOfColorSpace(InputColorSpace);
->>>>>>> eaed773f
+    n = cmsChannelsOfColorSpace(ContextID, InputColorSpace);
     for (i=0; i < n; i++) {
 
         if (InputColorant) {
@@ -806,11 +794,7 @@
     char ChannelName[cmsMAX_PATH];
     cmsUInt32Number v;
 
-<<<<<<< HEAD
-    n = cmsChannelsOf(ContextID, OutputColorSpace);
-=======
-    n = cmsChannelsOfColorSpace(OutputColorSpace);
->>>>>>> eaed773f
+    n = cmsChannelsOfColorSpace(ContextID, OutputColorSpace);
     for (i=0; i < n; i++) {
 
         if (OutputColorant != NULL) {
@@ -976,13 +960,8 @@
         {
             cmsUInt32Number i, n;
 
-<<<<<<< HEAD
-            n = cmsChannelsOf(ContextID, InputColorSpace);
+            n = cmsChannelsOfColorSpace(ContextID, InputColorSpace);
             for (i=0; i < n; i++) {
-=======
-            n = cmsChannelsOfColorSpace(InputColorSpace);
-            for (i=0; i < n; i++) { 
->>>>>>> eaed773f
 
                 char Buffer[255];
 
@@ -997,13 +976,8 @@
         {
             cmsUInt32Number i, n;
 
-<<<<<<< HEAD
-            n = cmsChannelsOf(ContextID, InputColorSpace);
+            n = cmsChannelsOfColorSpace(ContextID, InputColorSpace);
             for (i=0; i < n; i++) {
-=======
-            n = cmsChannelsOfColorSpace(InputColorSpace);
-            for (i=0; i < n; i++) { 
->>>>>>> eaed773f
 
                 char Buffer[255];
 
@@ -1095,13 +1069,8 @@
 
             cmsInt32Number i, n;
 
-<<<<<<< HEAD
-            n = cmsChannelsOf(ContextID, InputColorSpace);
+            n = cmsChannelsOfColorSpace(ContextID, InputColorSpace);
             for (i=0; i < n; i++) {
-=======
-            n = cmsChannelsOfColorSpace(InputColorSpace);
-            for (i=0; i < n; i++) { 
->>>>>>> eaed773f
 
                 char Buffer[255];
 
@@ -1117,13 +1086,8 @@
 
             cmsInt32Number i, n;
 
-<<<<<<< HEAD
-            n = cmsChannelsOf(ContextID, InputColorSpace);
+            n = cmsChannelsOfColorSpace(ContextID, InputColorSpace);
             for (i=0; i < n; i++) {
-=======
-            n = cmsChannelsOfColorSpace(InputColorSpace);
-            for (i=0; i < n; i++) { 
->>>>>>> eaed773f
 
                 char Buffer[255];
 
@@ -1223,15 +1187,9 @@
             int i, n;
             char Buffer[255];
 
-<<<<<<< HEAD
-            n = cmsChannelsOf(ContextID, OutputColorSpace);
+            n = cmsChannelsOfColorSpace(ContextID, OutputColorSpace);
             cmsIT8SetPropertyDbl(ContextID, hIT8out, "NUMBER_OF_FIELDS", n+1);
             cmsIT8SetDataFormat(ContextID, hIT8out, 0, "SAMPLE_ID");
-=======
-            n = cmsChannelsOfColorSpace(OutputColorSpace);
-            cmsIT8SetPropertyDbl(hIT8out, "NUMBER_OF_FIELDS", n+1);
-            cmsIT8SetDataFormat(hIT8out, 0, "SAMPLE_ID");
->>>>>>> eaed773f
 
             for (i=1; i <= n; i++) {
                 sprintf(Buffer, "%dCLR_%d", n, i);
@@ -1245,15 +1203,9 @@
         int i, n;
         char Buffer[255];
 
-<<<<<<< HEAD
-        n = cmsChannelsOf(ContextID, OutputColorSpace);
+        n = cmsChannelsOfColorSpace(ContextID, OutputColorSpace);
         cmsIT8SetPropertyDbl(ContextID, hIT8out, "NUMBER_OF_FIELDS", n+1);
         cmsIT8SetDataFormat(ContextID, hIT8out, 0, "SAMPLE_ID");
-=======
-        n = cmsChannelsOfColorSpace(OutputColorSpace);
-        cmsIT8SetPropertyDbl(hIT8out, "NUMBER_OF_FIELDS", n+1);
-        cmsIT8SetDataFormat(hIT8out, 0, "SAMPLE_ID");
->>>>>>> eaed773f
 
         for (i=1; i <= n; i++) {
             sprintf(Buffer, "CHAN_%d", i);
