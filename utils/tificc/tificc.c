//---------------------------------------------------------------------------------
//
//  Little Color Management System
//  Copyright (c) 1998-2020 Marti Maria Saguer
//
// Permission is hereby granted, free of charge, to any person obtaining
// a copy of this software and associated documentation files (the "Software"),
// to deal in the Software without restriction, including without limitation
// the rights to use, copy, modify, merge, publish, distribute, sublicense,
// and/or sell copies of the Software, and to permit persons to whom the Software
// is furnished to do so, subject to the following conditions:
//
// The above copyright notice and this permission notice shall be included in
// all copies or substantial portions of the Software.
//
// THE SOFTWARE IS PROVIDED "AS IS", WITHOUT WARRANTY OF ANY KIND,
// EXPRESS OR IMPLIED, INCLUDING BUT NOT LIMITED TO
// THE WARRANTIES OF MERCHANTABILITY, FITNESS FOR A PARTICULAR PURPOSE AND
// NONINFRINGEMENT. IN NO EVENT SHALL THE AUTHORS OR COPYRIGHT HOLDERS BE
// LIABLE FOR ANY CLAIM, DAMAGES OR OTHER LIABILITY, WHETHER IN AN ACTION
// OF CONTRACT, TORT OR OTHERWISE, ARISING FROM, OUT OF OR IN CONNECTION
// WITH THE SOFTWARE OR THE USE OR OTHER DEALINGS IN THE SOFTWARE.
//
//---------------------------------------------------------------------------------

// This program does apply profiles to (some) TIFF files

#include "lcms2mt_plugin.h"
#include "tiffio.h"
#include "utils.h"

// Fix broken libtiff 4.3.0, thanks to Bob Friesenhahn for uncovering this

#if defined(HAVE_STDINT_H) && (TIFFLIB_VERSION >= 20201219)
#  undef uint16
#  define uint16 uint16_t
#  undef uint32
#  define uint32 uint32_t
#endif /* TIFFLIB_VERSION */

// Flags

static cmsBool BlackWhiteCompensation = FALSE;
static cmsBool IgnoreEmbedded         = FALSE;
static cmsBool EmbedProfile           = FALSE;
static int     Width                  = 8;
static cmsBool GamutCheck             = FALSE;
static cmsBool lIsDeviceLink          = FALSE;
static cmsBool StoreAsAlpha           = FALSE;

static int Intent                  = INTENT_PERCEPTUAL;
static int ProofingIntent          = INTENT_PERCEPTUAL;
static int PrecalcMode             = 1;
static cmsFloat64Number InkLimit   = 400;

static cmsFloat64Number ObserverAdaptationState  = 1.0;  // According ICC 4.3 this is the default

static const char *cInpProf  = NULL;
static const char *cOutProf  = NULL;
static const char *cProofing = NULL;

static const char* SaveEmbedded = NULL;

// Console error & warning
static
void ConsoleWarningHandler(const char* module, const char* fmt, va_list ap)
{
    char e[512] = { '\0' };
    if (module != NULL)
        strcat(strcpy(e, module), ": ");

    vsprintf(e+strlen(e), fmt, ap);
    strcat(e, ".");
    if (Verbose) {

        fprintf(stderr, "\nWarning");
        fprintf(stderr, " %s\n", e);
        fflush(stderr);
    }
}

static
void ConsoleErrorHandler(const char* module, const char* fmt, va_list ap)
{
    char e[512] = { '\0' };

    if (module != NULL) {
        if (strlen(module) < 500)
               strcat(strcpy(e, module), ": ");
    }

    vsprintf(e+strlen(e), fmt, ap);
    strcat(e, ".");
    fprintf(stderr, "\nError");
    fprintf(stderr, " %s\n", e);
    fflush(stderr);
}


// Issue a warning
static
void Warning(const char *frm, ...)
{
    va_list args;

    va_start(args, frm);
    ConsoleWarningHandler("[tificc]", frm, args);
    va_end(args);
}



// Out of mememory is a fatal error
static
void OutOfMem(cmsUInt32Number size)
{
    FatalError("Out of memory on allocating %d bytes.", size);
}


// -----------------------------------------------------------------------------------------------

// In TIFF, Lab is encoded in a different way, so let's use the plug-in
// capabilities of lcms2 to change the meaning of TYPE_Lab_8.

// * 0xffff / 0xff00 = (255 * 257) / (255 * 256) = 257 / 256
static int FromLabV2ToLabV4(int x)
{
    int a;

    a = ((x << 8) | x) >> 8;  // * 257 / 256
    if ( a > 0xffff) return 0xffff;
    return a;
}

// * 0xf00 / 0xffff = * 256 / 257
static int FromLabV4ToLabV2(int x)
{
    return ((x << 8) + 0x80) / 257;
}


// Formatter for 8bit Lab TIFF (photometric 8)
static
unsigned char* UnrollTIFFLab8(cmsContext ContextID, struct _cmstransform_struct* CMMcargo,
                              register cmsUInt16Number wIn[],
                              register cmsUInt8Number* accum,
                              register cmsUInt32Number Stride)
{
    wIn[0] = (cmsUInt16Number) FromLabV2ToLabV4((accum[0]) << 8);
    wIn[1] = (cmsUInt16Number) FromLabV2ToLabV4(((accum[1] > 127) ? (accum[1] - 128) : (accum[1] + 128)) << 8);
    wIn[2] = (cmsUInt16Number) FromLabV2ToLabV4(((accum[2] > 127) ? (accum[2] - 128) : (accum[2] + 128)) << 8);

    return accum + 3;

    UTILS_UNUSED_PARAMETER(Stride);
    UTILS_UNUSED_PARAMETER(CMMcargo);
}

// Formatter for 16bit Lab TIFF (photometric 8)
static
unsigned char* UnrollTIFFLab16(cmsContext ContextID, struct _cmstransform_struct* CMMcargo,
                              register cmsUInt16Number wIn[],
                              register cmsUInt8Number* accum,
                              register cmsUInt32Number Stride )
{
    cmsUInt16Number* accum16 = (cmsUInt16Number*) accum;

    wIn[0] = (cmsUInt16Number) FromLabV2ToLabV4(accum16[0]);
    wIn[1] = (cmsUInt16Number) FromLabV2ToLabV4(((accum16[1] > 0x7f00) ? (accum16[1] - 0x8000) : (accum16[1] + 0x8000)) );
    wIn[2] = (cmsUInt16Number) FromLabV2ToLabV4(((accum16[2] > 0x7f00) ? (accum16[2] - 0x8000) : (accum16[2] + 0x8000)) );

    return accum + 3 * sizeof(cmsUInt16Number);

    UTILS_UNUSED_PARAMETER(Stride);
    UTILS_UNUSED_PARAMETER(CMMcargo);
}


static
unsigned char* PackTIFFLab8(cmsContext ContextID, struct _cmstransform_struct* CMMcargo,
                            register cmsUInt16Number wOut[],
                            register cmsUInt8Number* output,
                            register cmsUInt32Number Stride)
{
    int a, b;

    *output++ = (cmsUInt8Number) (FromLabV4ToLabV2(wOut[0] + 0x0080) >> 8);

    a = (FromLabV4ToLabV2(wOut[1]) + 0x0080) >> 8;
    b = (FromLabV4ToLabV2(wOut[2]) + 0x0080) >> 8;

    *output++ = (cmsUInt8Number) ((a < 128) ? (a + 128) : (a - 128));
    *output++ = (cmsUInt8Number) ((b < 128) ? (b + 128) : (b - 128));

    return output;

    UTILS_UNUSED_PARAMETER(Stride);
    UTILS_UNUSED_PARAMETER(CMMcargo);
}

static
unsigned char* PackTIFFLab16(cmsContext ContextID, struct _cmstransform_struct* CMMcargo,
                            register cmsUInt16Number wOut[],
                            register cmsUInt8Number* output,
                            register cmsUInt32Number Stride)
{
    int a, b;
    cmsUInt16Number* output16 = (cmsUInt16Number*) output;

    *output16++ = (cmsUInt16Number) FromLabV4ToLabV2(wOut[0]);

    a = FromLabV4ToLabV2(wOut[1]);
    b = FromLabV4ToLabV2(wOut[2]);

    *output16++ = (cmsUInt16Number) ((a < 0x7f00) ? (a + 0x8000) : (a - 0x8000));
    *output16++ = (cmsUInt16Number) ((b < 0x7f00) ? (b + 0x8000) : (b - 0x8000));

    return (cmsUInt8Number*) output16;

    UTILS_UNUSED_PARAMETER(Stride);
    UTILS_UNUSED_PARAMETER(CMMcargo);
}


static
cmsFormatter TiffFormatterFactory(cmsContext ContextID, cmsUInt32Number Type,
                                  cmsFormatterDirection Dir,
                                  cmsUInt32Number dwFlags)
{
    cmsFormatter Result = { NULL };
    int bps           = T_BYTES(Type);
    int IsTiffSpecial = (Type >> 23) & 1;

    if (IsTiffSpecial && !(dwFlags & CMS_PACK_FLAGS_FLOAT))
    {
        if (Dir == cmsFormatterInput)
        {
            Result.Fmt16 = (bps == 1) ? UnrollTIFFLab8 : UnrollTIFFLab16;
        }
        else
            Result.Fmt16 = (bps == 1) ? PackTIFFLab8 : PackTIFFLab16;
    }

    return Result;
}

static cmsPluginFormatters TiffLabPlugin = { {cmsPluginMagicNumber, 2000, cmsPluginFormattersSig, NULL}, TiffFormatterFactory };



// Build up the pixeltype descriptor
static
cmsUInt32Number GetInputPixelType(TIFF *Bank)
{
    uint16 Photometric, bps, spp, extra, PlanarConfig, *info;
    uint16 Compression, reverse = 0;
    int ColorChannels, IsPlanar = 0, pt = 0, IsFlt;
    int labTiffSpecial = FALSE;

    TIFFGetField(Bank,           TIFFTAG_PHOTOMETRIC,   &Photometric);
    TIFFGetFieldDefaulted(Bank,  TIFFTAG_BITSPERSAMPLE, &bps);

    if (bps == 1)
        FatalError("Sorry, bilevel TIFFs has nothing to do with ICC profiles");

    if (bps != 8 && bps != 16 && bps != 32)
        FatalError("Sorry, 8, 16 or 32 bits per sample only");

    TIFFGetFieldDefaulted(Bank, TIFFTAG_SAMPLESPERPIXEL, &spp);
    TIFFGetFieldDefaulted(Bank, TIFFTAG_PLANARCONFIG, &PlanarConfig);

    switch (PlanarConfig) {

     case PLANARCONFIG_CONTIG: IsPlanar = 0; break;
     case PLANARCONFIG_SEPARATE: IsPlanar = 1; break;
     default:

         FatalError("Unsupported planar configuration (=%d) ", (int) PlanarConfig);
    }

    // If Samples per pixel == 1, PlanarConfiguration is irrelevant and need
    // not to be included.

    if (spp == 1) IsPlanar = 0;

    // Any alpha?

    TIFFGetFieldDefaulted(Bank, TIFFTAG_EXTRASAMPLES, &extra, &info);

    // Read alpha channels as colorant

    if (StoreAsAlpha) {

        ColorChannels = spp;
        extra = 0;
    }
    else
        ColorChannels = spp - extra;

    switch (Photometric) {

    case PHOTOMETRIC_MINISWHITE:

        reverse = 1;

        // ... fall through ...

    case PHOTOMETRIC_MINISBLACK:
        pt = PT_GRAY;
        break;

    case PHOTOMETRIC_RGB:
        pt = PT_RGB;
        if (ColorChannels < 3)
            FatalError("Sorry, RGB needs at least 3 samples per pixel");
        break;


     case PHOTOMETRIC_PALETTE:
         FatalError("Sorry, palette images not supported");
         break;

<<<<<<< HEAD
     case PHOTOMETRIC_SEPARATED:

=======
     case PHOTOMETRIC_SEPARATED: 
>>>>>>> 807809d7
         pt = PixelTypeFromChanCount(ColorChannels);
         break;

     case PHOTOMETRIC_YCBCR:
         TIFFGetField(Bank, TIFFTAG_COMPRESSION, &Compression);
         {
             uint16 subx, suby;

             pt = PT_YCbCr;
             TIFFGetFieldDefaulted(Bank, TIFFTAG_YCBCRSUBSAMPLING, &subx, &suby);
             if (subx != 1 || suby != 1)
                 FatalError("Sorry, subsampled images not supported");

         }
         break;

     case PHOTOMETRIC_ICCLAB:
         pt = PT_LabV2;
         break;

     case PHOTOMETRIC_CIELAB:
         pt = PT_Lab;
         labTiffSpecial = TRUE;
         break;


     case PHOTOMETRIC_LOGLUV:      // CIE Log2(L) (u',v')

         TIFFSetField(Bank, TIFFTAG_SGILOGDATAFMT, SGILOGDATAFMT_16BIT);
         pt = PT_YUV;             // *ICCSpace = icSigLuvData;
         bps = 16;                // 16 bits forced by LibTiff
         break;

     default:
         FatalError("Unsupported TIFF color space (Photometric %d)", Photometric);
    }

    // Convert bits per sample to bytes per sample

    bps >>= 3;
    IsFlt = (bps == 0) || (bps == 4);

    return (FLOAT_SH(IsFlt)|COLORSPACE_SH(pt)|PLANAR_SH(IsPlanar)|EXTRA_SH(extra)|CHANNELS_SH(ColorChannels)|BYTES_SH(bps)|FLAVOR_SH(reverse) | (labTiffSpecial << 23) );
}



// Rearrange pixel type to build output descriptor
static
cmsUInt32Number ComputeOutputFormatDescriptor(cmsUInt32Number dwInput, int OutColorSpace, int bps)
{
    int IsPlanar  = T_PLANAR(dwInput);
    int Channels  = ChanCountFromPixelType(OutColorSpace);
    int IsFlt = (bps == 0) || (bps == 4);

    return (FLOAT_SH(IsFlt)|COLORSPACE_SH(OutColorSpace)|PLANAR_SH(IsPlanar)|CHANNELS_SH(Channels)|BYTES_SH(bps));
}



// Tile based transforms
static
int TileBasedXform(cmsContext ContextID, cmsHTRANSFORM hXForm, TIFF* in, TIFF* out, int nPlanes)
{
    tsize_t BufSizeIn  = TIFFTileSize(in);
    tsize_t BufSizeOut = TIFFTileSize(out);
    unsigned char *BufferIn, *BufferOut;
    ttile_t i, TileCount = TIFFNumberOfTiles(in) / nPlanes;
    uint32 tw, tl;
    int PixelCount, j;


    // Check for bad tiffs
    if (BufSizeIn > INT_MAX || BufSizeOut > INT_MAX)
        FatalError("Probably corrupted TIFF, tile too big.");

    TIFFGetFieldDefaulted(in, TIFFTAG_TILEWIDTH,  &tw);
    TIFFGetFieldDefaulted(in, TIFFTAG_TILELENGTH, &tl);

    PixelCount = (int) tw * tl;

    BufferIn = (unsigned char *) _TIFFmalloc(BufSizeIn * nPlanes);
    if (!BufferIn) OutOfMem((cmsUInt32Number) BufSizeIn * nPlanes);

    BufferOut = (unsigned char *) _TIFFmalloc(BufSizeOut * nPlanes);
    if (!BufferOut) OutOfMem((cmsUInt32Number) BufSizeOut * nPlanes);


    for (i = 0; i < TileCount; i++) {

        for (j=0; j < nPlanes; j++) {

            if (TIFFReadEncodedTile(in, i + (j* TileCount),
                BufferIn + (j*BufSizeIn), BufSizeIn) < 0)   goto cleanup;
        }

<<<<<<< HEAD
        cmsDoTransform(ContextID, hXForm, BufferIn, BufferOut, PixelCount);
=======
        if (PixelCount < 0)
            FatalError("TIFF is corrupted");

        cmsDoTransform(hXForm, BufferIn, BufferOut, PixelCount);
>>>>>>> 807809d7

        for (j=0; j < nPlanes; j++) {

            if (TIFFWriteEncodedTile(out, i + (j*TileCount),
                BufferOut + (j*BufSizeOut), BufSizeOut) < 0) goto cleanup;
        }

    }

    _TIFFfree(BufferIn);
    _TIFFfree(BufferOut);
    return 1;


cleanup:

    _TIFFfree(BufferIn);
    _TIFFfree(BufferOut);
    return 0;
}


// Strip based transforms

static
int StripBasedXform(cmsContext ContextID, cmsHTRANSFORM hXForm, TIFF* in, TIFF* out, int nPlanes)
{
    tsize_t BufSizeIn  = TIFFStripSize(in);
    tsize_t BufSizeOut = TIFFStripSize(out);
    unsigned char *BufferIn, *BufferOut;
    ttile_t i, StripCount = TIFFNumberOfStrips(in) / nPlanes;
    uint32 sw;
    uint32 sl;
    uint32 iml;
    int j;
    int PixelCount;

    // Check for bad tiffs
    if (BufSizeIn > INT_MAX || BufSizeOut > INT_MAX)
        FatalError("Probably corrupted TIFF, strip too big.");

    TIFFGetFieldDefaulted(in, TIFFTAG_IMAGEWIDTH,  &sw);
    TIFFGetFieldDefaulted(in, TIFFTAG_ROWSPERSTRIP, &sl);
    TIFFGetFieldDefaulted(in, TIFFTAG_IMAGELENGTH, &iml);

    // It is possible to get infinite rows per strip
    if (sl == 0 || sl > iml)
        sl = iml;   // One strip for whole image

    BufferIn = (unsigned char *) _TIFFmalloc(BufSizeIn * nPlanes);
    if (!BufferIn) OutOfMem((cmsUInt32Number) BufSizeIn * nPlanes);

    BufferOut = (unsigned char *) _TIFFmalloc(BufSizeOut * nPlanes);
    if (!BufferOut) OutOfMem((cmsUInt32Number) BufSizeOut * nPlanes);


    for (i = 0; i < StripCount; i++) {

        for (j=0; j < nPlanes; j++) {

            if (TIFFReadEncodedStrip(in, i + (j * StripCount),
                BufferIn + (j * BufSizeIn), BufSizeIn) < 0)   goto cleanup;
        }

        PixelCount = (int) sw * (iml < sl ? iml : sl);
        iml -= sl;

<<<<<<< HEAD
        cmsDoTransform(ContextID, hXForm, BufferIn, BufferOut, PixelCount);
=======
        if (PixelCount < 0)
            FatalError("TIFF is corrupted");

        cmsDoTransform(hXForm, BufferIn, BufferOut, PixelCount);
>>>>>>> 807809d7

        for (j=0; j < nPlanes; j++) {
            if (TIFFWriteEncodedStrip(out, i + (j * StripCount),
                BufferOut + j * BufSizeOut, BufSizeOut) < 0) goto cleanup;
        }

    }

    _TIFFfree(BufferIn);
    _TIFFfree(BufferOut);
    return 1;

cleanup:

    _TIFFfree(BufferIn);
    _TIFFfree(BufferOut);
    return 0;
}


// Creates minimum required tags
static
void WriteOutputTags(TIFF *out, int Colorspace, int BytesPerSample)
{
    int BitsPerSample = (8 * BytesPerSample);
    int nChannels     = ChanCountFromPixelType(Colorspace);

    uint16 Extra[] = { EXTRASAMPLE_UNASSALPHA,
                       EXTRASAMPLE_UNASSALPHA,
                       EXTRASAMPLE_UNASSALPHA,
                       EXTRASAMPLE_UNASSALPHA,
                       EXTRASAMPLE_UNASSALPHA,
                       EXTRASAMPLE_UNASSALPHA,
                       EXTRASAMPLE_UNASSALPHA,
                       EXTRASAMPLE_UNASSALPHA,
                       EXTRASAMPLE_UNASSALPHA,
                       EXTRASAMPLE_UNASSALPHA,
                       EXTRASAMPLE_UNASSALPHA
    };


  switch (Colorspace) {

  case PT_GRAY:
      TIFFSetField(out, TIFFTAG_PHOTOMETRIC, PHOTOMETRIC_MINISBLACK);
      TIFFSetField(out, TIFFTAG_SAMPLESPERPIXEL, 1);
      TIFFSetField(out, TIFFTAG_BITSPERSAMPLE, BitsPerSample);
      break;

  case PT_RGB:
      TIFFSetField(out, TIFFTAG_PHOTOMETRIC, PHOTOMETRIC_RGB);
      TIFFSetField(out, TIFFTAG_SAMPLESPERPIXEL, 3);
      TIFFSetField(out, TIFFTAG_BITSPERSAMPLE, BitsPerSample);
      break;

  case PT_CMY:
      TIFFSetField(out, TIFFTAG_PHOTOMETRIC, PHOTOMETRIC_SEPARATED);
      TIFFSetField(out, TIFFTAG_SAMPLESPERPIXEL, 3);
      TIFFSetField(out, TIFFTAG_INKSET, 2);
      TIFFSetField(out, TIFFTAG_BITSPERSAMPLE, BitsPerSample);
      break;

  case PT_CMYK:
      TIFFSetField(out, TIFFTAG_PHOTOMETRIC, PHOTOMETRIC_SEPARATED);
      TIFFSetField(out, TIFFTAG_SAMPLESPERPIXEL, 4);
      TIFFSetField(out, TIFFTAG_INKSET, INKSET_CMYK);
      TIFFSetField(out, TIFFTAG_BITSPERSAMPLE, BitsPerSample);
      break;

  case PT_Lab:
      if (BitsPerSample == 16)
          TIFFSetField(out, TIFFTAG_PHOTOMETRIC, 9);
      else
          TIFFSetField(out, TIFFTAG_PHOTOMETRIC, PHOTOMETRIC_CIELAB);
      TIFFSetField(out, TIFFTAG_SAMPLESPERPIXEL, 3);
      TIFFSetField(out, TIFFTAG_BITSPERSAMPLE, BitsPerSample);    // Needed by TIFF Spec
      break;


      // Multi-ink separations
  case PT_MCH2:
  case PT_MCH3:
  case PT_MCH4:
  case PT_MCH5:
  case PT_MCH6:
  case PT_MCH7:
  case PT_MCH8:
  case PT_MCH9:
  case PT_MCH10:
  case PT_MCH11:
  case PT_MCH12:
  case PT_MCH13:
  case PT_MCH14:
  case PT_MCH15:

      TIFFSetField(out, TIFFTAG_PHOTOMETRIC, PHOTOMETRIC_SEPARATED);
      TIFFSetField(out, TIFFTAG_SAMPLESPERPIXEL, nChannels);

      if (StoreAsAlpha && nChannels >= 4) {
          // CMYK plus extra alpha
          TIFFSetField(out, TIFFTAG_EXTRASAMPLES, nChannels - 4, Extra);
          TIFFSetField(out, TIFFTAG_INKSET, 1);
          TIFFSetField(out, TIFFTAG_NUMBEROFINKS, 4);
      }
      else {
          TIFFSetField(out, TIFFTAG_INKSET, 2);
          TIFFSetField(out, TIFFTAG_NUMBEROFINKS, nChannels);
      }

      TIFFSetField(out, TIFFTAG_BITSPERSAMPLE, BitsPerSample);
      break;


  default:
      FatalError("Unsupported output colorspace");
    }

  if (Width == 32)
      TIFFSetField(out, TIFFTAG_SAMPLEFORMAT, SAMPLEFORMAT_IEEEFP);
}


// Copies a bunch of tages

static
void CopyOtherTags(TIFF* in, TIFF* out)
{
#define CopyField(tag, v) \
    if (TIFFGetField(in, tag, &v)) TIFFSetField(out, tag, v)


    short shortv;
    uint32 ow, ol;
    cmsFloat32Number floatv;
    char *stringv;
    uint32 longv;

    CopyField(TIFFTAG_SUBFILETYPE, longv);

    TIFFGetField(in, TIFFTAG_IMAGEWIDTH, &ow);
    TIFFGetField(in, TIFFTAG_IMAGELENGTH, &ol);

    TIFFSetField(out, TIFFTAG_IMAGEWIDTH, ow);
    TIFFSetField(out, TIFFTAG_IMAGELENGTH, ol);

    CopyField(TIFFTAG_PLANARCONFIG, shortv);
    CopyField(TIFFTAG_COMPRESSION, shortv);

    if (Width != 32)
        CopyField(TIFFTAG_PREDICTOR, shortv);

    CopyField(TIFFTAG_THRESHHOLDING, shortv);
    CopyField(TIFFTAG_FILLORDER, shortv);
    CopyField(TIFFTAG_ORIENTATION, shortv);
    CopyField(TIFFTAG_MINSAMPLEVALUE, shortv);
    CopyField(TIFFTAG_MAXSAMPLEVALUE, shortv);
    CopyField(TIFFTAG_XRESOLUTION, floatv);
    CopyField(TIFFTAG_YRESOLUTION, floatv);
    CopyField(TIFFTAG_RESOLUTIONUNIT, shortv);
    CopyField(TIFFTAG_ROWSPERSTRIP, longv);
    CopyField(TIFFTAG_XPOSITION, floatv);
    CopyField(TIFFTAG_YPOSITION, floatv);
    CopyField(TIFFTAG_IMAGEDEPTH, longv);
    CopyField(TIFFTAG_TILEDEPTH, longv);

    CopyField(TIFFTAG_TILEWIDTH,  longv);
    CopyField(TIFFTAG_TILELENGTH, longv);

    CopyField(TIFFTAG_ARTIST, stringv);
    CopyField(TIFFTAG_IMAGEDESCRIPTION, stringv);
    CopyField(TIFFTAG_MAKE, stringv);
    CopyField(TIFFTAG_MODEL, stringv);

    CopyField(TIFFTAG_DATETIME, stringv);
    CopyField(TIFFTAG_HOSTCOMPUTER, stringv);
    CopyField(TIFFTAG_PAGENAME, stringv);
    CopyField(TIFFTAG_DOCUMENTNAME, stringv);

}

// A replacement for (the nonstandard) filelength


static
void DoEmbedProfile(TIFF* Out, const char* ProfileFile)
{
    FILE* f;
    cmsInt32Number size;
    cmsUInt32Number EmbedLen;
    cmsUInt8Number* EmbedBuffer;

    f = fopen(ProfileFile, "rb");
    if (f == NULL) return;

    size = cmsfilelength(f);
    if (size < 0) return;

    EmbedBuffer = (cmsUInt8Number*) malloc((size_t) size + 1);
    if (EmbedBuffer == NULL) {
        OutOfMem(size+1);
        return;
    }

    EmbedLen = (cmsUInt32Number) fread(EmbedBuffer, 1, (size_t) size, f);

    if (EmbedLen != (cmsUInt32Number) size)
        FatalError("Cannot read %ld bytes to %s", (long) size, ProfileFile);

    fclose(f);
    EmbedBuffer[EmbedLen] = 0;

    TIFFSetField(Out, TIFFTAG_ICCPROFILE, EmbedLen, EmbedBuffer);
    free(EmbedBuffer);
}



static
cmsHPROFILE GetTIFFProfile(cmsContext ContextID, TIFF* in)
{
    cmsCIExyYTRIPLE Primaries;
    cmsFloat32Number* chr;
    cmsCIExyY WhitePoint;
    cmsFloat32Number* wp;
    int i;
    cmsToneCurve* Curve[3];
    cmsUInt16Number *gmr, *gmg, *gmb;
    cmsHPROFILE hProfile;
    cmsUInt32Number EmbedLen;
    cmsUInt8Number* EmbedBuffer;

    if (IgnoreEmbedded) return NULL;

    if (TIFFGetField(in, TIFFTAG_ICCPROFILE, &EmbedLen, &EmbedBuffer)) {

        hProfile = cmsOpenProfileFromMem(ContextID, EmbedBuffer, EmbedLen);

        // Print description found in the profile
        if (Verbose && (hProfile != NULL)) {

            fprintf(stdout, "\n[Embedded profile]\n");
            PrintProfileInformation(ContextID, hProfile);
            fflush(stdout);
        }

        if (hProfile != NULL && SaveEmbedded != NULL)
            SaveMemoryBlock(EmbedBuffer, EmbedLen, SaveEmbedded);

        if (hProfile) return hProfile;
    }

    // Try to see if "colorimetric" tiff

    if (TIFFGetField(in, TIFFTAG_PRIMARYCHROMATICITIES, &chr)) {

        Primaries.Red.x   =  chr[0];
        Primaries.Red.y   =  chr[1];
        Primaries.Green.x =  chr[2];
        Primaries.Green.y =  chr[3];
        Primaries.Blue.x  =  chr[4];
        Primaries.Blue.y  =  chr[5];

        Primaries.Red.Y = Primaries.Green.Y = Primaries.Blue.Y = 1.0;

        if (TIFFGetField(in, TIFFTAG_WHITEPOINT, &wp)) {

            WhitePoint.x = wp[0];
            WhitePoint.y = wp[1];
            WhitePoint.Y = 1.0;

            // Transferfunction is a bit harder....

            TIFFGetFieldDefaulted(in, TIFFTAG_TRANSFERFUNCTION,
                &gmr,
                &gmg,
                &gmb);

            Curve[0] = cmsBuildTabulatedToneCurve16(ContextID, 256, gmr);
            Curve[1] = cmsBuildTabulatedToneCurve16(ContextID, 256, gmg);
            Curve[2] = cmsBuildTabulatedToneCurve16(ContextID, 256, gmb);

            hProfile = cmsCreateRGBProfile(ContextID, &WhitePoint, &Primaries, Curve);

            for (i=0; i < 3; i++)
                cmsFreeToneCurve(ContextID, Curve[i]);

            if (Verbose) {
                fprintf(stdout, "\n[Colorimetric TIFF]\n");
            }


            return hProfile;
        }
    }

    return NULL;
}


// Transform one image
static
int TransformImage(cmsContext ContextID, TIFF* in, TIFF* out, const char *cDefInpProf)
{
    cmsHPROFILE hIn, hOut, hProof, hInkLimit = NULL;
    cmsHTRANSFORM xform;
    cmsUInt32Number wInput, wOutput;
    int OutputColorSpace;
    int bps = Width / 8;
    cmsUInt32Number dwFlags = 0;
    int nPlanes;

    // Observer adaptation state (only meaningful on absolute colorimetric intent)

    cmsSetAdaptationState(ContextID, ObserverAdaptationState);

    if (EmbedProfile && cOutProf)
        DoEmbedProfile(out, cOutProf);

    if (BlackWhiteCompensation)
        dwFlags |= cmsFLAGS_BLACKPOINTCOMPENSATION;


    switch (PrecalcMode) {

       case 0: dwFlags |= cmsFLAGS_NOOPTIMIZE; break;
       case 2: dwFlags |= cmsFLAGS_HIGHRESPRECALC; break;
       case 3: dwFlags |= cmsFLAGS_LOWRESPRECALC; break;
       case 1: break;

       default: FatalError("Unknown precalculation mode '%d'", PrecalcMode);
    }


    if (GamutCheck)
        dwFlags |= cmsFLAGS_GAMUTCHECK;

    hProof = NULL;
    hOut = NULL;

    if (lIsDeviceLink) {

        hIn = cmsOpenProfileFromFile(ContextID, cDefInpProf, "r");
    }
    else {

        hIn =  GetTIFFProfile(ContextID, in);

        if (hIn == NULL)
            hIn = OpenStockProfile(ContextID, cDefInpProf);

        hOut = OpenStockProfile(ContextID, cOutProf);

        if (cProofing != NULL) {

            hProof = OpenStockProfile(ContextID, cProofing);
            dwFlags |= cmsFLAGS_SOFTPROOFING;
        }
    }

    // Take input color space

    wInput = GetInputPixelType(in);

    // Assure both, input profile and input TIFF are on same colorspace

    if (_cmsLCMScolorSpace(ContextID, cmsGetColorSpace(ContextID, hIn)) != (int) T_COLORSPACE(wInput))
        FatalError("Input profile is not operating in proper color space");


    if (!lIsDeviceLink)
        OutputColorSpace = _cmsLCMScolorSpace(ContextID, cmsGetColorSpace(ContextID, hOut));
    else
        OutputColorSpace = _cmsLCMScolorSpace(ContextID, cmsGetPCS(ContextID, hIn));

    wOutput  = ComputeOutputFormatDescriptor(wInput, OutputColorSpace, bps);

    WriteOutputTags(out, OutputColorSpace, bps);
    CopyOtherTags(in, out);

    // Ink limit
    if (InkLimit != 400.0 &&
        (OutputColorSpace == PT_CMYK || OutputColorSpace == PT_CMY)) {

            cmsHPROFILE hProfiles[10];
            int nProfiles = 0;


            hInkLimit = cmsCreateInkLimitingDeviceLink(ContextID, cmsGetColorSpace(ContextID, hOut), InkLimit);

            hProfiles[nProfiles++] = hIn;
            if (hProof) {
                hProfiles[nProfiles++] = hProof;
                hProfiles[nProfiles++] = hProof;
            }

            hProfiles[nProfiles++] = hOut;
            hProfiles[nProfiles++] = hInkLimit;

            xform = cmsCreateMultiprofileTransform(ContextID, hProfiles, nProfiles,
                                                   wInput, wOutput, Intent, dwFlags);

    }
    else {

        xform = cmsCreateProofingTransform(ContextID, hIn, wInput,
                                           hOut, wOutput,
                                           hProof, Intent,
                                           ProofingIntent,
                                           dwFlags);
    }

    cmsCloseProfile(ContextID, hIn);
    cmsCloseProfile(ContextID, hOut);

    if (hInkLimit)
        cmsCloseProfile(ContextID, hInkLimit);
    if (hProof)
        cmsCloseProfile(ContextID, hProof);

    if (xform == NULL) return 0;

    // Planar stuff
    if (T_PLANAR(wInput))
        nPlanes = T_CHANNELS(wInput) + T_EXTRA(wInput);
    else
        nPlanes = 1;


    // Handle tile by tile or strip by strip
    if (TIFFIsTiled(in)) {

        TileBasedXform(ContextID, xform, in, out, nPlanes);
    }
    else {
        StripBasedXform(ContextID, xform, in, out, nPlanes);
    }


    cmsDeleteTransform(ContextID, xform);

    TIFFWriteDirectory(out);

    return 1;
}


// Print help
static
void Help(cmsContext ContextID, int level)
{
    UTILS_UNUSED_PARAMETER(level);

    fprintf(stderr, "usage: tificc [flags] input.tif output.tif\n");

    fprintf(stderr, "\nflags:\n\n");
    fprintf(stderr, "-v - Verbose\n");
    fprintf(stderr, "-i<profile> - Input profile (defaults to sRGB)\n");
    fprintf(stderr, "-o<profile> - Output profile (defaults to sRGB)\n");
    fprintf(stderr, "-l<profile> - Transform by device-link profile\n");

    PrintBuiltins();

    PrintRenderingIntents(ContextID);

    fprintf(stderr, "-b - Black point compensation\n");
    fprintf(stderr, "-d<0..1> - Observer adaptation state (abs.col. only)\n");

    fprintf(stderr, "-c<0,1,2,3> - Precalculates transform (0=Off, 1=Normal, 2=Hi-res, 3=LoRes)\n");
    fprintf(stderr, "\n");

    fprintf(stderr, "-w<8,16,32> - Output depth. Use 32 for floating-point\n\n");
    fprintf(stderr, "-a - Handle channels > 4 as alpha\n");

    fprintf(stderr, "-n - Ignore embedded profile on input\n");
    fprintf(stderr, "-e - Embed destination profile\n");
    fprintf(stderr, "-s<new profile> - Save embedded profile as <new profile>\n");
    fprintf(stderr, "\n");


    fprintf(stderr, "-p<profile> - Soft proof profile\n");
    fprintf(stderr, "-m<n> - Soft proof intent\n");
    fprintf(stderr, "-g - Marks out-of-gamut colors on softproof\n");

    fprintf(stderr, "\n");

    fprintf(stderr, "-k<0..400> - Ink-limiting in %% (CMYK only)\n");
    fprintf(stderr, "\n");

    fprintf(stderr, "Examples:\n\n"
        "To color correct from scanner to sRGB:\n"
        "\ttificc -iscanner.icm in.tif out.tif\n"
        "To convert from monitor1 to monitor2:\n"
        "\ttificc -imon1.icm -omon2.icm in.tif out.tif\n"
        "To make a CMYK separation:\n"
        "\ttificc -oprinter.icm inrgb.tif outcmyk.tif\n"
        "To recover sRGB from a CMYK separation:\n"
        "\ttificc -iprinter.icm incmyk.tif outrgb.tif\n"
        "To convert from CIELab TIFF to sRGB\n"
        "\ttificc -i*Lab in.tif out.tif\n\n");


    fprintf(stderr, "This program is intended to be a demo of the Little CMS\n"
        "color engine. Both lcms and this program are open source.\n"
        "You can obtain both in source code at https://www.littlecms.com\n"
        "For suggestions, comments, bug reports etc. send mail to\n"
        "info@littlecms.com\n\n");


    exit(0);
}


// The toggles stuff

static
void HandleSwitches(cmsContext ContextID, int argc, char *argv[])
{
    int s;

    while ((s=xgetopt(argc,argv,"aAeEbBw:W:nNvVGgh:H:i:I:o:O:P:p:t:T:c:C:l:L:M:m:K:k:S:s:D:d:-:")) != EOF) {

        switch (s) {


        case '-':
            if (strcmp(xoptarg, "help") == 0)
            {
                Help(ContextID, 0);
            }
            else
            {
                FatalError("Unknown option - run without args to see valid ones.\n");
            }
            break;

        case 'a':
        case 'A':
            StoreAsAlpha = TRUE;
            break;
        case 'b':
        case 'B':
            BlackWhiteCompensation = TRUE;
            break;

        case 'c':
        case 'C':
            PrecalcMode = atoi(xoptarg);
            if (PrecalcMode < 0 || PrecalcMode > 3)
                FatalError("Unknown precalc mode '%d'", PrecalcMode);
            break;

        case 'd':
        case 'D': ObserverAdaptationState = atof(xoptarg);
            if (ObserverAdaptationState < 0 ||
                ObserverAdaptationState > 1.0)
                Warning("Adaptation state should be 0..1");
            break;

        case 'e':
        case 'E':
            EmbedProfile = TRUE;
            break;

        case 'g':
        case 'G':
            GamutCheck = TRUE;
            break;

        case 'v':
        case 'V':
            Verbose = TRUE;
            break;

        case 'i':
        case 'I':
            if (lIsDeviceLink)
                FatalError("Device-link already specified");

            cInpProf = xoptarg;
            break;

        case 'o':
        case 'O':
            if (lIsDeviceLink)
                FatalError("Device-link already specified");

            cOutProf = xoptarg;
            break;

        case 'l':
        case 'L':
            if (cInpProf != NULL || cOutProf != NULL)
                FatalError("input/output profiles already specified");

            cInpProf = xoptarg;
            lIsDeviceLink = TRUE;
            break;

        case 'p':
        case 'P':
            cProofing = xoptarg;
            break;

        case 't':
        case 'T':
            Intent = atoi(xoptarg);
            break;

        case 'm':
        case 'M':
            ProofingIntent = atoi(xoptarg);
            break;

        case 'N':
        case 'n':
            IgnoreEmbedded = TRUE;
            break;

        case 'W':
        case 'w':
            Width = atoi(xoptarg);
            if (Width != 8 && Width != 16 && Width != 32)
                FatalError("Only 8, 16 and 32 bps are supported");
            break;

        case 'k':
        case 'K':
            InkLimit = atof(xoptarg);
            if (InkLimit < 0.0 || InkLimit > 400.0)
                FatalError("Ink limit must be 0%%..400%%");
            break;


        case 's':
        case 'S': SaveEmbedded = xoptarg;
            break;

        case 'H':
        case 'h':  {

            int a =  atoi(xoptarg);
            Help(ContextID, a);
            }
            break;

        default:

            FatalError("Unknown option - run without args to see valid ones");
        }

    }
}


// The main sink

int main(int argc, char* argv[])
{
    cmsContext ContextID;
    TIFF *in, *out;

    ContextID = cmsCreateContext(NULL, NULL);
	
    fprintf(stderr, "Little CMS ICC profile applier for TIFF - v6.3 [LittleCMS %2.2f]\n\n", LCMS_VERSION / 1000.0);
    fprintf(stderr, "Copyright (c) 1998-2020 Marti Maria Saguer. See COPYING file for details.\n");
    fflush(stderr);

    cmsPlugin(ContextID, &TiffLabPlugin);

    InitUtils(ContextID, "tificc");

    HandleSwitches(ContextID, argc, argv);

    if ((argc - xoptind) != 2) {

        Help(ContextID, 0);
    }


    TIFFSetErrorHandler(ConsoleErrorHandler);
    TIFFSetWarningHandler(ConsoleWarningHandler);

    in = TIFFOpen(argv[xoptind], "r");
    if (in == NULL) FatalError("Unable to open '%s'", argv[xoptind]);

    out = TIFFOpen(argv[xoptind+1], "w");

    if (out == NULL) {

        TIFFClose(in);
        FatalError("Unable to write '%s'", argv[xoptind+1]);
    }

    do {

        TransformImage(ContextID, in, out, cInpProf);


    } while (TIFFReadDirectory(in));


    if (Verbose) { fprintf(stdout, "\n"); fflush(stdout); }

    TIFFClose(in);
    TIFFClose(out);

    cmsDeleteContext(ContextID);

    return 0;
}<|MERGE_RESOLUTION|>--- conflicted
+++ resolved
@@ -321,12 +321,7 @@
          FatalError("Sorry, palette images not supported");
          break;
 
-<<<<<<< HEAD
      case PHOTOMETRIC_SEPARATED:
-
-=======
-     case PHOTOMETRIC_SEPARATED: 
->>>>>>> 807809d7
          pt = PixelTypeFromChanCount(ColorChannels);
          break;
 
@@ -423,14 +418,10 @@
                 BufferIn + (j*BufSizeIn), BufSizeIn) < 0)   goto cleanup;
         }
 
-<<<<<<< HEAD
-        cmsDoTransform(ContextID, hXForm, BufferIn, BufferOut, PixelCount);
-=======
         if (PixelCount < 0)
             FatalError("TIFF is corrupted");
 
-        cmsDoTransform(hXForm, BufferIn, BufferOut, PixelCount);
->>>>>>> 807809d7
+        cmsDoTransform(ContextID, hXForm, BufferIn, BufferOut, PixelCount);
 
         for (j=0; j < nPlanes; j++) {
 
@@ -498,14 +489,10 @@
         PixelCount = (int) sw * (iml < sl ? iml : sl);
         iml -= sl;
 
-<<<<<<< HEAD
-        cmsDoTransform(ContextID, hXForm, BufferIn, BufferOut, PixelCount);
-=======
         if (PixelCount < 0)
             FatalError("TIFF is corrupted");
 
-        cmsDoTransform(hXForm, BufferIn, BufferOut, PixelCount);
->>>>>>> 807809d7
+        cmsDoTransform(ContextID, hXForm, BufferIn, BufferOut, PixelCount);
 
         for (j=0; j < nPlanes; j++) {
             if (TIFFWriteEncodedStrip(out, i + (j * StripCount),
