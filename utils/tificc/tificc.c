//---------------------------------------------------------------------------------
//
//  Little Color Management System
//  Copyright (c) 1998-2023 Marti Maria Saguer
//
// Permission is hereby granted, free of charge, to any person obtaining
// a copy of this software and associated documentation files (the "Software"),
// to deal in the Software without restriction, including without limitation
// the rights to use, copy, modify, merge, publish, distribute, sublicense,
// and/or sell copies of the Software, and to permit persons to whom the Software
// is furnished to do so, subject to the following conditions:
//
// The above copyright notice and this permission notice shall be included in
// all copies or substantial portions of the Software.
//
// THE SOFTWARE IS PROVIDED "AS IS", WITHOUT WARRANTY OF ANY KIND,
// EXPRESS OR IMPLIED, INCLUDING BUT NOT LIMITED TO
// THE WARRANTIES OF MERCHANTABILITY, FITNESS FOR A PARTICULAR PURPOSE AND
// NONINFRINGEMENT. IN NO EVENT SHALL THE AUTHORS OR COPYRIGHT HOLDERS BE
// LIABLE FOR ANY CLAIM, DAMAGES OR OTHER LIABILITY, WHETHER IN AN ACTION
// OF CONTRACT, TORT OR OTHERWISE, ARISING FROM, OUT OF OR IN CONNECTION
// WITH THE SOFTWARE OR THE USE OR OTHER DEALINGS IN THE SOFTWARE.
//
//---------------------------------------------------------------------------------

// This program does apply profiles to (some) TIFF files

#include "lcms2mt_plugin.h"
#include "tiffio.h"
#include "utils.h"

#include "monolithic_examples.h"


// Fix broken libtiff 4.3.0, thanks to Bob Friesenhahn for uncovering this

#if defined(HAVE_STDINT_H) && (TIFFLIB_VERSION >= 20201219)
#include <stdint.h>
#  undef cmsUInt16Number
#  define cmsUInt16Number uint16_t
#  undef cmsUInt32Number
#  define cmsUInt32Number uint32_t
#endif /* TIFFLIB_VERSION */

// Flags

static cmsBool BlackWhiteCompensation = FALSE;
static cmsBool IgnoreEmbedded         = FALSE;
static cmsBool EmbedProfile           = FALSE;
static int     PixelDepth             = 8;
static cmsBool GamutCheck             = FALSE;
static cmsBool lIsDeviceLink          = FALSE;
static cmsBool StoreAsAlpha           = FALSE;

static int Intent                  = INTENT_PERCEPTUAL;
static int ProofingIntent          = INTENT_PERCEPTUAL;
static int PrecalcMode             = 1;
static cmsFloat64Number InkLimit   = 400;

static cmsFloat64Number ObserverAdaptationState  = 1.0;  // According ICC 4.3 this is the default

static const char *cInpProf  = NULL;
static const char *cOutProf  = NULL;
static const char *cProofing = NULL;

static const char* SaveEmbedded = NULL;

// Console error & warning
static
void ConsoleWarningHandler(const char* module, const char* fmt, va_list ap)
{
    if (Verbose) {

        fprintf(stderr, "Warning: ");

        if (module != NULL)
            fprintf(stderr, "[%s] ", module);

        vfprintf(stderr, fmt, ap);
        fprintf(stderr, "\n");
        fflush(stderr);
    }
}

static
void ConsoleErrorHandler(const char* module, const char* fmt, va_list ap)
{
    if (Verbose) {

        fprintf(stderr, "Error: ");

        if (module != NULL)
            fprintf(stderr, "[%s] ", module);

        vfprintf(stderr, fmt, ap);
        fprintf(stderr, "\n");
        fflush(stderr);
    }

}


// Issue a warning
static
void Warning(const char *frm, ...)
{
    va_list args;

    va_start(args, frm);
    ConsoleWarningHandler("tificc", frm, args);
    va_end(args);
}



// Out of memory is a fatal error
static
void OutOfMem(cmsUInt32Number size)
{
    FatalError("Out of memory on allocating %d bytes.", size);
}


// -----------------------------------------------------------------------------------------------
// Lab plug-in
// In TIFF, Lab is encoded in a different way, so let's use the plug-in
// capabilities of lcms2 to change the meaning of TYPE_Lab_8.

#define LABTIFF_SH(m)           ((m) << 30)
#define T_LABTIFF(m)            (((m)>>30)&1)

// * 0xffff / 0xff00 = (255 * 257) / (255 * 256) = 257 / 256
static
int FromLabV2ToLabV4(int x)
{
    int a;

    a = ((x << 8) | x) >> 8;  // * 257 / 256
    if ( a > 0xffff) return 0xffff;
    return a;
}

// * 0xf00 / 0xffff = * 256 / 257
static
int FromLabV4ToLabV2(int x)
{
    return ((x << 8) + 0x80) / 257;
}


// Formatter for 8bit Lab TIFF (photometric 8)
static
<<<<<<< HEAD
unsigned char* UnrollTIFFLab8(cmsContext ContextID, struct _cmstransform_struct* CMMcargo,
                              register cmsUInt16Number wIn[],
                              register cmsUInt8Number* accum,
                              register cmsUInt32Number Stride)
=======
unsigned char* UnrollTIFFLab8(struct _cmstransform_struct* CMMcargo,
                              CMSREGISTER cmsUInt16Number wIn[], 
                              CMSREGISTER cmsUInt8Number* accum, 
                              CMSREGISTER cmsUInt32Number Stride)
>>>>>>> df35632e
{
    wIn[0] = (cmsUInt16Number) FromLabV2ToLabV4((accum[0]) << 8);
    wIn[1] = (cmsUInt16Number) FromLabV2ToLabV4(((accum[1] > 127) ? (accum[1] - 128) : (accum[1] + 128)) << 8);
    wIn[2] = (cmsUInt16Number) FromLabV2ToLabV4(((accum[2] > 127) ? (accum[2] - 128) : (accum[2] + 128)) << 8);

    return accum + 3;

    UTILS_UNUSED_PARAMETER(Stride);
    UTILS_UNUSED_PARAMETER(CMMcargo);
}

// Formatter for 16bit Lab TIFF (photometric 8)
static
<<<<<<< HEAD
unsigned char* UnrollTIFFLab16(cmsContext ContextID, struct _cmstransform_struct* CMMcargo,
                              register cmsUInt16Number wIn[],
                              register cmsUInt8Number* accum,
                              register cmsUInt32Number Stride )
=======
unsigned char* UnrollTIFFLab16(struct _cmstransform_struct* CMMcargo,
                              CMSREGISTER cmsUInt16Number wIn[],
                              CMSREGISTER cmsUInt8Number* accum,
                              CMSREGISTER cmsUInt32Number Stride )
>>>>>>> df35632e
{
    cmsUInt16Number* accum16 = (cmsUInt16Number*) accum;

    wIn[0] = (cmsUInt16Number) FromLabV2ToLabV4(accum16[0]);
    wIn[1] = (cmsUInt16Number) FromLabV2ToLabV4(((accum16[1] > 0x7f00) ? (accum16[1] - 0x8000) : (accum16[1] + 0x8000)) );
    wIn[2] = (cmsUInt16Number) FromLabV2ToLabV4(((accum16[2] > 0x7f00) ? (accum16[2] - 0x8000) : (accum16[2] + 0x8000)) );

    return accum + 3 * sizeof(cmsUInt16Number);

    UTILS_UNUSED_PARAMETER(Stride);
    UTILS_UNUSED_PARAMETER(CMMcargo);
}


static
<<<<<<< HEAD
unsigned char* PackTIFFLab8(cmsContext ContextID, struct _cmstransform_struct* CMMcargo,
                            register cmsUInt16Number wOut[],
                            register cmsUInt8Number* output,
                            register cmsUInt32Number Stride)
=======
unsigned char* PackTIFFLab8(struct _cmstransform_struct* CMMcargo, 
                            CMSREGISTER cmsUInt16Number wOut[], 
                            CMSREGISTER cmsUInt8Number* output, 
                            CMSREGISTER cmsUInt32Number Stride)
>>>>>>> df35632e
{
    int a, b;

    *output++ = (cmsUInt8Number) (FromLabV4ToLabV2(wOut[0] + 0x0080) >> 8);

    a = (FromLabV4ToLabV2(wOut[1]) + 0x0080) >> 8;
    b = (FromLabV4ToLabV2(wOut[2]) + 0x0080) >> 8;

    *output++ = (cmsUInt8Number) ((a < 128) ? (a + 128) : (a - 128));
    *output++ = (cmsUInt8Number) ((b < 128) ? (b + 128) : (b - 128));
    
    return output;

    UTILS_UNUSED_PARAMETER(Stride);
    UTILS_UNUSED_PARAMETER(CMMcargo);
}


static
unsigned char* PackTIFFLabA8(struct _cmstransform_struct* CMMcargo, 
                            CMSREGISTER cmsUInt16Number wOut[], 
                            CMSREGISTER cmsUInt8Number* output, 
                            CMSREGISTER cmsUInt32Number Stride)
{
    int a, b;

    *output++ = (cmsUInt8Number) (FromLabV4ToLabV2(wOut[0] + 0x0080) >> 8);

    a = (FromLabV4ToLabV2(wOut[1]) + 0x0080) >> 8;
    b = (FromLabV4ToLabV2(wOut[2]) + 0x0080) >> 8;

    *output++ = (cmsUInt8Number) ((a < 128) ? (a + 128) : (a - 128));
    *output++ = (cmsUInt8Number) ((b < 128) ? (b + 128) : (b - 128));

    output++; // Alpha

    return output;

    UTILS_UNUSED_PARAMETER(Stride);
    UTILS_UNUSED_PARAMETER(CMMcargo);
}


static
<<<<<<< HEAD
unsigned char* PackTIFFLab16(cmsContext ContextID, struct _cmstransform_struct* CMMcargo,
                            register cmsUInt16Number wOut[],
                            register cmsUInt8Number* output,
                            register cmsUInt32Number Stride)
=======
unsigned char* PackTIFFLab16(struct _cmstransform_struct* CMMcargo, 
                            CMSREGISTER cmsUInt16Number wOut[], 
                            CMSREGISTER cmsUInt8Number* output, 
                            CMSREGISTER cmsUInt32Number Stride)
>>>>>>> df35632e
{
    int a, b;
    cmsUInt16Number* output16 = (cmsUInt16Number*) output;

    *output16++ = (cmsUInt16Number) FromLabV4ToLabV2(wOut[0]);

    a = FromLabV4ToLabV2(wOut[1]);
    b = FromLabV4ToLabV2(wOut[2]);

    *output16++ = (cmsUInt16Number) ((a < 0x7f00) ? (a + 0x8000) : (a - 0x8000));
    *output16++ = (cmsUInt16Number) ((b < 0x7f00) ? (b + 0x8000) : (b - 0x8000));
    
    return (cmsUInt8Number*) output16;

    UTILS_UNUSED_PARAMETER(Stride);
    UTILS_UNUSED_PARAMETER(CMMcargo);
}

static
unsigned char* PackTIFFLabA16(struct _cmstransform_struct* CMMcargo, 
                            CMSREGISTER cmsUInt16Number wOut[], 
                            CMSREGISTER cmsUInt8Number* output, 
                            CMSREGISTER cmsUInt32Number Stride)
{
    int a, b;
    cmsUInt16Number* output16 = (cmsUInt16Number*) output;

    *output16++ = (cmsUInt16Number) FromLabV4ToLabV2(wOut[0]);

    a = FromLabV4ToLabV2(wOut[1]);
    b = FromLabV4ToLabV2(wOut[2]);

    *output16++ = (cmsUInt16Number) ((a < 0x7f00) ? (a + 0x8000) : (a - 0x8000));
    *output16++ = (cmsUInt16Number) ((b < 0x7f00) ? (b + 0x8000) : (b - 0x8000));

    output16++; // Alpha

    return (cmsUInt8Number*) output16;

    UTILS_UNUSED_PARAMETER(Stride);
    UTILS_UNUSED_PARAMETER(CMMcargo);
}


static
cmsFormatter TiffFormatterFactory(cmsContext ContextID, cmsUInt32Number Type,
                                  cmsFormatterDirection Dir,
                                  cmsUInt32Number dwFlags)
{
    cmsFormatter Result = { NULL };
    int bps           = T_BYTES(Type);
    int IsTiffSpecial = T_LABTIFF(Type);

    if (IsTiffSpecial && !(dwFlags & CMS_PACK_FLAGS_FLOAT))
    {
        if (Dir == cmsFormatterInput)
        {
            Result.Fmt16 = (bps == 1) ? UnrollTIFFLab8 : UnrollTIFFLab16;
        }
        else
        {
            if (T_EXTRA(Type) == 1)
                Result.Fmt16 = (bps == 1) ? PackTIFFLabA8 : PackTIFFLabA16;
            else
                if (T_EXTRA(Type) == 0)
                    Result.Fmt16 = (bps == 1) ? PackTIFFLab8 : PackTIFFLab16;
        }
    }

    return Result;
}

static cmsPluginFormatters TiffLabPlugin = { {cmsPluginMagicNumber, 2000, cmsPluginFormattersSig, NULL}, TiffFormatterFactory };

// -----------------------------------------------------------------------------------------------

// Build up the pixeltype descriptor
static
cmsUInt32Number GetInputPixelType(TIFF *Bank)
{
    cmsUInt16Number Photometric, bps, spp, extra, PlanarConfig, *info;
    cmsUInt16Number Compression;
    int ColorChannels;
    int IsPremul = FALSE, IsPlanar = FALSE, IsFlt = FALSE, IsReverse = FALSE;
    int labTiffSpecial = FALSE;
    int pt = PT_ANY;

    TIFFGetFieldDefaulted(Bank,  TIFFTAG_BITSPERSAMPLE, &bps);

    if (bps == 1)
        FatalError("Sorry, bilevel TIFFs has nothing to do with ICC profiles");

    if (bps != 8 && bps != 16 && bps != 32)
        FatalError("Sorry, 8, 16 or 32 bits per sample only");


    TIFFGetFieldDefaulted(Bank, TIFFTAG_PLANARCONFIG, &PlanarConfig);

    switch (PlanarConfig) {

     case PLANARCONFIG_CONTIG: IsPlanar = 0; break;
     case PLANARCONFIG_SEPARATE: IsPlanar = 1; break;
     default:

         FatalError("Unsupported planar configuration (=%d) ", (int) PlanarConfig);
    }

    TIFFGetFieldDefaulted(Bank, TIFFTAG_SAMPLESPERPIXEL, &spp);

    // If Samples per pixel == 1, PlanarConfiguration is irrelevant and need not to be included.
    if (spp == 1) IsPlanar = 0;

    // Any alpha?
    TIFFGetFieldDefaulted(Bank, TIFFTAG_EXTRASAMPLES, &extra, &info);

    // Read alpha channels as colorant?
    if (StoreAsAlpha) {

        ColorChannels = spp;
        extra = 0;
    }
    else
        ColorChannels = spp - extra;

    // Is alpha premultiplied ?
    IsPremul = ((extra == 1) && (info[0] == EXTRASAMPLE_ASSOCALPHA));


    // Get photometric interpretation and proceed accordly
    TIFFGetField(Bank, TIFFTAG_PHOTOMETRIC, &Photometric);

    switch (Photometric) {

    case PHOTOMETRIC_MINISWHITE:

        IsReverse = 1;

        // ... fall through ...

    case PHOTOMETRIC_MINISBLACK:
        pt = PT_GRAY;
        break;

    case PHOTOMETRIC_RGB:
        pt = PT_RGB;
        if (ColorChannels < 3)
            FatalError("Sorry, RGB needs at least 3 samples per pixel");
        break;

     case PHOTOMETRIC_PALETTE:
         FatalError("Sorry, palette images not supported");
         break;

     case PHOTOMETRIC_SEPARATED:
         pt = PixelTypeFromChanCount(ColorChannels);
         break;

     case PHOTOMETRIC_YCBCR:
         TIFFGetField(Bank, TIFFTAG_COMPRESSION, &Compression);
         {
             cmsUInt16Number subx, suby;

             pt = PT_YCbCr;
             TIFFGetFieldDefaulted(Bank, TIFFTAG_YCBCRSUBSAMPLING, &subx, &suby);
             if (subx != 1 || suby != 1)
                 FatalError("Sorry, subsampled images are not supported");
         }
         break;

     // Two Lab flavours
     case PHOTOMETRIC_ICCLAB:
<<<<<<< HEAD
         pt = PT_LabV2;
=======
         pt = PT_Lab;         
>>>>>>> df35632e
         break;

     case PHOTOMETRIC_CIELAB:
         pt = PT_Lab;
         labTiffSpecial = TRUE;
         break;

     // CIE Log2(L) (u',v') 
     case PHOTOMETRIC_LOGLUV:     

         TIFFSetField(Bank, TIFFTAG_SGILOGDATAFMT, SGILOGDATAFMT_16BIT);
         pt = PT_YUV;             // *ICCSpace = icSigLuvData;
         bps = 16;                // 16 bits forced by LibTiff
         break;

     default:
         FatalError("Unsupported TIFF color space (Photometric %d)", Photometric);
    }

    // Convert bits per sample to bytes per sample

    bps >>= 3;
    IsFlt = (bps == 0) || (bps == 4);

    return (FLOAT_SH(IsFlt) | COLORSPACE_SH(pt) | PLANAR_SH(IsPlanar) | EXTRA_SH(extra) | PREMUL_SH(IsPremul) |
           CHANNELS_SH(ColorChannels) | BYTES_SH(bps) | FLAVOR_SH(IsReverse) | LABTIFF_SH(labTiffSpecial));
}


// Rearrange pixel type to build output descriptor

static
cmsUInt32Number ComputeOutputFormatDescriptor(cmsUInt32Number dwInput, int OutColorSpace, int bps)
{
    int IsPlanar  = T_PLANAR(dwInput);
    int Channels  = ChanCountFromPixelType(OutColorSpace);
    int IsFlt = (bps == 0) || (bps == 4);
    int labTiffSpecial = FALSE;
    int Extra = T_EXTRA(dwInput);
    int IsPremul = T_PREMUL(dwInput);

    if (OutColorSpace == PT_Lab)
        labTiffSpecial = TRUE;

    return (FLOAT_SH(IsFlt) | COLORSPACE_SH(OutColorSpace) | PLANAR_SH(IsPlanar) |
        CHANNELS_SH(Channels) | BYTES_SH(bps) | EXTRA_SH(Extra) | PREMUL_SH(IsPremul) |
        LABTIFF_SH(labTiffSpecial));
}



// Tile based transforms
static
int TileBasedXform(cmsContext ContextID, cmsHTRANSFORM hXForm, TIFF* in, TIFF* out, int nPlanes)
{
    tsize_t BufSizeIn  = TIFFTileSize(in);
    tsize_t BufSizeOut = TIFFTileSize(out);
    unsigned char *BufferIn, *BufferOut;
    ttile_t i, TileCount = TIFFNumberOfTiles(in) / nPlanes;
    cmsUInt32Number tw, tl;
    int PixelCount, j;

    // Check for bad tiffs
    if (BufSizeIn > INT_MAX || BufSizeOut > INT_MAX)
        FatalError("Probably corrupted TIFF, tile too big.");

    TIFFGetFieldDefaulted(in, TIFFTAG_TILEWIDTH,  &tw);
    TIFFGetFieldDefaulted(in, TIFFTAG_TILELENGTH, &tl);

    PixelCount = (int) tw * tl;

    BufferIn = (unsigned char *) _TIFFmalloc(BufSizeIn * nPlanes);
    if (!BufferIn) OutOfMem((cmsUInt32Number) BufSizeIn * nPlanes);

    BufferOut = (unsigned char *) _TIFFmalloc(BufSizeOut * nPlanes);
    if (!BufferOut) OutOfMem((cmsUInt32Number) BufSizeOut * nPlanes);


    for (i = 0; i < TileCount; i++) {

        for (j=0; j < nPlanes; j++) {

            if (TIFFReadEncodedTile(in, i + (j* TileCount),
                BufferIn + (j*BufSizeIn), BufSizeIn) < 0)   goto cleanup;
        }

        if (PixelCount < 0)
            FatalError("TIFF is corrupted");

        cmsDoTransform(ContextID, hXForm, BufferIn, BufferOut, PixelCount);

        for (j=0; j < nPlanes; j++) {

            if (TIFFWriteEncodedTile(out, i + (j*TileCount),
                BufferOut + (j*BufSizeOut), BufSizeOut) < 0) goto cleanup;
        }
    }

    _TIFFfree(BufferIn);
    _TIFFfree(BufferOut);
    return 1;


cleanup:

    _TIFFfree(BufferIn);
    _TIFFfree(BufferOut);
    return 0;
}


// Strip based transforms
static
int StripBasedXform(cmsContext ContextID, cmsHTRANSFORM hXForm, TIFF* in, TIFF* out, int nPlanes)
{
    tsize_t BufSizeIn  = TIFFStripSize(in);
    tsize_t BufSizeOut = TIFFStripSize(out);
    unsigned char *BufferIn, *BufferOut;
    ttile_t i, StripCount = TIFFNumberOfStrips(in) / nPlanes;
    cmsUInt32Number sw;
    cmsUInt32Number sl;
    cmsUInt32Number iml;
    int j;
    int PixelCount;

    // Check for bad tiffs
    if (BufSizeIn > INT_MAX || BufSizeOut > INT_MAX)
        FatalError("Probably corrupted TIFF, strip too big.");

    TIFFGetFieldDefaulted(in, TIFFTAG_IMAGEWIDTH,  &sw);
    TIFFGetFieldDefaulted(in, TIFFTAG_ROWSPERSTRIP, &sl);
    TIFFGetFieldDefaulted(in, TIFFTAG_IMAGELENGTH, &iml);

    // It is possible to get infinite rows per strip
    if (sl == 0 || sl > iml)
        sl = iml;   // One strip for whole image

    BufferIn = (unsigned char *) _TIFFmalloc(BufSizeIn * nPlanes);
    if (!BufferIn) OutOfMem((cmsUInt32Number) BufSizeIn * nPlanes);

    BufferOut = (unsigned char *) _TIFFmalloc(BufSizeOut * nPlanes);
    if (!BufferOut) OutOfMem((cmsUInt32Number) BufSizeOut * nPlanes);


    for (i = 0; i < StripCount; i++) {

        for (j=0; j < nPlanes; j++) {

            if (TIFFReadEncodedStrip(in, i + (j * StripCount),
                BufferIn + (j * BufSizeIn), BufSizeIn) < 0)   goto cleanup;
        }

        PixelCount = (int) sw * (iml < sl ? iml : sl);
        iml -= sl;

        if (PixelCount < 0)
            FatalError("TIFF is corrupted");

        cmsDoTransform(ContextID, hXForm, BufferIn, BufferOut, PixelCount);

        for (j=0; j < nPlanes; j++) {
            if (TIFFWriteEncodedStrip(out, i + (j * StripCount),
                BufferOut + j * BufSizeOut, BufSizeOut) < 0) goto cleanup;
        }

    }

    _TIFFfree(BufferIn);
    _TIFFfree(BufferOut);
    return 1;

cleanup:

    _TIFFfree(BufferIn);
    _TIFFfree(BufferOut);
    return 0;
}


// Fill the array with a short value
static
void fillArray(cmsInt16Number array[],  cmsInt16Number val, cmsUInt32Number size)
{
    cmsUInt32Number i;

    size /= sizeof(cmsInt16Number);
    for (i = 0; i < size; i++)
        array[i] = val;

}

// Creates minimum required tags
static
void WriteOutputTags(TIFF* out, int Colorspace, int BytesPerSample, int AlphaChannels, int IsPremul)
{
    int BitsPerSample = (8 * BytesPerSample);
    int nChannels = ChanCountFromPixelType(Colorspace);

    TIFFSetField(out, TIFFTAG_BITSPERSAMPLE, BitsPerSample);
    TIFFSetField(out, TIFFTAG_SAMPLESPERPIXEL, nChannels + AlphaChannels);

    if (AlphaChannels > 0)
    {
        cmsInt16Number Extra[20];

        if (IsPremul)
            fillArray(Extra, EXTRASAMPLE_ASSOCALPHA, sizeof(Extra));
        else
            fillArray(Extra, EXTRASAMPLE_UNASSALPHA, sizeof(Extra));

        TIFFSetField(out, TIFFTAG_EXTRASAMPLES, AlphaChannels, Extra);
    }

    switch (Colorspace) {

    case PT_GRAY:
        TIFFSetField(out, TIFFTAG_PHOTOMETRIC, PHOTOMETRIC_MINISBLACK);

        break;

    case PT_RGB:
        TIFFSetField(out, TIFFTAG_PHOTOMETRIC, PHOTOMETRIC_RGB);
        break;

    case PT_CMY:
        TIFFSetField(out, TIFFTAG_PHOTOMETRIC, PHOTOMETRIC_SEPARATED);
        TIFFSetField(out, TIFFTAG_INKSET, INKSET_MULTIINK);
        break;

    case PT_CMYK:
        TIFFSetField(out, TIFFTAG_PHOTOMETRIC, PHOTOMETRIC_SEPARATED);
        TIFFSetField(out, TIFFTAG_INKSET, INKSET_CMYK);
        break;

    case PT_Lab:
        if (BitsPerSample == 16)
            TIFFSetField(out, TIFFTAG_PHOTOMETRIC, PHOTOMETRIC_CIELAB);
        else
            TIFFSetField(out, TIFFTAG_PHOTOMETRIC, PHOTOMETRIC_CIELAB);
        break;


        // Multi-ink separations
    case PT_MCH2:
    case PT_MCH3:
    case PT_MCH4:
    case PT_MCH5:
    case PT_MCH6:
    case PT_MCH7:
    case PT_MCH8:
    case PT_MCH9:
    case PT_MCH10:
    case PT_MCH11:
    case PT_MCH12:
    case PT_MCH13:
    case PT_MCH14:
    case PT_MCH15:

        TIFFSetField(out, TIFFTAG_PHOTOMETRIC, PHOTOMETRIC_SEPARATED);

        if (StoreAsAlpha && nChannels >= 4) {

            cmsInt16Number Extra[20];

            fillArray(Extra, EXTRASAMPLE_UNASSALPHA, sizeof(Extra));

            // CMYK plus extra alpha
            TIFFSetField(out, TIFFTAG_EXTRASAMPLES, nChannels - 4, Extra);
            TIFFSetField(out, TIFFTAG_INKSET, INKSET_CMYK);
            TIFFSetField(out, TIFFTAG_NUMBEROFINKS, 4);
        }
        else {
            TIFFSetField(out, TIFFTAG_INKSET, INKSET_MULTIINK);
            TIFFSetField(out, TIFFTAG_NUMBEROFINKS, nChannels);
        }
        break;


    default:
        FatalError("Unsupported output colorspace");
    }

    if (PixelDepth == 32)
        TIFFSetField(out, TIFFTAG_SAMPLEFORMAT,
                          SAMPLEFORMAT_IEEEFP,
                          SAMPLEFORMAT_IEEEFP,
                          SAMPLEFORMAT_IEEEFP,
                          SAMPLEFORMAT_IEEEFP);
}


// Copies a bunch of tags

static
void CopyOtherTags(TIFF* in, TIFF* out)
{
#define CopyField(tag, v) \
    if (TIFFGetField(in, tag, &v)) TIFFSetField(out, tag, v)


    short shortv;
    unsigned short compression;
    cmsUInt32Number ow, ol;
    cmsFloat32Number floatv;
    char *stringv;
    cmsUInt32Number longv;

    CopyField(TIFFTAG_SUBFILETYPE, longv);

    TIFFGetField(in, TIFFTAG_IMAGEWIDTH, &ow);
    TIFFGetField(in, TIFFTAG_IMAGELENGTH, &ol);

    TIFFSetField(out, TIFFTAG_IMAGEWIDTH, ow);
    TIFFSetField(out, TIFFTAG_IMAGELENGTH, ol);

    CopyField(TIFFTAG_PLANARCONFIG, shortv);
    CopyField(TIFFTAG_COMPRESSION, compression);

    // This is tricky, libtiff would access predictor in a wrong way
    // if the codec is none of those
    if (compression == COMPRESSION_LZW ||
        compression == 34925 /*COMPRESSION_LZMA*/ ||
        compression == COMPRESSION_PIXARLOG ||
        compression == COMPRESSION_DEFLATE ||
        compression == COMPRESSION_ADOBE_DEFLATE ||
        compression == 50000 /*COMPRESSION_ZSTD*/)
    {
        if (PixelDepth != 32)
            CopyField(TIFFTAG_PREDICTOR, shortv);
    }

    CopyField(TIFFTAG_THRESHHOLDING, shortv);
    CopyField(TIFFTAG_FILLORDER, shortv);
    CopyField(TIFFTAG_ORIENTATION, shortv);
    CopyField(TIFFTAG_MINSAMPLEVALUE, shortv);
    CopyField(TIFFTAG_MAXSAMPLEVALUE, shortv);
    CopyField(TIFFTAG_XRESOLUTION, floatv);
    CopyField(TIFFTAG_YRESOLUTION, floatv);
    CopyField(TIFFTAG_RESOLUTIONUNIT, shortv);
    CopyField(TIFFTAG_ROWSPERSTRIP, longv);
    CopyField(TIFFTAG_XPOSITION, floatv);
    CopyField(TIFFTAG_YPOSITION, floatv);
    CopyField(TIFFTAG_IMAGEDEPTH, longv);
    CopyField(TIFFTAG_TILEDEPTH, longv);

    CopyField(TIFFTAG_TILEWIDTH,  longv);
    CopyField(TIFFTAG_TILELENGTH, longv);

    CopyField(TIFFTAG_ARTIST, stringv);
    CopyField(TIFFTAG_IMAGEDESCRIPTION, stringv);
    CopyField(TIFFTAG_MAKE, stringv);
    CopyField(TIFFTAG_MODEL, stringv);

    CopyField(TIFFTAG_DATETIME, stringv);
    CopyField(TIFFTAG_HOSTCOMPUTER, stringv);
    CopyField(TIFFTAG_PAGENAME, stringv);
    CopyField(TIFFTAG_DOCUMENTNAME, stringv);

}


static
void DoEmbedProfile(TIFF* Out, const char* ProfileFile)
{
    FILE* f;
    cmsInt32Number size;
    cmsUInt32Number EmbedLen;
    cmsUInt8Number* EmbedBuffer;

    f = fopen(ProfileFile, "rb");
    if (f == NULL) return;

    size = cmsfilelength(f);
    if (size < 0) return;

    EmbedBuffer = (cmsUInt8Number*) malloc((size_t) size + 1);
    if (EmbedBuffer == NULL) {
        OutOfMem(size+1);
        return;
    }

    EmbedLen = (cmsUInt32Number) fread(EmbedBuffer, 1, (size_t) size, f);

    if (EmbedLen != (cmsUInt32Number) size)
        FatalError("Cannot read %ld bytes to %s", (long) size, ProfileFile);

    fclose(f);
    EmbedBuffer[EmbedLen] = 0;

    TIFFSetField(Out, TIFFTAG_ICCPROFILE, EmbedLen, EmbedBuffer);
    free(EmbedBuffer);
}


// Read or create a ICC profile from the TIFF data
static
cmsHPROFILE GetTIFFProfile(cmsContext ContextID, TIFF* in)
{
    cmsCIExyYTRIPLE Primaries;
    cmsFloat32Number* chr;
    cmsCIExyY WhitePoint;
    cmsFloat32Number* wp;
    int i;
    cmsToneCurve* Curve[3];
    cmsUInt16Number *gmr, *gmg, *gmb;
    cmsHPROFILE hProfile;
    cmsUInt32Number EmbedLen;
    cmsUInt8Number* EmbedBuffer;

    if (IgnoreEmbedded) return NULL;

    if (TIFFGetField(in, TIFFTAG_ICCPROFILE, &EmbedLen, &EmbedBuffer)) {

        hProfile = cmsOpenProfileFromMem(ContextID, EmbedBuffer, EmbedLen);

        // Print description found in the profile
        if (Verbose && (hProfile != NULL)) {

            fprintf(stdout, "\n[Embedded profile]\n");
            PrintProfileInformation(ContextID, hProfile);
            fflush(stdout);
        }

        if (hProfile != NULL && SaveEmbedded != NULL)
            SaveMemoryBlock(EmbedBuffer, EmbedLen, SaveEmbedded);

        if (hProfile) return hProfile;
    }

    // Try to see if "colorimetric" tiff
    if (TIFFGetField(in, TIFFTAG_PRIMARYCHROMATICITIES, &chr)) {

        Primaries.Red.x   =  chr[0];
        Primaries.Red.y   =  chr[1];
        Primaries.Green.x =  chr[2];
        Primaries.Green.y =  chr[3];
        Primaries.Blue.x  =  chr[4];
        Primaries.Blue.y  =  chr[5];

        Primaries.Red.Y = Primaries.Green.Y = Primaries.Blue.Y = 1.0;

        if (TIFFGetField(in, TIFFTAG_WHITEPOINT, &wp)) {

            WhitePoint.x = wp[0];
            WhitePoint.y = wp[1];
            WhitePoint.Y = 1.0;

            // Transfer function is a bit harder....
            TIFFGetFieldDefaulted(in, TIFFTAG_TRANSFERFUNCTION,
                &gmr,
                &gmg,
                &gmb);

            Curve[0] = cmsBuildTabulatedToneCurve16(ContextID, 256, gmr);
            Curve[1] = cmsBuildTabulatedToneCurve16(ContextID, 256, gmg);
            Curve[2] = cmsBuildTabulatedToneCurve16(ContextID, 256, gmb);

            hProfile = cmsCreateRGBProfile(ContextID, &WhitePoint, &Primaries, Curve);

            for (i=0; i < 3; i++)
                cmsFreeToneCurve(ContextID, Curve[i]);

            if (Verbose) {
                fprintf(stdout, "\n[Colorimetric TIFF]\n");
            }


            return hProfile;
        }
    }

    return NULL;
}


// Transform one image
static
int TransformImage(cmsContext ContextID, TIFF* in, TIFF* out, const char *cDefInpProf)
{
    cmsHPROFILE hIn, hOut, hProof, hInkLimit = NULL;
    cmsHTRANSFORM xform;
    cmsUInt32Number wInput, wOutput;
    int OutputColorSpace;
    int BytesPerSample = PixelDepth / 8;
    cmsUInt32Number dwFlags;
    int nPlanes;

    // Default options
    dwFlags = cmsFLAGS_COPY_ALPHA;

    // Observer adaptation state (only meaningful on absolute colorimetric intent)
    cmsSetAdaptationState(ContextID, ObserverAdaptationState);

    if (EmbedProfile && cOutProf)
        DoEmbedProfile(out, cOutProf);

    if (BlackWhiteCompensation)
        dwFlags |= cmsFLAGS_BLACKPOINTCOMPENSATION;

    switch (PrecalcMode) {

       case 0: dwFlags |= cmsFLAGS_NOOPTIMIZE; break;
       case 2: dwFlags |= cmsFLAGS_HIGHRESPRECALC; break;
       case 3: dwFlags |= cmsFLAGS_LOWRESPRECALC; break;
       case 1: break;

       default: FatalError("Unknown precalculation mode '%d'", PrecalcMode);
    }

    if (GamutCheck)
        dwFlags |= cmsFLAGS_GAMUTCHECK;

    hProof = NULL;
    hOut = NULL;

    if (lIsDeviceLink) {

        hIn = cmsOpenProfileFromFile(ContextID, cDefInpProf, "r");
    }
    else {

        hIn =  GetTIFFProfile(ContextID, in);

        if (hIn == NULL)
            hIn = OpenStockProfile(ContextID, cDefInpProf);

        hOut = OpenStockProfile(ContextID, cOutProf);

        if (cProofing != NULL) {

            hProof = OpenStockProfile(ContextID, cProofing);
            dwFlags |= cmsFLAGS_SOFTPROOFING;
        }
    }

    // Take input color space
    wInput = GetInputPixelType(in);

    // Assure both, input profile and input TIFF are on same colorspace
<<<<<<< HEAD
    if (_cmsLCMScolorSpace(ContextID, cmsGetColorSpace(ContextID, hIn)) != (int) T_COLORSPACE(wInput))
        FatalError("Input profile is not operating in proper color space");
=======
    if (_cmsLCMScolorSpace(cmsGetColorSpace(hIn)) != (int) T_COLORSPACE(wInput))
        FatalError("Input profile is not operating in proper color space (%d)", T_COLORSPACE(wInput));
>>>>>>> df35632e


    if (!lIsDeviceLink)
        OutputColorSpace = _cmsLCMScolorSpace(ContextID, cmsGetColorSpace(ContextID, hOut));
    else
        OutputColorSpace = _cmsLCMScolorSpace(ContextID, cmsGetPCS(ContextID, hIn));

    wOutput  = ComputeOutputFormatDescriptor(wInput, OutputColorSpace, BytesPerSample);

    WriteOutputTags(out, OutputColorSpace, BytesPerSample, T_EXTRA(wOutput), T_PREMUL(wOutput));
    CopyOtherTags(in, out);

    // Ink limit
    if (InkLimit != 400.0 &&
        (OutputColorSpace == PT_CMYK || OutputColorSpace == PT_CMY)) {

            cmsHPROFILE hProfiles[10];
            int nProfiles = 0;

            hInkLimit = cmsCreateInkLimitingDeviceLink(ContextID, cmsGetColorSpace(ContextID, hOut), InkLimit);

            hProfiles[nProfiles++] = hIn;
            if (hProof) {
                hProfiles[nProfiles++] = hProof;
                hProfiles[nProfiles++] = hProof;
            }

            hProfiles[nProfiles++] = hOut;
            hProfiles[nProfiles++] = hInkLimit;

            xform = cmsCreateMultiprofileTransform(ContextID, hProfiles, nProfiles,
                                                   wInput, wOutput, Intent, dwFlags);

    }
    else {

        xform = cmsCreateProofingTransform(ContextID, hIn, wInput,
                                           hOut, wOutput,
                                           hProof, Intent,
                                           ProofingIntent,
                                           dwFlags);
    }

    cmsCloseProfile(ContextID, hIn);
    cmsCloseProfile(ContextID, hOut);

    if (hInkLimit)
        cmsCloseProfile(ContextID, hInkLimit);
    if (hProof)
        cmsCloseProfile(ContextID, hProof);

    if (xform == NULL) return 0;

    // Planar stuff
    if (T_PLANAR(wInput))
        nPlanes = T_CHANNELS(wInput) + T_EXTRA(wInput);
    else
        nPlanes = 1;


    // Handle tile by tile or strip by strip
    if (TIFFIsTiled(in)) {

        TileBasedXform(ContextID, xform, in, out, nPlanes);
    }
    else {
        StripBasedXform(ContextID, xform, in, out, nPlanes);
    }


    cmsDeleteTransform(ContextID, xform);

    TIFFWriteDirectory(out);

    return 1;
}


// Print help
static
void Help(cmsContext ContextID, int level)
{
    UTILS_UNUSED_PARAMETER(level);

    fprintf(stderr, "Little CMS ICC profile applier for TIFF - v8.0 [LittleCMS %2.2f]\n", cmsGetEncodedCMMversion() / 1000.0);
    fprintf(stderr, "Copyright (c) 1998-2023 Marti Maria Saguer. See COPYING file for details.\n");
    fflush(stderr);

    fprintf(stderr, "usage: tificc [flags] input.tif output.tif\n");

    fprintf(stderr, "\nflags:\n\n");
    fprintf(stderr, "-v - Verbose\n");
    fprintf(stderr, "-i<profile> - Input profile (defaults to sRGB)\n");
    fprintf(stderr, "-o<profile> - Output profile (defaults to sRGB)\n");
    fprintf(stderr, "-l<profile> - Transform by device-link profile\n");

    PrintBuiltins();

    PrintRenderingIntents(ContextID);

    fprintf(stderr, "-b - Black point compensation\n");
    fprintf(stderr, "-d<0..1> - Observer adaptation state (abs.col. only)\n");

    fprintf(stderr, "-c<0,1,2,3> - Precalculates transform (0=Off, 1=Normal, 2=Hi-res, 3=LoRes)\n");
    fprintf(stderr, "\n");

    fprintf(stderr, "-w<8,16,32> - Output depth. Use 32 for floating-point\n\n");
    fprintf(stderr, "-a - Handle channels > 4 as alpha\n");

    fprintf(stderr, "-n - Ignore embedded profile on input\n");
    fprintf(stderr, "-e - Embed destination profile\n");
    fprintf(stderr, "-s<new profile> - Save embedded profile as <new profile>\n");
    fprintf(stderr, "\n");


    fprintf(stderr, "-p<profile> - Soft proof profile\n");
    fprintf(stderr, "-m<n> - Soft proof intent\n");
    fprintf(stderr, "\tThat is the intent used to translate the simulation to the output device.\n\tNote that the simulated intent is set by using -t not by -m\n");
    fprintf(stderr, "-g - Marks out-of-gamut colors on softproof\n");

    fprintf(stderr, "\n");

    fprintf(stderr, "-k<0..400> - Ink-limiting in %% (CMYK only)\n");
    fprintf(stderr, "\n");

    fprintf(stderr, "Examples:\n\n"
        "To color correct from scanner to sRGB:\n"
        "\ttificc -iscanner.icm in.tif out.tif\n"
        "To convert from monitor1 to monitor2:\n"
        "\ttificc -imon1.icm -omon2.icm in.tif out.tif\n"
        "To make a CMYK separation:\n"
        "\ttificc -oprinter.icm inrgb.tif outcmyk.tif\n"
        "To recover sRGB from a CMYK separation:\n"
        "\ttificc -iprinter.icm incmyk.tif outrgb.tif\n"
        "To soft-proof how behaves Probev1_ICCv4.icc on perceptual:\n"
        "\ttifficc -t0 -p Probev1_ICCv4.icc -m1 infile.tif out.tif\n"
        "To convert from CIELab TIFF to sRGB\n"
        "\ttificc -i*Lab in.tif out.tif\n\n");


    fprintf(stderr, "This program is intended to be a demo of the Little CMS\n"
        "color engine. Both lcms and this program are open source.\n"
        "You can obtain both in source code at https://www.littlecms.com\n"
        "For suggestions, comments, bug reports etc. send mail to\n"
        "info@littlecms.com\n\n");

    exit(0);
}


// The toggles stuff

static
void HandleSwitches(cmsContext ContextID, int argc, char *argv[])
{
    int s;

    while ((s=xgetopt(argc,argv,"aAeEbBw:W:nNvVGgh:H:i:I:o:O:P:p:t:T:c:C:l:L:M:m:K:k:S:s:D:d:-:")) != EOF) {

        switch (s) {


        case '-':
            if (strcmp(xoptarg, "help") == 0)
            {
                Help(ContextID, 0);
            }
            else
            {
                FatalError("Unknown option - run without args to see valid ones.\n");
            }
            break;

        case 'a':
        case 'A':
            StoreAsAlpha = TRUE;
            break;
        case 'b':
        case 'B':
            BlackWhiteCompensation = TRUE;
            break;

        case 'c':
        case 'C':
            PrecalcMode = atoi(xoptarg);
            if (PrecalcMode < 0 || PrecalcMode > 3)
                FatalError("Unknown precalc mode '%d'", PrecalcMode);
            break;

        case 'd':
        case 'D': ObserverAdaptationState = atof(xoptarg);
            if (ObserverAdaptationState < 0 ||
                ObserverAdaptationState > 1.0)
                Warning("Adaptation state should be 0..1");
            break;

        case 'e':
        case 'E':
            EmbedProfile = TRUE;
            break;

        case 'g':
        case 'G':
            GamutCheck = TRUE;
            break;

        case 'v':
        case 'V':
            Verbose = TRUE;
            break;

        case 'i':
        case 'I':
            if (lIsDeviceLink)
                FatalError("Device-link already specified");

            cInpProf = xoptarg;
            break;

        case 'o':
        case 'O':
            if (lIsDeviceLink)
                FatalError("Device-link already specified");

            cOutProf = xoptarg;
            break;

        case 'l':
        case 'L':
            if (cInpProf != NULL || cOutProf != NULL)
                FatalError("input/output profiles already specified");

            cInpProf = xoptarg;
            lIsDeviceLink = TRUE;
            break;

        case 'p':
        case 'P':
            cProofing = xoptarg;
            break;

        case 't':
        case 'T':
            Intent = atoi(xoptarg);
            break;

        case 'm':
        case 'M':
            ProofingIntent = atoi(xoptarg);
            break;

        case 'N':
        case 'n':
            IgnoreEmbedded = TRUE;
            break;

        case 'W':
        case 'w':
            PixelDepth = atoi(xoptarg);
            if (PixelDepth != 8 && PixelDepth != 16 && PixelDepth != 32)
                FatalError("Only 8, 16 and 32 bps are supported");
            break;

        case 'k':
        case 'K':
            InkLimit = atof(xoptarg);
            if (InkLimit < 0.0 || InkLimit > 400.0)
                FatalError("Ink limit must be 0%%..400%%");
            break;


        case 's':
        case 'S': SaveEmbedded = xoptarg;
            break;

        case 'H':
        case 'h':  {

            int a =  atoi(xoptarg);
            Help(ContextID, a);
            }
            break;

        default:

            FatalError("Unknown option - run without args to see valid ones");
        }

    }
}


#if defined(BUILD_MONOLITHIC)
#define main(cnt, arr)      lcms2_tificc_util_main(cnt, arr)
#endif

// The main sink

int main(int argc, const char* argv[])
{
    cmsContext ContextID;
    TIFF *in, *out;
<<<<<<< HEAD

    ContextID = cmsCreateContext(NULL, NULL);
	
    fprintf(stderr, "Little CMS ICC profile applier for TIFF - v7.2 [LittleCMS %2.2f]\n\n", cmsGetEncodedCMMversion() / 1000.0);
    fprintf(stderr, "Copyright (c) 1998-2023 Marti Maria Saguer. See COPYING file for details.\n");
    fflush(stderr);

    cmsPlugin(ContextID, &TiffLabPlugin);
=======
   
    cmsPlugin(&TiffLabPlugin);
>>>>>>> df35632e

    InitUtils(ContextID, "tificc");

    HandleSwitches(ContextID, argc, argv);

    if ((argc - xoptind) != 2) {

        Help(ContextID, 0);
    }


    TIFFSetErrorHandler(ConsoleErrorHandler);
    TIFFSetWarningHandler(ConsoleWarningHandler);

    in = TIFFOpen(argv[xoptind], "r");
    if (in == NULL) FatalError("Unable to open '%s'", argv[xoptind]);

    out = TIFFOpen(argv[xoptind+1], "w");

    if (out == NULL) {

        TIFFClose(in);
        FatalError("Unable to write '%s'", argv[xoptind+1]);
    }

    do {

        TransformImage(ContextID, in, out, cInpProf);


    } while (TIFFReadDirectory(in));


    if (Verbose) { fprintf(stdout, "\n"); fflush(stdout); }

    TIFFClose(in);
    TIFFClose(out);

    cmsDeleteContext(ContextID);

    return 0;
}<|MERGE_RESOLUTION|>--- conflicted
+++ resolved
@@ -150,17 +150,10 @@
 
 // Formatter for 8bit Lab TIFF (photometric 8)
 static
-<<<<<<< HEAD
 unsigned char* UnrollTIFFLab8(cmsContext ContextID, struct _cmstransform_struct* CMMcargo,
-                              register cmsUInt16Number wIn[],
-                              register cmsUInt8Number* accum,
-                              register cmsUInt32Number Stride)
-=======
-unsigned char* UnrollTIFFLab8(struct _cmstransform_struct* CMMcargo,
                               CMSREGISTER cmsUInt16Number wIn[], 
                               CMSREGISTER cmsUInt8Number* accum, 
                               CMSREGISTER cmsUInt32Number Stride)
->>>>>>> df35632e
 {
     wIn[0] = (cmsUInt16Number) FromLabV2ToLabV4((accum[0]) << 8);
     wIn[1] = (cmsUInt16Number) FromLabV2ToLabV4(((accum[1] > 127) ? (accum[1] - 128) : (accum[1] + 128)) << 8);
@@ -174,17 +167,10 @@
 
 // Formatter for 16bit Lab TIFF (photometric 8)
 static
-<<<<<<< HEAD
 unsigned char* UnrollTIFFLab16(cmsContext ContextID, struct _cmstransform_struct* CMMcargo,
-                              register cmsUInt16Number wIn[],
-                              register cmsUInt8Number* accum,
-                              register cmsUInt32Number Stride )
-=======
-unsigned char* UnrollTIFFLab16(struct _cmstransform_struct* CMMcargo,
                               CMSREGISTER cmsUInt16Number wIn[],
                               CMSREGISTER cmsUInt8Number* accum,
                               CMSREGISTER cmsUInt32Number Stride )
->>>>>>> df35632e
 {
     cmsUInt16Number* accum16 = (cmsUInt16Number*) accum;
 
@@ -200,17 +186,10 @@
 
 
 static
-<<<<<<< HEAD
 unsigned char* PackTIFFLab8(cmsContext ContextID, struct _cmstransform_struct* CMMcargo,
-                            register cmsUInt16Number wOut[],
-                            register cmsUInt8Number* output,
-                            register cmsUInt32Number Stride)
-=======
-unsigned char* PackTIFFLab8(struct _cmstransform_struct* CMMcargo, 
                             CMSREGISTER cmsUInt16Number wOut[], 
                             CMSREGISTER cmsUInt8Number* output, 
                             CMSREGISTER cmsUInt32Number Stride)
->>>>>>> df35632e
 {
     int a, b;
 
@@ -255,17 +234,10 @@
 
 
 static
-<<<<<<< HEAD
 unsigned char* PackTIFFLab16(cmsContext ContextID, struct _cmstransform_struct* CMMcargo,
-                            register cmsUInt16Number wOut[],
-                            register cmsUInt8Number* output,
-                            register cmsUInt32Number Stride)
-=======
-unsigned char* PackTIFFLab16(struct _cmstransform_struct* CMMcargo, 
                             CMSREGISTER cmsUInt16Number wOut[], 
                             CMSREGISTER cmsUInt8Number* output, 
                             CMSREGISTER cmsUInt32Number Stride)
->>>>>>> df35632e
 {
     int a, b;
     cmsUInt16Number* output16 = (cmsUInt16Number*) output;
@@ -437,11 +409,7 @@
 
      // Two Lab flavours
      case PHOTOMETRIC_ICCLAB:
-<<<<<<< HEAD
-         pt = PT_LabV2;
-=======
          pt = PT_Lab;         
->>>>>>> df35632e
          break;
 
      case PHOTOMETRIC_CIELAB:
@@ -981,13 +949,8 @@
     wInput = GetInputPixelType(in);
 
     // Assure both, input profile and input TIFF are on same colorspace
-<<<<<<< HEAD
     if (_cmsLCMScolorSpace(ContextID, cmsGetColorSpace(ContextID, hIn)) != (int) T_COLORSPACE(wInput))
-        FatalError("Input profile is not operating in proper color space");
-=======
-    if (_cmsLCMScolorSpace(cmsGetColorSpace(hIn)) != (int) T_COLORSPACE(wInput))
         FatalError("Input profile is not operating in proper color space (%d)", T_COLORSPACE(wInput));
->>>>>>> df35632e
 
 
     if (!lIsDeviceLink)
@@ -1290,19 +1253,10 @@
 {
     cmsContext ContextID;
     TIFF *in, *out;
-<<<<<<< HEAD
 
     ContextID = cmsCreateContext(NULL, NULL);
-	
-    fprintf(stderr, "Little CMS ICC profile applier for TIFF - v7.2 [LittleCMS %2.2f]\n\n", cmsGetEncodedCMMversion() / 1000.0);
-    fprintf(stderr, "Copyright (c) 1998-2023 Marti Maria Saguer. See COPYING file for details.\n");
-    fflush(stderr);
 
     cmsPlugin(ContextID, &TiffLabPlugin);
-=======
-   
-    cmsPlugin(&TiffLabPlugin);
->>>>>>> df35632e
 
     InitUtils(ContextID, "tificc");
 
