//---------------------------------------------------------------------------------
//
//  Little Color Management System
//  Copyright (c) 1998-2022 Marti Maria Saguer
//
// Permission is hereby granted, free of charge, to any person obtaining
// a copy of this software and associated documentation files (the "Software"),
// to deal in the Software without restriction, including without limitation
// the rights to use, copy, modify, merge, publish, distribute, sublicense,
// and/or sell copies of the Software, and to permit persons to whom the Software
// is furnished to do so, subject to the following conditions:
//
// The above copyright notice and this permission notice shall be included in
// all copies or substantial portions of the Software.
//
// THE SOFTWARE IS PROVIDED "AS IS", WITHOUT WARRANTY OF ANY KIND,
// EXPRESS OR IMPLIED, INCLUDING BUT NOT LIMITED TO
// THE WARRANTIES OF MERCHANTABILITY, FITNESS FOR A PARTICULAR PURPOSE AND
// NONINFRINGEMENT. IN NO EVENT SHALL THE AUTHORS OR COPYRIGHT HOLDERS BE
// LIABLE FOR ANY CLAIM, DAMAGES OR OTHER LIABILITY, WHETHER IN AN ACTION
// OF CONTRACT, TORT OR OTHERWISE, ARISING FROM, OUT OF OR IN CONNECTION
// WITH THE SOFTWARE OR THE USE OR OTHER DEALINGS IN THE SOFTWARE.
//
//---------------------------------------------------------------------------------

// This program does apply profiles to (some) TIFF files

#include "lcms2mt_plugin.h"
#include "tiffio.h"
#include "utils.h"

// Fix broken libtiff 4.3.0, thanks to Bob Friesenhahn for uncovering this

#if defined(HAVE_STDINT_H) && (TIFFLIB_VERSION >= 20201219)
#include <stdint.h>
#  undef cmsUInt16Number
#  define cmsUInt16Number uint16_t
#  undef cmsUInt32Number
#  define cmsUInt32Number uint32_t
#endif /* TIFFLIB_VERSION */

// Flags

static cmsBool BlackWhiteCompensation = FALSE;
static cmsBool IgnoreEmbedded         = FALSE;
static cmsBool EmbedProfile           = FALSE;
static int     PixelDepth             = 8;
static cmsBool GamutCheck             = FALSE;
static cmsBool lIsDeviceLink          = FALSE;
static cmsBool StoreAsAlpha           = FALSE;

static int Intent                  = INTENT_PERCEPTUAL;
static int ProofingIntent          = INTENT_PERCEPTUAL;
static int PrecalcMode             = 1;
static cmsFloat64Number InkLimit   = 400;

static cmsFloat64Number ObserverAdaptationState  = 1.0;  // According ICC 4.3 this is the default

static const char *cInpProf  = NULL;
static const char *cOutProf  = NULL;
static const char *cProofing = NULL;

static const char* SaveEmbedded = NULL;

// Console error & warning
static
void ConsoleWarningHandler(const char* module, const char* fmt, va_list ap)
{
    if (Verbose) {

        fprintf(stderr, "Warning: ");

        if (module != NULL)
            fprintf(stderr, "[%s] ", module);

        vfprintf(stderr, fmt, ap);
        fprintf(stderr, "\n");
        fflush(stderr);
    }
}

static
void ConsoleErrorHandler(const char* module, const char* fmt, va_list ap)
{
    if (Verbose) {

        fprintf(stderr, "Error: ");

        if (module != NULL)
            fprintf(stderr, "[%s] ", module);

        vfprintf(stderr, fmt, ap);
        fprintf(stderr, "\n");
        fflush(stderr);
    }

}


// Issue a warning
static
void Warning(const char *frm, ...)
{
    va_list args;

    va_start(args, frm);
    ConsoleWarningHandler("tificc", frm, args);
    va_end(args);
}



// Out of memory is a fatal error
static
void OutOfMem(cmsUInt32Number size)
{
    FatalError("Out of memory on allocating %d bytes.", size);
}


// -----------------------------------------------------------------------------------------------
// Lab plug-in
// In TIFF, Lab is encoded in a different way, so let's use the plug-in
// capabilities of lcms2 to change the meaning of TYPE_Lab_8.

#define LABTIFF_SH(m)           ((m) << 30)
#define T_LABTIFF(m)            (((m)>>30)&1)

// * 0xffff / 0xff00 = (255 * 257) / (255 * 256) = 257 / 256
static 
int FromLabV2ToLabV4(int x) 
{
    int a;

    a = ((x << 8) | x) >> 8;  // * 257 / 256
    if ( a > 0xffff) return 0xffff;
    return a;
}

// * 0xf00 / 0xffff = * 256 / 257
static 
int FromLabV4ToLabV2(int x) 
{
    return ((x << 8) + 0x80) / 257;
}


// Formatter for 8bit Lab TIFF (photometric 8)
static
unsigned char* UnrollTIFFLab8(cmsContext ContextID, struct _cmstransform_struct* CMMcargo,
                              register cmsUInt16Number wIn[],
                              register cmsUInt8Number* accum,
                              register cmsUInt32Number Stride)
{
    wIn[0] = (cmsUInt16Number) FromLabV2ToLabV4((accum[0]) << 8);
    wIn[1] = (cmsUInt16Number) FromLabV2ToLabV4(((accum[1] > 127) ? (accum[1] - 128) : (accum[1] + 128)) << 8);
    wIn[2] = (cmsUInt16Number) FromLabV2ToLabV4(((accum[2] > 127) ? (accum[2] - 128) : (accum[2] + 128)) << 8);

    return accum + 3;

    UTILS_UNUSED_PARAMETER(Stride);
    UTILS_UNUSED_PARAMETER(CMMcargo);
}

// Formatter for 16bit Lab TIFF (photometric 8)
static
unsigned char* UnrollTIFFLab16(cmsContext ContextID, struct _cmstransform_struct* CMMcargo,
                              register cmsUInt16Number wIn[],
                              register cmsUInt8Number* accum,
                              register cmsUInt32Number Stride )
{
    cmsUInt16Number* accum16 = (cmsUInt16Number*) accum;

    wIn[0] = (cmsUInt16Number) FromLabV2ToLabV4(accum16[0]);
    wIn[1] = (cmsUInt16Number) FromLabV2ToLabV4(((accum16[1] > 0x7f00) ? (accum16[1] - 0x8000) : (accum16[1] + 0x8000)) );
    wIn[2] = (cmsUInt16Number) FromLabV2ToLabV4(((accum16[2] > 0x7f00) ? (accum16[2] - 0x8000) : (accum16[2] + 0x8000)) );

    return accum + 3 * sizeof(cmsUInt16Number);

    UTILS_UNUSED_PARAMETER(Stride);
    UTILS_UNUSED_PARAMETER(CMMcargo);
}


static
unsigned char* PackTIFFLab8(cmsContext ContextID, struct _cmstransform_struct* CMMcargo,
                            register cmsUInt16Number wOut[],
                            register cmsUInt8Number* output,
                            register cmsUInt32Number Stride)
{
    int a, b;

    *output++ = (cmsUInt8Number) (FromLabV4ToLabV2(wOut[0] + 0x0080) >> 8);

    a = (FromLabV4ToLabV2(wOut[1]) + 0x0080) >> 8;
    b = (FromLabV4ToLabV2(wOut[2]) + 0x0080) >> 8;

    *output++ = (cmsUInt8Number) ((a < 128) ? (a + 128) : (a - 128));
    *output++ = (cmsUInt8Number) ((b < 128) ? (b + 128) : (b - 128));

    return output;

    UTILS_UNUSED_PARAMETER(Stride);
    UTILS_UNUSED_PARAMETER(CMMcargo);
}

static
unsigned char* PackTIFFLab16(cmsContext ContextID, struct _cmstransform_struct* CMMcargo,
                            register cmsUInt16Number wOut[],
                            register cmsUInt8Number* output,
                            register cmsUInt32Number Stride)
{
    int a, b;
    cmsUInt16Number* output16 = (cmsUInt16Number*) output;

    *output16++ = (cmsUInt16Number) FromLabV4ToLabV2(wOut[0]);

    a = FromLabV4ToLabV2(wOut[1]);
    b = FromLabV4ToLabV2(wOut[2]);

    *output16++ = (cmsUInt16Number) ((a < 0x7f00) ? (a + 0x8000) : (a - 0x8000));
    *output16++ = (cmsUInt16Number) ((b < 0x7f00) ? (b + 0x8000) : (b - 0x8000));

    return (cmsUInt8Number*) output16;

    UTILS_UNUSED_PARAMETER(Stride);
    UTILS_UNUSED_PARAMETER(CMMcargo);
}


static
cmsFormatter TiffFormatterFactory(cmsContext ContextID, cmsUInt32Number Type,
                                  cmsFormatterDirection Dir,
                                  cmsUInt32Number dwFlags)
{
    cmsFormatter Result = { NULL };
    int bps           = T_BYTES(Type);
    int IsTiffSpecial = T_LABTIFF(Type);

    if (IsTiffSpecial && !(dwFlags & CMS_PACK_FLAGS_FLOAT))
    {
        if (Dir == cmsFormatterInput)
        {
            Result.Fmt16 = (bps == 1) ? UnrollTIFFLab8 : UnrollTIFFLab16;
        }
        else
            Result.Fmt16 = (bps == 1) ? PackTIFFLab8 : PackTIFFLab16;
    }

    return Result;
}

static cmsPluginFormatters TiffLabPlugin = { {cmsPluginMagicNumber, 2000, cmsPluginFormattersSig, NULL}, TiffFormatterFactory };

// -----------------------------------------------------------------------------------------------

// Build up the pixeltype descriptor
static
cmsUInt32Number GetInputPixelType(TIFF *Bank)
{
    cmsUInt16Number Photometric, bps, spp, extra, PlanarConfig, *info;
    cmsUInt16Number Compression;
    int ColorChannels;
    int IsPremul = FALSE, IsPlanar = FALSE, IsFlt = FALSE, IsReverse = FALSE;
    int labTiffSpecial = FALSE;
    int pt = PT_ANY;
    
    TIFFGetFieldDefaulted(Bank,  TIFFTAG_BITSPERSAMPLE, &bps);

    if (bps == 1)
        FatalError("Sorry, bilevel TIFFs has nothing to do with ICC profiles");

    if (bps != 8 && bps != 16 && bps != 32)
        FatalError("Sorry, 8, 16 or 32 bits per sample only");

   
    TIFFGetFieldDefaulted(Bank, TIFFTAG_PLANARCONFIG, &PlanarConfig);

    switch (PlanarConfig) {

     case PLANARCONFIG_CONTIG: IsPlanar = 0; break;
     case PLANARCONFIG_SEPARATE: IsPlanar = 1; break;
     default:

         FatalError("Unsupported planar configuration (=%d) ", (int) PlanarConfig);
    }

    TIFFGetFieldDefaulted(Bank, TIFFTAG_SAMPLESPERPIXEL, &spp);

    // If Samples per pixel == 1, PlanarConfiguration is irrelevant and need not to be included.
    if (spp == 1) IsPlanar = 0;

    // Any alpha?
    TIFFGetFieldDefaulted(Bank, TIFFTAG_EXTRASAMPLES, &extra, &info);

    // Read alpha channels as colorant?
    if (StoreAsAlpha) {

        ColorChannels = spp;
        extra = 0;
    }
    else
        ColorChannels = spp - extra;

    // Is alpha premultiplied ? 
    IsPremul = ((extra == 1) && (info[0] == EXTRASAMPLE_ASSOCALPHA));


    // Get photometric interpretation and proceed accordly
    TIFFGetField(Bank, TIFFTAG_PHOTOMETRIC, &Photometric);

    switch (Photometric) {

    case PHOTOMETRIC_MINISWHITE:

        IsReverse = 1;

        // ... fall through ...

    case PHOTOMETRIC_MINISBLACK:
        pt = PT_GRAY;
        break;

    case PHOTOMETRIC_RGB:
        pt = PT_RGB;
        if (ColorChannels < 3)
            FatalError("Sorry, RGB needs at least 3 samples per pixel");
        break;

     case PHOTOMETRIC_PALETTE:
         FatalError("Sorry, palette images not supported");
         break;

     case PHOTOMETRIC_SEPARATED:
         pt = PixelTypeFromChanCount(ColorChannels);
         break;

     case PHOTOMETRIC_YCBCR:
         TIFFGetField(Bank, TIFFTAG_COMPRESSION, &Compression);
         {
             cmsUInt16Number subx, suby;

             pt = PT_YCbCr;
             TIFFGetFieldDefaulted(Bank, TIFFTAG_YCBCRSUBSAMPLING, &subx, &suby);
             if (subx != 1 || suby != 1)
                 FatalError("Sorry, subsampled images are not supported");
         }
         break;

     // Two Lab flavours
     case PHOTOMETRIC_ICCLAB:
         pt = PT_LabV2;
         break;

     case PHOTOMETRIC_CIELAB:
         pt = PT_Lab;
         labTiffSpecial = TRUE;
         break;

     // CIE Log2(L) (u',v') 
     case PHOTOMETRIC_LOGLUV:     

         TIFFSetField(Bank, TIFFTAG_SGILOGDATAFMT, SGILOGDATAFMT_16BIT);
         pt = PT_YUV;             // *ICCSpace = icSigLuvData;
         bps = 16;                // 16 bits forced by LibTiff
         break;

     default:
         FatalError("Unsupported TIFF color space (Photometric %d)", Photometric);
    }

    // Convert bits per sample to bytes per sample

    bps >>= 3;
    IsFlt = (bps == 0) || (bps == 4);

    return (FLOAT_SH(IsFlt) | COLORSPACE_SH(pt) | PLANAR_SH(IsPlanar) | EXTRA_SH(extra) | PREMUL_SH(IsPremul) |
           CHANNELS_SH(ColorChannels) | BYTES_SH(bps) | FLAVOR_SH(IsReverse) | LABTIFF_SH(labTiffSpecial));
}


// Rearrange pixel type to build output descriptor

static
cmsUInt32Number ComputeOutputFormatDescriptor(cmsUInt32Number dwInput, int OutColorSpace, int bps)
{
    int IsPlanar  = T_PLANAR(dwInput);
    int Channels  = ChanCountFromPixelType(OutColorSpace);
    int IsFlt = (bps == 0) || (bps == 4);
    int labTiffSpecial = FALSE;
    int Extra = T_EXTRA(dwInput);
    int IsPremul = T_PREMUL(dwInput);
    
    if (OutColorSpace == PT_Lab)
        labTiffSpecial = TRUE;

    return (FLOAT_SH(IsFlt) | COLORSPACE_SH(OutColorSpace) | PLANAR_SH(IsPlanar) |
        CHANNELS_SH(Channels) | BYTES_SH(bps) | EXTRA_SH(Extra) | PREMUL_SH(IsPremul) |
        LABTIFF_SH(labTiffSpecial));
}



// Tile based transforms
static
int TileBasedXform(cmsContext ContextID, cmsHTRANSFORM hXForm, TIFF* in, TIFF* out, int nPlanes)
{
    tsize_t BufSizeIn  = TIFFTileSize(in);
    tsize_t BufSizeOut = TIFFTileSize(out);
    unsigned char *BufferIn, *BufferOut;
    ttile_t i, TileCount = TIFFNumberOfTiles(in) / nPlanes;
    cmsUInt32Number tw, tl;
    int PixelCount, j;

    // Check for bad tiffs
    if (BufSizeIn > INT_MAX || BufSizeOut > INT_MAX)
        FatalError("Probably corrupted TIFF, tile too big.");

    TIFFGetFieldDefaulted(in, TIFFTAG_TILEWIDTH,  &tw);
    TIFFGetFieldDefaulted(in, TIFFTAG_TILELENGTH, &tl);

    PixelCount = (int) tw * tl;

    BufferIn = (unsigned char *) _TIFFmalloc(BufSizeIn * nPlanes);
    if (!BufferIn) OutOfMem((cmsUInt32Number) BufSizeIn * nPlanes);

    BufferOut = (unsigned char *) _TIFFmalloc(BufSizeOut * nPlanes);
    if (!BufferOut) OutOfMem((cmsUInt32Number) BufSizeOut * nPlanes);


    for (i = 0; i < TileCount; i++) {

        for (j=0; j < nPlanes; j++) {

            if (TIFFReadEncodedTile(in, i + (j* TileCount),
                BufferIn + (j*BufSizeIn), BufSizeIn) < 0)   goto cleanup;
        }

        if (PixelCount < 0)
            FatalError("TIFF is corrupted");

        cmsDoTransform(ContextID, hXForm, BufferIn, BufferOut, PixelCount);

        for (j=0; j < nPlanes; j++) {

            if (TIFFWriteEncodedTile(out, i + (j*TileCount),
                BufferOut + (j*BufSizeOut), BufSizeOut) < 0) goto cleanup;
        }
    }

    _TIFFfree(BufferIn);
    _TIFFfree(BufferOut);
    return 1;


cleanup:

    _TIFFfree(BufferIn);
    _TIFFfree(BufferOut);
    return 0;
}


// Strip based transforms
static
int StripBasedXform(cmsContext ContextID, cmsHTRANSFORM hXForm, TIFF* in, TIFF* out, int nPlanes)
{
    tsize_t BufSizeIn  = TIFFStripSize(in);
    tsize_t BufSizeOut = TIFFStripSize(out);
    unsigned char *BufferIn, *BufferOut;
    ttile_t i, StripCount = TIFFNumberOfStrips(in) / nPlanes;
    cmsUInt32Number sw;
    cmsUInt32Number sl;
    cmsUInt32Number iml;
    int j;
    int PixelCount;

    // Check for bad tiffs
    if (BufSizeIn > INT_MAX || BufSizeOut > INT_MAX)
        FatalError("Probably corrupted TIFF, strip too big.");

    TIFFGetFieldDefaulted(in, TIFFTAG_IMAGEWIDTH,  &sw);
    TIFFGetFieldDefaulted(in, TIFFTAG_ROWSPERSTRIP, &sl);
    TIFFGetFieldDefaulted(in, TIFFTAG_IMAGELENGTH, &iml);

    // It is possible to get infinite rows per strip
    if (sl == 0 || sl > iml)
        sl = iml;   // One strip for whole image

    BufferIn = (unsigned char *) _TIFFmalloc(BufSizeIn * nPlanes);
    if (!BufferIn) OutOfMem((cmsUInt32Number) BufSizeIn * nPlanes);

    BufferOut = (unsigned char *) _TIFFmalloc(BufSizeOut * nPlanes);
    if (!BufferOut) OutOfMem((cmsUInt32Number) BufSizeOut * nPlanes);


    for (i = 0; i < StripCount; i++) {

        for (j=0; j < nPlanes; j++) {

            if (TIFFReadEncodedStrip(in, i + (j * StripCount),
                BufferIn + (j * BufSizeIn), BufSizeIn) < 0)   goto cleanup;
        }

        PixelCount = (int) sw * (iml < sl ? iml : sl);
        iml -= sl;

        if (PixelCount < 0)
            FatalError("TIFF is corrupted");

        cmsDoTransform(ContextID, hXForm, BufferIn, BufferOut, PixelCount);

        for (j=0; j < nPlanes; j++) {
            if (TIFFWriteEncodedStrip(out, i + (j * StripCount),
                BufferOut + j * BufSizeOut, BufSizeOut) < 0) goto cleanup;
        }

    }

    _TIFFfree(BufferIn);
    _TIFFfree(BufferOut);
    return 1;

cleanup:

    _TIFFfree(BufferIn);
    _TIFFfree(BufferOut);
    return 0;
}


// Fill the array with a short value
static
void fillArray(cmsInt16Number array[],  cmsInt16Number val, cmsUInt32Number size)
{
    cmsUInt32Number i;

    size /= sizeof(cmsInt16Number);
    for (i = 0; i < size; i++)
        array[i] = val;

}

// Creates minimum required tags
static
void WriteOutputTags(TIFF* out, int Colorspace, int BytesPerSample, int AlphaChannels, int IsPremul)
{
    int BitsPerSample = (8 * BytesPerSample);
    int nChannels = ChanCountFromPixelType(Colorspace);

   
    TIFFSetField(out, TIFFTAG_BITSPERSAMPLE, BitsPerSample);
    TIFFSetField(out, TIFFTAG_SAMPLESPERPIXEL, nChannels + AlphaChannels);

    if (AlphaChannels > 0)
    {
        cmsInt16Number Extra[20];

        if (IsPremul)
            fillArray(Extra, EXTRASAMPLE_ASSOCALPHA, sizeof(Extra));
        else
            fillArray(Extra, EXTRASAMPLE_UNASSALPHA, sizeof(Extra));

        TIFFSetField(out, TIFFTAG_EXTRASAMPLES, AlphaChannels, Extra);
    }

    switch (Colorspace) {

    case PT_GRAY:
        TIFFSetField(out, TIFFTAG_PHOTOMETRIC, PHOTOMETRIC_MINISBLACK);

        break;

    case PT_RGB:
        TIFFSetField(out, TIFFTAG_PHOTOMETRIC, PHOTOMETRIC_RGB);
        break;

    case PT_CMY:
        TIFFSetField(out, TIFFTAG_PHOTOMETRIC, PHOTOMETRIC_SEPARATED);
        TIFFSetField(out, TIFFTAG_INKSET, INKSET_MULTIINK);
        break;

    case PT_CMYK:
        TIFFSetField(out, TIFFTAG_PHOTOMETRIC, PHOTOMETRIC_SEPARATED);
        TIFFSetField(out, TIFFTAG_INKSET, INKSET_CMYK);
        break;

    case PT_Lab:
        if (BitsPerSample == 16)
            TIFFSetField(out, TIFFTAG_PHOTOMETRIC, PHOTOMETRIC_ICCLAB);
        else
            TIFFSetField(out, TIFFTAG_PHOTOMETRIC, PHOTOMETRIC_CIELAB);
        break;


        // Multi-ink separations
    case PT_MCH2:
    case PT_MCH3:
    case PT_MCH4:
    case PT_MCH5:
    case PT_MCH6:
    case PT_MCH7:
    case PT_MCH8:
    case PT_MCH9:
    case PT_MCH10:
    case PT_MCH11:
    case PT_MCH12:
    case PT_MCH13:
    case PT_MCH14:
    case PT_MCH15:

        TIFFSetField(out, TIFFTAG_PHOTOMETRIC, PHOTOMETRIC_SEPARATED);

        if (StoreAsAlpha && nChannels >= 4) {

            cmsInt16Number Extra[20];

            fillArray(Extra, EXTRASAMPLE_UNASSALPHA, sizeof(Extra));

            // CMYK plus extra alpha
            TIFFSetField(out, TIFFTAG_EXTRASAMPLES, nChannels - 4, Extra);
            TIFFSetField(out, TIFFTAG_INKSET, INKSET_CMYK);
            TIFFSetField(out, TIFFTAG_NUMBEROFINKS, 4);
        }
        else {
            TIFFSetField(out, TIFFTAG_INKSET, INKSET_MULTIINK);
            TIFFSetField(out, TIFFTAG_NUMBEROFINKS, nChannels);
        }
        break;


    default:
        FatalError("Unsupported output colorspace");
    }

    if (PixelDepth == 32)
        TIFFSetField(out, TIFFTAG_SAMPLEFORMAT, 
                          SAMPLEFORMAT_IEEEFP, 
                          SAMPLEFORMAT_IEEEFP, 
                          SAMPLEFORMAT_IEEEFP, 
                          SAMPLEFORMAT_IEEEFP);
}


// Copies a bunch of tags

static
void CopyOtherTags(TIFF* in, TIFF* out)
{
#define CopyField(tag, v) \
    if (TIFFGetField(in, tag, &v)) TIFFSetField(out, tag, v)


    short shortv;
    unsigned short compression;
    cmsUInt32Number ow, ol;
    cmsFloat32Number floatv;
    char *stringv;
    cmsUInt32Number longv;

    CopyField(TIFFTAG_SUBFILETYPE, longv);

    TIFFGetField(in, TIFFTAG_IMAGEWIDTH, &ow);
    TIFFGetField(in, TIFFTAG_IMAGELENGTH, &ol);

    TIFFSetField(out, TIFFTAG_IMAGEWIDTH, ow);
    TIFFSetField(out, TIFFTAG_IMAGELENGTH, ol);

    CopyField(TIFFTAG_PLANARCONFIG, shortv);
    CopyField(TIFFTAG_COMPRESSION, compression);

    // This is tricky, libtiff would access predictor in a wrong way 
    // if the codec is none of those
    if (compression == COMPRESSION_LZW ||
        compression == 34925 /*COMPRESSION_LZMA*/ ||
        compression == COMPRESSION_PIXARLOG || 
        compression == COMPRESSION_DEFLATE ||
        compression == COMPRESSION_ADOBE_DEFLATE ||
        compression == 50000 /*COMPRESSION_ZSTD*/)
    {
        if (PixelDepth != 32)
            CopyField(TIFFTAG_PREDICTOR, shortv);
    }

    CopyField(TIFFTAG_THRESHHOLDING, shortv);
    CopyField(TIFFTAG_FILLORDER, shortv);
    CopyField(TIFFTAG_ORIENTATION, shortv);
    CopyField(TIFFTAG_MINSAMPLEVALUE, shortv);
    CopyField(TIFFTAG_MAXSAMPLEVALUE, shortv);
    CopyField(TIFFTAG_XRESOLUTION, floatv);
    CopyField(TIFFTAG_YRESOLUTION, floatv);
    CopyField(TIFFTAG_RESOLUTIONUNIT, shortv);
    CopyField(TIFFTAG_ROWSPERSTRIP, longv);
    CopyField(TIFFTAG_XPOSITION, floatv);
    CopyField(TIFFTAG_YPOSITION, floatv);
    CopyField(TIFFTAG_IMAGEDEPTH, longv);
    CopyField(TIFFTAG_TILEDEPTH, longv);

    CopyField(TIFFTAG_TILEWIDTH,  longv);
    CopyField(TIFFTAG_TILELENGTH, longv);

    CopyField(TIFFTAG_ARTIST, stringv);
    CopyField(TIFFTAG_IMAGEDESCRIPTION, stringv);
    CopyField(TIFFTAG_MAKE, stringv);
    CopyField(TIFFTAG_MODEL, stringv);

    CopyField(TIFFTAG_DATETIME, stringv);
    CopyField(TIFFTAG_HOSTCOMPUTER, stringv);
    CopyField(TIFFTAG_PAGENAME, stringv);
    CopyField(TIFFTAG_DOCUMENTNAME, stringv);

}


static
void DoEmbedProfile(TIFF* Out, const char* ProfileFile)
{
    FILE* f;
    cmsInt32Number size;
    cmsUInt32Number EmbedLen;
    cmsUInt8Number* EmbedBuffer;

    f = fopen(ProfileFile, "rb");
    if (f == NULL) return;

    size = cmsfilelength(f);
    if (size < 0) return;

    EmbedBuffer = (cmsUInt8Number*) malloc((size_t) size + 1);
    if (EmbedBuffer == NULL) {
        OutOfMem(size+1);
        return;
    }

    EmbedLen = (cmsUInt32Number) fread(EmbedBuffer, 1, (size_t) size, f);

    if (EmbedLen != (cmsUInt32Number) size)
        FatalError("Cannot read %ld bytes to %s", (long) size, ProfileFile);

    fclose(f);
    EmbedBuffer[EmbedLen] = 0;

    TIFFSetField(Out, TIFFTAG_ICCPROFILE, EmbedLen, EmbedBuffer);
    free(EmbedBuffer);
}


// Read or create a ICC profile from the TIFF data
static
cmsHPROFILE GetTIFFProfile(cmsContext ContextID, TIFF* in)
{
    cmsCIExyYTRIPLE Primaries;
    cmsFloat32Number* chr;
    cmsCIExyY WhitePoint;
    cmsFloat32Number* wp;
    int i;
    cmsToneCurve* Curve[3];
    cmsUInt16Number *gmr, *gmg, *gmb;
    cmsHPROFILE hProfile;
    cmsUInt32Number EmbedLen;
    cmsUInt8Number* EmbedBuffer;

    if (IgnoreEmbedded) return NULL;

    if (TIFFGetField(in, TIFFTAG_ICCPROFILE, &EmbedLen, &EmbedBuffer)) {

        hProfile = cmsOpenProfileFromMem(ContextID, EmbedBuffer, EmbedLen);

        // Print description found in the profile
        if (Verbose && (hProfile != NULL)) {

            fprintf(stdout, "\n[Embedded profile]\n");
            PrintProfileInformation(ContextID, hProfile);
            fflush(stdout);
        }

        if (hProfile != NULL && SaveEmbedded != NULL)
            SaveMemoryBlock(EmbedBuffer, EmbedLen, SaveEmbedded);

        if (hProfile) return hProfile;
    }

    // Try to see if "colorimetric" tiff
    if (TIFFGetField(in, TIFFTAG_PRIMARYCHROMATICITIES, &chr)) {

        Primaries.Red.x   =  chr[0];
        Primaries.Red.y   =  chr[1];
        Primaries.Green.x =  chr[2];
        Primaries.Green.y =  chr[3];
        Primaries.Blue.x  =  chr[4];
        Primaries.Blue.y  =  chr[5];

        Primaries.Red.Y = Primaries.Green.Y = Primaries.Blue.Y = 1.0;

        if (TIFFGetField(in, TIFFTAG_WHITEPOINT, &wp)) {

            WhitePoint.x = wp[0];
            WhitePoint.y = wp[1];
            WhitePoint.Y = 1.0;

            // Transfer function is a bit harder....
            TIFFGetFieldDefaulted(in, TIFFTAG_TRANSFERFUNCTION,
                &gmr,
                &gmg,
                &gmb);

            Curve[0] = cmsBuildTabulatedToneCurve16(ContextID, 256, gmr);
            Curve[1] = cmsBuildTabulatedToneCurve16(ContextID, 256, gmg);
            Curve[2] = cmsBuildTabulatedToneCurve16(ContextID, 256, gmb);

            hProfile = cmsCreateRGBProfile(ContextID, &WhitePoint, &Primaries, Curve);

            for (i=0; i < 3; i++)
                cmsFreeToneCurve(ContextID, Curve[i]);

            if (Verbose) {
                fprintf(stdout, "\n[Colorimetric TIFF]\n");
            }


            return hProfile;
        }
    }

    return NULL;
}


// Transform one image
static
int TransformImage(cmsContext ContextID, TIFF* in, TIFF* out, const char *cDefInpProf)
{
    cmsHPROFILE hIn, hOut, hProof, hInkLimit = NULL;
    cmsHTRANSFORM xform;
    cmsUInt32Number wInput, wOutput;
    int OutputColorSpace;
    int BytesPerSample = PixelDepth / 8;
    cmsUInt32Number dwFlags;        
    int nPlanes;

    // Default options
    dwFlags = cmsFLAGS_COPY_ALPHA;

    // Observer adaptation state (only meaningful on absolute colorimetric intent)
    cmsSetAdaptationState(ContextID, ObserverAdaptationState);

    if (EmbedProfile && cOutProf)
        DoEmbedProfile(out, cOutProf);

    if (BlackWhiteCompensation)
        dwFlags |= cmsFLAGS_BLACKPOINTCOMPENSATION;

    switch (PrecalcMode) {

       case 0: dwFlags |= cmsFLAGS_NOOPTIMIZE; break;
       case 2: dwFlags |= cmsFLAGS_HIGHRESPRECALC; break;
       case 3: dwFlags |= cmsFLAGS_LOWRESPRECALC; break;
       case 1: break;

       default: FatalError("Unknown precalculation mode '%d'", PrecalcMode);
    }

    if (GamutCheck)
        dwFlags |= cmsFLAGS_GAMUTCHECK;

    hProof = NULL;
    hOut = NULL;

    if (lIsDeviceLink) {

        hIn = cmsOpenProfileFromFile(ContextID, cDefInpProf, "r");
    }
    else {

        hIn =  GetTIFFProfile(ContextID, in);

        if (hIn == NULL)
            hIn = OpenStockProfile(ContextID, cDefInpProf);

        hOut = OpenStockProfile(ContextID, cOutProf);

        if (cProofing != NULL) {

            hProof = OpenStockProfile(ContextID, cProofing);
            dwFlags |= cmsFLAGS_SOFTPROOFING;
        }
    }

    // Take input color space
    wInput = GetInputPixelType(in);

    // Assure both, input profile and input TIFF are on same colorspace
    if (_cmsLCMScolorSpace(ContextID, cmsGetColorSpace(ContextID, hIn)) != (int) T_COLORSPACE(wInput))
        FatalError("Input profile is not operating in proper color space");


    if (!lIsDeviceLink)
        OutputColorSpace = _cmsLCMScolorSpace(ContextID, cmsGetColorSpace(ContextID, hOut));
    else
        OutputColorSpace = _cmsLCMScolorSpace(ContextID, cmsGetPCS(ContextID, hIn));

    wOutput  = ComputeOutputFormatDescriptor(wInput, OutputColorSpace, BytesPerSample);

    WriteOutputTags(out, OutputColorSpace, BytesPerSample, T_EXTRA(wOutput), T_PREMUL(wOutput));
    CopyOtherTags(in, out);

    // Ink limit
    if (InkLimit != 400.0 &&
        (OutputColorSpace == PT_CMYK || OutputColorSpace == PT_CMY)) {

            cmsHPROFILE hProfiles[10];
            int nProfiles = 0;

            hInkLimit = cmsCreateInkLimitingDeviceLink(ContextID, cmsGetColorSpace(ContextID, hOut), InkLimit);

            hProfiles[nProfiles++] = hIn;
            if (hProof) {
                hProfiles[nProfiles++] = hProof;
                hProfiles[nProfiles++] = hProof;
            }

            hProfiles[nProfiles++] = hOut;
            hProfiles[nProfiles++] = hInkLimit;

            xform = cmsCreateMultiprofileTransform(ContextID, hProfiles, nProfiles,
                                                   wInput, wOutput, Intent, dwFlags);

    }
    else {

        xform = cmsCreateProofingTransform(ContextID, hIn, wInput,
                                           hOut, wOutput,
                                           hProof, Intent,
                                           ProofingIntent,
                                           dwFlags);
    }

    cmsCloseProfile(ContextID, hIn);
    cmsCloseProfile(ContextID, hOut);

    if (hInkLimit)
        cmsCloseProfile(ContextID, hInkLimit);
    if (hProof)
        cmsCloseProfile(ContextID, hProof);

    if (xform == NULL) return 0;

    // Planar stuff
    if (T_PLANAR(wInput))
        nPlanes = T_CHANNELS(wInput) + T_EXTRA(wInput);
    else
        nPlanes = 1;


    // Handle tile by tile or strip by strip
    if (TIFFIsTiled(in)) {

        TileBasedXform(ContextID, xform, in, out, nPlanes);
    }
    else {
        StripBasedXform(ContextID, xform, in, out, nPlanes);
    }


    cmsDeleteTransform(ContextID, xform);

    TIFFWriteDirectory(out);

    return 1;
}


// Print help
static
void Help(cmsContext ContextID, int level)
{
    UTILS_UNUSED_PARAMETER(level);

    fprintf(stderr, "usage: tificc [flags] input.tif output.tif\n");

    fprintf(stderr, "\nflags:\n\n");
    fprintf(stderr, "-v - Verbose\n");
    fprintf(stderr, "-i<profile> - Input profile (defaults to sRGB)\n");
    fprintf(stderr, "-o<profile> - Output profile (defaults to sRGB)\n");
    fprintf(stderr, "-l<profile> - Transform by device-link profile\n");

    PrintBuiltins();

    PrintRenderingIntents(ContextID);

    fprintf(stderr, "-b - Black point compensation\n");
    fprintf(stderr, "-d<0..1> - Observer adaptation state (abs.col. only)\n");

    fprintf(stderr, "-c<0,1,2,3> - Precalculates transform (0=Off, 1=Normal, 2=Hi-res, 3=LoRes)\n");
    fprintf(stderr, "\n");

    fprintf(stderr, "-w<8,16,32> - Output depth. Use 32 for floating-point\n\n");
    fprintf(stderr, "-a - Handle channels > 4 as alpha\n");

    fprintf(stderr, "-n - Ignore embedded profile on input\n");
    fprintf(stderr, "-e - Embed destination profile\n");
    fprintf(stderr, "-s<new profile> - Save embedded profile as <new profile>\n");
    fprintf(stderr, "\n");


    fprintf(stderr, "-p<profile> - Soft proof profile\n");
    fprintf(stderr, "-m<n> - Soft proof intent\n");
    fprintf(stderr, "-g - Marks out-of-gamut colors on softproof\n");

    fprintf(stderr, "\n");

    fprintf(stderr, "-k<0..400> - Ink-limiting in %% (CMYK only)\n");
    fprintf(stderr, "\n");

    fprintf(stderr, "Examples:\n\n"
        "To color correct from scanner to sRGB:\n"
        "\ttificc -iscanner.icm in.tif out.tif\n"
        "To convert from monitor1 to monitor2:\n"
        "\ttificc -imon1.icm -omon2.icm in.tif out.tif\n"
        "To make a CMYK separation:\n"
        "\ttificc -oprinter.icm inrgb.tif outcmyk.tif\n"
        "To recover sRGB from a CMYK separation:\n"
        "\ttificc -iprinter.icm incmyk.tif outrgb.tif\n"
        "To convert from CIELab TIFF to sRGB\n"
        "\ttificc -i*Lab in.tif out.tif\n\n");


    fprintf(stderr, "This program is intended to be a demo of the Little CMS\n"
        "color engine. Both lcms and this program are open source.\n"
        "You can obtain both in source code at https://www.littlecms.com\n"
        "For suggestions, comments, bug reports etc. send mail to\n"
        "info@littlecms.com\n\n");


    exit(0);
}


// The toggles stuff

static
void HandleSwitches(cmsContext ContextID, int argc, char *argv[])
{
    int s;

    while ((s=xgetopt(argc,argv,"aAeEbBw:W:nNvVGgh:H:i:I:o:O:P:p:t:T:c:C:l:L:M:m:K:k:S:s:D:d:-:")) != EOF) {

        switch (s) {


        case '-':
            if (strcmp(xoptarg, "help") == 0)
            {
                Help(ContextID, 0);
            }
            else
            {
                FatalError("Unknown option - run without args to see valid ones.\n");
            }
            break;

        case 'a':
        case 'A':
            StoreAsAlpha = TRUE;
            break;
        case 'b':
        case 'B':
            BlackWhiteCompensation = TRUE;
            break;

        case 'c':
        case 'C':
            PrecalcMode = atoi(xoptarg);
            if (PrecalcMode < 0 || PrecalcMode > 3)
                FatalError("Unknown precalc mode '%d'", PrecalcMode);
            break;

        case 'd':
        case 'D': ObserverAdaptationState = atof(xoptarg);
            if (ObserverAdaptationState < 0 ||
                ObserverAdaptationState > 1.0)
                Warning("Adaptation state should be 0..1");
            break;

        case 'e':
        case 'E':
            EmbedProfile = TRUE;
            break;

        case 'g':
        case 'G':
            GamutCheck = TRUE;
            break;

        case 'v':
        case 'V':
            Verbose = TRUE;
            break;

        case 'i':
        case 'I':
            if (lIsDeviceLink)
                FatalError("Device-link already specified");

            cInpProf = xoptarg;
            break;

        case 'o':
        case 'O':
            if (lIsDeviceLink)
                FatalError("Device-link already specified");

            cOutProf = xoptarg;
            break;

        case 'l':
        case 'L':
            if (cInpProf != NULL || cOutProf != NULL)
                FatalError("input/output profiles already specified");

            cInpProf = xoptarg;
            lIsDeviceLink = TRUE;
            break;

        case 'p':
        case 'P':
            cProofing = xoptarg;
            break;

        case 't':
        case 'T':
            Intent = atoi(xoptarg);
            break;

        case 'm':
        case 'M':
            ProofingIntent = atoi(xoptarg);
            break;

        case 'N':
        case 'n':
            IgnoreEmbedded = TRUE;
            break;

        case 'W':
        case 'w':
            PixelDepth = atoi(xoptarg);
            if (PixelDepth != 8 && PixelDepth != 16 && PixelDepth != 32)
                FatalError("Only 8, 16 and 32 bps are supported");
            break;

        case 'k':
        case 'K':
            InkLimit = atof(xoptarg);
            if (InkLimit < 0.0 || InkLimit > 400.0)
                FatalError("Ink limit must be 0%%..400%%");
            break;


        case 's':
        case 'S': SaveEmbedded = xoptarg;
            break;

        case 'H':
        case 'h':  {

            int a =  atoi(xoptarg);
            Help(ContextID, a);
            }
            break;

        default:

            FatalError("Unknown option - run without args to see valid ones");
        }

    }
}


// The main sink

int main(int argc, char* argv[])
{
    cmsContext ContextID;
    TIFF *in, *out;

<<<<<<< HEAD
    ContextID = cmsCreateContext(NULL, NULL);
	
    fprintf(stderr, "Little CMS ICC profile applier for TIFF - v7.0 [LittleCMS %2.2f]\n\n", LCMS_VERSION / 1000.0);
=======
    fprintf(stderr, "Little CMS ICC profile applier for TIFF - v7.1 [LittleCMS %2.2f]\n\n", cmsGetEncodedCMMversion() / 1000.0);
>>>>>>> bf17e918
    fprintf(stderr, "Copyright (c) 1998-2022 Marti Maria Saguer. See COPYING file for details.\n");
    fflush(stderr);

    cmsPlugin(ContextID, &TiffLabPlugin);

    InitUtils(ContextID, "tificc");

    HandleSwitches(ContextID, argc, argv);

    if ((argc - xoptind) != 2) {

        Help(ContextID, 0);
    }


    TIFFSetErrorHandler(ConsoleErrorHandler);
    TIFFSetWarningHandler(ConsoleWarningHandler);

    in = TIFFOpen(argv[xoptind], "r");
    if (in == NULL) FatalError("Unable to open '%s'", argv[xoptind]);

    out = TIFFOpen(argv[xoptind+1], "w");

    if (out == NULL) {

        TIFFClose(in);
        FatalError("Unable to write '%s'", argv[xoptind+1]);
    }

    do {

        TransformImage(ContextID, in, out, cInpProf);


    } while (TIFFReadDirectory(in));


    if (Verbose) { fprintf(stdout, "\n"); fflush(stdout); }

    TIFFClose(in);
    TIFFClose(out);

    cmsDeleteContext(ContextID);

    return 0;
}<|MERGE_RESOLUTION|>--- conflicted
+++ resolved
@@ -1185,13 +1185,9 @@
     cmsContext ContextID;
     TIFF *in, *out;
 
-<<<<<<< HEAD
     ContextID = cmsCreateContext(NULL, NULL);
 	
-    fprintf(stderr, "Little CMS ICC profile applier for TIFF - v7.0 [LittleCMS %2.2f]\n\n", LCMS_VERSION / 1000.0);
-=======
     fprintf(stderr, "Little CMS ICC profile applier for TIFF - v7.1 [LittleCMS %2.2f]\n\n", cmsGetEncodedCMMversion() / 1000.0);
->>>>>>> bf17e918
     fprintf(stderr, "Copyright (c) 1998-2022 Marti Maria Saguer. See COPYING file for details.\n");
     fflush(stderr);
 
