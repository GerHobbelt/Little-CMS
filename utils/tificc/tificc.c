--- conflicted
+++ resolved
@@ -244,7 +244,7 @@
     return Result;
 }
 
-static cmsPluginFormatters TiffLabPlugin = { {cmsPluginMagicNumber, 2000-2000, cmsPluginFormattersSig, NULL}, TiffFormatterFactory };
+static cmsPluginFormatters TiffLabPlugin = { {cmsPluginMagicNumber, 2000, cmsPluginFormattersSig, NULL}, TiffFormatterFactory };
 
 
 
@@ -979,10 +979,6 @@
 
     fprintf(stderr, "-k<0..400> - Ink-limiting in %% (CMYK only)\n");
     fprintf(stderr, "\n");
-<<<<<<< HEAD
-=======
-
->>>>>>> dee91b8c
 
     fprintf(stderr, "Examples:\n\n"
         "To color correct from scanner to sRGB:\n"
@@ -1156,10 +1152,6 @@
 {
     cmsContext ContextID;
     TIFF *in, *out;
-<<<<<<< HEAD
-=======
-
->>>>>>> dee91b8c
 
     ContextID = cmsCreateContext(NULL, NULL);
 	
@@ -1167,11 +1159,6 @@
     fprintf(stderr, "Copyright (c) 1998-2021 Marti Maria Saguer. See COPYING file for details.\n");
     fflush(stderr);
 
-<<<<<<< HEAD
-=======
-    ContextID = cmsCreateContext(NULL, NULL);
-
->>>>>>> dee91b8c
     cmsPlugin(ContextID, &TiffLabPlugin);
 
     InitUtils(ContextID, "tificc");
