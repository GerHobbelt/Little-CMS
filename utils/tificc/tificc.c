--- conflicted
+++ resolved
@@ -928,14 +928,10 @@
 
     if (lIsDeviceLink) {
 
-<<<<<<< HEAD
-        hIn = cmsOpenProfileFromFile(ContextID, cDefInpProf, "r");
-=======
         if (lIsCUBE)
             hIn = cmsCreateDeviceLinkFromCubeFile(cDefInpProf);
         else
             hIn = cmsOpenProfileFromFile(cDefInpProf, "r");                  
->>>>>>> d90d134b
     }
     else {
 
