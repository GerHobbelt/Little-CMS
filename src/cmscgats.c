--- conflicted
+++ resolved
@@ -1852,18 +1852,12 @@
 
        if (nSamples <= t->nSamples) {
 
-<<<<<<< HEAD
+           for (i = 0; i < nSamples; i++) {
+
               WriteStr(ContextID, fp, t->DataFormat[i]);
               WriteStr(ContextID, fp, ((i == (nSamples-1)) ? "\n" : "\t"));
-          }
-=======
-           for (i = 0; i < nSamples; i++) {
-
-               WriteStr(fp, t->DataFormat[i]);
-               WriteStr(fp, ((i == (nSamples - 1)) ? "\n" : "\t"));
            }
        }
->>>>>>> e85c64ec
 
        WriteStr (ContextID, fp, "END_DATA_FORMAT\n");
 }
@@ -1873,74 +1867,42 @@
 static
 void WriteData(cmsContext ContextID, SAVESTREAM* fp, cmsIT8* it8)
 {
-<<<<<<< HEAD
-       int  i, j;
+       int  i, j, nPatches;
        TABLE* t = GetTable(ContextID, it8);
-=======
-       int  i, j, nPatches;
-       TABLE* t = GetTable(it8);
->>>>>>> e85c64ec
 
        if (!t->Data) return;
 
        WriteStr (ContextID, fp, "BEGIN_DATA\n");
 
-<<<<<<< HEAD
-       t->nPatches = satoi(cmsIT8GetProperty(ContextID, it8, "NUMBER_OF_SETS"));
-=======
-       nPatches = satoi(cmsIT8GetProperty(it8, "NUMBER_OF_SETS"));
->>>>>>> e85c64ec
+       nPatches = satoi(cmsIT8GetProperty(ContextID, it8, "NUMBER_OF_SETS"));
 
        if (nPatches <= t->nPatches) {
 
-<<<<<<< HEAD
+           for (i = 0; i < nPatches; i++) {
+
               WriteStr(ContextID, fp, " ");
-=======
-           for (i = 0; i < nPatches; i++) {
->>>>>>> e85c64ec
-
-               WriteStr(fp, " ");
 
                for (j = 0; j < t->nSamples; j++) {
 
-<<<<<<< HEAD
+                   char* ptr = t->Data[i * t->nSamples + j];
+
                      if (ptr == NULL) WriteStr(ContextID, fp, "\"\"");
-                     else {
-                         // If value contains whitespace, enclose within quote
-=======
-                   char* ptr = t->Data[i * t->nSamples + j];
->>>>>>> e85c64ec
-
-                   if (ptr == NULL) WriteStr(fp, "\"\"");
                    else {
                        // If value contains whitespace, enclose within quote
 
-<<<<<<< HEAD
+                       if (strchr(ptr, ' ') != NULL) {
+
                              WriteStr(ContextID, fp, "\"");
                              WriteStr(ContextID, fp, ptr);
                              WriteStr(ContextID, fp, "\"");
-                         }
-                         else
-                            WriteStr(ContextID, fp, ptr);
-                     }
-
-                     WriteStr(ContextID, fp, ((j == (t->nSamples-1)) ? "\n" : "\t"));
-              }
-=======
-                       if (strchr(ptr, ' ') != NULL) {
-
-                           WriteStr(fp, "\"");
-                           WriteStr(fp, ptr);
-                           WriteStr(fp, "\"");
                        }
                        else
-                           WriteStr(fp, ptr);
+                            WriteStr(ContextID, fp, ptr);
                    }
 
-                   WriteStr(fp, ((j == (t->nSamples - 1)) ? "\n" : "\t"));
+                     WriteStr(ContextID, fp, ((j == (t->nSamples-1)) ? "\n" : "\t"));
                }
            }
->>>>>>> e85c64ec
        }
        WriteStr(ContextID, fp, "END_DATA\n");
 }
