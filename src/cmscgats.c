--- conflicted
+++ resolved
@@ -911,12 +911,8 @@
                         snprintf(buffer, sizeof(buffer), it8 ->DoubleFormatter, it8->dnum);
                     }
 
-<<<<<<< HEAD
+                    StringClear(ContextID, it8->id);
                     StringCat(ContextID, it8->id, buffer);
-=======
-                    StringClear(it8->id)
-                    StringCat(it8->id, buffer);
->>>>>>> bcab96e4
 
                     do {
 
