--- conflicted
+++ resolved
@@ -911,13 +911,8 @@
                         snprintf(buffer, sizeof(buffer), it8 ->DoubleFormatter, it8->dnum);
                     }
 
-<<<<<<< HEAD
                     StringClear(ContextID, it8->id);
                     StringCat(ContextID, it8->id, buffer);
-=======
-                    StringClear(it8->id);
-                    StringCat(it8->id, buffer);
->>>>>>> 851edc70
 
                     do {
 
@@ -2328,42 +2323,16 @@
         t->SampleID = 0;
         it8->nTable = j;
 
-<<<<<<< HEAD
-    for (idField = 0; idField < t -> nSamples; idField++)
-    {
-        if (t ->DataFormat == NULL){
-            SynError(ContextID, it8, "Undefined DATA_FORMAT");
-            return;
-        }
-
-        Fld = t->DataFormat[idField];
-        if (!Fld) continue;
-
-
-        if (cmsstrcasecmp(Fld, "SAMPLE_ID") == 0) {
-
-            t -> SampleID = idField;            
-        }
-
-        // "LABEL" is an extension. It keeps references to forward tables
-
-        if ((cmsstrcasecmp(Fld, "LABEL") == 0) || Fld[0] == '$') {
-=======
         for (idField = 0; idField < t->nSamples; idField++)
         {
             if (t->DataFormat == NULL) {
-                SynError(it8, "Undefined DATA_FORMAT");
+            	SynError(ContextID, it8, "Undefined DATA_FORMAT");
                 return;
             }
->>>>>>> 851edc70
 
             Fld = t->DataFormat[idField];
             if (!Fld) continue;
 
-<<<<<<< HEAD
-                char *Label = GetData(ContextID, it8, i, idField);
-=======
->>>>>>> 851edc70
 
             if (cmsstrcasecmp(Fld, "SAMPLE_ID") == 0) {
 
@@ -2377,11 +2346,7 @@
                 // Search for table references...
                 for (i = 0; i < t->nPatches; i++) {
 
-<<<<<<< HEAD
-                        if (IsAvailableOnList(ContextID, Table->HeaderList, Label, NULL, &p)) {
-=======
-                    char* Label = GetData(it8, i, idField);
->>>>>>> 851edc70
+	                char *Label = GetData(ContextID, it8, i, idField);
 
                     if (Label) {
 
@@ -2390,18 +2355,12 @@
                         // This is the label, search for a table containing
                         // this property
 
-<<<<<<< HEAD
-                            SetData(ContextID, it8, i, idField, Buffer);
-						}
-					}
-=======
                         for (k = 0; k < it8->TablesCount; k++) {
->>>>>>> 851edc70
 
                             TABLE* Table = it8->Tab + k;
                             KEYVALUE* p;
 
-                            if (IsAvailableOnList(Table->HeaderList, Label, NULL, &p)) {
+	                        if (IsAvailableOnList(ContextID, Table->HeaderList, Label, NULL, &p)) {
 
                                 // Available, keep type and table
                                 char Buffer[256];
@@ -2411,7 +2370,7 @@
 
                                 snprintf(Buffer, 255, "%s %d %s", Label, nTable, Type);
 
-                                SetData(it8, i, idField, Buffer);
+	                            SetData(ContextID, it8, i, idField, Buffer);
                             }
                         }
                     }
@@ -2620,13 +2579,8 @@
     }
 
 
-<<<<<<< HEAD
     Props = (char **) AllocChunk(ContextID, it8, sizeof(char *) * n);
-	if (Props != NULL) {
-=======
-    Props = (char**)AllocChunk(it8, sizeof(char*) * n);
     if (Props != NULL) {
->>>>>>> 851edc70
 
         // Pass#2 - Fill pointers
         n = 0;
