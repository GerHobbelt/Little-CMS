--- conflicted
+++ resolved
@@ -1708,11 +1708,7 @@
                     break;
 
             case WRITE_BINARY:
-<<<<<<< HEAD
-                    Writef(ContextID, fp, "\t0x%s", satob(p ->Value));
-=======
                     Writef(ContextID, fp, "\t0b%s", satob(p ->Value));
->>>>>>> dee91b8c
                     break;
 
             case WRITE_PAIR:
@@ -2197,7 +2193,7 @@
 
         if (cmsstrcasecmp(Fld, "SAMPLE_ID") == 0) {
 
-            t -> SampleID = idField;
+            t -> SampleID = idField;            
         }
 
         // "LABEL" is an extension. It keeps references to forward tables
