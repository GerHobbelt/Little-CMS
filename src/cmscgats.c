//---------------------------------------------------------------------------------
//
//  Little Color Management System
//  Copyright (c) 1998-2023 Marti Maria Saguer
//
// Permission is hereby granted, free of charge, to any person obtaining
// a copy of this software and associated documentation files (the "Software"),
// to deal in the Software without restriction, including without limitation
// the rights to use, copy, modify, merge, publish, distribute, sublicense,
// and/or sell copies of the Software, and to permit persons to whom the Software
// is furnished to do so, subject to the following conditions:
//
// The above copyright notice and this permission notice shall be included in
// all copies or substantial portions of the Software.
//
// THE SOFTWARE IS PROVIDED "AS IS", WITHOUT WARRANTY OF ANY KIND,
// EXPRESS OR IMPLIED, INCLUDING BUT NOT LIMITED TO
// THE WARRANTIES OF MERCHANTABILITY, FITNESS FOR A PARTICULAR PURPOSE AND
// NONINFRINGEMENT. IN NO EVENT SHALL THE AUTHORS OR COPYRIGHT HOLDERS BE
// LIABLE FOR ANY CLAIM, DAMAGES OR OTHER LIABILITY, WHETHER IN AN ACTION
// OF CONTRACT, TORT OR OTHERWISE, ARISING FROM, OUT OF OR IN CONNECTION
// WITH THE SOFTWARE OR THE USE OR OTHER DEALINGS IN THE SOFTWARE.
//
//---------------------------------------------------------------------------------
//

#include "lcms2_internal.h"


// IT8.7 / CGATS.17-200x handling -----------------------------------------------------------------------------


#define MAXID        128     // Max length of identifier
#define MAXSTR      1024     // Max length of string
#define MAXTABLES    255     // Max Number of tables in a single stream
#define MAXINCLUDE    20     // Max number of nested includes

#define DEFAULT_DBL_FORMAT  "%.10g" // Double formatting

#ifdef CMS_IS_WINDOWS_
#    include <io.h>
#    define DIR_CHAR    '\\'
#else
#    define DIR_CHAR    '/'
#endif


// Symbols
typedef enum {

        SUNDEFINED,
        SINUM,      // Integer
        SDNUM,      // Real
        SIDENT,     // Identifier
        SSTRING,    // string
        SCOMMENT,   // comment
        SEOLN,      // End of line
        SEOF,       // End of stream
        SSYNERROR,  // Syntax error found on stream

        // IT8 symbols

        SBEGIN_DATA,
        SBEGIN_DATA_FORMAT,
        SEND_DATA,
        SEND_DATA_FORMAT,
        SKEYWORD,
        SDATA_FORMAT_ID,
        SINCLUDE,

        // Cube symbols

        SDOMAIN_MAX,
        SDOMAIN_MIN,
        S_LUT1D_SIZE,
        S_LUT1D_INPUT_RANGE,
        S_LUT3D_SIZE,
        S_LUT3D_INPUT_RANGE,
        S_LUT_IN_VIDEO_RANGE,
        S_LUT_OUT_VIDEO_RANGE,
        STITLE

    } SYMBOL;


// How to write the value
typedef enum {

        WRITE_UNCOOKED,
        WRITE_STRINGIFY,
        WRITE_HEXADECIMAL,
        WRITE_BINARY,
        WRITE_PAIR

    } WRITEMODE;

// Linked list of variable names
typedef struct _KeyVal {

        struct _KeyVal*  Next;
        char*            Keyword;       // Name of variable
        struct _KeyVal*  NextSubkey;    // If key is a dictionary, points to the next item
        char*            Subkey;        // If key is a dictionary, points to the subkey name
        char*            Value;         // Points to value
        WRITEMODE        WriteAs;       // How to write the value

   } KEYVALUE;


// Linked list of memory chunks (Memory sink)
typedef struct _OwnedMem {

        struct _OwnedMem* Next;
        void *            Ptr;          // Point to value

   } OWNEDMEM;

// Suballocator
typedef struct _SubAllocator {

         cmsUInt8Number* Block;
         cmsUInt32Number BlockSize;
         cmsUInt32Number Used;

    } SUBALLOCATOR;

// Table. Each individual table can hold properties and rows & cols
typedef struct _Table {

        char SheetType[MAXSTR];               // The first row of the IT8 (the type)

        int            nSamples, nPatches;    // Cols, Rows
        int            SampleID;              // Pos of ID

        KEYVALUE*      HeaderList;            // The properties

        char**         DataFormat;            // The binary stream descriptor
        char**         Data;                  // The binary stream

    } TABLE;

// File stream being parsed
typedef struct _FileContext {
        char           FileName[cmsMAX_PATH];    // File name if being read from file
        FILE*          Stream;                   // File stream or NULL if holded in memory
    } FILECTX;

//Very simple string
typedef struct {

        struct struct_it8* it8;
        cmsInt32Number max;
        cmsInt32Number len;
        char* begin;
    } string;


// This struct hold all information about an open IT8 handler.
typedef struct struct_it8 {

        cmsUInt32Number  TablesCount;                     // How many tables in this stream
        cmsUInt32Number  nTable;                          // The actual table

        // Partser type
        cmsBool        IsCUBE;

        // Tables
        TABLE Tab[MAXTABLES];

        // Memory management
        OWNEDMEM*      MemorySink;            // The storage backend
        SUBALLOCATOR   Allocator;             // String suballocator -- just to keep it fast

        // Parser state machine
        SYMBOL             sy;                // Current symbol
        int                ch;                // Current character

        cmsInt32Number     inum;              // integer value
        cmsFloat64Number   dnum;              // real value

        string*        id;            // identifier
        string*        str;           // string

        // Allowed keywords & datasets. They have visibility on whole stream
        KEYVALUE*      ValidKeywords;
        KEYVALUE*      ValidSampleID;

        char*          Source;                // Points to loc. being parsed
        cmsInt32Number lineno;                // line counter for error reporting

        FILECTX*       FileStack[MAXINCLUDE]; // Stack of files being parsed
        cmsInt32Number IncludeSP;             // Include Stack Pointer

        char*          MemoryBlock;           // The stream if holded in memory

        char           DoubleFormatter[MAXID];// Printf-like 'cmsFloat64Number' formatter

   } cmsIT8;


// The stream for save operations
typedef struct {

        FILE* stream;   // For save-to-file behaviour

        cmsUInt8Number* Base;
        cmsUInt8Number* Ptr;        // For save-to-mem behaviour
        cmsUInt32Number Used;
        cmsUInt32Number Max;

    } SAVESTREAM;


// ------------------------------------------------------ cmsIT8 parsing routines


// A keyword
typedef struct {

        const char *id;
        SYMBOL sy;

   } KEYWORD;

// The keyword->symbol translation tables. Sorting is required.
static const KEYWORD TabKeysIT8[] = {

        {"$INCLUDE",               SINCLUDE},   // This is an extension!
        {".INCLUDE",               SINCLUDE},   // This is an extension!

        {"BEGIN_DATA",             SBEGIN_DATA },
        {"BEGIN_DATA_FORMAT",      SBEGIN_DATA_FORMAT },
        {"DATA_FORMAT_IDENTIFIER", SDATA_FORMAT_ID},
        {"END_DATA",               SEND_DATA},
        {"END_DATA_FORMAT",        SEND_DATA_FORMAT},
        {"KEYWORD",                SKEYWORD}
        };

#define NUMKEYS_IT8 (sizeof(TabKeysIT8)/sizeof(KEYWORD))

static const KEYWORD TabKeysCUBE[] = {
        
        {"DOMAIN_MAX",             SDOMAIN_MAX },
        {"DOMAIN_MIN",             SDOMAIN_MIN },        
        {"LUT_1D_SIZE",            S_LUT1D_SIZE },
        {"LUT_1D_INPUT_RANGE",     S_LUT1D_INPUT_RANGE },
        {"LUT_3D_SIZE",            S_LUT3D_SIZE },
        {"LUT_3D_INPUT_RANGE",     S_LUT3D_INPUT_RANGE },        
        {"LUT_IN_VIDEO_RANGE",     S_LUT_IN_VIDEO_RANGE },
        {"LUT_OUT_VIDEO_RANGE",    S_LUT_OUT_VIDEO_RANGE },
        {"TITLE",                  STITLE }
        
};

#define NUMKEYS_CUBE (sizeof(TabKeysCUBE)/sizeof(KEYWORD))



// Predefined properties

// A property
typedef struct {
        const char *id;    // The identifier
        WRITEMODE as;      // How is supposed to be written
    } PROPERTY;

static PROPERTY PredefinedProperties[] = {

        {"NUMBER_OF_FIELDS", WRITE_UNCOOKED},    // Required - NUMBER OF FIELDS
        {"NUMBER_OF_SETS",   WRITE_UNCOOKED},    // Required - NUMBER OF SETS
        {"ORIGINATOR",       WRITE_STRINGIFY},   // Required - Identifies the specific system, organization or individual that created the data file.
        {"FILE_DESCRIPTOR",  WRITE_STRINGIFY},   // Required - Describes the purpose or contents of the data file.
        {"CREATED",          WRITE_STRINGIFY},   // Required - Indicates date of creation of the data file.
        {"DESCRIPTOR",       WRITE_STRINGIFY},   // Required  - Describes the purpose or contents of the data file.
        {"DIFFUSE_GEOMETRY", WRITE_STRINGIFY},   // The diffuse geometry used. Allowed values are "sphere" or "opal".
        {"MANUFACTURER",     WRITE_STRINGIFY},
        {"MANUFACTURE",      WRITE_STRINGIFY},   // Some broken Fuji targets does store this value
        {"PROD_DATE",        WRITE_STRINGIFY},   // Identifies year and month of production of the target in the form yyyy:mm.
        {"SERIAL",           WRITE_STRINGIFY},   // Uniquely identifies individual physical target.

        {"MATERIAL",         WRITE_STRINGIFY},    // Identifies the material on which the target was produced using a code
                                                  // uniquely identifying th e material. This is intend ed to be used for IT8.7
                                                  // physical targets only (i.e . IT8.7/1 and IT8.7/2).

        {"INSTRUMENTATION",  WRITE_STRINGIFY},    // Used to report the specific instrumentation used (manufacturer and
                                                  // model number) to generate the data reported. This data will often
                                                  // provide more information about the particular data collected than an
                                                  // extensive list of specific details. This is particularly important for
                                                  // spectral data or data derived from spectrophotometry.

        {"MEASUREMENT_SOURCE", WRITE_STRINGIFY},  // Illumination used for spectral measurements. This data helps provide
                                                  // a guide to the potential for issues of paper fluorescence, etc.

        {"PRINT_CONDITIONS", WRITE_STRINGIFY},     // Used to define the characteristics of the printed sheet being reported.
                                                   // Where standard conditions have been defined (e.g., SWOP at nominal)
                                                   // named conditions may suffice. Otherwise, detailed information is
                                                   // needed.

        {"SAMPLE_BACKING",   WRITE_STRINGIFY},     // Identifies the backing material used behind the sample during
                                                   // measurement. Allowed values are "black", "white", or {"na".

        {"CHISQ_DOF",        WRITE_STRINGIFY},     // Degrees of freedom associated with the Chi squared statistic
                                                   // below properties are new in recent specs:

        {"MEASUREMENT_GEOMETRY", WRITE_STRINGIFY}, // The type of measurement, either reflection or transmission, should be indicated
                                                   // along with details of the geometry and the aperture size and shape. For example,
                                                   // for transmission measurements it is important to identify 0/diffuse, diffuse/0,
                                                   // opal or integrating sphere, etc. For reflection it is important to identify 0/45,
                                                   // 45/0, sphere (specular included or excluded), etc.

       {"FILTER",            WRITE_STRINGIFY},     // Identifies the use of physical filter(s) during measurement. Typically used to
                                                   // denote the use of filters such as none, D65, Red, Green or Blue.

       {"POLARIZATION",      WRITE_STRINGIFY},     // Identifies the use of a physical polarization filter during measurement. Allowed
                                                   // values are {"yes", "white", "none" or "na".

       {"WEIGHTING_FUNCTION", WRITE_PAIR},         // Indicates such functions as: the CIE standard observer functions used in the
                                                   // calculation of various data parameters (2 degree and 10 degree), CIE standard
                                                   // illuminant functions used in the calculation of various data parameters (e.g., D50,
                                                   // D65, etc.), density status response, etc. If used there shall be at least one
                                                   // name-value pair following the WEIGHTING_FUNCTION tag/keyword. The first attribute
                                                   // in the set shall be {"name" and shall identify the particular parameter used.
                                                   // The second shall be {"value" and shall provide the value associated with that name.
                                                   // For ASCII data, a string containing the Name and Value attribute pairs shall follow
                                                   // the weighting function keyword. A semi-colon separates attribute pairs from each
                                                   // other and within the attribute the name and value are separated by a comma.

       {"COMPUTATIONAL_PARAMETER", WRITE_PAIR},    // Parameter that is used in computing a value from measured data. Name is the name
                                                   // of the calculation, parameter is the name of the parameter used in the calculation
                                                   // and value is the value of the parameter.

       {"TARGET_TYPE",        WRITE_STRINGIFY},    // The type of target being measured, e.g. IT8.7/1, IT8.7/3, user defined, etc.

       {"COLORANT",           WRITE_STRINGIFY},    // Identifies the colorant(s) used in creating the target.

       {"TABLE_DESCRIPTOR",   WRITE_STRINGIFY},    // Describes the purpose or contents of a data table.

       {"TABLE_NAME",         WRITE_STRINGIFY}     // Provides a short name for a data table.
};

#define NUMPREDEFINEDPROPS (sizeof(PredefinedProperties)/sizeof(PROPERTY))


// Predefined sample types on dataset
static const char* PredefinedSampleID[] = {
        "SAMPLE_ID",      // Identifies sample that data represents
        "STRING",         // Identifies label, or other non-machine readable value.
                          // Value must begin and end with a " symbol

        "CMYK_C",         // Cyan component of CMYK data expressed as a percentage
        "CMYK_M",         // Magenta component of CMYK data expressed as a percentage
        "CMYK_Y",         // Yellow component of CMYK data expressed as a percentage
        "CMYK_K",         // Black component of CMYK data expressed as a percentage
        "D_RED",          // Red filter density
        "D_GREEN",        // Green filter density
        "D_BLUE",         // Blue filter density
        "D_VIS",          // Visual filter density
        "D_MAJOR_FILTER", // Major filter d ensity
        "RGB_R",          // Red component of RGB data
        "RGB_G",          // Green component of RGB data
        "RGB_B",          // Blue com ponent of RGB data
        "SPECTRAL_NM",    // Wavelength of measurement expressed in nanometers
        "SPECTRAL_PCT",   // Percentage reflectance/transmittance
        "SPECTRAL_DEC",   // Reflectance/transmittance
        "XYZ_X",          // X component of tristimulus data
        "XYZ_Y",          // Y component of tristimulus data
        "XYZ_Z",          // Z component of tristimulus data
        "XYY_X",          // x component of chromaticity data
        "XYY_Y",          // y component of chromaticity data
        "XYY_CAPY",       // Y component of tristimulus data
        "LAB_L",          // L* component of Lab data
        "LAB_A",          // a* component of Lab data
        "LAB_B",          // b* component of Lab data
        "LAB_C",          // C*ab component of Lab data
        "LAB_H",          // hab component of Lab data
        "LAB_DE",         // CIE dE
        "LAB_DE_94",      // CIE dE using CIE 94
        "LAB_DE_CMC",     // dE using CMC
        "LAB_DE_2000",    // CIE dE using CIE DE 2000
        "MEAN_DE",        // Mean Delta E (LAB_DE) of samples compared to batch average
                          // (Used for data files for ANSI IT8.7/1 and IT8.7/2 targets)
        "STDEV_X",        // Standard deviation of X (tristimulus data)
        "STDEV_Y",        // Standard deviation of Y (tristimulus data)
        "STDEV_Z",        // Standard deviation of Z (tristimulus data)
        "STDEV_L",        // Standard deviation of L*
        "STDEV_A",        // Standard deviation of a*
        "STDEV_B",        // Standard deviation of b*
        "STDEV_DE",       // Standard deviation of CIE dE
        "CHI_SQD_PAR"};   // The average of the standard deviations of L*, a* and b*. It is
                          // used to derive an estimate of the chi-squared parameter which is
                          // recommended as the predictor of the variability of dE

#define NUMPREDEFINEDSAMPLEID (sizeof(PredefinedSampleID)/sizeof(char *))

//Forward declaration of some internal functions
static void* AllocChunk(cmsContext ContextID, cmsIT8* it8, cmsUInt32Number size);

static
string* StringAlloc(cmsContext ContextID, cmsIT8* it8, int max)
{
    string* s = (string*) AllocChunk(ContextID, it8, sizeof(string));
    if (s == NULL) return NULL;

    s->it8 = it8;
    s->max = max;
    s->len = 0;
    s->begin = (char*) AllocChunk(ContextID, it8, s->max);

    return s;
}

static
void StringClear(string* s)
{
    s->len = 0;
}

static
void StringAppend(cmsContext ContextID, string* s, char c)
{
    if (s->len + 1 >= s->max)
    {
        char* new_ptr;

        s->max *= 10;
        new_ptr = (char*) AllocChunk(ContextID, s->it8, s->max);
        if (new_ptr != NULL && s->begin != NULL)
            memcpy(new_ptr, s->begin, s->len);

        s->begin = new_ptr;
    }

    if (s->begin != NULL)
    {
        s->begin[s->len++] = c;
        s->begin[s->len] = 0;
    }
}

static
char* StringPtr(string* s)
{
    return s->begin;
}

static
void StringCat(cmsContext ContextID, string* s, const char* c)
{
    while (*c)
    {
        StringAppend(ContextID, s, *c);
        c++;
    }
}


// Checks whatever c is a separator
static
cmsBool isseparator(int c)
{
    return (c == ' ') || (c == '\t');
}

// Checks whatever c is a valid identifier char
static
cmsBool ismiddle(int c)
{
   return (!isseparator(c) && (c != '#') && (c !='\"') && (c != '\'') && (c > 32) && (c < 127));
}

// Checks whatsever c is a valid identifier middle char.
static
cmsBool isidchar(int c)
{
   return isalnum(c) || ismiddle(c);
}

// Checks whatsever c is a valid identifier first char.
static
cmsBool isfirstidchar(int c)
{
     return c != '-' && !isdigit(c) && ismiddle(c);
}

// Guess whether the supplied path looks like an absolute path
static
cmsBool isabsolutepath(const char *path)
{
    char ThreeChars[4];

    if(path == NULL)
        return FALSE;
    if (path[0] == 0)
        return FALSE;

    strncpy(ThreeChars, path, 3);
    ThreeChars[3] = 0;

    if(ThreeChars[0] == DIR_CHAR)
        return TRUE;

#ifdef  CMS_IS_WINDOWS_
    if (isalpha((int) ThreeChars[0]) && ThreeChars[1] == ':')
        return TRUE;
#endif
    return FALSE;
}


// Makes a file path based on a given reference path
// NOTE: this function doesn't check if the path exists or even if it's legal
static
cmsBool BuildAbsolutePath(const char *relPath, const char *basePath, char *buffer, cmsUInt32Number MaxLen)
{
    char *tail;
    cmsUInt32Number len;

    // Already absolute?
    if (isabsolutepath(relPath)) {

        memcpy(buffer, relPath, MaxLen);
        buffer[MaxLen-1] = 0;
        return TRUE;
    }

    // No, search for last
    memcpy(buffer, basePath, MaxLen);
    buffer[MaxLen-1] = 0;

    tail = strrchr(buffer, DIR_CHAR);
    if (tail == NULL) return FALSE;    // Is not absolute and has no separators??

    len = (cmsUInt32Number) (tail - buffer);
    if (len >= MaxLen) return FALSE;

    // No need to assure zero terminator over here
    strncpy(tail + 1, relPath, MaxLen - len);

    return TRUE;
}


// Make sure no exploit is being even tried
static
const char* NoMeta(const char* str)
{
    if (strchr(str, '%') != NULL)
        return "**** CORRUPTED FORMAT STRING ***";

    return str;
}

// Syntax error
static
cmsBool SynError(cmsContext ContextID, cmsIT8* it8, const char *Txt, ...)
{
    char Buffer[256], ErrMsg[1024];
    va_list args;

    va_start(args, Txt);
    vsnprintf(Buffer, 255, Txt, args);
    Buffer[255] = 0;
    va_end(args);

    snprintf(ErrMsg, 1023, "%s: Line %d, %s", it8->FileStack[it8 ->IncludeSP]->FileName, it8->lineno, Buffer);
    ErrMsg[1023] = 0;
    it8->sy = SSYNERROR;
    cmsSignalError(ContextID, cmsERROR_CORRUPTION_DETECTED, "%s", ErrMsg);
    return FALSE;
}

// Check if current symbol is same as specified. issue an error else.
static
cmsBool Check(cmsContext ContextID, cmsIT8* it8, SYMBOL sy, const char* Err)
{
        if (it8 -> sy != sy)
                return SynError(ContextID, it8, NoMeta(Err));
        return TRUE;
}

// Read Next character from stream
static
void NextCh(cmsIT8* it8)
{
    if (it8 -> FileStack[it8 ->IncludeSP]->Stream) {

        it8 ->ch = fgetc(it8 ->FileStack[it8 ->IncludeSP]->Stream);

        if (feof(it8 -> FileStack[it8 ->IncludeSP]->Stream))  {

            if (it8 ->IncludeSP > 0) {

                fclose(it8 ->FileStack[it8->IncludeSP--]->Stream);
                it8 -> ch = ' ';                            // Whitespace to be ignored

            } else
                it8 ->ch = 0;   // EOF
        }
    }
    else {
        it8->ch = *it8->Source;
        if (it8->ch) it8->Source++;
    }
}


// Try to see if current identifier is a keyword, if so return the referred symbol
static
SYMBOL BinSrchKey(const char *id, int NumKeys, const KEYWORD* TabKeys)
{
    int l = 1;
    int r = NumKeys;
    int x, res;

    while (r >= l)
    {
        x = (l+r)/2;
        res = cmsstrcasecmp(id, TabKeys[x-1].id);
        if (res == 0) return TabKeys[x-1].sy;
        if (res < 0) r = x - 1;
        else l = x + 1;
    }

    return SUNDEFINED;
}


// 10 ^n
static
cmsFloat64Number xpow10(int n)
{
    return pow(10, (cmsFloat64Number) n);
}


//  Reads a Real number, tries to follow from integer number
static
void ReadReal(cmsIT8* it8, cmsInt32Number inum)
{
    it8->dnum = (cmsFloat64Number)inum;

    while (isdigit(it8->ch)) {

        it8->dnum = (cmsFloat64Number)it8->dnum * 10.0 + (cmsFloat64Number)(it8->ch - '0');
        NextCh(it8);
    }

    if (it8->ch == '.') {        // Decimal point

        cmsFloat64Number frac = 0.0;      // fraction
        int prec = 0;                     // precision

        NextCh(it8);               // Eats dec. point

        while (isdigit(it8->ch)) {

            frac = frac * 10.0 + (cmsFloat64Number)(it8->ch - '0');
            prec++;
            NextCh(it8);
        }

        it8->dnum = it8->dnum + (frac / xpow10(prec));
    }

    // Exponent, example 34.00E+20
    if (toupper(it8->ch) == 'E') {

        cmsInt32Number e;
        cmsInt32Number sgn;

        NextCh(it8); sgn = 1;

        if (it8->ch == '-') {

            sgn = -1; NextCh(it8);
        }
        else
            if (it8->ch == '+') {

                sgn = +1;
                NextCh(it8);
            }

        e = 0;
        while (isdigit(it8->ch)) {

            cmsInt32Number digit = (it8->ch - '0');

            if ((cmsFloat64Number)e * 10.0 + (cmsFloat64Number)digit < (cmsFloat64Number)+2147483647.0)
                e = e * 10 + digit;

            NextCh(it8);
        }

        e = sgn*e;
        it8->dnum = it8->dnum * xpow10(e);
    }
}

// Parses a float number
// This can not call directly atof because it uses locale dependent
// parsing, while CCMX files always use . as decimal separator
static
cmsFloat64Number ParseFloatNumber(const char *Buffer)
{
    cmsFloat64Number dnum = 0.0;
    int sign = 1;

    // keep safe
    if (Buffer == NULL) return 0.0;

    if (*Buffer == '-' || *Buffer == '+') {

        sign = (*Buffer == '-') ? -1 : 1;
        Buffer++;
    }


    while (*Buffer && isdigit((int)*Buffer)) {

        dnum = dnum * 10.0 + (*Buffer - '0');
        if (*Buffer) Buffer++;
    }

    if (*Buffer == '.') {

        cmsFloat64Number frac = 0.0;      // fraction
        int prec = 0;                     // precision

        if (*Buffer) Buffer++;

        while (*Buffer && isdigit((int)*Buffer)) {

            frac = frac * 10.0 + (*Buffer - '0');
            prec++;
            if (*Buffer) Buffer++;
        }

        dnum = dnum + (frac / xpow10(prec));
    }

    // Exponent, example 34.00E+20
    if (*Buffer && toupper(*Buffer) == 'E') {

        int e;
        int sgn;

        if (*Buffer) Buffer++;
        sgn = 1;

        if (*Buffer == '-') {

            sgn = -1;
            if (*Buffer) Buffer++;
        }
        else
            if (*Buffer == '+') {

                sgn = +1;
                if (*Buffer) Buffer++;
            }

        e = 0;
        while (*Buffer && isdigit((int)*Buffer)) {

            cmsInt32Number digit = (*Buffer - '0');

            if ((cmsFloat64Number)e * 10.0 + digit < (cmsFloat64Number)+2147483647.0)
                e = e * 10 + digit;

            if (*Buffer) Buffer++;
        }

        e = sgn*e;
        dnum = dnum * xpow10(e);
    }

    return sign * dnum;
}


// Reads a string, special case to avoid infinite recursion on .include
static
void InStringSymbol(cmsContext ContextID, cmsIT8* it8)
{
    while (isseparator(it8->ch))
        NextCh(it8);

    if (it8->ch == '\'' || it8->ch == '\"')
    {
        int sng;

        sng = it8->ch;
        StringClear(it8->str);

        NextCh(it8);

        while (it8->ch != sng) {

            if (it8->ch == '\n' || it8->ch == '\r' || it8->ch == 0) break;
            else {
                StringAppend(ContextID, it8->str, (char)it8->ch);
                NextCh(it8);
            }
        }

        it8->sy = SSTRING;
        NextCh(it8);
    }
    else
        SynError(ContextID, it8, "String expected");

}

// Reads next symbol
static
void InSymbol(cmsContext ContextID, cmsIT8* it8)
{
    SYMBOL key;

    do {

        while (isseparator(it8->ch))
            NextCh(it8);

        if (isfirstidchar(it8->ch)) {          // Identifier

            StringClear(it8->id);

            do {

                StringAppend(ContextID, it8->id, (char) it8->ch);

                NextCh(it8);

            } while (isidchar(it8->ch));


            key = BinSrchKey(StringPtr(it8->id),
                    it8->IsCUBE ? NUMKEYS_CUBE : NUMKEYS_IT8,
                    it8->IsCUBE ? TabKeysCUBE : TabKeysIT8);
            if (key == SUNDEFINED) it8->sy = SIDENT;
            else it8->sy = key;

        }
        else                         // Is a number?
            if (isdigit(it8->ch) || it8->ch == '.' || it8->ch == '-' || it8->ch == '+')
            {
                int sign = 1;

                if (it8->ch == '-') {
                    sign = -1;
                    NextCh(it8);
                }

                it8->inum = 0;
                it8->sy   = SINUM;

                if (it8->ch == '0') {          // 0xnnnn (Hexa) or 0bnnnn (Binary)

                    NextCh(it8);
                    if (toupper(it8->ch) == 'X') {

                        int j;

                        NextCh(it8);
                        while (isxdigit(it8->ch))
                        {
                            it8->ch = toupper(it8->ch);
                            if (it8->ch >= 'A' && it8->ch <= 'F')  j = it8->ch -'A'+10;
                            else j = it8->ch - '0';

                            if ((cmsFloat64Number) it8->inum * 16.0 + (cmsFloat64Number) j > (cmsFloat64Number)+2147483647.0)
                            {
                                SynError(ContextID, it8, "Invalid hexadecimal number");
                                it8->sy = SEOF;
                                return;
                            }

                            it8->inum = it8->inum * 16 + j;
                            NextCh(it8);
                        }
                        return;
                    }

                    if (toupper(it8->ch) == 'B') {  // Binary

                        int j;

                        NextCh(it8);
                        while (it8->ch == '0' || it8->ch == '1')
                        {
                            j = it8->ch - '0';

                            if ((cmsFloat64Number) it8->inum * 2.0 + j > (cmsFloat64Number)+2147483647.0)
                            {
                                SynError(ContextID, it8, "Invalid binary number");
                                it8->sy = SEOF;
                                return;
                            }

                            it8->inum = it8->inum * 2 + j;
                            NextCh(it8);
                        }
                        return;
                    }
                }


                while (isdigit(it8->ch)) {

                    cmsInt32Number digit = (it8->ch - '0');

                    if ((cmsFloat64Number) it8->inum * 10.0 + (cmsFloat64Number) digit > (cmsFloat64Number) +2147483647.0) {
                        ReadReal(it8, it8->inum);
                        it8->sy = SDNUM;
                        it8->dnum *= sign;
                        return;
                    }

                    it8->inum = it8->inum * 10 + digit;
                    NextCh(it8);
                }

                if (it8->ch == '.') {

                    ReadReal(it8, it8->inum);
                    it8->sy = SDNUM;
                    it8->dnum *= sign;
                    return;
                }

                it8 -> inum *= sign;

                // Special case. Numbers followed by letters are taken as identifiers

                if (isidchar(it8 ->ch)) {

                    char buffer[127];

                    if (it8 ->sy == SINUM) {

                        snprintf(buffer, sizeof(buffer), "%d", it8->inum);
                    }
                    else {

                        snprintf(buffer, sizeof(buffer), it8 ->DoubleFormatter, it8->dnum);
                    }

                    StringClear(it8->id);
                    StringCat(ContextID, it8->id, buffer);

                    do {

                        StringAppend(ContextID, it8->id, (char) it8->ch);

                        NextCh(it8);

                    } while (isidchar(it8->ch));

                    it8->sy = SIDENT;
                }
                return;

            }
            else
                switch ((int) it8->ch) {

        // Eof stream markers
        case '\x1a':
        case 0:
        case -1:
            it8->sy = SEOF;
            break;


        // Next line
        case '\r':
            NextCh(it8);
            if (it8->ch == '\n')
                NextCh(it8);
            it8->sy = SEOLN;
            it8->lineno++;
            break;

        case '\n':
            NextCh(it8);
            it8->sy = SEOLN;
            it8->lineno++;
            break;

        // Comment
        case '#':
            NextCh(it8);
            while (it8->ch && it8->ch != '\n' && it8->ch != '\r')
                NextCh(it8);

            it8->sy = SCOMMENT;
            break;

        // String.
        case '\'':
        case '\"':
            InStringSymbol(ContextID, it8);
            break;


        default:
            SynError(ContextID, it8, "Unrecognized character: 0x%x", it8 ->ch);
            it8->sy = SEOF;
            return;
            }

    } while (it8->sy == SCOMMENT);

    // Handle the include special token

    if (it8 -> sy == SINCLUDE) {

                FILECTX* FileNest;

                if(it8 -> IncludeSP >= (MAXINCLUDE-1)) {

                    SynError(ContextID, it8, "Too many recursion levels");
                    it8->sy = SEOF;
                    return;
                }

                InStringSymbol(ContextID, it8);
                if (!Check(ContextID, it8, SSTRING, "Filename expected"))
                {
                    it8->sy = SEOF;
                    return;
                }

                FileNest = it8 -> FileStack[it8 -> IncludeSP + 1];
                if(FileNest == NULL) {

                    FileNest = it8 ->FileStack[it8 -> IncludeSP + 1] = (FILECTX*)AllocChunk(ContextID, it8, sizeof(FILECTX));
                    if (FileNest == NULL) {
                        SynError(ContextID, it8, "Out of memory");
                        it8->sy = SEOF;
                        return;
                    }
                }

                if (BuildAbsolutePath(StringPtr(it8->str),
                                      it8->FileStack[it8->IncludeSP]->FileName,
                                      FileNest->FileName, cmsMAX_PATH-1) == FALSE) {
                    SynError(ContextID, it8, "File path too long");
                    it8->sy = SEOF;
                    return;
                }

                FileNest->Stream = fopen(FileNest->FileName, "rt");
                if (FileNest->Stream == NULL) {

                        SynError(ContextID, it8, "File %s not found", FileNest->FileName);
                        it8->sy = SEOF;
                        return;
                }
                it8->IncludeSP++;

                it8 ->ch = ' ';
                InSymbol(ContextID, it8);
    }

}

// Checks end of line separator
static
cmsBool CheckEOLN(cmsContext ContextID, cmsIT8* it8)
{
        if (!Check(ContextID, it8, SEOLN, "Expected separator")) return FALSE;
        while (it8 -> sy == SEOLN)
                        InSymbol(ContextID, it8);
        return TRUE;

}

// Skip a symbol

static
void Skip(cmsContext ContextID, cmsIT8* it8, SYMBOL sy)
{
        if (it8->sy == sy && it8->sy != SEOF)
                        InSymbol(ContextID, it8);
}


// Skip multiple EOLN
static
void SkipEOLN(cmsContext ContextID, cmsIT8* it8)
{
    while (it8->sy == SEOLN) {
             InSymbol(ContextID, it8);
    }
}


// Returns a string holding current value
static
cmsBool GetVal(cmsContext ContextID, cmsIT8* it8, char* Buffer, cmsUInt32Number max, const char* ErrorTitle)
{
    switch (it8->sy) {

    case SEOLN:   // Empty value
                  Buffer[0]=0;
                  break;
    case SIDENT:  strncpy(Buffer, StringPtr(it8->id), max);
                  Buffer[max-1]=0;
                  break;
    case SINUM:   snprintf(Buffer, max, "%d", it8 -> inum); break;
    case SDNUM:   snprintf(Buffer, max, it8->DoubleFormatter, it8 -> dnum); break;
    case SSTRING: strncpy(Buffer, StringPtr(it8->str), max);
                  Buffer[max-1] = 0;
                  break;


    default:
         return SynError(ContextID, it8, "%s", ErrorTitle);
    }

    Buffer[max] = 0;
    return TRUE;
}

// ---------------------------------------------------------- Table

static
TABLE* GetTable(cmsContext ContextID, cmsIT8* it8)
{
   if ((it8 -> nTable >= it8 ->TablesCount)) {

           SynError(ContextID, it8, "Table %d out of sequence", it8 -> nTable);
           return it8 -> Tab;
   }

   return it8 ->Tab + it8 ->nTable;
}

// ---------------------------------------------------------- Memory management


// Frees an allocator and owned memory
void CMSEXPORT cmsIT8Free(cmsContext ContextID, cmsHANDLE hIT8)
{
   cmsIT8* it8 = (cmsIT8*) hIT8;

    if (it8 == NULL)
        return;

    if (it8->MemorySink) {

        OWNEDMEM* p;
        OWNEDMEM* n;

        for (p = it8->MemorySink; p != NULL; p = n) {

            n = p->Next;
            if (p->Ptr) _cmsFree(ContextID, p->Ptr);
            _cmsFree(ContextID, p);
        }
    }

    if (it8->MemoryBlock)
        _cmsFree(ContextID, it8->MemoryBlock);

    _cmsFree(ContextID, it8);
}


// Allocates a chunk of data, keep linked list
static
void* AllocBigBlock(cmsContext ContextID, cmsIT8* it8, cmsUInt32Number size)
{
    OWNEDMEM* ptr1;
    void* ptr = _cmsMallocZero(ContextID, size);

    if (ptr != NULL) {

        ptr1 = (OWNEDMEM*) _cmsMallocZero(ContextID, sizeof(OWNEDMEM));

        if (ptr1 == NULL) {

            _cmsFree(ContextID, ptr);
            return NULL;
        }

        ptr1-> Ptr        = ptr;
        ptr1-> Next       = it8 -> MemorySink;
        it8 -> MemorySink = ptr1;
    }

    return ptr;
}


// Suballocator.
static
void* AllocChunk(cmsContext ContextID, cmsIT8* it8, cmsUInt32Number size)
{
    cmsUInt32Number Free = it8 ->Allocator.BlockSize - it8 ->Allocator.Used;
    cmsUInt8Number* ptr;

    size = _cmsALIGNMEM(size);

    if (size > Free) {

        if (it8 -> Allocator.BlockSize == 0)

                it8 -> Allocator.BlockSize = 20*1024;
        else
                it8 ->Allocator.BlockSize *= 2;

        if (it8 ->Allocator.BlockSize < size)
                it8 ->Allocator.BlockSize = size;

        it8 ->Allocator.Used = 0;
        it8 ->Allocator.Block = (cmsUInt8Number*) AllocBigBlock(ContextID, it8, it8 ->Allocator.BlockSize);
    }

    if (it8->Allocator.Block == NULL)
        return NULL;

    ptr = it8 ->Allocator.Block + it8 ->Allocator.Used;
    it8 ->Allocator.Used += size;

    return (void*) ptr;

}


// Allocates a string
static
char *AllocString(cmsContext ContextID, cmsIT8* it8, const char* str)
{
    cmsUInt32Number Size = (cmsUInt32Number) strlen(str)+1;
    char *ptr;


    ptr = (char *) AllocChunk(ContextID, it8, Size);
    if (ptr) memcpy(ptr, str, Size-1);

    return ptr;
}

// Searches through linked list

static
cmsBool IsAvailableOnList(cmsContext ContextID, KEYVALUE* p, const char* Key, const char* Subkey, KEYVALUE** LastPtr)
{
    cmsUNUSED_PARAMETER(ContextID);
    if (LastPtr) *LastPtr = p;

    for (;  p != NULL; p = p->Next) {

        if (LastPtr) *LastPtr = p;

        if (*Key != '#') { // Comments are ignored

            if (cmsstrcasecmp(Key, p->Keyword) == 0)
                break;
        }
    }

    if (p == NULL)
        return FALSE;

    if (Subkey == 0)
        return TRUE;

    for (; p != NULL; p = p->NextSubkey) {

        if (p ->Subkey == NULL) continue;

        if (LastPtr) *LastPtr = p;

        if (cmsstrcasecmp(Subkey, p->Subkey) == 0)
            return TRUE;
    }

    return FALSE;
}



// Add a property into a linked list
static
KEYVALUE* AddToList(cmsContext ContextID, cmsIT8* it8, KEYVALUE** Head, const char *Key, const char *Subkey, const char* xValue, WRITEMODE WriteAs)
{
    KEYVALUE* p;
    KEYVALUE* last;


    // Check if property is already in list

    if (IsAvailableOnList(ContextID, *Head, Key, Subkey, &p)) {

        // This may work for editing properties

        if (cmsstrcasecmp(Key, "NUMBER_OF_FIELDS") == 0 ||
            cmsstrcasecmp(Key, "NUMBER_OF_SETS") == 0) {

            SynError(ContextID, it8, "duplicate key <%s>", Key);
            return NULL;
        }
    }
    else {

        last = p;

        // Allocate the container
        p = (KEYVALUE*) AllocChunk(ContextID, it8, sizeof(KEYVALUE));
        if (p == NULL)
        {
            SynError(ContextID, it8, "AddToList: out of memory");
            return NULL;
        }

        // Store name and value
        p->Keyword = AllocString(ContextID, it8, Key);
        p->Subkey = (Subkey == NULL) ? NULL : AllocString(ContextID, it8, Subkey);

        // Keep the container in our list
        if (*Head == NULL) {
            *Head = p;
        }
        else
        {
            if (Subkey != NULL && last != NULL) {

                last->NextSubkey = p;

                // If Subkey is not null, then last is the last property with the same key,
                // but not necessarily is the last property in the list, so we need to move
                // to the actual list end
                while (last->Next != NULL)
                         last = last->Next;
            }

            if (last != NULL) last->Next = p;
        }

        p->Next    = NULL;
        p->NextSubkey = NULL;
    }

    p->WriteAs = WriteAs;

    if (xValue != NULL) {

        p->Value   = AllocString(ContextID, it8, xValue);
    }
    else {
        p->Value   = NULL;
    }

    return p;
}

static
KEYVALUE* AddAvailableProperty(cmsContext ContextID, cmsIT8* it8, const char* Key, WRITEMODE as)
{
    return AddToList(ContextID, it8, &it8->ValidKeywords, Key, NULL, NULL, as);
}


static
KEYVALUE* AddAvailableSampleID(cmsContext ContextID, cmsIT8* it8, const char* Key)
{
    return AddToList(ContextID, it8, &it8->ValidSampleID, Key, NULL, NULL, WRITE_UNCOOKED);
}


static
void AllocTable(cmsContext ContextID, cmsIT8* it8)
{
    TABLE* t;
    cmsUNUSED_PARAMETER(ContextID);

    t = it8 ->Tab + it8 ->TablesCount;

    t->HeaderList = NULL;
    t->DataFormat = NULL;
    t->Data       = NULL;

    it8 ->TablesCount++;
}


cmsInt32Number CMSEXPORT cmsIT8SetTable(cmsContext ContextID, cmsHANDLE  IT8, cmsUInt32Number nTable)
{
     cmsIT8* it8 = (cmsIT8*) IT8;

     if (nTable >= it8 ->TablesCount) {

         if (nTable == it8 ->TablesCount) {

             AllocTable(ContextID, it8);
         }
         else {
             SynError(ContextID, it8, "Table %d is out of sequence", nTable);
             return -1;
         }
     }

     it8 ->nTable = nTable;

     return (cmsInt32Number) nTable;
}



// Init an empty container
cmsHANDLE  CMSEXPORT cmsIT8Alloc(cmsContext ContextID)
{
    cmsIT8* it8;
    cmsUInt32Number i;

    it8 = (cmsIT8*) _cmsMallocZero(ContextID, sizeof(cmsIT8));
    if (it8 == NULL) return NULL;

    AllocTable(ContextID, it8);

    it8->MemoryBlock = NULL;
    it8->MemorySink  = NULL;

    it8->IsCUBE = FALSE;

    it8 ->nTable = 0;

    it8->Allocator.Used = 0;
    it8->Allocator.Block = NULL;
    it8->Allocator.BlockSize = 0;

    it8->ValidKeywords = NULL;
    it8->ValidSampleID = NULL;

    it8 -> sy = SUNDEFINED;
    it8 -> ch = ' ';
    it8 -> Source = NULL;
    it8 -> inum = 0;
    it8 -> dnum = 0.0;

    it8->FileStack[0] = (FILECTX*)AllocChunk(ContextID, it8, sizeof(FILECTX));
    it8->IncludeSP   = 0;
    it8 -> lineno = 1;

    it8->id = StringAlloc(ContextID, it8, MAXSTR);
    it8->str = StringAlloc(ContextID, it8, MAXSTR);

    strcpy(it8->DoubleFormatter, DEFAULT_DBL_FORMAT);
    cmsIT8SetSheetType(ContextID, (cmsHANDLE) it8, "CGATS.17");

    // Initialize predefined properties & data

    for (i=0; i < NUMPREDEFINEDPROPS; i++)
            AddAvailableProperty(ContextID, it8, PredefinedProperties[i].id, PredefinedProperties[i].as);

    for (i=0; i < NUMPREDEFINEDSAMPLEID; i++)
            AddAvailableSampleID(ContextID, it8, PredefinedSampleID[i]);


   return (cmsHANDLE) it8;
}


const char* CMSEXPORT cmsIT8GetSheetType(cmsContext ContextID, cmsHANDLE hIT8)
{
        return GetTable(ContextID, (cmsIT8*) hIT8)->SheetType;
}

cmsBool CMSEXPORT cmsIT8SetSheetType(cmsContext ContextID, cmsHANDLE hIT8, const char* Type)
{
        TABLE* t = GetTable(ContextID, (cmsIT8*) hIT8);

        strncpy(t ->SheetType, Type, MAXSTR-1);
        t ->SheetType[MAXSTR-1] = 0;
        return TRUE;
}

cmsBool CMSEXPORT cmsIT8SetComment(cmsContext ContextID, cmsHANDLE hIT8, const char* Val)
{
    cmsIT8* it8 = (cmsIT8*) hIT8;

    if (!Val) return FALSE;
    if (!*Val) return FALSE;

    return AddToList(ContextID, it8, &GetTable(ContextID, it8)->HeaderList, "# ", NULL, Val, WRITE_UNCOOKED) != NULL;
}

// Sets a property
cmsBool CMSEXPORT cmsIT8SetPropertyStr(cmsContext ContextID, cmsHANDLE hIT8, const char* Key, const char *Val)
{
    cmsIT8* it8 = (cmsIT8*) hIT8;

    if (!Val) return FALSE;
    if (!*Val) return FALSE;

    return AddToList(ContextID, it8, &GetTable(ContextID, it8)->HeaderList, Key, NULL, Val, WRITE_STRINGIFY) != NULL;
}

cmsBool CMSEXPORT cmsIT8SetPropertyDbl(cmsContext ContextID, cmsHANDLE hIT8, const char* cProp, cmsFloat64Number Val)
{
    cmsIT8* it8 = (cmsIT8*) hIT8;
    char Buffer[1024];

    snprintf(Buffer, 1023, it8->DoubleFormatter, Val);

    return AddToList(ContextID, it8, &GetTable(ContextID, it8)->HeaderList, cProp, NULL, Buffer, WRITE_UNCOOKED) != NULL;
}

cmsBool CMSEXPORT cmsIT8SetPropertyHex(cmsContext ContextID, cmsHANDLE hIT8, const char* cProp, cmsUInt32Number Val)
{
    cmsIT8* it8 = (cmsIT8*) hIT8;
    char Buffer[1024];

    snprintf(Buffer, 1023, "%u", Val);

    return AddToList(ContextID, it8, &GetTable(ContextID, it8)->HeaderList, cProp, NULL, Buffer, WRITE_HEXADECIMAL) != NULL;
}

cmsBool CMSEXPORT cmsIT8SetPropertyUncooked(cmsContext ContextID, cmsHANDLE hIT8, const char* Key, const char* Buffer)
{
    cmsIT8* it8 = (cmsIT8*) hIT8;

    return AddToList(ContextID, it8, &GetTable(ContextID, it8)->HeaderList, Key, NULL, Buffer, WRITE_UNCOOKED) != NULL;
}

cmsBool CMSEXPORT cmsIT8SetPropertyMulti(cmsContext ContextID, cmsHANDLE hIT8, const char* Key, const char* SubKey, const char *Buffer)
{
    cmsIT8* it8 = (cmsIT8*) hIT8;

    return AddToList(ContextID, it8, &GetTable(ContextID, it8)->HeaderList, Key, SubKey, Buffer, WRITE_PAIR) != NULL;
}

// Gets a property
const char* CMSEXPORT cmsIT8GetProperty(cmsContext ContextID, cmsHANDLE hIT8, const char* Key)
{
    cmsIT8* it8 = (cmsIT8*) hIT8;
    KEYVALUE* p;

    if (IsAvailableOnList(ContextID, GetTable(ContextID, it8) -> HeaderList, Key, NULL, &p))
    {
        return p -> Value;
    }
    return NULL;
}


cmsFloat64Number CMSEXPORT cmsIT8GetPropertyDbl(cmsContext ContextID, cmsHANDLE hIT8, const char* cProp)
{
    const char *v = cmsIT8GetProperty(ContextID, hIT8, cProp);

    if (v == NULL) return 0.0;

    return ParseFloatNumber(v);
}

const char* CMSEXPORT cmsIT8GetPropertyMulti(cmsContext ContextID, cmsHANDLE hIT8, const char* Key, const char *SubKey)
{
    cmsIT8* it8 = (cmsIT8*) hIT8;
    KEYVALUE* p;

    if (IsAvailableOnList(ContextID, GetTable(ContextID, it8) -> HeaderList, Key, SubKey, &p)) {
        return p -> Value;
    }
    return NULL;
}

// ----------------------------------------------------------------- Datasets

// A safe atoi that returns 0 when NULL input is given
static
cmsInt32Number satoi(const char* b)
{
    int n;

    if (b == NULL) return 0;

    n = atoi(b);
    if (n > 0x7fffffffL) return 0x7fffffffL;
    if (n < -0x7ffffffeL) return -0x7ffffffeL;

    return (cmsInt32Number)n;
}


static
cmsBool AllocateDataFormat(cmsContext ContextID, cmsIT8* it8)
{
    TABLE* t = GetTable(ContextID, it8);

    if (t -> DataFormat) return TRUE;    // Already allocated

    t -> nSamples  = satoi(cmsIT8GetProperty(ContextID, it8, "NUMBER_OF_FIELDS"));

    if (t -> nSamples <= 0) {

        SynError(ContextID, it8, "AllocateDataFormat: Unknown NUMBER_OF_FIELDS");
        return FALSE;
    }

    t -> DataFormat = (char**) AllocChunk(ContextID, it8, ((cmsUInt32Number) t->nSamples + 1) * sizeof(char *));
    if (t->DataFormat == NULL) {

        SynError(ContextID, it8, "AllocateDataFormat: Unable to allocate dataFormat array");
        return FALSE;
    }

    return TRUE;
}

static
const char *GetDataFormat(cmsContext ContextID, cmsIT8* it8, int n)
{
    TABLE* t = GetTable(ContextID, it8);

    if (t->DataFormat)
        return t->DataFormat[n];

    return NULL;
}

static
cmsBool SetDataFormat(cmsContext ContextID, cmsIT8* it8, int n, const char *label)
{
    TABLE* t = GetTable(ContextID, it8);

    if (!t->DataFormat) {

        if (!AllocateDataFormat(ContextID, it8))
            return FALSE;
    }

    if (n > t -> nSamples) {
        SynError(ContextID, it8, "More than NUMBER_OF_FIELDS fields.");
        return FALSE;
    }

    if (t->DataFormat) {
        t->DataFormat[n] = AllocString(ContextID, it8, label);
        if (t->DataFormat[n] == NULL) return FALSE;
    }

    return TRUE;
}


cmsBool CMSEXPORT cmsIT8SetDataFormat(cmsContext ContextID, cmsHANDLE  h, int n, const char *Sample)
{
    cmsIT8* it8 = (cmsIT8*)h;
    return SetDataFormat(ContextID, it8, n, Sample);
}

// Convert to binary
static
const char* satob(const char* v)
{
    cmsUInt32Number x;
    static char buf[33];
    char *s = buf + 33;

    if (v == NULL) return "0";

    x = atoi(v);
    *--s = 0;
    if (!x) *--s = '0';
    for (; x; x /= 2) *--s = '0' + x%2;

    return s;
}


static
cmsBool AllocateDataSet(cmsContext ContextID, cmsIT8* it8)
{
    TABLE* t = GetTable(ContextID, it8);

    if (t -> Data) return TRUE;    // Already allocated

    t-> nSamples   = satoi(cmsIT8GetProperty(ContextID, it8, "NUMBER_OF_FIELDS"));
    t-> nPatches   = satoi(cmsIT8GetProperty(ContextID, it8, "NUMBER_OF_SETS"));

    if (t -> nSamples < 0 || t->nSamples > 0x7ffe || t->nPatches < 0 || t->nPatches > 0x7ffe)
    {
        SynError(ContextID, it8, "AllocateDataSet: too much data");
        return FALSE;
    }
    else {
        // Some dumb analizers warns of possible overflow here, just take a look couple of lines above.
        t->Data = (char**)AllocChunk(ContextID, it8, ((cmsUInt32Number)t->nSamples + 1) * ((cmsUInt32Number)t->nPatches + 1) * sizeof(char*));
        if (t->Data == NULL) {

            SynError(ContextID, it8, "AllocateDataSet: Unable to allocate data array");
            return FALSE;
        }
    }

    return TRUE;
}

static
char* GetData(cmsContext ContextID, cmsIT8* it8, int nSet, int nField)
{
    TABLE* t = GetTable(ContextID, it8);
    int nSamples    = t -> nSamples;
    int nPatches    = t -> nPatches;

    if (nSet < 0 || nSet >= nPatches || nField < 0 || nField >= nSamples)
        return NULL;

    if (!t->Data) return NULL;
    return t->Data [nSet * nSamples + nField];
}

static
cmsBool SetData(cmsContext ContextID, cmsIT8* it8, int nSet, int nField, const char *Val)
{
    TABLE* t = GetTable(ContextID, it8);

    if (!t->Data) {
        if (!AllocateDataSet(ContextID, it8)) return FALSE;
    }

    if (!t->Data) return FALSE;

    if (nSet > t -> nPatches || nSet < 0) {

            return SynError(ContextID, it8, "Patch %d out of range, there are %d patches", nSet, t -> nPatches);
    }

    if (nField > t ->nSamples || nField < 0) {
            return SynError(ContextID, it8, "Sample %d out of range, there are %d samples", nField, t ->nSamples);

    }

    t->Data [nSet * t -> nSamples + nField] = AllocString(ContextID, it8, Val);
    return TRUE;
}


// --------------------------------------------------------------- File I/O


// Writes a string to file
static
void WriteStr(cmsContext ContextID, SAVESTREAM* f, const char *str)
{
    cmsUInt32Number len;
    cmsUNUSED_PARAMETER(ContextID);

    if (str == NULL)
        str = " ";

    // Length to write
    len = (cmsUInt32Number) strlen(str);
    f ->Used += len;


    if (f ->stream) {   // Should I write it to a file?

        if (fwrite(str, 1, len, f->stream) != len) {
            cmsSignalError(0, cmsERROR_WRITE, "Write to file error in CGATS parser");
            return;
        }

    }
    else {  // Or to a memory block?

        if (f ->Base) {   // Am I just counting the bytes?

            if (f ->Used > f ->Max) {

                 cmsSignalError(0, cmsERROR_WRITE, "Write to memory overflows in CGATS parser");
                 return;
            }

            memmove(f ->Ptr, str, len);
            f->Ptr += len;
        }

    }
}


// Write formatted

static
void Writef(cmsContext ContextID, SAVESTREAM* f, const char* frm, ...)
{
    char Buffer[4096];
    va_list args;

    va_start(args, frm);
    vsnprintf(Buffer, 4095, frm, args);
    Buffer[4095] = 0;
    WriteStr(ContextID, f, Buffer);
    va_end(args);

}

// Writes full header
static
void WriteHeader(cmsContext ContextID, cmsIT8* it8, SAVESTREAM* fp)
{
    KEYVALUE* p;
    TABLE* t = GetTable(ContextID, it8);

    // Writes the type
    WriteStr(ContextID, fp, t->SheetType);
    WriteStr(ContextID, fp, "\n");

    for (p = t->HeaderList; (p != NULL); p = p->Next)
    {
        if (*p ->Keyword == '#') {

            char* Pt;

            WriteStr(ContextID, fp, "#\n# ");
            for (Pt = p ->Value; *Pt; Pt++) {


                Writef(ContextID, fp, "%c", *Pt);

                if (*Pt == '\n') {
                    WriteStr(ContextID, fp, "# ");
                }
            }

            WriteStr(ContextID, fp, "\n#\n");
            continue;
        }


        if (!IsAvailableOnList(ContextID, it8-> ValidKeywords, p->Keyword, NULL, NULL)) {

#ifdef CMS_STRICT_CGATS
            WriteStr(ContextID, fp, "KEYWORD\t\"");
            WriteStr(ContextID, fp, p->Keyword);
            WriteStr(ContextID, fp, "\"\n");
#endif

            AddAvailableProperty(ContextID, it8, p->Keyword, WRITE_UNCOOKED);
        }

        WriteStr(ContextID, fp, p->Keyword);
        if (p->Value) {

            switch (p ->WriteAs) {

            case WRITE_UNCOOKED:
                    Writef(ContextID, fp, "\t%s", p ->Value);
                    break;

            case WRITE_STRINGIFY:
                    Writef(ContextID, fp, "\t\"%s\"", p->Value );
                    break;

            case WRITE_HEXADECIMAL:
                    Writef(ContextID, fp, "\t0x%X", satoi(p ->Value));
                    break;

            case WRITE_BINARY:
                    Writef(ContextID, fp, "\t0b%s", satob(p ->Value));
                    break;

            case WRITE_PAIR:
                    Writef(ContextID, fp, "\t\"%s,%s\"", p->Subkey, p->Value);
                    break;

            default: SynError(ContextID, it8, "Unknown write mode %d", p ->WriteAs);
                     return;
            }
        }

        WriteStr(ContextID, fp, "\n");
    }

}


// Writes the data format
static
void WriteDataFormat(cmsContext ContextID, SAVESTREAM* fp, cmsIT8* it8)
{
    int i, nSamples;
    TABLE* t = GetTable(ContextID, it8);

    if (!t -> DataFormat) return;

       WriteStr(ContextID, fp, "BEGIN_DATA_FORMAT\n");
       WriteStr(ContextID, fp, " ");
       nSamples = satoi(cmsIT8GetProperty(ContextID, it8, "NUMBER_OF_FIELDS"));

       if (nSamples <= t->nSamples) {

           for (i = 0; i < nSamples; i++) {

              WriteStr(ContextID, fp, t->DataFormat[i]);
              WriteStr(ContextID, fp, ((i == (nSamples-1)) ? "\n" : "\t"));
           }
       }

       WriteStr (ContextID, fp, "END_DATA_FORMAT\n");
}


// Writes data array
static
void WriteData(cmsContext ContextID, SAVESTREAM* fp, cmsIT8* it8)
{
       int  i, j, nPatches;
       TABLE* t = GetTable(ContextID, it8);

       if (!t->Data) return;

       WriteStr (ContextID, fp, "BEGIN_DATA\n");

       nPatches = satoi(cmsIT8GetProperty(ContextID, it8, "NUMBER_OF_SETS"));

       if (nPatches <= t->nPatches) {

           for (i = 0; i < nPatches; i++) {

              WriteStr(ContextID, fp, " ");

               for (j = 0; j < t->nSamples; j++) {

                   char* ptr = t->Data[i * t->nSamples + j];

                     if (ptr == NULL) WriteStr(ContextID, fp, "\"\"");
                   else {
                       // If value contains whitespace, enclose within quote

                       if (strchr(ptr, ' ') != NULL) {

                             WriteStr(ContextID, fp, "\"");
                             WriteStr(ContextID, fp, ptr);
                             WriteStr(ContextID, fp, "\"");
                       }
                       else
                            WriteStr(ContextID, fp, ptr);
                   }

                     WriteStr(ContextID, fp, ((j == (t->nSamples-1)) ? "\n" : "\t"));
               }
           }
       }
       WriteStr(ContextID, fp, "END_DATA\n");
}



// Saves whole file
cmsBool CMSEXPORT cmsIT8SaveToFile(cmsContext ContextID, cmsHANDLE hIT8, const char* cFileName)
{
    SAVESTREAM sd;
    cmsUInt32Number i;
    cmsIT8* it8 = (cmsIT8*) hIT8;

    memset(&sd, 0, sizeof(sd));

    sd.stream = fopen(cFileName, "wt");
    if (!sd.stream) return FALSE;

    for (i=0; i < it8 ->TablesCount; i++) {

        TABLE* t;

        if (cmsIT8SetTable(ContextID, hIT8, i) < 0) goto Error;
        
        /**
        * Check for wrong data
        */
        t = GetTable(ContextID, it8);
        if (t->Data == NULL) goto Error;
        if (t->DataFormat == NULL) goto Error;

        WriteHeader(ContextID, it8, &sd);
        WriteDataFormat(ContextID, &sd, it8);
        WriteData(ContextID, &sd, it8);
    }

    if (fclose(sd.stream) != 0) return FALSE;
    return TRUE;

Error:
    fclose(sd.stream);
    return FALSE;

}


// Saves to memory
cmsBool CMSEXPORT cmsIT8SaveToMem(cmsContext ContextID, cmsHANDLE hIT8, void *MemPtr, cmsUInt32Number* BytesNeeded)
{
    SAVESTREAM sd;
    cmsUInt32Number i;
    cmsIT8* it8 = (cmsIT8*) hIT8;

    memset(&sd, 0, sizeof(sd));

    sd.stream = NULL;
    sd.Base   = (cmsUInt8Number*) MemPtr;
    sd.Ptr    = sd.Base;

    sd.Used = 0;

    if (sd.Base && (*BytesNeeded > 0)) {

        sd.Max = (*BytesNeeded) - 1;     // Write to memory?
    }
    else
        sd.Max  = 0;                // Just counting the needed bytes

    for (i=0; i < it8 ->TablesCount; i++) {

        cmsIT8SetTable(ContextID, hIT8, i);
        WriteHeader(ContextID, it8, &sd);
        WriteDataFormat(ContextID, &sd, it8);
        WriteData(ContextID, &sd, it8);
    }

    sd.Used++;  // The \0 at the very end

    if (sd.Base)
        *sd.Ptr = 0;

    *BytesNeeded = sd.Used;

    return TRUE;
}


// -------------------------------------------------------------- Higher level parsing

static
cmsBool DataFormatSection(cmsContext ContextID, cmsIT8* it8)
{
    int iField = 0;
    TABLE* t = GetTable(ContextID, it8);

    InSymbol(ContextID, it8);   // Eats "BEGIN_DATA_FORMAT"
    CheckEOLN(ContextID, it8);

    while (it8->sy != SEND_DATA_FORMAT &&
        it8->sy != SEOLN &&
        it8->sy != SEOF &&
        it8->sy != SSYNERROR)  {

            if (it8->sy != SIDENT) {

                return SynError(ContextID, it8, "Sample type expected");
            }

            if (!SetDataFormat(ContextID, it8, iField, StringPtr(it8->id))) return FALSE;
            iField++;

            InSymbol(ContextID, it8);
            SkipEOLN(ContextID, it8);
       }

       SkipEOLN(ContextID, it8);
       Skip(ContextID, it8, SEND_DATA_FORMAT);
       SkipEOLN(ContextID, it8);

       if (iField != t ->nSamples) {
           SynError(ContextID, it8, "Count mismatch. NUMBER_OF_FIELDS was %d, found %d\n", t ->nSamples, iField);


       }

       return TRUE;
}



static
cmsBool DataSection (cmsContext ContextID, cmsIT8* it8)
{
    int  iField = 0;
    int  iSet   = 0;
    char Buffer[256];
    TABLE* t = GetTable(ContextID, it8);

    InSymbol(ContextID, it8);   // Eats "BEGIN_DATA"
    CheckEOLN(ContextID, it8);

    if (!t->Data) {
        if (!AllocateDataSet(ContextID, it8)) return FALSE;
    }

    while (it8->sy != SEND_DATA && it8->sy != SEOF)
    {
        if (iField >= t -> nSamples) {
            iField = 0;
            iSet++;

        }

        if (it8->sy != SEND_DATA && it8->sy != SEOF) {

            switch (it8->sy)
            {

            // To keep very long data
            case SIDENT:
                if (!SetData(ContextID, it8, iSet, iField, StringPtr(it8->id)))
                    return FALSE;
                break;

            case SSTRING:
                if (!SetData(ContextID, it8, iSet, iField, StringPtr(it8->str)))
                    return FALSE;
                break;

            default:

            if (!GetVal(ContextID, it8, Buffer, 255, "Sample data expected"))
                return FALSE;

            if (!SetData(ContextID, it8, iSet, iField, Buffer))
                return FALSE;
            }

            iField++;

            InSymbol(ContextID, it8);
            SkipEOLN(ContextID, it8);
        }
    }

    SkipEOLN(ContextID, it8);
    Skip(ContextID, it8, SEND_DATA);
    SkipEOLN(ContextID, it8);

    // Check for data completion.

    if ((iSet+1) != t -> nPatches)
        return SynError(ContextID, it8, "Count mismatch. NUMBER_OF_SETS was %d, found %d\n", t ->nPatches, iSet+1);

    return TRUE;
}




static
cmsBool HeaderSection(cmsContext ContextID, cmsIT8* it8)
{
    char VarName[MAXID];
    char Buffer[MAXSTR];
    KEYVALUE* Key;

        while (it8->sy != SEOF &&
               it8->sy != SSYNERROR &&
               it8->sy != SBEGIN_DATA_FORMAT &&
               it8->sy != SBEGIN_DATA) {


        switch (it8 -> sy) {

        case SKEYWORD:
                InSymbol(ContextID, it8);
                if (!GetVal(ContextID, it8, Buffer, MAXSTR-1, "Keyword expected")) return FALSE;
                if (!AddAvailableProperty(ContextID, it8, Buffer, WRITE_UNCOOKED)) return FALSE;
                InSymbol(ContextID, it8);
                break;


        case SDATA_FORMAT_ID:
                InSymbol(ContextID, it8);
                if (!GetVal(ContextID, it8, Buffer, MAXSTR-1, "Keyword expected")) return FALSE;
                if (!AddAvailableSampleID(ContextID, it8, Buffer)) return FALSE;
                InSymbol(ContextID, it8);
                break;


        case SIDENT:
            strncpy(VarName, StringPtr(it8->id), MAXID - 1);
            VarName[MAXID - 1] = 0;

            if (!IsAvailableOnList(ContextID, it8->ValidKeywords, VarName, NULL, &Key)) {

#ifdef CMS_STRICT_CGATS
                return SynError(ContextID, it8, "Undefined keyword '%s'", VarName);
#else
                Key = AddAvailableProperty(ContextID, it8, VarName, WRITE_UNCOOKED);
                if (Key == NULL) return FALSE;
#endif
            }

            InSymbol(ContextID, it8);
            if (!GetVal(ContextID, it8, Buffer, MAXSTR - 1, "Property data expected")) return FALSE;

            if (Key->WriteAs != WRITE_PAIR) {
                AddToList(ContextID, it8, &GetTable(ContextID, it8)->HeaderList, VarName, NULL, Buffer,
                    (it8->sy == SSTRING) ? WRITE_STRINGIFY : WRITE_UNCOOKED);
            }
            else {
                const char *Subkey;
                char *Nextkey;
                if (it8->sy != SSTRING)
                    return SynError(ContextID, it8, "Invalid value '%s' for property '%s'.", Buffer, VarName);

                // chop the string as a list of "subkey, value" pairs, using ';' as a separator
                for (Subkey = Buffer; Subkey != NULL; Subkey = Nextkey)
                {
                    char *Value, *temp;

                    //  identify token pair boundary
                    Nextkey = (char*)strchr(Subkey, ';');
                    if (Nextkey)
                        *Nextkey++ = '\0';

                    // for each pair, split the subkey and the value
                    Value = (char*)strrchr(Subkey, ',');
                    if (Value == NULL)
                        return SynError(ContextID, it8, "Invalid value for property '%s'.", VarName);

                    // gobble the spaces before the coma, and the coma itself
                    temp = Value++;
                    do *temp-- = '\0'; while (temp >= Subkey && *temp == ' ');

                    // gobble any space at the right
                    temp = Value + strlen(Value) - 1;
                    while (*temp == ' ') *temp-- = '\0';

                    // trim the strings from the left
                    Subkey += strspn(Subkey, " ");
                    Value += strspn(Value, " ");

                    if (Subkey[0] == 0 || Value[0] == 0)
                        return SynError(ContextID, it8, "Invalid value for property '%s'.", VarName);
                    AddToList(ContextID, it8, &GetTable(ContextID, it8)->HeaderList, VarName, Subkey, Value, WRITE_PAIR);
                }
            }

            InSymbol(ContextID, it8);
            break;


        case SEOLN: break;

        default:
                return SynError(ContextID, it8, "expected keyword or identifier");
        }

    SkipEOLN(ContextID, it8);
    }

    return TRUE;

}


static
void ReadType(cmsIT8* it8, char* SheetTypePtr)
{
    cmsInt32Number cnt = 0;

    // First line is a very special case.

    while (isseparator(it8->ch))
            NextCh(it8);

    while (it8->ch != '\r' && it8 ->ch != '\n' && it8->ch != '\t' && it8 -> ch != 0) {

        if (cnt++ < MAXSTR)
            *SheetTypePtr++= (char) it8 ->ch;
        NextCh(it8);
    }

    *SheetTypePtr = 0;
}


static
cmsBool ParseIT8(cmsContext ContextID, cmsIT8* it8, cmsBool nosheet)
{
    char* SheetTypePtr = it8 ->Tab[0].SheetType;

    if (nosheet == 0) {
        ReadType(it8, SheetTypePtr);
    }

    InSymbol(ContextID, it8);

    SkipEOLN(ContextID, it8);

    while (it8-> sy != SEOF &&
           it8-> sy != SSYNERROR) {

            switch (it8 -> sy) {

            case SBEGIN_DATA_FORMAT:
                    if (!DataFormatSection(ContextID, it8)) return FALSE;
                    break;

            case SBEGIN_DATA:

                    if (!DataSection(ContextID, it8)) return FALSE;

                    if (it8 -> sy != SEOF) {

                            AllocTable(ContextID, it8);
                            it8 ->nTable = it8 ->TablesCount - 1;

                            // Read sheet type if present. We only support identifier and string.
                            // <ident> <eoln> is a type string
                            // anything else, is not a type string
                            if (nosheet == 0) {

                                if (it8 ->sy == SIDENT) {

                                    // May be a type sheet or may be a prop value statement. We cannot use insymbol in
                                    // this special case...
                                     while (isseparator(it8->ch))
                                         NextCh(it8);

                                     // If a newline is found, then this is a type string
                                    if (it8 ->ch == '\n' || it8->ch == '\r') {

                                         cmsIT8SetSheetType(ContextID, it8, StringPtr(it8 ->id));
                                         InSymbol(ContextID, it8);
                                    }
                                    else
                                    {
                                        // It is not. Just continue
                                        cmsIT8SetSheetType(ContextID, it8, "");
                                    }
                                }
                                else
                                    // Validate quoted strings
                                    if (it8 ->sy == SSTRING) {
                                        cmsIT8SetSheetType(ContextID, it8, StringPtr(it8 ->str));
                                        InSymbol(ContextID, it8);
                                    }
                           }

                    }
                    break;

            case SEOLN:
                    SkipEOLN(ContextID, it8);
                    break;

            default:
                    if (!HeaderSection(ContextID, it8)) return FALSE;
           }

    }

    return (it8 -> sy != SSYNERROR);
}



// Init useful pointers

static
void CookPointers(cmsContext ContextID, cmsIT8* it8)
{
    int idField, i;
    char* Fld;
    cmsUInt32Number j;
    cmsUInt32Number nOldTable = it8->nTable;

    for (j = 0; j < it8->TablesCount; j++) {

        TABLE* t = it8->Tab + j;

        t->SampleID = 0;
        it8->nTable = j;

        for (idField = 0; idField < t->nSamples; idField++)
        {
            if (t->DataFormat == NULL) {
            	SynError(ContextID, it8, "Undefined DATA_FORMAT");
                return;
            }

            Fld = t->DataFormat[idField];
            if (!Fld) continue;


            if (cmsstrcasecmp(Fld, "SAMPLE_ID") == 0) {

                t->SampleID = idField;
            }

            // "LABEL" is an extension. It keeps references to forward tables

            if ((cmsstrcasecmp(Fld, "LABEL") == 0) || Fld[0] == '$') {

                // Search for table references...
                for (i = 0; i < t->nPatches; i++) {

	                char *Label = GetData(ContextID, it8, i, idField);

                    if (Label) {

                        cmsUInt32Number k;

                        // This is the label, search for a table containing
                        // this property

                        for (k = 0; k < it8->TablesCount; k++) {

                            TABLE* Table = it8->Tab + k;
                            KEYVALUE* p;

	                        if (IsAvailableOnList(ContextID, Table->HeaderList, Label, NULL, &p)) {

                                // Available, keep type and table
                                char Buffer[256];

                                char* Type = p->Value;
                                int  nTable = (int)k;

                                snprintf(Buffer, 255, "%s %d %s", Label, nTable, Type);

	                            SetData(ContextID, it8, i, idField, Buffer);
                            }
                        }
                    }
                }
            }
        }
    }

    it8->nTable = nOldTable;
}

// Try to infere if the file is a CGATS/IT8 file at all. Read first line
// that should be something like some printable characters plus a \n
// returns 0 if this is not like a CGATS, or an integer otherwise. This integer is the number of words in first line?
static
int IsMyBlock(const cmsUInt8Number* Buffer, cmsUInt32Number n)
{
    int words = 1, space = 0, quot = 0;
    cmsUInt32Number i;

    if (n < 10) return 0;   // Too small

    if (n > 132)
        n = 132;

    for (i = 1; i < n; i++) {

        switch(Buffer[i])
        {
        case '\n':
        case '\r':
            return ((quot == 1) || (words > 2)) ? 0 : words;
        case '\t':
        case ' ':
            if(!quot && !space)
                space = 1;
            break;
        case '\"':
            quot = !quot;
            break;
        default:
            if (Buffer[i] < 32) return 0;
            if (Buffer[i] > 127) return 0;
            words += space;
            space = 0;
            break;
        }
    }

    return 0;
}


static
cmsBool IsMyFile(const char* FileName)
{
   FILE *fp;
   cmsUInt32Number Size;
   cmsUInt8Number Ptr[133];

   fp = fopen(FileName, "rt");
   if (!fp) {
       cmsSignalError(0, cmsERROR_FILE, "File '%s' not found", FileName);
       return FALSE;
   }

   Size = (cmsUInt32Number) fread(Ptr, 1, 132, fp);

   if (fclose(fp) != 0)
       return FALSE;

   Ptr[Size] = '\0';

   return IsMyBlock(Ptr, Size);
}

// ---------------------------------------------------------- Exported routines


cmsHANDLE  CMSEXPORT cmsIT8LoadFromMem(cmsContext ContextID, const void *Ptr, cmsUInt32Number len)
{
    cmsHANDLE hIT8;
    cmsIT8*  it8;
    int type;

    _cmsAssert(Ptr != NULL);
    _cmsAssert(len != 0);

    type = IsMyBlock((const cmsUInt8Number*)Ptr, len);
    if (type == 0) return NULL;

    hIT8 = cmsIT8Alloc(ContextID);
    if (!hIT8) return NULL;

    it8 = (cmsIT8*) hIT8;
    it8 ->MemoryBlock = (char*) _cmsMalloc(ContextID, len + 1);
    if (it8->MemoryBlock == NULL)
    {
        cmsIT8Free(ContextID, hIT8);
        return NULL;
    }

    strncpy(it8 ->MemoryBlock, (const char*) Ptr, len);
    it8 ->MemoryBlock[len] = 0;

    strncpy(it8->FileStack[0]->FileName, "", cmsMAX_PATH-1);
    it8-> Source = it8 -> MemoryBlock;

    if (!ParseIT8(ContextID, it8, type-1)) {

        cmsIT8Free(ContextID, hIT8);
        return NULL;
    }

    CookPointers(ContextID, it8);
    it8 ->nTable = 0;

    _cmsFree(ContextID, it8->MemoryBlock);
    it8 -> MemoryBlock = NULL;

    return hIT8;


}


cmsHANDLE  CMSEXPORT cmsIT8LoadFromFile(cmsContext ContextID, const char* cFileName)
{

     cmsHANDLE hIT8;
     cmsIT8*  it8;
     int type;

     _cmsAssert(cFileName != NULL);

     type = IsMyFile(cFileName);
     if (type == 0) return NULL;

     hIT8 = cmsIT8Alloc(ContextID);
     it8 = (cmsIT8*) hIT8;
     if (!hIT8) return NULL;


     it8 ->FileStack[0]->Stream = fopen(cFileName, "rt");

     if (!it8 ->FileStack[0]->Stream) {
         cmsIT8Free(ContextID, hIT8);
         return NULL;
     }


    strncpy(it8->FileStack[0]->FileName, cFileName, cmsMAX_PATH-1);
    it8->FileStack[0]->FileName[cmsMAX_PATH-1] = 0;

    if (!ParseIT8(ContextID, it8, type-1)) {

            fclose(it8 ->FileStack[0]->Stream);
            cmsIT8Free(ContextID, hIT8);
            return NULL;
    }

    CookPointers(ContextID, it8);
    it8 ->nTable = 0;

    if (fclose(it8 ->FileStack[0]->Stream)!= 0) {
            cmsIT8Free(ContextID, hIT8);
            return NULL;
    }

    return hIT8;

}

int CMSEXPORT cmsIT8EnumDataFormat(cmsContext ContextID, cmsHANDLE hIT8, char ***SampleNames)
{
    cmsIT8* it8 = (cmsIT8*) hIT8;
    TABLE* t;

    _cmsAssert(hIT8 != NULL);

    t = GetTable(ContextID, it8);

    if (SampleNames)
        *SampleNames = t -> DataFormat;
    return t -> nSamples;
}


cmsUInt32Number CMSEXPORT cmsIT8EnumProperties(cmsContext ContextID, cmsHANDLE hIT8, char ***PropertyNames)
{
    cmsIT8* it8 = (cmsIT8*) hIT8;
    KEYVALUE* p;
    cmsUInt32Number n;
    char **Props;
    TABLE* t;

    _cmsAssert(hIT8 != NULL);

    t = GetTable(ContextID, it8);

    // Pass#1 - count properties

    n = 0;
    for (p = t -> HeaderList;  p != NULL; p = p->Next) {
        n++;
    }


    Props = (char **) AllocChunk(ContextID, it8, sizeof(char *) * n);
    if (Props != NULL) {

        // Pass#2 - Fill pointers
        n = 0;
        for (p = t->HeaderList; p != NULL; p = p->Next) {
            Props[n++] = p->Keyword;
        }

    }
    *PropertyNames = Props;

    return n;
}

cmsUInt32Number CMSEXPORT cmsIT8EnumPropertyMulti(cmsContext ContextID, cmsHANDLE hIT8, const char* cProp, const char ***SubpropertyNames)
{
    cmsIT8* it8 = (cmsIT8*) hIT8;
    KEYVALUE *p, *tmp;
    cmsUInt32Number n;
    const char **Props;
    TABLE* t;

    _cmsAssert(hIT8 != NULL);


    t = GetTable(ContextID, it8);

    if(!IsAvailableOnList(ContextID, t->HeaderList, cProp, NULL, &p)) {
        *SubpropertyNames = 0;
        return 0;
    }

    // Pass#1 - count properties

    n = 0;
    for (tmp = p;  tmp != NULL; tmp = tmp->NextSubkey) {
        if(tmp->Subkey != NULL)
            n++;
    }


    Props = (const char **) AllocChunk(ContextID, it8, sizeof(char *) * n);
    if (Props != NULL) {

        // Pass#2 - Fill pointers
        n = 0;
        for (tmp = p; tmp != NULL; tmp = tmp->NextSubkey) {
            if (tmp->Subkey != NULL)
                Props[n++] = p->Subkey;
        }
    }

    *SubpropertyNames = Props;
    return n;
}

static
int LocatePatch(cmsContext ContextID, cmsIT8* it8, const char* cPatch)
{
    int i;
    const char *data;
    TABLE* t = GetTable(ContextID, it8);

    for (i=0; i < t-> nPatches; i++) {

        data = GetData(ContextID, it8, i, t->SampleID);

        if (data != NULL) {

                if (cmsstrcasecmp(data, cPatch) == 0)
                        return i;
                }
        }

        // SynError(ContextID, it8, "Couldn't find patch '%s'\n", cPatch);
        return -1;
}


static
int LocateEmptyPatch(cmsContext ContextID, cmsIT8* it8)
{
    int i;
    const char *data;
    TABLE* t = GetTable(ContextID, it8);

    for (i=0; i < t-> nPatches; i++) {

        data = GetData(ContextID, it8, i, t->SampleID);

        if (data == NULL)
            return i;

    }

    return -1;
}

static
int LocateSample(cmsContext ContextID, cmsIT8* it8, const char* cSample)
{
    int i;
    const char *fld;
    TABLE* t = GetTable(ContextID, it8);

    for (i=0; i < t->nSamples; i++) {

        fld = GetDataFormat(ContextID, it8, i);
        if (fld != NULL) {
            if (cmsstrcasecmp(fld, cSample) == 0)
                return i;
        }
    }

    return -1;

}


int CMSEXPORT cmsIT8FindDataFormat(cmsContext ContextID, cmsHANDLE hIT8, const char* cSample)
{
    cmsIT8* it8 = (cmsIT8*) hIT8;

    _cmsAssert(hIT8 != NULL);

    return LocateSample(ContextID, it8, cSample);
}



const char* CMSEXPORT cmsIT8GetDataRowCol(cmsContext ContextID, cmsHANDLE hIT8, int row, int col)
{
    cmsIT8* it8 = (cmsIT8*) hIT8;

    _cmsAssert(hIT8 != NULL);

    return GetData(ContextID, it8, row, col);
}


cmsFloat64Number CMSEXPORT cmsIT8GetDataRowColDbl(cmsContext ContextID, cmsHANDLE hIT8, int row, int col)
{
    const char* Buffer;

    Buffer = cmsIT8GetDataRowCol(ContextID, hIT8, row, col);

    if (Buffer == NULL) return 0.0;

    return ParseFloatNumber(Buffer);
}


cmsBool CMSEXPORT cmsIT8SetDataRowCol(cmsContext ContextID, cmsHANDLE hIT8, int row, int col, const char* Val)
{
    cmsIT8* it8 = (cmsIT8*) hIT8;

    _cmsAssert(hIT8 != NULL);

    return SetData(ContextID, it8, row, col, Val);
}


cmsBool CMSEXPORT cmsIT8SetDataRowColDbl(cmsContext ContextID, cmsHANDLE hIT8, int row, int col, cmsFloat64Number Val)
{
    cmsIT8* it8 = (cmsIT8*) hIT8;
    char Buff[256];

    _cmsAssert(hIT8 != NULL);

    snprintf(Buff, 255, it8->DoubleFormatter, Val);

    return SetData(ContextID, it8, row, col, Buff);
}



const char* CMSEXPORT cmsIT8GetData(cmsContext ContextID, cmsHANDLE hIT8, const char* cPatch, const char* cSample)
{
    cmsIT8* it8 = (cmsIT8*) hIT8;
    int iField, iSet;

    _cmsAssert(hIT8 != NULL);

    iField = LocateSample(ContextID, it8, cSample);
    if (iField < 0) {
        return NULL;
    }

    iSet = LocatePatch(ContextID, it8, cPatch);
    if (iSet < 0) {
            return NULL;
    }

    return GetData(ContextID, it8, iSet, iField);
}


cmsFloat64Number CMSEXPORT cmsIT8GetDataDbl(cmsContext ContextID, cmsHANDLE  it8, const char* cPatch, const char* cSample)
{
    const char* Buffer;

    Buffer = cmsIT8GetData(ContextID, it8, cPatch, cSample);

    return ParseFloatNumber(Buffer);
}



cmsBool CMSEXPORT cmsIT8SetData(cmsContext ContextID, cmsHANDLE hIT8, const char* cPatch, const char* cSample, const char *Val)
{
    cmsIT8* it8 = (cmsIT8*) hIT8;
    int iField, iSet;
    TABLE* t;

    _cmsAssert(hIT8 != NULL);

    t = GetTable(ContextID, it8);

    iField = LocateSample(ContextID, it8, cSample);

    if (iField < 0)
        return FALSE;

    if (t-> nPatches == 0) {

        if (!AllocateDataFormat(ContextID, it8))
            return FALSE;

        if (!AllocateDataSet(ContextID, it8))
            return FALSE;

        CookPointers(ContextID, it8);
    }

    if (cmsstrcasecmp(cSample, "SAMPLE_ID") == 0) {

        iSet   = LocateEmptyPatch(ContextID, it8);
        if (iSet < 0) {
            return SynError(ContextID, it8, "Couldn't add more patches '%s'\n", cPatch);
        }

        iField = t -> SampleID;
    }
    else {
        iSet = LocatePatch(ContextID, it8, cPatch);
        if (iSet < 0) {
            return FALSE;
        }
    }

    return SetData(ContextID, it8, iSet, iField, Val);
}


cmsBool CMSEXPORT cmsIT8SetDataDbl(cmsContext ContextID, cmsHANDLE hIT8, const char* cPatch,
                                   const char* cSample,
                                   cmsFloat64Number Val)
{
    cmsIT8* it8 = (cmsIT8*) hIT8;
    char Buff[256];

    _cmsAssert(hIT8 != NULL);

    snprintf(Buff, 255, it8->DoubleFormatter, Val);
    return cmsIT8SetData(ContextID, hIT8, cPatch, cSample, Buff);
}

// Buffer should get MAXSTR at least

const char* CMSEXPORT cmsIT8GetPatchName(cmsContext ContextID, cmsHANDLE hIT8, int nPatch, char* buffer)
{
    cmsIT8* it8 = (cmsIT8*) hIT8;
    TABLE* t;
    char* Data;

    _cmsAssert(hIT8 != NULL);

    t = GetTable(ContextID, it8);
    Data = GetData(ContextID, it8, nPatch, t->SampleID);

    if (!Data) return NULL;
    if (!buffer) return Data;

    strncpy(buffer, Data, MAXSTR-1);
    buffer[MAXSTR-1] = 0;
    return buffer;
}

int CMSEXPORT cmsIT8GetPatchByName(cmsContext ContextID, cmsHANDLE hIT8, const char *cPatch)
{
    _cmsAssert(hIT8 != NULL);
    cmsUNUSED_PARAMETER(ContextID);

    return LocatePatch(ContextID, (cmsIT8*)hIT8, cPatch);
}

cmsUInt32Number CMSEXPORT cmsIT8TableCount(cmsContext ContextID, cmsHANDLE hIT8)
{
    cmsIT8* it8 = (cmsIT8*) hIT8;
    cmsUNUSED_PARAMETER(ContextID);

    _cmsAssert(hIT8 != NULL);

    return it8 ->TablesCount;
}

// This handles the "LABEL" extension.
// Label, nTable, Type

int CMSEXPORT cmsIT8SetTableByLabel(cmsContext ContextID, cmsHANDLE hIT8, const char* cSet, const char* cField, const char* ExpectedType)
{
    const char* cLabelFld;
    char Type[256], Label[256];
    cmsUInt32Number nTable;

    _cmsAssert(hIT8 != NULL);

    if (cField != NULL && *cField == 0)
            cField = "LABEL";

    if (cField == NULL)
            cField = "LABEL";

    cLabelFld = cmsIT8GetData(ContextID, hIT8, cSet, cField);
    if (!cLabelFld) return -1;

    if (sscanf(cLabelFld, "%255s %u %255s", Label, &nTable, Type) != 3)
            return -1;

    if (ExpectedType != NULL && *ExpectedType == 0)
        ExpectedType = NULL;

    if (ExpectedType) {

        if (cmsstrcasecmp(Type, ExpectedType) != 0) return -1;
    }

    return cmsIT8SetTable(ContextID, hIT8, nTable);
}


cmsBool CMSEXPORT cmsIT8SetIndexColumn(cmsContext ContextID, cmsHANDLE hIT8, const char* cSample)
{
    cmsIT8* it8 = (cmsIT8*) hIT8;
    int pos;

    _cmsAssert(hIT8 != NULL);

    pos = LocateSample(ContextID, it8, cSample);
    if(pos == -1)
        return FALSE;

    it8->Tab[it8->nTable].SampleID = pos;
    return TRUE;
}


void CMSEXPORT cmsIT8DefineDblFormat(cmsContext ContextID, cmsHANDLE hIT8, const char* Formatter)
{
    cmsIT8* it8 = (cmsIT8*) hIT8;
    cmsUNUSED_PARAMETER(ContextID);

    _cmsAssert(hIT8 != NULL);

    if (Formatter == NULL)
        strcpy(it8->DoubleFormatter, DEFAULT_DBL_FORMAT);
    else
        strncpy(it8->DoubleFormatter, Formatter, sizeof(it8->DoubleFormatter));

    it8 ->DoubleFormatter[sizeof(it8 ->DoubleFormatter)-1] = 0;
<<<<<<< HEAD
=======
}


static
cmsBool ReadNumbers(cmsIT8* cube, int n, cmsFloat64Number* arr)
{
    int i;

    for (i = 0; i < n; i++) {

        if (cube->sy == SINUM)
            arr[i] = cube->inum;
        else
            if (cube->sy == SDNUM)
                arr[i] = cube->dnum;
            else
                return SynError(cube, "Number expected");

        InSymbol(cube);
    }

    return CheckEOLN(cube);
}

static
cmsBool ParseCube(cmsIT8* cube, cmsStage** Shaper, cmsStage** CLUT, char title[])
{
    cmsFloat64Number domain_min[3] = { 0, 0, 0 };
    cmsFloat64Number domain_max[3] = { 1.0, 1.0, 1.0 };
    cmsFloat64Number check_0_1[2] = { 0, 1.0 };
    int shaper_size = 0;
    int lut_size = 0;
    int i;

    InSymbol(cube);

    while (cube->sy != SEOF) {
        switch (cube->sy)
        {
        // Set profile description
        case STITLE:
            InSymbol(cube);
            if (!Check(cube, SSTRING, "Title string expected")) return FALSE;
            memcpy(title, StringPtr(cube->str), MAXSTR);
            title[MAXSTR - 1] = 0;
            InSymbol(cube);
            break;

        // Define domain
        case SDOMAIN_MIN:
            InSymbol(cube);
            if (!ReadNumbers(cube, 3, domain_min)) return FALSE;
            break;

        case SDOMAIN_MAX:
            InSymbol(cube);
            if (!ReadNumbers(cube, 3, domain_max)) return FALSE;
            break;

        // Define shaper
        case S_LUT1D_SIZE:
            InSymbol(cube);
            if (!Check(cube, SINUM, "Shaper size expected")) return FALSE;
            shaper_size = cube->inum;
            InSymbol(cube);
            break;
        
        // Deefine CLUT
        case S_LUT3D_SIZE:
            InSymbol(cube);
            if (!Check(cube, SINUM, "LUT size expected")) return FALSE;
            lut_size = cube->inum;
            InSymbol(cube);
            break;

        // Range. If present, has to be 0..1.0
        case S_LUT1D_INPUT_RANGE:
        case S_LUT3D_INPUT_RANGE:
            InSymbol(cube);
            if (!ReadNumbers(cube, 2, check_0_1)) return FALSE;
            if (check_0_1[0] != 0 || check_0_1[1] != 1.0) {
                return SynError(cube, "Unsupported format");
            }
            break;

        case SEOLN:
            InSymbol(cube);
            break;

        default:
        case S_LUT_IN_VIDEO_RANGE:
        case S_LUT_OUT_VIDEO_RANGE:
            return SynError(cube, "Unsupported format");

            // Read and create tables
        case SINUM:
        case SDNUM:

            if (shaper_size > 0) {

                cmsToneCurve* curves[3];
                cmsFloat32Number* shapers = (cmsFloat32Number*)_cmsMalloc(cube->ContextID, 3 * shaper_size * sizeof(cmsFloat32Number));
                if (shapers == NULL) return FALSE;

                for (i = 0; i < shaper_size; i++) {

                    cmsFloat64Number nums[3];

                    if (!ReadNumbers(cube, 3, nums)) return FALSE;

                    shapers[i + 0]               = (cmsFloat32Number) ((nums[0] - domain_min[0]) / (domain_max[0] - domain_min[0]));
                    shapers[i + 1 * shaper_size] = (cmsFloat32Number) ((nums[1] - domain_min[1]) / (domain_max[1] - domain_min[1]));
                    shapers[i + 2 * shaper_size] = (cmsFloat32Number) ((nums[2] - domain_min[2]) / (domain_max[2] - domain_min[2]));
                }

                for (i = 0; i < 3; i++) {

                    curves[i] = cmsBuildTabulatedToneCurveFloat(cube->ContextID, shaper_size,
                        &shapers[i * shaper_size]);
                    if (curves[i] == NULL) return FALSE;
                }

                *Shaper = cmsStageAllocToneCurves(cube->ContextID, 3, curves);

                cmsFreeToneCurveTriple(curves);
            }

            if (lut_size > 0) {

                int nodes = lut_size * lut_size * lut_size;

                cmsFloat32Number* lut_table = _cmsMalloc(cube->ContextID, nodes * 3 * sizeof(cmsFloat32Number));
                if (lut_table == NULL) return FALSE;

                for (i = 0; i < nodes; i++) {

                    cmsFloat64Number nums[3];

                    if (!ReadNumbers(cube, 3, nums)) return FALSE;

                    lut_table[i * 3 + 2] = (cmsFloat32Number) ((nums[0] - domain_min[0]) / (domain_max[0] - domain_min[0]));
                    lut_table[i * 3 + 1] = (cmsFloat32Number) ((nums[1] - domain_min[1]) / (domain_max[1] - domain_min[1]));
                    lut_table[i * 3 + 0] = (cmsFloat32Number) ((nums[2] - domain_min[2]) / (domain_max[2] - domain_min[2]));
                }

                *CLUT = cmsStageAllocCLutFloat(cube->ContextID, lut_size, 3, 3, lut_table);
                _cmsFree(cube->ContextID, lut_table);
            }   

            if (!Check(cube, SEOF, "Extra symbols found in file")) return FALSE;
        }
    }

    return TRUE;
}

// Share the parser to read .cube format and create RGB devicelink profiles
cmsHPROFILE CMSEXPORT cmsCreateDeviceLinkFromCubeFileTHR(cmsContext ContextID, const char* cFileName)
{    
    cmsHPROFILE hProfile = NULL;
    cmsIT8* cube = NULL;
    cmsPipeline* Pipeline = NULL;   
    cmsStage* CLUT = NULL;
    cmsStage* Shaper = NULL;
    cmsMLU* DescriptionMLU = NULL;
    char title[MAXSTR];

    _cmsAssert(cFileName != NULL);
    
    cube = (cmsIT8*) cmsIT8Alloc(ContextID);    
    if (!cube) return NULL;

    cube->IsCUBE = TRUE;
    cube->FileStack[0]->Stream = fopen(cFileName, "rt");

    if (!cube->FileStack[0]->Stream) goto Done;

    strncpy(cube->FileStack[0]->FileName, cFileName, cmsMAX_PATH - 1);
    cube->FileStack[0]->FileName[cmsMAX_PATH - 1] = 0;

    if (!ParseCube(cube, &Shaper, &CLUT, title)) goto Done;
        
    // Success on parsing, let's create the profile
    hProfile = cmsCreateProfilePlaceholder(ContextID);
    if (!hProfile) goto Done;
        
    cmsSetProfileVersion(hProfile, 4.4);

    cmsSetDeviceClass(hProfile, cmsSigLinkClass);
    cmsSetColorSpace(hProfile,  cmsSigRgbData);
    cmsSetPCS(hProfile,         cmsSigRgbData);

    cmsSetHeaderRenderingIntent(hProfile, INTENT_PERCEPTUAL);

    // Creates a Pipeline to hold CLUT and shaper
    Pipeline = cmsPipelineAlloc(ContextID, 3, 3);
    if (Pipeline == NULL) goto Done;

    // Populates the pipeline
    if (Shaper != NULL) {
        if (!cmsPipelineInsertStage(Pipeline, cmsAT_BEGIN, Shaper))
            goto Done;
    }

    if (CLUT != NULL) {
        if (!cmsPipelineInsertStage(Pipeline, cmsAT_END, CLUT))
            goto Done;
    }

    // Propagate the description. We put no copyright because we know
    // nothing on the copyrighted state of the .cube
    DescriptionMLU = cmsMLUalloc(ContextID, 1);
    if (!cmsMLUsetUTF8(DescriptionMLU, cmsNoLanguage, cmsNoCountry, title)) goto Done;

    // Flush the tags
    if (!cmsWriteTag(hProfile, cmsSigProfileDescriptionTag, DescriptionMLU)) goto Done;
    if (!cmsWriteTag(hProfile, cmsSigAToB0Tag, (void*)Pipeline)) goto Done;

Done:

    if (DescriptionMLU != NULL)
        cmsMLUfree(DescriptionMLU);

    if (Pipeline != NULL)
        cmsPipelineFree(Pipeline);

    cmsIT8Free((cmsHANDLE) cube);

    return hProfile;
}

cmsHPROFILE CMSEXPORT cmsCreateDeviceLinkFromCubeFile(const char* cFileName)
{
    return cmsCreateDeviceLinkFromCubeFileTHR(NULL, cFileName);
>>>>>>> d90d134b
}<|MERGE_RESOLUTION|>--- conflicted
+++ resolved
@@ -3002,8 +3002,6 @@
         strncpy(it8->DoubleFormatter, Formatter, sizeof(it8->DoubleFormatter));
 
     it8 ->DoubleFormatter[sizeof(it8 ->DoubleFormatter)-1] = 0;
-<<<<<<< HEAD
-=======
 }
 
 
@@ -3238,5 +3236,4 @@
 cmsHPROFILE CMSEXPORT cmsCreateDeviceLinkFromCubeFile(const char* cFileName)
 {
     return cmsCreateDeviceLinkFromCubeFileTHR(NULL, cFileName);
->>>>>>> d90d134b
 }