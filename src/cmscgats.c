--- conflicted
+++ resolved
@@ -1510,13 +1510,8 @@
 
     if (t -> Data) return;    // Already allocated
 
-<<<<<<< HEAD
-    t-> nSamples   = atoi(cmsIT8GetProperty(ContextID, it8, "NUMBER_OF_FIELDS"));
-    t-> nPatches   = atoi(cmsIT8GetProperty(ContextID, it8, "NUMBER_OF_SETS"));
-=======
-    t-> nSamples   = satoi(cmsIT8GetProperty(it8, "NUMBER_OF_FIELDS"));
-    t-> nPatches   = satoi(cmsIT8GetProperty(it8, "NUMBER_OF_SETS"));
->>>>>>> b06912e3
+    t-> nSamples   = satoi(cmsIT8GetProperty(ContextID, it8, "NUMBER_OF_FIELDS"));
+    t-> nPatches   = satoi(cmsIT8GetProperty(ContextID, it8, "NUMBER_OF_SETS"));
 
     if (t -> nSamples < 0 || t->nSamples > 0x7ffe || t->nPatches < 0 || t->nPatches > 0x7ffe)
     {
@@ -1690,19 +1685,11 @@
                     break;
 
             case WRITE_HEXADECIMAL:
-<<<<<<< HEAD
-                    Writef(ContextID, fp, "\t0x%X", atoi(p ->Value));
+                    Writef(ContextID, fp, "\t0x%X", satoi(p ->Value));
                     break;
 
             case WRITE_BINARY:
-                    Writef(ContextID, fp, "\t0x%B", atoi(p ->Value));
-=======
-                    Writef(fp, "\t0x%X", satoi(p ->Value));
-                    break;
-
-            case WRITE_BINARY:
-                    Writef(fp, "\t0x%B", satoi(p ->Value));
->>>>>>> b06912e3
+                    Writef(ContextID, fp, "\t0x%B", satoi(p ->Value));
                     break;
 
             case WRITE_PAIR:
@@ -1729,15 +1716,9 @@
 
     if (!t -> DataFormat) return;
 
-<<<<<<< HEAD
        WriteStr(ContextID, fp, "BEGIN_DATA_FORMAT\n");
        WriteStr(ContextID, fp, " ");
-       nSamples = atoi(cmsIT8GetProperty(ContextID, it8, "NUMBER_OF_FIELDS"));
-=======
-       WriteStr(fp, "BEGIN_DATA_FORMAT\n");
-       WriteStr(fp, " ");
-       nSamples = satoi(cmsIT8GetProperty(it8, "NUMBER_OF_FIELDS"));
->>>>>>> b06912e3
+       nSamples = satoi(cmsIT8GetProperty(ContextID, it8, "NUMBER_OF_FIELDS"));
 
        for (i = 0; i < nSamples; i++) {
 
@@ -1760,11 +1741,7 @@
 
        WriteStr (ContextID, fp, "BEGIN_DATA\n");
 
-<<<<<<< HEAD
-       t->nPatches = atoi(cmsIT8GetProperty(ContextID, it8, "NUMBER_OF_SETS"));
-=======
-       t->nPatches = satoi(cmsIT8GetProperty(it8, "NUMBER_OF_SETS"));
->>>>>>> b06912e3
+       t->nPatches = satoi(cmsIT8GetProperty(ContextID, it8, "NUMBER_OF_SETS"));
 
        for (i = 0; i < t-> nPatches; i++) {
 
