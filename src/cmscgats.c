//---------------------------------------------------------------------------------
//
//  Little Color Management System
//  Copyright (c) 1998-2023 Marti Maria Saguer
//
// Permission is hereby granted, free of charge, to any person obtaining
// a copy of this software and associated documentation files (the "Software"),
// to deal in the Software without restriction, including without limitation
// the rights to use, copy, modify, merge, publish, distribute, sublicense,
// and/or sell copies of the Software, and to permit persons to whom the Software
// is furnished to do so, subject to the following conditions:
//
// The above copyright notice and this permission notice shall be included in
// all copies or substantial portions of the Software.
//
// THE SOFTWARE IS PROVIDED "AS IS", WITHOUT WARRANTY OF ANY KIND,
// EXPRESS OR IMPLIED, INCLUDING BUT NOT LIMITED TO
// THE WARRANTIES OF MERCHANTABILITY, FITNESS FOR A PARTICULAR PURPOSE AND
// NONINFRINGEMENT. IN NO EVENT SHALL THE AUTHORS OR COPYRIGHT HOLDERS BE
// LIABLE FOR ANY CLAIM, DAMAGES OR OTHER LIABILITY, WHETHER IN AN ACTION
// OF CONTRACT, TORT OR OTHERWISE, ARISING FROM, OUT OF OR IN CONNECTION
// WITH THE SOFTWARE OR THE USE OR OTHER DEALINGS IN THE SOFTWARE.
//
//---------------------------------------------------------------------------------
//

#include "lcms2_internal.h"


// IT8.7 / CGATS.17-200x handling -----------------------------------------------------------------------------


#define MAXID        128     // Max length of identifier
#define MAXSTR      1024     // Max length of string
#define MAXTABLES    255     // Max Number of tables in a single stream
#define MAXINCLUDE    20     // Max number of nested includes

#define DEFAULT_DBL_FORMAT  "%.10g" // Double formatting

#ifdef CMS_IS_WINDOWS_
#    include <io.h>
#    define DIR_CHAR    '\\'
#else
#    define DIR_CHAR    '/'
#endif


// Symbols
typedef enum {

        SUNDEFINED,
        SINUM,      // Integer
        SDNUM,      // Real
        SIDENT,     // Identifier
        SSTRING,    // string
        SCOMMENT,   // comment
        SEOLN,      // End of line
        SEOF,       // End of stream
        SSYNERROR,  // Syntax error found on stream

        // Keywords

        SBEGIN_DATA,
        SBEGIN_DATA_FORMAT,
        SEND_DATA,
        SEND_DATA_FORMAT,
        SKEYWORD,
        SDATA_FORMAT_ID,
        SINCLUDE

    } SYMBOL;


// How to write the value
typedef enum {

        WRITE_UNCOOKED,
        WRITE_STRINGIFY,
        WRITE_HEXADECIMAL,
        WRITE_BINARY,
        WRITE_PAIR

    } WRITEMODE;

// Linked list of variable names
typedef struct _KeyVal {

        struct _KeyVal*  Next;
        char*            Keyword;       // Name of variable
        struct _KeyVal*  NextSubkey;    // If key is a dictionary, points to the next item
        char*            Subkey;        // If key is a dictionary, points to the subkey name
        char*            Value;         // Points to value
        WRITEMODE        WriteAs;       // How to write the value

   } KEYVALUE;


// Linked list of memory chunks (Memory sink)
typedef struct _OwnedMem {

        struct _OwnedMem* Next;
        void *            Ptr;          // Point to value

   } OWNEDMEM;

// Suballocator
typedef struct _SubAllocator {

         cmsUInt8Number* Block;
         cmsUInt32Number BlockSize;
         cmsUInt32Number Used;

    } SUBALLOCATOR;

// Table. Each individual table can hold properties and rows & cols
typedef struct _Table {

        char SheetType[MAXSTR];               // The first row of the IT8 (the type)

        int            nSamples, nPatches;    // Cols, Rows
        int            SampleID;              // Pos of ID

        KEYVALUE*      HeaderList;            // The properties

        char**         DataFormat;            // The binary stream descriptor
        char**         Data;                  // The binary stream

    } TABLE;

// File stream being parsed
typedef struct _FileContext {
        char           FileName[cmsMAX_PATH];    // File name if being read from file
        FILE*          Stream;                   // File stream or NULL if holded in memory
    } FILECTX;

//Very simple string 
typedef struct {

        struct struct_it8* it8;
        cmsInt32Number max;
        cmsInt32Number len;
        char* begin;
    } string;


// This struct hold all information about an open IT8 handler.
typedef struct struct_it8 {

        cmsUInt32Number  TablesCount;                     // How many tables in this stream
        cmsUInt32Number  nTable;                          // The actual table

        TABLE Tab[MAXTABLES];

        // Memory management
        OWNEDMEM*      MemorySink;            // The storage backend
        SUBALLOCATOR   Allocator;             // String suballocator -- just to keep it fast

        // Parser state machine
        SYMBOL             sy;                // Current symbol
        int                ch;                // Current character

        cmsInt32Number     inum;              // integer value
        cmsFloat64Number   dnum;              // real value

        string*        id;            // identifier
        string*        str;           // string

        // Allowed keywords & datasets. They have visibility on whole stream
        KEYVALUE*      ValidKeywords;
        KEYVALUE*      ValidSampleID;

        char*          Source;                // Points to loc. being parsed
        cmsInt32Number lineno;                // line counter for error reporting

        FILECTX*       FileStack[MAXINCLUDE]; // Stack of files being parsed
        cmsInt32Number IncludeSP;             // Include Stack Pointer

        char*          MemoryBlock;           // The stream if holded in memory

        char           DoubleFormatter[MAXID];// Printf-like 'cmsFloat64Number' formatter

   } cmsIT8;


// The stream for save operations
typedef struct {

        FILE* stream;   // For save-to-file behaviour

        cmsUInt8Number* Base;
        cmsUInt8Number* Ptr;        // For save-to-mem behaviour
        cmsUInt32Number Used;
        cmsUInt32Number Max;

    } SAVESTREAM;


// ------------------------------------------------------ cmsIT8 parsing routines


// A keyword
typedef struct {

        const char *id;
        SYMBOL sy;

   } KEYWORD;

// The keyword->symbol translation table. Sorting is required.
static const KEYWORD TabKeys[] = {

        {"$INCLUDE",               SINCLUDE},   // This is an extension!
        {".INCLUDE",               SINCLUDE},   // This is an extension!

        {"BEGIN_DATA",             SBEGIN_DATA },
        {"BEGIN_DATA_FORMAT",      SBEGIN_DATA_FORMAT },
        {"DATA_FORMAT_IDENTIFIER", SDATA_FORMAT_ID},
        {"END_DATA",               SEND_DATA},
        {"END_DATA_FORMAT",        SEND_DATA_FORMAT},
        {"KEYWORD",                SKEYWORD}
        };

#define NUMKEYS (sizeof(TabKeys)/sizeof(KEYWORD))

// Predefined properties

// A property
typedef struct {
        const char *id;    // The identifier
        WRITEMODE as;      // How is supposed to be written
    } PROPERTY;

static PROPERTY PredefinedProperties[] = {

        {"NUMBER_OF_FIELDS", WRITE_UNCOOKED},    // Required - NUMBER OF FIELDS
        {"NUMBER_OF_SETS",   WRITE_UNCOOKED},    // Required - NUMBER OF SETS
        {"ORIGINATOR",       WRITE_STRINGIFY},   // Required - Identifies the specific system, organization or individual that created the data file.
        {"FILE_DESCRIPTOR",  WRITE_STRINGIFY},   // Required - Describes the purpose or contents of the data file.
        {"CREATED",          WRITE_STRINGIFY},   // Required - Indicates date of creation of the data file.
        {"DESCRIPTOR",       WRITE_STRINGIFY},   // Required  - Describes the purpose or contents of the data file.
        {"DIFFUSE_GEOMETRY", WRITE_STRINGIFY},   // The diffuse geometry used. Allowed values are "sphere" or "opal".
        {"MANUFACTURER",     WRITE_STRINGIFY},
        {"MANUFACTURE",      WRITE_STRINGIFY},   // Some broken Fuji targets does store this value
        {"PROD_DATE",        WRITE_STRINGIFY},   // Identifies year and month of production of the target in the form yyyy:mm.
        {"SERIAL",           WRITE_STRINGIFY},   // Uniquely identifies individual physical target.

        {"MATERIAL",         WRITE_STRINGIFY},    // Identifies the material on which the target was produced using a code
                                                  // uniquely identifying th e material. This is intend ed to be used for IT8.7
                                                  // physical targets only (i.e . IT8.7/1 and IT8.7/2).

        {"INSTRUMENTATION",  WRITE_STRINGIFY},    // Used to report the specific instrumentation used (manufacturer and
                                                  // model number) to generate the data reported. This data will often
                                                  // provide more information about the particular data collected than an
                                                  // extensive list of specific details. This is particularly important for
                                                  // spectral data or data derived from spectrophotometry.

        {"MEASUREMENT_SOURCE", WRITE_STRINGIFY},  // Illumination used for spectral measurements. This data helps provide
                                                  // a guide to the potential for issues of paper fluorescence, etc.

        {"PRINT_CONDITIONS", WRITE_STRINGIFY},     // Used to define the characteristics of the printed sheet being reported.
                                                   // Where standard conditions have been defined (e.g., SWOP at nominal)
                                                   // named conditions may suffice. Otherwise, detailed information is
                                                   // needed.

        {"SAMPLE_BACKING",   WRITE_STRINGIFY},     // Identifies the backing material used behind the sample during
                                                   // measurement. Allowed values are "black", "white", or {"na".

        {"CHISQ_DOF",        WRITE_STRINGIFY},     // Degrees of freedom associated with the Chi squared statistic
                                                   // below properties are new in recent specs:

        {"MEASUREMENT_GEOMETRY", WRITE_STRINGIFY}, // The type of measurement, either reflection or transmission, should be indicated
                                                   // along with details of the geometry and the aperture size and shape. For example,
                                                   // for transmission measurements it is important to identify 0/diffuse, diffuse/0,
                                                   // opal or integrating sphere, etc. For reflection it is important to identify 0/45,
                                                   // 45/0, sphere (specular included or excluded), etc.

       {"FILTER",            WRITE_STRINGIFY},     // Identifies the use of physical filter(s) during measurement. Typically used to
                                                   // denote the use of filters such as none, D65, Red, Green or Blue.

       {"POLARIZATION",      WRITE_STRINGIFY},     // Identifies the use of a physical polarization filter during measurement. Allowed
                                                   // values are {"yes", "white", "none" or "na".

       {"WEIGHTING_FUNCTION", WRITE_PAIR},         // Indicates such functions as: the CIE standard observer functions used in the
                                                   // calculation of various data parameters (2 degree and 10 degree), CIE standard
                                                   // illuminant functions used in the calculation of various data parameters (e.g., D50,
                                                   // D65, etc.), density status response, etc. If used there shall be at least one
                                                   // name-value pair following the WEIGHTING_FUNCTION tag/keyword. The first attribute
                                                   // in the set shall be {"name" and shall identify the particular parameter used.
                                                   // The second shall be {"value" and shall provide the value associated with that name.
                                                   // For ASCII data, a string containing the Name and Value attribute pairs shall follow
                                                   // the weighting function keyword. A semi-colon separates attribute pairs from each
                                                   // other and within the attribute the name and value are separated by a comma.

       {"COMPUTATIONAL_PARAMETER", WRITE_PAIR},    // Parameter that is used in computing a value from measured data. Name is the name
                                                   // of the calculation, parameter is the name of the parameter used in the calculation
                                                   // and value is the value of the parameter.

       {"TARGET_TYPE",        WRITE_STRINGIFY},    // The type of target being measured, e.g. IT8.7/1, IT8.7/3, user defined, etc.

       {"COLORANT",           WRITE_STRINGIFY},    // Identifies the colorant(s) used in creating the target.

       {"TABLE_DESCRIPTOR",   WRITE_STRINGIFY},    // Describes the purpose or contents of a data table.

       {"TABLE_NAME",         WRITE_STRINGIFY}     // Provides a short name for a data table.
};

#define NUMPREDEFINEDPROPS (sizeof(PredefinedProperties)/sizeof(PROPERTY))


// Predefined sample types on dataset
static const char* PredefinedSampleID[] = {
        "SAMPLE_ID",      // Identifies sample that data represents
        "STRING",         // Identifies label, or other non-machine readable value.
                          // Value must begin and end with a " symbol

        "CMYK_C",         // Cyan component of CMYK data expressed as a percentage
        "CMYK_M",         // Magenta component of CMYK data expressed as a percentage
        "CMYK_Y",         // Yellow component of CMYK data expressed as a percentage
        "CMYK_K",         // Black component of CMYK data expressed as a percentage
        "D_RED",          // Red filter density
        "D_GREEN",        // Green filter density
        "D_BLUE",         // Blue filter density
        "D_VIS",          // Visual filter density
        "D_MAJOR_FILTER", // Major filter d ensity
        "RGB_R",          // Red component of RGB data
        "RGB_G",          // Green component of RGB data
        "RGB_B",          // Blue com ponent of RGB data
        "SPECTRAL_NM",    // Wavelength of measurement expressed in nanometers
        "SPECTRAL_PCT",   // Percentage reflectance/transmittance
        "SPECTRAL_DEC",   // Reflectance/transmittance
        "XYZ_X",          // X component of tristimulus data
        "XYZ_Y",          // Y component of tristimulus data
        "XYZ_Z",          // Z component of tristimulus data
        "XYY_X",          // x component of chromaticity data
        "XYY_Y",          // y component of chromaticity data
        "XYY_CAPY",       // Y component of tristimulus data
        "LAB_L",          // L* component of Lab data
        "LAB_A",          // a* component of Lab data
        "LAB_B",          // b* component of Lab data
        "LAB_C",          // C*ab component of Lab data
        "LAB_H",          // hab component of Lab data
        "LAB_DE",         // CIE dE
        "LAB_DE_94",      // CIE dE using CIE 94
        "LAB_DE_CMC",     // dE using CMC
        "LAB_DE_2000",    // CIE dE using CIE DE 2000
        "MEAN_DE",        // Mean Delta E (LAB_DE) of samples compared to batch average
                          // (Used for data files for ANSI IT8.7/1 and IT8.7/2 targets)
        "STDEV_X",        // Standard deviation of X (tristimulus data)
        "STDEV_Y",        // Standard deviation of Y (tristimulus data)
        "STDEV_Z",        // Standard deviation of Z (tristimulus data)
        "STDEV_L",        // Standard deviation of L*
        "STDEV_A",        // Standard deviation of a*
        "STDEV_B",        // Standard deviation of b*
        "STDEV_DE",       // Standard deviation of CIE dE
        "CHI_SQD_PAR"};   // The average of the standard deviations of L*, a* and b*. It is
                          // used to derive an estimate of the chi-squared parameter which is
                          // recommended as the predictor of the variability of dE

#define NUMPREDEFINEDSAMPLEID (sizeof(PredefinedSampleID)/sizeof(char *))

//Forward declaration of some internal functions
static void* AllocChunk(cmsContext ContextID, cmsIT8* it8, cmsUInt32Number size);

static
string* StringAlloc(cmsContext ContextID, cmsIT8* it8, int max)
{
    string* s = (string*) AllocChunk(ContextID, it8, sizeof(string));
    if (s == NULL) return NULL;

    s->it8 = it8;
    s->max = max;
    s->len = 0;
    s->begin = (char*) AllocChunk(ContextID, it8, s->max);

    return s;
}

static
void StringClear(string* s)
{
    s->len = 0;
}

static
void StringAppend(cmsContext ContextID, string* s, char c)
{
    if (s->len + 1 >= s->max)
    {
        char* new_ptr;

        s->max *= 10;
        new_ptr = (char*) AllocChunk(ContextID, s->it8, s->max);
        if (new_ptr != NULL && s->begin != NULL)
            memcpy(new_ptr, s->begin, s->len);

        s->begin = new_ptr;
    }

    if (s->begin != NULL)
    {
        s->begin[s->len++] = c;
        s->begin[s->len] = 0;
    }
}

static
char* StringPtr(string* s)
{
    return s->begin;
}

static
void StringCat(cmsContext ContextID, string* s, const char* c)
{
    while (*c)
    {
        StringAppend(ContextID, s, *c);
        c++;
    }
}


// Checks whatever c is a separator
static
cmsBool isseparator(int c)
{
    return (c == ' ') || (c == '\t') ;
}

// Checks whatever c is a valid identifier char
static
cmsBool ismiddle(int c)
{
   return (!isseparator(c) && (c != '#') && (c !='\"') && (c != '\'') && (c > 32) && (c < 127));
}

// Checks whatsever c is a valid identifier middle char.
static
cmsBool isidchar(int c)
{
   return isalnum(c) || ismiddle(c);
}

// Checks whatsever c is a valid identifier first char.
static
cmsBool isfirstidchar(int c)
{
     return !isdigit(c) && ismiddle(c);
}

// Guess whether the supplied path looks like an absolute path
static
cmsBool isabsolutepath(const char *path)
{
    char ThreeChars[4];

    if(path == NULL)
        return FALSE;
    if (path[0] == 0)
        return FALSE;

    strncpy(ThreeChars, path, 3);
    ThreeChars[3] = 0;

    if(ThreeChars[0] == DIR_CHAR)
        return TRUE;

#ifdef  CMS_IS_WINDOWS_
    if (isalpha((int) ThreeChars[0]) && ThreeChars[1] == ':')
        return TRUE;
#endif
    return FALSE;
}


// Makes a file path based on a given reference path
// NOTE: this function doesn't check if the path exists or even if it's legal
static
cmsBool BuildAbsolutePath(const char *relPath, const char *basePath, char *buffer, cmsUInt32Number MaxLen)
{
    char *tail;
    cmsUInt32Number len;

    // Already absolute?
    if (isabsolutepath(relPath)) {

        strncpy(buffer, relPath, MaxLen);
        buffer[MaxLen-1] = 0;
        return TRUE;
    }

    // No, search for last
    strncpy(buffer, basePath, MaxLen);
    buffer[MaxLen-1] = 0;

    tail = strrchr(buffer, DIR_CHAR);
    if (tail == NULL) return FALSE;    // Is not absolute and has no separators??

    len = (cmsUInt32Number) (tail - buffer);
    if (len >= MaxLen) return FALSE;

    // No need to assure zero terminator over here
    strncpy(tail + 1, relPath, MaxLen - len);

    return TRUE;
}


// Make sure no exploit is being even tried
static
const char* NoMeta(const char* str)
{
    if (strchr(str, '%') != NULL)
        return "**** CORRUPTED FORMAT STRING ***";

    return str;
}

// Syntax error
static
cmsBool SynError(cmsContext ContextID, cmsIT8* it8, const char *Txt, ...)
{
    char Buffer[256], ErrMsg[1024];
    va_list args;

    va_start(args, Txt);
    vsnprintf(Buffer, 255, Txt, args);
    Buffer[255] = 0;
    va_end(args);

    snprintf(ErrMsg, 1023, "%s: Line %d, %s", it8->FileStack[it8 ->IncludeSP]->FileName, it8->lineno, Buffer);
    ErrMsg[1023] = 0;
    it8->sy = SSYNERROR;
    cmsSignalError(ContextID, cmsERROR_CORRUPTION_DETECTED, "%s", ErrMsg);
    return FALSE;
}

// Check if current symbol is same as specified. issue an error else.
static
cmsBool Check(cmsContext ContextID, cmsIT8* it8, SYMBOL sy, const char* Err)
{
        if (it8 -> sy != sy)
                return SynError(ContextID, it8, NoMeta(Err));
        return TRUE;
}

// Read Next character from stream
static
void NextCh(cmsIT8* it8)
{
    if (it8 -> FileStack[it8 ->IncludeSP]->Stream) {

        it8 ->ch = fgetc(it8 ->FileStack[it8 ->IncludeSP]->Stream);

        if (feof(it8 -> FileStack[it8 ->IncludeSP]->Stream))  {

            if (it8 ->IncludeSP > 0) {

                fclose(it8 ->FileStack[it8->IncludeSP--]->Stream);
                it8 -> ch = ' ';                            // Whitespace to be ignored

            } else
                it8 ->ch = 0;   // EOF
        }
    }
    else {
        it8->ch = *it8->Source;
        if (it8->ch) it8->Source++;
    }
}


// Try to see if current identifier is a keyword, if so return the referred symbol
static
SYMBOL BinSrchKey(const char *id)
{
    int l = 1;
    int r = NUMKEYS;
    int x, res;

    while (r >= l)
    {
        x = (l+r)/2;
        res = cmsstrcasecmp(id, TabKeys[x-1].id);
        if (res == 0) return TabKeys[x-1].sy;
        if (res < 0) r = x - 1;
        else l = x + 1;
    }

    return SUNDEFINED;
}


// 10 ^n
static
cmsFloat64Number xpow10(int n)
{
    return pow(10, (cmsFloat64Number) n);
}


//  Reads a Real number, tries to follow from integer number
static
void ReadReal(cmsIT8* it8, cmsInt32Number inum)
{
    it8->dnum = (cmsFloat64Number)inum;

    while (isdigit(it8->ch)) {

        it8->dnum = (cmsFloat64Number)it8->dnum * 10.0 + (cmsFloat64Number)(it8->ch - '0');
        NextCh(it8);
    }

    if (it8->ch == '.') {        // Decimal point

        cmsFloat64Number frac = 0.0;      // fraction
        int prec = 0;                     // precision

        NextCh(it8);               // Eats dec. point

        while (isdigit(it8->ch)) {

            frac = frac * 10.0 + (cmsFloat64Number)(it8->ch - '0');
            prec++;
            NextCh(it8);
        }

        it8->dnum = it8->dnum + (frac / xpow10(prec));
    }

    // Exponent, example 34.00E+20
    if (toupper(it8->ch) == 'E') {

        cmsInt32Number e;
        cmsInt32Number sgn;

        NextCh(it8); sgn = 1;

        if (it8->ch == '-') {

            sgn = -1; NextCh(it8);
        }
        else
            if (it8->ch == '+') {

                sgn = +1;
                NextCh(it8);
            }

        e = 0;
        while (isdigit(it8->ch)) {

            cmsInt32Number digit = (it8->ch - '0');

            if ((cmsFloat64Number)e * 10.0 + (cmsFloat64Number)digit < (cmsFloat64Number)+2147483647.0)
                e = e * 10 + digit;

            NextCh(it8);
        }

        e = sgn*e;
        it8->dnum = it8->dnum * xpow10(e);
    }
}

// Parses a float number
// This can not call directly atof because it uses locale dependent
// parsing, while CCMX files always use . as decimal separator
static
cmsFloat64Number ParseFloatNumber(const char *Buffer)
{
    cmsFloat64Number dnum = 0.0;
    int sign = 1;

    // keep safe
    if (Buffer == NULL) return 0.0;

    if (*Buffer == '-' || *Buffer == '+') {

        sign = (*Buffer == '-') ? -1 : 1;
        Buffer++;
    }


    while (*Buffer && isdigit((int)*Buffer)) {

        dnum = dnum * 10.0 + (*Buffer - '0');
        if (*Buffer) Buffer++;
    }

    if (*Buffer == '.') {

        cmsFloat64Number frac = 0.0;      // fraction
        int prec = 0;                     // precision

        if (*Buffer) Buffer++;

        while (*Buffer && isdigit((int)*Buffer)) {

            frac = frac * 10.0 + (*Buffer - '0');
            prec++;
            if (*Buffer) Buffer++;
        }

        dnum = dnum + (frac / xpow10(prec));
    }

    // Exponent, example 34.00E+20
    if (*Buffer && toupper(*Buffer) == 'E') {

        int e;
        int sgn;

        if (*Buffer) Buffer++;
        sgn = 1;

        if (*Buffer == '-') {

            sgn = -1;
            if (*Buffer) Buffer++;
        }
        else
            if (*Buffer == '+') {

                sgn = +1;
                if (*Buffer) Buffer++;
            }

        e = 0;
        while (*Buffer && isdigit((int)*Buffer)) {

            cmsInt32Number digit = (*Buffer - '0');

            if ((cmsFloat64Number)e * 10.0 + digit < (cmsFloat64Number)+2147483647.0)
                e = e * 10 + digit;

            if (*Buffer) Buffer++;
        }

        e = sgn*e;
        dnum = dnum * xpow10(e);
    }

    return sign * dnum;
}


// Reads a string, special case to avoid infinite recursion on .include
static
void InStringSymbol(cmsContext ContextID, cmsIT8* it8)
{
    while (isseparator(it8->ch))
        NextCh(it8);

    if (it8->ch == '\'' || it8->ch == '\"')
    {
        int sng;

        sng = it8->ch;
        StringClear(it8->str);

        NextCh(it8);

        while (it8->ch != sng) {

            if (it8->ch == '\n' || it8->ch == '\r' || it8->ch == 0) break;
            else {
                StringAppend(ContextID, it8->str, (char)it8->ch);
                NextCh(it8);
            }
        }

        it8->sy = SSTRING;
        NextCh(it8);        
    }
    else
        SynError(ContextID, it8, "String expected");

}

// Reads next symbol
static
void InSymbol(cmsContext ContextID, cmsIT8* it8)
{
    SYMBOL key;

    do {

        while (isseparator(it8->ch))
            NextCh(it8);

        if (isfirstidchar(it8->ch)) {          // Identifier

            StringClear(it8->id);

            do {

                StringAppend(ContextID, it8->id, (char) it8->ch);

                NextCh(it8);

            } while (isidchar(it8->ch));


            key = BinSrchKey(StringPtr(it8->id));
            if (key == SUNDEFINED) it8->sy = SIDENT;
            else it8->sy = key;

        }
        else                         // Is a number?
            if (isdigit(it8->ch) || it8->ch == '.' || it8->ch == '-' || it8->ch == '+')
            {
                int sign = 1;

                if (it8->ch == '-') {
                    sign = -1;
                    NextCh(it8);
                }

                it8->inum = 0;
                it8->sy   = SINUM;

                if (it8->ch == '0') {          // 0xnnnn (Hexa) or 0bnnnn (Binary)

                    NextCh(it8);
                    if (toupper(it8->ch) == 'X') {

                        int j;

                        NextCh(it8);
                        while (isxdigit(it8->ch))
                        {
                            it8->ch = toupper(it8->ch);
                            if (it8->ch >= 'A' && it8->ch <= 'F')  j = it8->ch -'A'+10;
                            else j = it8->ch - '0';

                            if ((cmsFloat64Number) it8->inum * 16.0 + (cmsFloat64Number) j > (cmsFloat64Number)+2147483647.0)
                            {
                                SynError(ContextID, it8, "Invalid hexadecimal number");
                                it8->sy = SEOF;
                                return;
                            }

                            it8->inum = it8->inum * 16 + j;
                            NextCh(it8);
                        }
                        return;
                    }

                    if (toupper(it8->ch) == 'B') {  // Binary

                        int j;

                        NextCh(it8);
                        while (it8->ch == '0' || it8->ch == '1')
                        {
                            j = it8->ch - '0';

                            if ((cmsFloat64Number) it8->inum * 2.0 + j > (cmsFloat64Number)+2147483647.0)
                            {
                                SynError(ContextID, it8, "Invalid binary number");
                                it8->sy = SEOF;
                                return;
                            }

                            it8->inum = it8->inum * 2 + j;
                            NextCh(it8);
                        }
                        return;
                    }
                }


                while (isdigit(it8->ch)) {

                    cmsInt32Number digit = (it8->ch - '0');

                    if ((cmsFloat64Number) it8->inum * 10.0 + (cmsFloat64Number) digit > (cmsFloat64Number) +2147483647.0) {
                        ReadReal(it8, it8->inum);
                        it8->sy = SDNUM;
                        it8->dnum *= sign;
                        return;
                    }

                    it8->inum = it8->inum * 10 + digit;
                    NextCh(it8);
                }

                if (it8->ch == '.') {

                    ReadReal(it8, it8->inum);
                    it8->sy = SDNUM;
                    it8->dnum *= sign;
                    return;
                }

                it8 -> inum *= sign;

                // Special case. Numbers followed by letters are taken as identifiers

                if (isidchar(it8 ->ch)) {

                    char buffer[127];

                    if (it8 ->sy == SINUM) {

                        snprintf(buffer, sizeof(buffer), "%d", it8->inum);
                    }
                    else {

                        snprintf(buffer, sizeof(buffer), it8 ->DoubleFormatter, it8->dnum);
                    }

                    StringCat(ContextID, it8->id, buffer);

                    do {

                        StringAppend(ContextID, it8->id, (char) it8->ch);

                        NextCh(it8);

                    } while (isidchar(it8->ch));

                    it8->sy = SIDENT;
                }
                return;

            }
            else
                switch ((int) it8->ch) {
        
        // Eof stream markers
        case '\x1a':
        case 0:
        case -1:
            it8->sy = SEOF;
            break;


        // Next line
        case '\r':
            NextCh(it8);
            if (it8 ->ch == '\n')
                NextCh(it8);
            it8->sy = SEOLN;
            it8->lineno++;
            break;

        case '\n':
            NextCh(it8);
            it8->sy = SEOLN;
            it8->lineno++;
            break;

        // Comment
        case '#':
            NextCh(it8);
            while (it8->ch && it8->ch != '\n' && it8->ch != '\r')
                NextCh(it8);

            it8->sy = SCOMMENT;
            break;

        // String.
        case '\'':
        case '\"':
            InStringSymbol(ContextID, it8);
            break;


        default:
            SynError(ContextID, it8, "Unrecognized character: 0x%x", it8 ->ch);
            it8->sy = SEOF;
            return;
            }

    } while (it8->sy == SCOMMENT);

    // Handle the include special token

    if (it8 -> sy == SINCLUDE) {

                FILECTX* FileNest;

                if(it8 -> IncludeSP >= (MAXINCLUDE-1)) {

                    SynError(ContextID, it8, "Too many recursion levels");
                    it8->sy = SEOF;
                    return;
                }

                InStringSymbol(ContextID, it8);
                if (!Check(ContextID, it8, SSTRING, "Filename expected"))
                {
                    it8->sy = SEOF;
                    return;
                }

                FileNest = it8 -> FileStack[it8 -> IncludeSP + 1];
                if(FileNest == NULL) {

                    FileNest = it8 ->FileStack[it8 -> IncludeSP + 1] = (FILECTX*)AllocChunk(ContextID, it8, sizeof(FILECTX));
                    if (FileNest == NULL) {
                        SynError(ContextID, it8, "Out of memory");
                        it8->sy = SEOF;
                        return;
                    }
                }

                if (BuildAbsolutePath(StringPtr(it8->str),
                                      it8->FileStack[it8->IncludeSP]->FileName,
                                      FileNest->FileName, cmsMAX_PATH-1) == FALSE) {
                    SynError(ContextID, it8, "File path too long");
                    it8->sy = SEOF;
                    return;
                }

                FileNest->Stream = fopen(FileNest->FileName, "rt");
                if (FileNest->Stream == NULL) {

                        SynError(ContextID, it8, "File %s not found", FileNest->FileName);
                        it8->sy = SEOF;
                        return;
                }
                it8->IncludeSP++;

                it8 ->ch = ' ';
                InSymbol(ContextID, it8);
    }

}

// Checks end of line separator
static
cmsBool CheckEOLN(cmsContext ContextID, cmsIT8* it8)
{
        if (!Check(ContextID, it8, SEOLN, "Expected separator")) return FALSE;
        while (it8 -> sy == SEOLN)
                        InSymbol(ContextID, it8);
        return TRUE;

}

// Skip a symbol

static
void Skip(cmsContext ContextID, cmsIT8* it8, SYMBOL sy)
{
        if (it8->sy == sy && it8->sy != SEOF)
                        InSymbol(ContextID, it8);
}


// Skip multiple EOLN
static
void SkipEOLN(cmsContext ContextID, cmsIT8* it8)
{
    while (it8->sy == SEOLN) {
             InSymbol(ContextID, it8);
    }
}


// Returns a string holding current value
static
cmsBool GetVal(cmsContext ContextID, cmsIT8* it8, char* Buffer, cmsUInt32Number max, const char* ErrorTitle)
{
    switch (it8->sy) {

    case SEOLN:   // Empty value
                  Buffer[0]=0;
                  break;
    case SIDENT:  strncpy(Buffer, StringPtr(it8->id), max);
                  Buffer[max-1]=0;
                  break;
    case SINUM:   snprintf(Buffer, max, "%d", it8 -> inum); break;
    case SDNUM:   snprintf(Buffer, max, it8->DoubleFormatter, it8 -> dnum); break;
    case SSTRING: strncpy(Buffer, StringPtr(it8->str), max);
                  Buffer[max-1] = 0;
                  break;


    default:
         return SynError(ContextID, it8, "%s", ErrorTitle);
    }

    Buffer[max] = 0;
    return TRUE;
}

// ---------------------------------------------------------- Table

static
TABLE* GetTable(cmsContext ContextID, cmsIT8* it8)
{
   if ((it8 -> nTable >= it8 ->TablesCount)) {

           SynError(ContextID, it8, "Table %d out of sequence", it8 -> nTable);
           return it8 -> Tab;
   }

   return it8 ->Tab + it8 ->nTable;
}

// ---------------------------------------------------------- Memory management


// Frees an allocator and owned memory
void CMSEXPORT cmsIT8Free(cmsContext ContextID, cmsHANDLE hIT8)
{
   cmsIT8* it8 = (cmsIT8*) hIT8;

    if (it8 == NULL)
        return;

    if (it8->MemorySink) {

        OWNEDMEM* p;
        OWNEDMEM* n;

        for (p = it8->MemorySink; p != NULL; p = n) {

            n = p->Next;
            if (p->Ptr) _cmsFree(ContextID, p->Ptr);
            _cmsFree(ContextID, p);
        }
    }

    if (it8->MemoryBlock)
        _cmsFree(ContextID, it8->MemoryBlock);

    _cmsFree(ContextID, it8);
}


// Allocates a chunk of data, keep linked list
static
void* AllocBigBlock(cmsContext ContextID, cmsIT8* it8, cmsUInt32Number size)
{
    OWNEDMEM* ptr1;
    void* ptr = _cmsMallocZero(ContextID, size);

    if (ptr != NULL) {

        ptr1 = (OWNEDMEM*) _cmsMallocZero(ContextID, sizeof(OWNEDMEM));

        if (ptr1 == NULL) {

            _cmsFree(ContextID, ptr);
            return NULL;
        }

        ptr1-> Ptr        = ptr;
        ptr1-> Next       = it8 -> MemorySink;
        it8 -> MemorySink = ptr1;
    }

    return ptr;
}


// Suballocator.
static
void* AllocChunk(cmsContext ContextID, cmsIT8* it8, cmsUInt32Number size)
{
    cmsUInt32Number Free = it8 ->Allocator.BlockSize - it8 ->Allocator.Used;
    cmsUInt8Number* ptr;

    size = _cmsALIGNMEM(size);

    if (size > Free) {

        if (it8 -> Allocator.BlockSize == 0)

                it8 -> Allocator.BlockSize = 20*1024;
        else
                it8 ->Allocator.BlockSize *= 2;

        if (it8 ->Allocator.BlockSize < size)
                it8 ->Allocator.BlockSize = size;

        it8 ->Allocator.Used = 0;
        it8 ->Allocator.Block = (cmsUInt8Number*) AllocBigBlock(ContextID, it8, it8 ->Allocator.BlockSize);
    }

    if (it8->Allocator.Block == NULL)
        return NULL;

    ptr = it8 ->Allocator.Block + it8 ->Allocator.Used;
    it8 ->Allocator.Used += size;

    return (void*) ptr;

}


// Allocates a string
static
char *AllocString(cmsContext ContextID, cmsIT8* it8, const char* str)
{
    cmsUInt32Number Size = (cmsUInt32Number) strlen(str)+1;
    char *ptr;


    ptr = (char *) AllocChunk(ContextID, it8, Size);
    if (ptr) memcpy(ptr, str, Size-1);

    return ptr;
}

// Searches through linked list

static
cmsBool IsAvailableOnList(cmsContext ContextID, KEYVALUE* p, const char* Key, const char* Subkey, KEYVALUE** LastPtr)
{
    cmsUNUSED_PARAMETER(ContextID);
    if (LastPtr) *LastPtr = p;

    for (;  p != NULL; p = p->Next) {

        if (LastPtr) *LastPtr = p;

        if (*Key != '#') { // Comments are ignored

            if (cmsstrcasecmp(Key, p->Keyword) == 0)
                break;
        }
    }

    if (p == NULL)
        return FALSE;

    if (Subkey == 0)
        return TRUE;

    for (; p != NULL; p = p->NextSubkey) {

        if (p ->Subkey == NULL) continue;

        if (LastPtr) *LastPtr = p;

        if (cmsstrcasecmp(Subkey, p->Subkey) == 0)
            return TRUE;
    }

    return FALSE;
}



// Add a property into a linked list
static
KEYVALUE* AddToList(cmsContext ContextID, cmsIT8* it8, KEYVALUE** Head, const char *Key, const char *Subkey, const char* xValue, WRITEMODE WriteAs)
{
    KEYVALUE* p;
    KEYVALUE* last;


    // Check if property is already in list

    if (IsAvailableOnList(ContextID, *Head, Key, Subkey, &p)) {

        // This may work for editing properties

<<<<<<< HEAD
        //     return SynError(ContextID, it8, "duplicate key <%s>", Key);
=======
        if (cmsstrcasecmp(Key, "NUMBER_OF_FIELDS") == 0 ||
            cmsstrcasecmp(Key, "NUMBER_OF_SETS") == 0) {

            SynError(it8, "duplicate key <%s>", Key);
            return NULL;
        }
>>>>>>> 7984408c
    }
    else {

        last = p;

        // Allocate the container
        p = (KEYVALUE*) AllocChunk(ContextID, it8, sizeof(KEYVALUE));
        if (p == NULL)
        {
            SynError(ContextID, it8, "AddToList: out of memory");
            return NULL;
        }

        // Store name and value
        p->Keyword = AllocString(ContextID, it8, Key);
        p->Subkey = (Subkey == NULL) ? NULL : AllocString(ContextID, it8, Subkey);

        // Keep the container in our list
        if (*Head == NULL) {
            *Head = p;
        }
        else
        {
            if (Subkey != NULL && last != NULL) {

                last->NextSubkey = p;

                // If Subkey is not null, then last is the last property with the same key,
                // but not necessarily is the last property in the list, so we need to move
                // to the actual list end
                while (last->Next != NULL)
                         last = last->Next;
            }

            if (last != NULL) last->Next = p;
        }

        p->Next    = NULL;
        p->NextSubkey = NULL;
    }

    p->WriteAs = WriteAs;

    if (xValue != NULL) {

        p->Value   = AllocString(ContextID, it8, xValue);
    }
    else {
        p->Value   = NULL;
    }

    return p;
}

static
KEYVALUE* AddAvailableProperty(cmsContext ContextID, cmsIT8* it8, const char* Key, WRITEMODE as)
{
    return AddToList(ContextID, it8, &it8->ValidKeywords, Key, NULL, NULL, as);
}


static
KEYVALUE* AddAvailableSampleID(cmsContext ContextID, cmsIT8* it8, const char* Key)
{
    return AddToList(ContextID, it8, &it8->ValidSampleID, Key, NULL, NULL, WRITE_UNCOOKED);
}


static
void AllocTable(cmsContext ContextID, cmsIT8* it8)
{
    TABLE* t;
    cmsUNUSED_PARAMETER(ContextID);

    t = it8 ->Tab + it8 ->TablesCount;

    t->HeaderList = NULL;
    t->DataFormat = NULL;
    t->Data       = NULL;

    it8 ->TablesCount++;
}


cmsInt32Number CMSEXPORT cmsIT8SetTable(cmsContext ContextID, cmsHANDLE  IT8, cmsUInt32Number nTable)
{
     cmsIT8* it8 = (cmsIT8*) IT8;

     if (nTable >= it8 ->TablesCount) {

         if (nTable == it8 ->TablesCount) {

             AllocTable(ContextID, it8);
         }
         else {
             SynError(ContextID, it8, "Table %d is out of sequence", nTable);
             return -1;
         }
     }

     it8 ->nTable = nTable;

     return (cmsInt32Number) nTable;
}



// Init an empty container
cmsHANDLE  CMSEXPORT cmsIT8Alloc(cmsContext ContextID)
{
    cmsIT8* it8;
    cmsUInt32Number i;

    it8 = (cmsIT8*) _cmsMallocZero(ContextID, sizeof(cmsIT8));
    if (it8 == NULL) return NULL;

    AllocTable(ContextID, it8);

    it8->MemoryBlock = NULL;
    it8->MemorySink  = NULL;

    it8 ->nTable = 0;

    it8->Allocator.Used = 0;
    it8->Allocator.Block = NULL;
    it8->Allocator.BlockSize = 0;

    it8->ValidKeywords = NULL;
    it8->ValidSampleID = NULL;

    it8 -> sy = SUNDEFINED;
    it8 -> ch = ' ';
    it8 -> Source = NULL;
    it8 -> inum = 0;
    it8 -> dnum = 0.0;

    it8->FileStack[0] = (FILECTX*)AllocChunk(ContextID, it8, sizeof(FILECTX));
    it8->IncludeSP   = 0;
    it8 -> lineno = 1;

    it8->id = StringAlloc(ContextID, it8, MAXSTR);
    it8->str = StringAlloc(ContextID, it8, MAXSTR);

    strcpy(it8->DoubleFormatter, DEFAULT_DBL_FORMAT);
    cmsIT8SetSheetType(ContextID, (cmsHANDLE) it8, "CGATS.17");

    // Initialize predefined properties & data

    for (i=0; i < NUMPREDEFINEDPROPS; i++)
            AddAvailableProperty(ContextID, it8, PredefinedProperties[i].id, PredefinedProperties[i].as);

    for (i=0; i < NUMPREDEFINEDSAMPLEID; i++)
            AddAvailableSampleID(ContextID, it8, PredefinedSampleID[i]);


   return (cmsHANDLE) it8;
}


const char* CMSEXPORT cmsIT8GetSheetType(cmsContext ContextID, cmsHANDLE hIT8)
{
        return GetTable(ContextID, (cmsIT8*) hIT8)->SheetType;
}

cmsBool CMSEXPORT cmsIT8SetSheetType(cmsContext ContextID, cmsHANDLE hIT8, const char* Type)
{
        TABLE* t = GetTable(ContextID, (cmsIT8*) hIT8);

        strncpy(t ->SheetType, Type, MAXSTR-1);
        t ->SheetType[MAXSTR-1] = 0;
        return TRUE;
}

cmsBool CMSEXPORT cmsIT8SetComment(cmsContext ContextID, cmsHANDLE hIT8, const char* Val)
{
    cmsIT8* it8 = (cmsIT8*) hIT8;

    if (!Val) return FALSE;
    if (!*Val) return FALSE;

    return AddToList(ContextID, it8, &GetTable(ContextID, it8)->HeaderList, "# ", NULL, Val, WRITE_UNCOOKED) != NULL;
}

// Sets a property
cmsBool CMSEXPORT cmsIT8SetPropertyStr(cmsContext ContextID, cmsHANDLE hIT8, const char* Key, const char *Val)
{
    cmsIT8* it8 = (cmsIT8*) hIT8;

    if (!Val) return FALSE;
    if (!*Val) return FALSE;

    return AddToList(ContextID, it8, &GetTable(ContextID, it8)->HeaderList, Key, NULL, Val, WRITE_STRINGIFY) != NULL;
}

cmsBool CMSEXPORT cmsIT8SetPropertyDbl(cmsContext ContextID, cmsHANDLE hIT8, const char* cProp, cmsFloat64Number Val)
{
    cmsIT8* it8 = (cmsIT8*) hIT8;
    char Buffer[1024];

    snprintf(Buffer, 1023, it8->DoubleFormatter, Val);

    return AddToList(ContextID, it8, &GetTable(ContextID, it8)->HeaderList, cProp, NULL, Buffer, WRITE_UNCOOKED) != NULL;
}

cmsBool CMSEXPORT cmsIT8SetPropertyHex(cmsContext ContextID, cmsHANDLE hIT8, const char* cProp, cmsUInt32Number Val)
{
    cmsIT8* it8 = (cmsIT8*) hIT8;
    char Buffer[1024];

    snprintf(Buffer, 1023, "%u", Val);

    return AddToList(ContextID, it8, &GetTable(ContextID, it8)->HeaderList, cProp, NULL, Buffer, WRITE_HEXADECIMAL) != NULL;
}

cmsBool CMSEXPORT cmsIT8SetPropertyUncooked(cmsContext ContextID, cmsHANDLE hIT8, const char* Key, const char* Buffer)
{
    cmsIT8* it8 = (cmsIT8*) hIT8;

    return AddToList(ContextID, it8, &GetTable(ContextID, it8)->HeaderList, Key, NULL, Buffer, WRITE_UNCOOKED) != NULL;
}

cmsBool CMSEXPORT cmsIT8SetPropertyMulti(cmsContext ContextID, cmsHANDLE hIT8, const char* Key, const char* SubKey, const char *Buffer)
{
    cmsIT8* it8 = (cmsIT8*) hIT8;

    return AddToList(ContextID, it8, &GetTable(ContextID, it8)->HeaderList, Key, SubKey, Buffer, WRITE_PAIR) != NULL;
}

// Gets a property
const char* CMSEXPORT cmsIT8GetProperty(cmsContext ContextID, cmsHANDLE hIT8, const char* Key)
{
    cmsIT8* it8 = (cmsIT8*) hIT8;
    KEYVALUE* p;

    if (IsAvailableOnList(ContextID, GetTable(ContextID, it8) -> HeaderList, Key, NULL, &p))
    {
        return p -> Value;
    }
    return NULL;
}


cmsFloat64Number CMSEXPORT cmsIT8GetPropertyDbl(cmsContext ContextID, cmsHANDLE hIT8, const char* cProp)
{
    const char *v = cmsIT8GetProperty(ContextID, hIT8, cProp);

    if (v == NULL) return 0.0;

    return ParseFloatNumber(v);
}

const char* CMSEXPORT cmsIT8GetPropertyMulti(cmsContext ContextID, cmsHANDLE hIT8, const char* Key, const char *SubKey)
{
    cmsIT8* it8 = (cmsIT8*) hIT8;
    KEYVALUE* p;

    if (IsAvailableOnList(ContextID, GetTable(ContextID, it8) -> HeaderList, Key, SubKey, &p)) {
        return p -> Value;
    }
    return NULL;
}

// ----------------------------------------------------------------- Datasets

// A safe atoi that returns 0 when NULL input is given
static
cmsInt32Number satoi(const char* b)
{
    int n;

    if (b == NULL) return 0;

    n = atoi(b);
    if (n > 0x7fffffffL) return 0x7fffffffL;
    if (n < -0x7ffffffeL) return -0x7ffffffeL;

    return (cmsInt32Number)n;
}


static
cmsBool AllocateDataFormat(cmsContext ContextID, cmsIT8* it8)
{
    TABLE* t = GetTable(ContextID, it8);

    if (t -> DataFormat) return TRUE;    // Already allocated

    t -> nSamples  = satoi(cmsIT8GetProperty(ContextID, it8, "NUMBER_OF_FIELDS"));

    if (t -> nSamples <= 0) {

        SynError(ContextID, it8, "AllocateDataFormat: Unknown NUMBER_OF_FIELDS");
        return FALSE;        
        }

    t -> DataFormat = (char**) AllocChunk(ContextID, it8, ((cmsUInt32Number) t->nSamples + 1) * sizeof(char *));
    if (t->DataFormat == NULL) {

        SynError(ContextID, it8, "AllocateDataFormat: Unable to allocate dataFormat array");
        return FALSE;
    }

    return TRUE;
}

static
const char *GetDataFormat(cmsContext ContextID, cmsIT8* it8, int n)
{
    TABLE* t = GetTable(ContextID, it8);

    if (t->DataFormat)
        return t->DataFormat[n];

    return NULL;
}

static
cmsBool SetDataFormat(cmsContext ContextID, cmsIT8* it8, int n, const char *label)
{
    TABLE* t = GetTable(ContextID, it8);

    if (!t->DataFormat) {

        if (!AllocateDataFormat(ContextID, it8))
            return FALSE;
    }

    if (n > t -> nSamples) {
        SynError(ContextID, it8, "More than NUMBER_OF_FIELDS fields.");
        return FALSE;
    }

    if (t->DataFormat) {
        t->DataFormat[n] = AllocString(ContextID, it8, label);
        if (t->DataFormat[n] == NULL) return FALSE;
    }

    return TRUE;
}


cmsBool CMSEXPORT cmsIT8SetDataFormat(cmsContext ContextID, cmsHANDLE  h, int n, const char *Sample)
{
    cmsIT8* it8 = (cmsIT8*)h;
    return SetDataFormat(ContextID, it8, n, Sample);
}

// Convert to binary
static
const char* satob(const char* v)
{
    cmsUInt32Number x;
    static char buf[33];
    char *s = buf + 33;

    if (v == NULL) return "0";

    x = atoi(v);
    *--s = 0;
    if (!x) *--s = '0';
    for (; x; x /= 2) *--s = '0' + x%2;

    return s;
}


static
cmsBool AllocateDataSet(cmsContext ContextID, cmsIT8* it8)
{
    TABLE* t = GetTable(ContextID, it8);

    if (t -> Data) return TRUE;    // Already allocated

    t-> nSamples   = satoi(cmsIT8GetProperty(ContextID, it8, "NUMBER_OF_FIELDS"));
    t-> nPatches   = satoi(cmsIT8GetProperty(ContextID, it8, "NUMBER_OF_SETS"));

    if (t -> nSamples < 0 || t->nSamples > 0x7ffe || t->nPatches < 0 || t->nPatches > 0x7ffe)
    {
        SynError(ContextID, it8, "AllocateDataSet: too much data");
        return FALSE;
    }
    else {
        // Some dumb analizers warns of possible overflow here, just take a look couple of lines above.
        t->Data = (char**)AllocChunk(ContextID, it8, ((cmsUInt32Number)t->nSamples + 1) * ((cmsUInt32Number)t->nPatches + 1) * sizeof(char*));
        if (t->Data == NULL) {

            SynError(ContextID, it8, "AllocateDataSet: Unable to allocate data array");
            return FALSE;
        }
    }

    return TRUE;
}

static
char* GetData(cmsContext ContextID, cmsIT8* it8, int nSet, int nField)
{
    TABLE* t = GetTable(ContextID, it8);
    int nSamples    = t -> nSamples;
    int nPatches    = t -> nPatches;

    if (nSet >= nPatches || nField >= nSamples)
        return NULL;

    if (!t->Data) return NULL;
    return t->Data [nSet * nSamples + nField];
}

static
cmsBool SetData(cmsContext ContextID, cmsIT8* it8, int nSet, int nField, const char *Val)
{
    TABLE* t = GetTable(ContextID, it8);

    if (!t->Data) {
        if (!AllocateDataSet(ContextID, it8)) return FALSE;
    }

    if (!t->Data) return FALSE;

    if (nSet > t -> nPatches || nSet < 0) {

            return SynError(ContextID, it8, "Patch %d out of range, there are %d patches", nSet, t -> nPatches);
    }

    if (nField > t ->nSamples || nField < 0) {
            return SynError(ContextID, it8, "Sample %d out of range, there are %d samples", nField, t ->nSamples);

    }

    t->Data [nSet * t -> nSamples + nField] = AllocString(ContextID, it8, Val);
    return TRUE;
}


// --------------------------------------------------------------- File I/O


// Writes a string to file
static
void WriteStr(cmsContext ContextID, SAVESTREAM* f, const char *str)
{
    cmsUInt32Number len;
    cmsUNUSED_PARAMETER(ContextID);

    if (str == NULL)
        str = " ";

    // Length to write
    len = (cmsUInt32Number) strlen(str);
    f ->Used += len;


    if (f ->stream) {   // Should I write it to a file?

        if (fwrite(str, 1, len, f->stream) != len) {
            cmsSignalError(0, cmsERROR_WRITE, "Write to file error in CGATS parser");
            return;
        }

    }
    else {  // Or to a memory block?

        if (f ->Base) {   // Am I just counting the bytes?

            if (f ->Used > f ->Max) {

                 cmsSignalError(0, cmsERROR_WRITE, "Write to memory overflows in CGATS parser");
                 return;
            }

            memmove(f ->Ptr, str, len);
            f->Ptr += len;
        }

    }
}


// Write formatted

static
void Writef(cmsContext ContextID, SAVESTREAM* f, const char* frm, ...)
{
    char Buffer[4096];
    va_list args;

    va_start(args, frm);
    vsnprintf(Buffer, 4095, frm, args);
    Buffer[4095] = 0;
    WriteStr(ContextID, f, Buffer);
    va_end(args);

}

// Writes full header
static
void WriteHeader(cmsContext ContextID, cmsIT8* it8, SAVESTREAM* fp)
{
    KEYVALUE* p;
    TABLE* t = GetTable(ContextID, it8);

    // Writes the type
    WriteStr(ContextID, fp, t->SheetType);
    WriteStr(ContextID, fp, "\n");

    for (p = t->HeaderList; (p != NULL); p = p->Next)
    {
        if (*p ->Keyword == '#') {

            char* Pt;

            WriteStr(ContextID, fp, "#\n# ");
            for (Pt = p ->Value; *Pt; Pt++) {


                Writef(ContextID, fp, "%c", *Pt);

                if (*Pt == '\n') {
                    WriteStr(ContextID, fp, "# ");
                }
            }

            WriteStr(ContextID, fp, "\n#\n");
            continue;
        }


        if (!IsAvailableOnList(ContextID, it8-> ValidKeywords, p->Keyword, NULL, NULL)) {

#ifdef CMS_STRICT_CGATS
            WriteStr(ContextID, fp, "KEYWORD\t\"");
            WriteStr(ContextID, fp, p->Keyword);
            WriteStr(ContextID, fp, "\"\n");
#endif

            AddAvailableProperty(ContextID, it8, p->Keyword, WRITE_UNCOOKED);
        }

        WriteStr(ContextID, fp, p->Keyword);
        if (p->Value) {

            switch (p ->WriteAs) {

            case WRITE_UNCOOKED:
                    Writef(ContextID, fp, "\t%s", p ->Value);
                    break;

            case WRITE_STRINGIFY:
                    Writef(ContextID, fp, "\t\"%s\"", p->Value );
                    break;

            case WRITE_HEXADECIMAL:
                    Writef(ContextID, fp, "\t0x%X", satoi(p ->Value));
                    break;

            case WRITE_BINARY:
                    Writef(ContextID, fp, "\t0b%s", satob(p ->Value));
                    break;

            case WRITE_PAIR:
                    Writef(ContextID, fp, "\t\"%s,%s\"", p->Subkey, p->Value);
                    break;

            default: SynError(ContextID, it8, "Unknown write mode %d", p ->WriteAs);
                     return;
            }
        }

        WriteStr(ContextID, fp, "\n");
    }

}


// Writes the data format
static
void WriteDataFormat(cmsContext ContextID, SAVESTREAM* fp, cmsIT8* it8)
{
    int i, nSamples;
    TABLE* t = GetTable(ContextID, it8);

    if (!t -> DataFormat) return;

       WriteStr(ContextID, fp, "BEGIN_DATA_FORMAT\n");
       WriteStr(ContextID, fp, " ");
       nSamples = satoi(cmsIT8GetProperty(ContextID, it8, "NUMBER_OF_FIELDS"));

       if (nSamples <= t->nSamples) {

           for (i = 0; i < nSamples; i++) {

              WriteStr(ContextID, fp, t->DataFormat[i]);
              WriteStr(ContextID, fp, ((i == (nSamples-1)) ? "\n" : "\t"));
           }
       }

       WriteStr (ContextID, fp, "END_DATA_FORMAT\n");
}


// Writes data array
static
void WriteData(cmsContext ContextID, SAVESTREAM* fp, cmsIT8* it8)
{
       int  i, j, nPatches;
       TABLE* t = GetTable(ContextID, it8);

       if (!t->Data) return;

       WriteStr (ContextID, fp, "BEGIN_DATA\n");

       nPatches = satoi(cmsIT8GetProperty(ContextID, it8, "NUMBER_OF_SETS"));

       if (nPatches <= t->nPatches) {

           for (i = 0; i < nPatches; i++) {

              WriteStr(ContextID, fp, " ");

               for (j = 0; j < t->nSamples; j++) {

                   char* ptr = t->Data[i * t->nSamples + j];

                     if (ptr == NULL) WriteStr(ContextID, fp, "\"\"");
                   else {
                       // If value contains whitespace, enclose within quote

                       if (strchr(ptr, ' ') != NULL) {

                             WriteStr(ContextID, fp, "\"");
                             WriteStr(ContextID, fp, ptr);
                             WriteStr(ContextID, fp, "\"");
                       }
                       else
                            WriteStr(ContextID, fp, ptr);
                   }

                     WriteStr(ContextID, fp, ((j == (t->nSamples-1)) ? "\n" : "\t"));
               }
           }
       }
       WriteStr(ContextID, fp, "END_DATA\n");
}



// Saves whole file
cmsBool CMSEXPORT cmsIT8SaveToFile(cmsContext ContextID, cmsHANDLE hIT8, const char* cFileName)
{
    SAVESTREAM sd;
    cmsUInt32Number i;
    cmsIT8* it8 = (cmsIT8*) hIT8;

    memset(&sd, 0, sizeof(sd));

    sd.stream = fopen(cFileName, "wt");
    if (!sd.stream) return FALSE;

    for (i=0; i < it8 ->TablesCount; i++) {

            cmsIT8SetTable(ContextID, hIT8, i);
            WriteHeader(ContextID, it8, &sd);
            WriteDataFormat(ContextID, &sd, it8);
            WriteData(ContextID, &sd, it8);
    }

    if (fclose(sd.stream) != 0) return FALSE;

    return TRUE;
}


// Saves to memory
cmsBool CMSEXPORT cmsIT8SaveToMem(cmsContext ContextID, cmsHANDLE hIT8, void *MemPtr, cmsUInt32Number* BytesNeeded)
{
    SAVESTREAM sd;
    cmsUInt32Number i;
    cmsIT8* it8 = (cmsIT8*) hIT8;

    memset(&sd, 0, sizeof(sd));

    sd.stream = NULL;
    sd.Base   = (cmsUInt8Number*) MemPtr;
    sd.Ptr    = sd.Base;

    sd.Used = 0;

    if (sd.Base && (*BytesNeeded > 0)) {

        sd.Max = (*BytesNeeded) - 1;     // Write to memory?
    }
    else
        sd.Max  = 0;                // Just counting the needed bytes

    for (i=0; i < it8 ->TablesCount; i++) {

        cmsIT8SetTable(ContextID, hIT8, i);
        WriteHeader(ContextID, it8, &sd);
        WriteDataFormat(ContextID, &sd, it8);
        WriteData(ContextID, &sd, it8);
    }

    sd.Used++;  // The \0 at the very end

    if (sd.Base)
        *sd.Ptr = 0;

    *BytesNeeded = sd.Used;

    return TRUE;
}


// -------------------------------------------------------------- Higher level parsing

static
cmsBool DataFormatSection(cmsContext ContextID, cmsIT8* it8)
{
    int iField = 0;
    TABLE* t = GetTable(ContextID, it8);

    InSymbol(ContextID, it8);   // Eats "BEGIN_DATA_FORMAT"
    CheckEOLN(ContextID, it8);

    while (it8->sy != SEND_DATA_FORMAT &&
        it8->sy != SEOLN &&
        it8->sy != SEOF &&
        it8->sy != SSYNERROR)  {

            if (it8->sy != SIDENT) {

                return SynError(ContextID, it8, "Sample type expected");
            }

            if (!SetDataFormat(ContextID, it8, iField, StringPtr(it8->id))) return FALSE;
            iField++;

            InSymbol(ContextID, it8);
            SkipEOLN(ContextID, it8);
       }

       SkipEOLN(ContextID, it8);
       Skip(ContextID, it8, SEND_DATA_FORMAT);
       SkipEOLN(ContextID, it8);

       if (iField != t ->nSamples) {
           SynError(ContextID, it8, "Count mismatch. NUMBER_OF_FIELDS was %d, found %d\n", t ->nSamples, iField);


       }

       return TRUE;
}



static
cmsBool DataSection (cmsContext ContextID, cmsIT8* it8)
{
    int  iField = 0;
    int  iSet   = 0;
    char Buffer[256];
    TABLE* t = GetTable(ContextID, it8);

    InSymbol(ContextID, it8);   // Eats "BEGIN_DATA"
    CheckEOLN(ContextID, it8);

    if (!t->Data) {
        if (!AllocateDataSet(ContextID, it8)) return FALSE;
    }

    while (it8->sy != SEND_DATA && it8->sy != SEOF)
    {
        if (iField >= t -> nSamples) {
            iField = 0;
            iSet++;

        }

        if (it8->sy != SEND_DATA && it8->sy != SEOF) {

            switch (it8->sy)
            {

            // To keep very long data
            case SIDENT:  
                if (!SetData(ContextID, it8, iSet, iField, StringPtr(it8->id)))
                    return FALSE;
                break;

            case SSTRING:
                if (!SetData(ContextID, it8, iSet, iField, StringPtr(it8->str)))
                    return FALSE;
                break;

            default:

            if (!GetVal(ContextID, it8, Buffer, 255, "Sample data expected"))
                return FALSE;

            if (!SetData(ContextID, it8, iSet, iField, Buffer))
                return FALSE;
            }

            iField++;

            InSymbol(ContextID, it8);
            SkipEOLN(ContextID, it8);
        }
    }

    SkipEOLN(ContextID, it8);
    Skip(ContextID, it8, SEND_DATA);
    SkipEOLN(ContextID, it8);

    // Check for data completion.

    if ((iSet+1) != t -> nPatches)
        return SynError(ContextID, it8, "Count mismatch. NUMBER_OF_SETS was %d, found %d\n", t ->nPatches, iSet+1);

    return TRUE;
}




static
cmsBool HeaderSection(cmsContext ContextID, cmsIT8* it8)
{
    char VarName[MAXID];
    char Buffer[MAXSTR];
    KEYVALUE* Key;

        while (it8->sy != SEOF &&
               it8->sy != SSYNERROR &&
               it8->sy != SBEGIN_DATA_FORMAT &&
               it8->sy != SBEGIN_DATA) {


        switch (it8 -> sy) {

        case SKEYWORD:
                InSymbol(ContextID, it8);
                if (!GetVal(ContextID, it8, Buffer, MAXSTR-1, "Keyword expected")) return FALSE;
                if (!AddAvailableProperty(ContextID, it8, Buffer, WRITE_UNCOOKED)) return FALSE;
                InSymbol(ContextID, it8);
                break;


        case SDATA_FORMAT_ID:
                InSymbol(ContextID, it8);
                if (!GetVal(ContextID, it8, Buffer, MAXSTR-1, "Keyword expected")) return FALSE;
                if (!AddAvailableSampleID(ContextID, it8, Buffer)) return FALSE;
                InSymbol(ContextID, it8);
                break;


        case SIDENT:
            strncpy(VarName, StringPtr(it8->id), MAXID - 1);
            VarName[MAXID - 1] = 0;

            if (!IsAvailableOnList(ContextID, it8->ValidKeywords, VarName, NULL, &Key)) {

#ifdef CMS_STRICT_CGATS
                return SynError(ContextID, it8, "Undefined keyword '%s'", VarName);
#else
                Key = AddAvailableProperty(ContextID, it8, VarName, WRITE_UNCOOKED);
                if (Key == NULL) return FALSE;
#endif
            }

            InSymbol(ContextID, it8);
            if (!GetVal(ContextID, it8, Buffer, MAXSTR - 1, "Property data expected")) return FALSE;

            if (Key->WriteAs != WRITE_PAIR) {
                AddToList(ContextID, it8, &GetTable(ContextID, it8)->HeaderList, VarName, NULL, Buffer,
                    (it8->sy == SSTRING) ? WRITE_STRINGIFY : WRITE_UNCOOKED);
            }
            else {
                const char *Subkey;
                char *Nextkey;
                if (it8->sy != SSTRING)
                    return SynError(ContextID, it8, "Invalid value '%s' for property '%s'.", Buffer, VarName);

                // chop the string as a list of "subkey, value" pairs, using ';' as a separator
                for (Subkey = Buffer; Subkey != NULL; Subkey = Nextkey)
                {
                    char *Value, *temp;

                    //  identify token pair boundary
                    Nextkey = (char*)strchr(Subkey, ';');
                    if (Nextkey)
                        *Nextkey++ = '\0';

                    // for each pair, split the subkey and the value
                    Value = (char*)strrchr(Subkey, ',');
                    if (Value == NULL)
                        return SynError(ContextID, it8, "Invalid value for property '%s'.", VarName);

                    // gobble the spaces before the coma, and the coma itself
                    temp = Value++;
                    do *temp-- = '\0'; while (temp >= Subkey && *temp == ' ');

                    // gobble any space at the right
                    temp = Value + strlen(Value) - 1;
                    while (*temp == ' ') *temp-- = '\0';

                    // trim the strings from the left
                    Subkey += strspn(Subkey, " ");
                    Value += strspn(Value, " ");

                    if (Subkey[0] == 0 || Value[0] == 0)
                        return SynError(ContextID, it8, "Invalid value for property '%s'.", VarName);
                    AddToList(ContextID, it8, &GetTable(ContextID, it8)->HeaderList, VarName, Subkey, Value, WRITE_PAIR);
                }
            }

            InSymbol(ContextID, it8);
            break;


        case SEOLN: break;

        default:
                return SynError(ContextID, it8, "expected keyword or identifier");
        }

    SkipEOLN(ContextID, it8);
    }

    return TRUE;

}


static
void ReadType(cmsIT8* it8, char* SheetTypePtr)
{
    cmsInt32Number cnt = 0;

    // First line is a very special case.

    while (isseparator(it8->ch))
            NextCh(it8);

    while (it8->ch != '\r' && it8 ->ch != '\n' && it8->ch != '\t' && it8 -> ch != 0) {

        if (cnt++ < MAXSTR)
            *SheetTypePtr++= (char) it8 ->ch;
        NextCh(it8);
    }

    *SheetTypePtr = 0;
}


static
cmsBool ParseIT8(cmsContext ContextID, cmsIT8* it8, cmsBool nosheet)
{
    char* SheetTypePtr = it8 ->Tab[0].SheetType;

    if (nosheet == 0) {
        ReadType(it8, SheetTypePtr);
    }

    InSymbol(ContextID, it8);

    SkipEOLN(ContextID, it8);

    while (it8-> sy != SEOF &&
           it8-> sy != SSYNERROR) {

            switch (it8 -> sy) {

            case SBEGIN_DATA_FORMAT:
                    if (!DataFormatSection(ContextID, it8)) return FALSE;
                    break;

            case SBEGIN_DATA:

                    if (!DataSection(ContextID, it8)) return FALSE;

                    if (it8 -> sy != SEOF) {

                            AllocTable(ContextID, it8);
                            it8 ->nTable = it8 ->TablesCount - 1;

                            // Read sheet type if present. We only support identifier and string.
                            // <ident> <eoln> is a type string
                            // anything else, is not a type string
                            if (nosheet == 0) {

                                if (it8 ->sy == SIDENT) {

                                    // May be a type sheet or may be a prop value statement. We cannot use insymbol in
                                    // this special case...
                                     while (isseparator(it8->ch))
                                         NextCh(it8);

                                     // If a newline is found, then this is a type string
                                    if (it8 ->ch == '\n' || it8->ch == '\r') {

                                         cmsIT8SetSheetType(ContextID, it8, StringPtr(it8 ->id));
                                         InSymbol(ContextID, it8);
                                    }
                                    else
                                    {
                                        // It is not. Just continue
                                        cmsIT8SetSheetType(ContextID, it8, "");
                                    }
                                }
                                else
                                    // Validate quoted strings
                                    if (it8 ->sy == SSTRING) {
                                        cmsIT8SetSheetType(ContextID, it8, StringPtr(it8 ->str));
                                        InSymbol(ContextID, it8);
                                    }
                           }

                    }
                    break;

            case SEOLN:
                    SkipEOLN(ContextID, it8);
                    break;

            default:
                    if (!HeaderSection(ContextID, it8)) return FALSE;
           }

    }

    return (it8 -> sy != SSYNERROR);
}



// Init useful pointers

static
void CookPointers(cmsContext ContextID, cmsIT8* it8)
{
    int idField, i;
    char* Fld;
    cmsUInt32Number j;
    cmsUInt32Number nOldTable = it8 ->nTable;

    for (j=0; j < it8 ->TablesCount; j++) {

    TABLE* t = it8 ->Tab + j;

    t -> SampleID = 0;
    it8 ->nTable = j;

    for (idField = 0; idField < t -> nSamples; idField++)
    {
        if (t ->DataFormat == NULL){
            SynError(ContextID, it8, "Undefined DATA_FORMAT");
            return;
        }

        Fld = t->DataFormat[idField];
        if (!Fld) continue;


        if (cmsstrcasecmp(Fld, "SAMPLE_ID") == 0) {

            t -> SampleID = idField;            
        }

        // "LABEL" is an extension. It keeps references to forward tables

        if ((cmsstrcasecmp(Fld, "LABEL") == 0) || Fld[0] == '$') {

            // Search for table references...
            for (i = 0; i < t->nPatches; i++) {

                char *Label = GetData(ContextID, it8, i, idField);

                if (Label) {

                    cmsUInt32Number k;

                    // This is the label, search for a table containing
                    // this property

                    for (k = 0; k < it8->TablesCount; k++) {

                        TABLE* Table = it8->Tab + k;
                        KEYVALUE* p;

                        if (IsAvailableOnList(ContextID, Table->HeaderList, Label, NULL, &p)) {

                            // Available, keep type and table
                            char Buffer[256];

                            char* Type = p->Value;
                            int  nTable = (int)k;

                            snprintf(Buffer, 255, "%s %d %s", Label, nTable, Type);

                            SetData(ContextID, it8, i, idField, Buffer);
						}
					}


				}

			}


		}

	}
	}

    it8 ->nTable = nOldTable;
}

// Try to infere if the file is a CGATS/IT8 file at all. Read first line
// that should be something like some printable characters plus a \n
// returns 0 if this is not like a CGATS, or an integer otherwise. This integer is the number of words in first line?
static
int IsMyBlock(const cmsUInt8Number* Buffer, cmsUInt32Number n)
{
    int words = 1, space = 0, quot = 0;
    cmsUInt32Number i;

    if (n < 10) return 0;   // Too small

    if (n > 132)
        n = 132;

    for (i = 1; i < n; i++) {

        switch(Buffer[i])
        {
        case '\n':
        case '\r':
            return ((quot == 1) || (words > 2)) ? 0 : words;
        case '\t':
        case ' ':
            if(!quot && !space)
                space = 1;
            break;
        case '\"':
            quot = !quot;
            break;
        default:
            if (Buffer[i] < 32) return 0;
            if (Buffer[i] > 127) return 0;
            words += space;
            space = 0;
            break;
        }
    }

    return 0;
}


static
cmsBool IsMyFile(const char* FileName)
{
   FILE *fp;
   cmsUInt32Number Size;
   cmsUInt8Number Ptr[133];

   fp = fopen(FileName, "rt");
   if (!fp) {
       cmsSignalError(0, cmsERROR_FILE, "File '%s' not found", FileName);
       return FALSE;
   }

   Size = (cmsUInt32Number) fread(Ptr, 1, 132, fp);

   if (fclose(fp) != 0)
       return FALSE;

   Ptr[Size] = '\0';

   return IsMyBlock(Ptr, Size);
}

// ---------------------------------------------------------- Exported routines


cmsHANDLE  CMSEXPORT cmsIT8LoadFromMem(cmsContext ContextID, const void *Ptr, cmsUInt32Number len)
{
    cmsHANDLE hIT8;
    cmsIT8*  it8;
    int type;

    _cmsAssert(Ptr != NULL);
    _cmsAssert(len != 0);

    type = IsMyBlock((const cmsUInt8Number*)Ptr, len);
    if (type == 0) return NULL;

    hIT8 = cmsIT8Alloc(ContextID);
    if (!hIT8) return NULL;

    it8 = (cmsIT8*) hIT8;
    it8 ->MemoryBlock = (char*) _cmsMalloc(ContextID, len + 1);
    if (it8->MemoryBlock == NULL)
    {
<<<<<<< HEAD
        cmsIT8Free(ContextID, hIT8);
        return FALSE;
=======
        cmsIT8Free(hIT8);
        return NULL;
>>>>>>> 7984408c
    }

    strncpy(it8 ->MemoryBlock, (const char*) Ptr, len);
    it8 ->MemoryBlock[len] = 0;

    strncpy(it8->FileStack[0]->FileName, "", cmsMAX_PATH-1);
    it8-> Source = it8 -> MemoryBlock;

    if (!ParseIT8(ContextID, it8, type-1)) {

<<<<<<< HEAD
        cmsIT8Free(ContextID, hIT8);
        return FALSE;
=======
        cmsIT8Free(hIT8);
        return NULL;
>>>>>>> 7984408c
    }

    CookPointers(ContextID, it8);
    it8 ->nTable = 0;

    _cmsFree(ContextID, it8->MemoryBlock);
    it8 -> MemoryBlock = NULL;

    return hIT8;


}


cmsHANDLE  CMSEXPORT cmsIT8LoadFromFile(cmsContext ContextID, const char* cFileName)
{

     cmsHANDLE hIT8;
     cmsIT8*  it8;
     int type;

     _cmsAssert(cFileName != NULL);

     type = IsMyFile(cFileName);
     if (type == 0) return NULL;

     hIT8 = cmsIT8Alloc(ContextID);
     it8 = (cmsIT8*) hIT8;
     if (!hIT8) return NULL;


     it8 ->FileStack[0]->Stream = fopen(cFileName, "rt");

     if (!it8 ->FileStack[0]->Stream) {
         cmsIT8Free(ContextID, hIT8);
         return NULL;
     }


    strncpy(it8->FileStack[0]->FileName, cFileName, cmsMAX_PATH-1);
    it8->FileStack[0]->FileName[cmsMAX_PATH-1] = 0;

    if (!ParseIT8(ContextID, it8, type-1)) {

            fclose(it8 ->FileStack[0]->Stream);
            cmsIT8Free(ContextID, hIT8);
            return NULL;
    }

    CookPointers(ContextID, it8);
    it8 ->nTable = 0;

    if (fclose(it8 ->FileStack[0]->Stream)!= 0) {
            cmsIT8Free(ContextID, hIT8);
            return NULL;
    }

    return hIT8;

}

int CMSEXPORT cmsIT8EnumDataFormat(cmsContext ContextID, cmsHANDLE hIT8, char ***SampleNames)
{
    cmsIT8* it8 = (cmsIT8*) hIT8;
    TABLE* t;

    _cmsAssert(hIT8 != NULL);

    t = GetTable(ContextID, it8);

    if (SampleNames)
        *SampleNames = t -> DataFormat;
    return t -> nSamples;
}


cmsUInt32Number CMSEXPORT cmsIT8EnumProperties(cmsContext ContextID, cmsHANDLE hIT8, char ***PropertyNames)
{
    cmsIT8* it8 = (cmsIT8*) hIT8;
    KEYVALUE* p;
    cmsUInt32Number n;
    char **Props;
    TABLE* t;

    _cmsAssert(hIT8 != NULL);

    t = GetTable(ContextID, it8);

    // Pass#1 - count properties

    n = 0;
    for (p = t -> HeaderList;  p != NULL; p = p->Next) {
        n++;
    }


    Props = (char **) AllocChunk(ContextID, it8, sizeof(char *) * n);
	if (Props != NULL) {

		// Pass#2 - Fill pointers
		n = 0;
		for (p = t->HeaderList; p != NULL; p = p->Next) {
			Props[n++] = p->Keyword;
		}

	}
	*PropertyNames = Props;

    return n;
}

cmsUInt32Number CMSEXPORT cmsIT8EnumPropertyMulti(cmsContext ContextID, cmsHANDLE hIT8, const char* cProp, const char ***SubpropertyNames)
{
    cmsIT8* it8 = (cmsIT8*) hIT8;
    KEYVALUE *p, *tmp;
    cmsUInt32Number n;
    const char **Props;
    TABLE* t;

    _cmsAssert(hIT8 != NULL);


    t = GetTable(ContextID, it8);

    if(!IsAvailableOnList(ContextID, t->HeaderList, cProp, NULL, &p)) {
        *SubpropertyNames = 0;
        return 0;
    }

    // Pass#1 - count properties

    n = 0;
    for (tmp = p;  tmp != NULL; tmp = tmp->NextSubkey) {
        if(tmp->Subkey != NULL)
            n++;
    }


    Props = (const char **) AllocChunk(ContextID, it8, sizeof(char *) * n);
    if (Props != NULL) {

        // Pass#2 - Fill pointers
        n = 0;
        for (tmp = p; tmp != NULL; tmp = tmp->NextSubkey) {
            if (tmp->Subkey != NULL)
                Props[n++] = p->Subkey;
        }
    }

    *SubpropertyNames = Props;
    return n;
}

static
int LocatePatch(cmsContext ContextID, cmsIT8* it8, const char* cPatch)
{
    int i;
    const char *data;
    TABLE* t = GetTable(ContextID, it8);

    for (i=0; i < t-> nPatches; i++) {

        data = GetData(ContextID, it8, i, t->SampleID);

        if (data != NULL) {

                if (cmsstrcasecmp(data, cPatch) == 0)
                        return i;
                }
        }

        // SynError(ContextID, it8, "Couldn't find patch '%s'\n", cPatch);
        return -1;
}


static
int LocateEmptyPatch(cmsContext ContextID, cmsIT8* it8)
{
    int i;
    const char *data;
    TABLE* t = GetTable(ContextID, it8);

    for (i=0; i < t-> nPatches; i++) {

        data = GetData(ContextID, it8, i, t->SampleID);

        if (data == NULL)
            return i;

    }

    return -1;
}

static
int LocateSample(cmsContext ContextID, cmsIT8* it8, const char* cSample)
{
    int i;
    const char *fld;
    TABLE* t = GetTable(ContextID, it8);

    for (i=0; i < t->nSamples; i++) {

        fld = GetDataFormat(ContextID, it8, i);
        if (fld != NULL) {
            if (cmsstrcasecmp(fld, cSample) == 0)
                return i;
        }
    }

    return -1;

}


int CMSEXPORT cmsIT8FindDataFormat(cmsContext ContextID, cmsHANDLE hIT8, const char* cSample)
{
    cmsIT8* it8 = (cmsIT8*) hIT8;

    _cmsAssert(hIT8 != NULL);

    return LocateSample(ContextID, it8, cSample);
}



const char* CMSEXPORT cmsIT8GetDataRowCol(cmsContext ContextID, cmsHANDLE hIT8, int row, int col)
{
    cmsIT8* it8 = (cmsIT8*) hIT8;

    _cmsAssert(hIT8 != NULL);

    return GetData(ContextID, it8, row, col);
}


cmsFloat64Number CMSEXPORT cmsIT8GetDataRowColDbl(cmsContext ContextID, cmsHANDLE hIT8, int row, int col)
{
    const char* Buffer;

    Buffer = cmsIT8GetDataRowCol(ContextID, hIT8, row, col);

    if (Buffer == NULL) return 0.0;

    return ParseFloatNumber(Buffer);
}


cmsBool CMSEXPORT cmsIT8SetDataRowCol(cmsContext ContextID, cmsHANDLE hIT8, int row, int col, const char* Val)
{
    cmsIT8* it8 = (cmsIT8*) hIT8;

    _cmsAssert(hIT8 != NULL);

    return SetData(ContextID, it8, row, col, Val);
}


cmsBool CMSEXPORT cmsIT8SetDataRowColDbl(cmsContext ContextID, cmsHANDLE hIT8, int row, int col, cmsFloat64Number Val)
{
    cmsIT8* it8 = (cmsIT8*) hIT8;
    char Buff[256];

    _cmsAssert(hIT8 != NULL);

    snprintf(Buff, 255, it8->DoubleFormatter, Val);

    return SetData(ContextID, it8, row, col, Buff);
}



const char* CMSEXPORT cmsIT8GetData(cmsContext ContextID, cmsHANDLE hIT8, const char* cPatch, const char* cSample)
{
    cmsIT8* it8 = (cmsIT8*) hIT8;
    int iField, iSet;

    _cmsAssert(hIT8 != NULL);

    iField = LocateSample(ContextID, it8, cSample);
    if (iField < 0) {
        return NULL;
    }

    iSet = LocatePatch(ContextID, it8, cPatch);
    if (iSet < 0) {
            return NULL;
    }

    return GetData(ContextID, it8, iSet, iField);
}


cmsFloat64Number CMSEXPORT cmsIT8GetDataDbl(cmsContext ContextID, cmsHANDLE  it8, const char* cPatch, const char* cSample)
{
    const char* Buffer;

    Buffer = cmsIT8GetData(ContextID, it8, cPatch, cSample);

    return ParseFloatNumber(Buffer);
}



cmsBool CMSEXPORT cmsIT8SetData(cmsContext ContextID, cmsHANDLE hIT8, const char* cPatch, const char* cSample, const char *Val)
{
    cmsIT8* it8 = (cmsIT8*) hIT8;
    int iField, iSet;
    TABLE* t;

    _cmsAssert(hIT8 != NULL);

    t = GetTable(ContextID, it8);

    iField = LocateSample(ContextID, it8, cSample);

    if (iField < 0)
        return FALSE;

    if (t-> nPatches == 0) {

        if (!AllocateDataFormat(ContextID, it8))
            return FALSE;

        if (!AllocateDataSet(ContextID, it8))
            return FALSE;

        CookPointers(ContextID, it8);
    }

    if (cmsstrcasecmp(cSample, "SAMPLE_ID") == 0) {

        iSet   = LocateEmptyPatch(ContextID, it8);
        if (iSet < 0) {
            return SynError(ContextID, it8, "Couldn't add more patches '%s'\n", cPatch);
        }

        iField = t -> SampleID;
    }
    else {
        iSet = LocatePatch(ContextID, it8, cPatch);
        if (iSet < 0) {
            return FALSE;
        }
    }

    return SetData(ContextID, it8, iSet, iField, Val);
}


cmsBool CMSEXPORT cmsIT8SetDataDbl(cmsContext ContextID, cmsHANDLE hIT8, const char* cPatch,
                                   const char* cSample,
                                   cmsFloat64Number Val)
{
    cmsIT8* it8 = (cmsIT8*) hIT8;
    char Buff[256];

    _cmsAssert(hIT8 != NULL);

    snprintf(Buff, 255, it8->DoubleFormatter, Val);
    return cmsIT8SetData(ContextID, hIT8, cPatch, cSample, Buff);
}

// Buffer should get MAXSTR at least

const char* CMSEXPORT cmsIT8GetPatchName(cmsContext ContextID, cmsHANDLE hIT8, int nPatch, char* buffer)
{
    cmsIT8* it8 = (cmsIT8*) hIT8;
    TABLE* t;
    char* Data;

    _cmsAssert(hIT8 != NULL);

    t = GetTable(ContextID, it8);
    Data = GetData(ContextID, it8, nPatch, t->SampleID);

    if (!Data) return NULL;
    if (!buffer) return Data;

    strncpy(buffer, Data, MAXSTR-1);
    buffer[MAXSTR-1] = 0;
    return buffer;
}

int CMSEXPORT cmsIT8GetPatchByName(cmsContext ContextID, cmsHANDLE hIT8, const char *cPatch)
{
    _cmsAssert(hIT8 != NULL);
    cmsUNUSED_PARAMETER(ContextID);

    return LocatePatch(ContextID, (cmsIT8*)hIT8, cPatch);
}

cmsUInt32Number CMSEXPORT cmsIT8TableCount(cmsContext ContextID, cmsHANDLE hIT8)
{
    cmsIT8* it8 = (cmsIT8*) hIT8;
    cmsUNUSED_PARAMETER(ContextID);

    _cmsAssert(hIT8 != NULL);

    return it8 ->TablesCount;
}

// This handles the "LABEL" extension.
// Label, nTable, Type

int CMSEXPORT cmsIT8SetTableByLabel(cmsContext ContextID, cmsHANDLE hIT8, const char* cSet, const char* cField, const char* ExpectedType)
{
    const char* cLabelFld;
    char Type[256], Label[256];
    cmsUInt32Number nTable;

    _cmsAssert(hIT8 != NULL);

    if (cField != NULL && *cField == 0)
            cField = "LABEL";

    if (cField == NULL)
            cField = "LABEL";

    cLabelFld = cmsIT8GetData(ContextID, hIT8, cSet, cField);
    if (!cLabelFld) return -1;

    if (sscanf(cLabelFld, "%255s %u %255s", Label, &nTable, Type) != 3)
            return -1;

    if (ExpectedType != NULL && *ExpectedType == 0)
        ExpectedType = NULL;

    if (ExpectedType) {

        if (cmsstrcasecmp(Type, ExpectedType) != 0) return -1;
    }

    return cmsIT8SetTable(ContextID, hIT8, nTable);
}


cmsBool CMSEXPORT cmsIT8SetIndexColumn(cmsContext ContextID, cmsHANDLE hIT8, const char* cSample)
{
    cmsIT8* it8 = (cmsIT8*) hIT8;
    int pos;

    _cmsAssert(hIT8 != NULL);

    pos = LocateSample(ContextID, it8, cSample);
    if(pos == -1)
        return FALSE;

    it8->Tab[it8->nTable].SampleID = pos;
    return TRUE;
}


void CMSEXPORT cmsIT8DefineDblFormat(cmsContext ContextID, cmsHANDLE hIT8, const char* Formatter)
{
    cmsIT8* it8 = (cmsIT8*) hIT8;
    cmsUNUSED_PARAMETER(ContextID);

    _cmsAssert(hIT8 != NULL);

    if (Formatter == NULL)
        strcpy(it8->DoubleFormatter, DEFAULT_DBL_FORMAT);
    else
        strncpy(it8->DoubleFormatter, Formatter, sizeof(it8->DoubleFormatter));

    it8 ->DoubleFormatter[sizeof(it8 ->DoubleFormatter)-1] = 0;
}<|MERGE_RESOLUTION|>--- conflicted
+++ resolved
@@ -1262,16 +1262,12 @@
 
         // This may work for editing properties
 
-<<<<<<< HEAD
-        //     return SynError(ContextID, it8, "duplicate key <%s>", Key);
-=======
         if (cmsstrcasecmp(Key, "NUMBER_OF_FIELDS") == 0 ||
             cmsstrcasecmp(Key, "NUMBER_OF_SETS") == 0) {
 
-            SynError(it8, "duplicate key <%s>", Key);
+            SynError(ContextID, it8, "duplicate key <%s>", Key);
             return NULL;
         }
->>>>>>> 7984408c
     }
     else {
 
@@ -2478,13 +2474,8 @@
     it8 ->MemoryBlock = (char*) _cmsMalloc(ContextID, len + 1);
     if (it8->MemoryBlock == NULL)
     {
-<<<<<<< HEAD
         cmsIT8Free(ContextID, hIT8);
-        return FALSE;
-=======
-        cmsIT8Free(hIT8);
         return NULL;
->>>>>>> 7984408c
     }
 
     strncpy(it8 ->MemoryBlock, (const char*) Ptr, len);
@@ -2495,13 +2486,8 @@
 
     if (!ParseIT8(ContextID, it8, type-1)) {
 
-<<<<<<< HEAD
         cmsIT8Free(ContextID, hIT8);
-        return FALSE;
-=======
-        cmsIT8Free(hIT8);
         return NULL;
->>>>>>> 7984408c
     }
 
     CookPointers(ContextID, it8);
