--- conflicted
+++ resolved
@@ -1184,13 +1184,8 @@
     char *ptr;
 
 
-<<<<<<< HEAD
     ptr = (char *) AllocChunk(ContextID, it8, Size);
-    if (ptr) strncpy (ptr, str, Size-1);
-=======
-    ptr = (char *) AllocChunk(it8, Size);
     if (ptr) memcpy(ptr, str, Size-1);
->>>>>>> 63dc7a4b
 
     return ptr;
 }
