//---------------------------------------------------------------------------------
//
//  Little Color Management System
//  Copyright (c) 1998-2022 Marti Maria Saguer
//
// Permission is hereby granted, free of charge, to any person obtaining
// a copy of this software and associated documentation files (the "Software"),
// to deal in the Software without restriction, including without limitation
// the rights to use, copy, modify, merge, publish, distribute, sublicense,
// and/or sell copies of the Software, and to permit persons to whom the Software
// is furnished to do so, subject to the following conditions:
//
// The above copyright notice and this permission notice shall be included in
// all copies or substantial portions of the Software.
//
// THE SOFTWARE IS PROVIDED "AS IS", WITHOUT WARRANTY OF ANY KIND,
// EXPRESS OR IMPLIED, INCLUDING BUT NOT LIMITED TO
// THE WARRANTIES OF MERCHANTABILITY, FITNESS FOR A PARTICULAR PURPOSE AND
// NONINFRINGEMENT. IN NO EVENT SHALL THE AUTHORS OR COPYRIGHT HOLDERS BE
// LIABLE FOR ANY CLAIM, DAMAGES OR OTHER LIABILITY, WHETHER IN AN ACTION
// OF CONTRACT, TORT OR OTHERWISE, ARISING FROM, OUT OF OR IN CONNECTION
// WITH THE SOFTWARE OR THE USE OR OTHER DEALINGS IN THE SOFTWARE.
//
//---------------------------------------------------------------------------------
//

#include "lcms2_internal.h"


// IT8.7 / CGATS.17-200x handling -----------------------------------------------------------------------------


#define MAXID        128     // Max length of identifier
#define MAXSTR      1024     // Max length of string
#define MAXTABLES    255     // Max Number of tables in a single stream
#define MAXINCLUDE    20     // Max number of nested includes

#define DEFAULT_DBL_FORMAT  "%.10g" // Double formatting

#ifdef CMS_IS_WINDOWS_
#    include <io.h>
#    define DIR_CHAR    '\\'
#else
#    define DIR_CHAR    '/'
#endif


// Symbols
typedef enum {

        SUNDEFINED,
        SINUM,      // Integer
        SDNUM,      // Real
        SIDENT,     // Identifier
        SSTRING,    // string
        SCOMMENT,   // comment
        SEOLN,      // End of line
        SEOF,       // End of stream
        SSYNERROR,  // Syntax error found on stream

        // Keywords

        SBEGIN_DATA,
        SBEGIN_DATA_FORMAT,
        SEND_DATA,
        SEND_DATA_FORMAT,
        SKEYWORD,
        SDATA_FORMAT_ID,
        SINCLUDE

    } SYMBOL;


// How to write the value
typedef enum {

        WRITE_UNCOOKED,
        WRITE_STRINGIFY,
        WRITE_HEXADECIMAL,
        WRITE_BINARY,
        WRITE_PAIR

    } WRITEMODE;

// Linked list of variable names
typedef struct _KeyVal {

        struct _KeyVal*  Next;
        char*            Keyword;       // Name of variable
        struct _KeyVal*  NextSubkey;    // If key is a dictionary, points to the next item
        char*            Subkey;        // If key is a dictionary, points to the subkey name
        char*            Value;         // Points to value
        WRITEMODE        WriteAs;       // How to write the value

   } KEYVALUE;


// Linked list of memory chunks (Memory sink)
typedef struct _OwnedMem {

        struct _OwnedMem* Next;
        void *            Ptr;          // Point to value

   } OWNEDMEM;

// Suballocator
typedef struct _SubAllocator {

         cmsUInt8Number* Block;
         cmsUInt32Number BlockSize;
         cmsUInt32Number Used;

    } SUBALLOCATOR;

// Table. Each individual table can hold properties and rows & cols
typedef struct _Table {

        char SheetType[MAXSTR];               // The first row of the IT8 (the type)

        int            nSamples, nPatches;    // Cols, Rows
        int            SampleID;              // Pos of ID

        KEYVALUE*      HeaderList;            // The properties

        char**         DataFormat;            // The binary stream descriptor
        char**         Data;                  // The binary stream

    } TABLE;

// File stream being parsed
typedef struct _FileContext {
        char           FileName[cmsMAX_PATH];    // File name if being read from file
        FILE*          Stream;                   // File stream or NULL if holded in memory
    } FILECTX;

//Very simple string 
typedef struct {

        struct struct_it8* it8;
        cmsInt32Number max;
        cmsInt32Number len;
        char* begin;
    } string;


// This struct hold all information about an open IT8 handler.
typedef struct struct_it8 {

        cmsUInt32Number  TablesCount;                     // How many tables in this stream
        cmsUInt32Number  nTable;                          // The actual table

        TABLE Tab[MAXTABLES];

        // Memory management
        OWNEDMEM*      MemorySink;            // The storage backend
        SUBALLOCATOR   Allocator;             // String suballocator -- just to keep it fast

        // Parser state machine
        SYMBOL             sy;                // Current symbol
        int                ch;                // Current character

        cmsInt32Number     inum;              // integer value
        cmsFloat64Number   dnum;              // real value

        string*        id;            // identifier
        string*        str;           // string

        // Allowed keywords & datasets. They have visibility on whole stream
        KEYVALUE*      ValidKeywords;
        KEYVALUE*      ValidSampleID;

        char*          Source;                // Points to loc. being parsed
        cmsInt32Number lineno;                // line counter for error reporting

        FILECTX*       FileStack[MAXINCLUDE]; // Stack of files being parsed
        cmsInt32Number IncludeSP;             // Include Stack Pointer

        char*          MemoryBlock;           // The stream if holded in memory

        char           DoubleFormatter[MAXID];// Printf-like 'cmsFloat64Number' formatter

   } cmsIT8;


// The stream for save operations
typedef struct {

        FILE* stream;   // For save-to-file behaviour

        cmsUInt8Number* Base;
        cmsUInt8Number* Ptr;        // For save-to-mem behaviour
        cmsUInt32Number Used;
        cmsUInt32Number Max;

    } SAVESTREAM;


// ------------------------------------------------------ cmsIT8 parsing routines


// A keyword
typedef struct {

        const char *id;
        SYMBOL sy;

   } KEYWORD;

// The keyword->symbol translation table. Sorting is required.
static const KEYWORD TabKeys[] = {

        {"$INCLUDE",               SINCLUDE},   // This is an extension!
        {".INCLUDE",               SINCLUDE},   // This is an extension!

        {"BEGIN_DATA",             SBEGIN_DATA },
        {"BEGIN_DATA_FORMAT",      SBEGIN_DATA_FORMAT },
        {"DATA_FORMAT_IDENTIFIER", SDATA_FORMAT_ID},
        {"END_DATA",               SEND_DATA},
        {"END_DATA_FORMAT",        SEND_DATA_FORMAT},
        {"KEYWORD",                SKEYWORD}
        };

#define NUMKEYS (sizeof(TabKeys)/sizeof(KEYWORD))

// Predefined properties

// A property
typedef struct {
        const char *id;    // The identifier
        WRITEMODE as;      // How is supposed to be written
    } PROPERTY;

static PROPERTY PredefinedProperties[] = {

        {"NUMBER_OF_FIELDS", WRITE_UNCOOKED},    // Required - NUMBER OF FIELDS
        {"NUMBER_OF_SETS",   WRITE_UNCOOKED},    // Required - NUMBER OF SETS
        {"ORIGINATOR",       WRITE_STRINGIFY},   // Required - Identifies the specific system, organization or individual that created the data file.
        {"FILE_DESCRIPTOR",  WRITE_STRINGIFY},   // Required - Describes the purpose or contents of the data file.
        {"CREATED",          WRITE_STRINGIFY},   // Required - Indicates date of creation of the data file.
        {"DESCRIPTOR",       WRITE_STRINGIFY},   // Required  - Describes the purpose or contents of the data file.
        {"DIFFUSE_GEOMETRY", WRITE_STRINGIFY},   // The diffuse geometry used. Allowed values are "sphere" or "opal".
        {"MANUFACTURER",     WRITE_STRINGIFY},
        {"MANUFACTURE",      WRITE_STRINGIFY},   // Some broken Fuji targets does store this value
        {"PROD_DATE",        WRITE_STRINGIFY},   // Identifies year and month of production of the target in the form yyyy:mm.
        {"SERIAL",           WRITE_STRINGIFY},   // Uniquely identifies individual physical target.

        {"MATERIAL",         WRITE_STRINGIFY},    // Identifies the material on which the target was produced using a code
                                                  // uniquely identifying th e material. This is intend ed to be used for IT8.7
                                                  // physical targets only (i.e . IT8.7/1 and IT8.7/2).

        {"INSTRUMENTATION",  WRITE_STRINGIFY},    // Used to report the specific instrumentation used (manufacturer and
                                                  // model number) to generate the data reported. This data will often
                                                  // provide more information about the particular data collected than an
                                                  // extensive list of specific details. This is particularly important for
                                                  // spectral data or data derived from spectrophotometry.

        {"MEASUREMENT_SOURCE", WRITE_STRINGIFY},  // Illumination used for spectral measurements. This data helps provide
                                                  // a guide to the potential for issues of paper fluorescence, etc.

        {"PRINT_CONDITIONS", WRITE_STRINGIFY},     // Used to define the characteristics of the printed sheet being reported.
                                                   // Where standard conditions have been defined (e.g., SWOP at nominal)
                                                   // named conditions may suffice. Otherwise, detailed information is
                                                   // needed.

        {"SAMPLE_BACKING",   WRITE_STRINGIFY},     // Identifies the backing material used behind the sample during
                                                   // measurement. Allowed values are "black", "white", or {"na".

        {"CHISQ_DOF",        WRITE_STRINGIFY},     // Degrees of freedom associated with the Chi squared statistic
                                                   // below properties are new in recent specs:

        {"MEASUREMENT_GEOMETRY", WRITE_STRINGIFY}, // The type of measurement, either reflection or transmission, should be indicated
                                                   // along with details of the geometry and the aperture size and shape. For example,
                                                   // for transmission measurements it is important to identify 0/diffuse, diffuse/0,
                                                   // opal or integrating sphere, etc. For reflection it is important to identify 0/45,
                                                   // 45/0, sphere (specular included or excluded), etc.

       {"FILTER",            WRITE_STRINGIFY},     // Identifies the use of physical filter(s) during measurement. Typically used to
                                                   // denote the use of filters such as none, D65, Red, Green or Blue.

       {"POLARIZATION",      WRITE_STRINGIFY},     // Identifies the use of a physical polarization filter during measurement. Allowed
                                                   // values are {"yes", "white", "none" or "na".

       {"WEIGHTING_FUNCTION", WRITE_PAIR},         // Indicates such functions as: the CIE standard observer functions used in the
                                                   // calculation of various data parameters (2 degree and 10 degree), CIE standard
                                                   // illuminant functions used in the calculation of various data parameters (e.g., D50,
                                                   // D65, etc.), density status response, etc. If used there shall be at least one
                                                   // name-value pair following the WEIGHTING_FUNCTION tag/keyword. The first attribute
                                                   // in the set shall be {"name" and shall identify the particular parameter used.
                                                   // The second shall be {"value" and shall provide the value associated with that name.
                                                   // For ASCII data, a string containing the Name and Value attribute pairs shall follow
                                                   // the weighting function keyword. A semi-colon separates attribute pairs from each
                                                   // other and within the attribute the name and value are separated by a comma.

       {"COMPUTATIONAL_PARAMETER", WRITE_PAIR},    // Parameter that is used in computing a value from measured data. Name is the name
                                                   // of the calculation, parameter is the name of the parameter used in the calculation
                                                   // and value is the value of the parameter.

       {"TARGET_TYPE",        WRITE_STRINGIFY},    // The type of target being measured, e.g. IT8.7/1, IT8.7/3, user defined, etc.

       {"COLORANT",           WRITE_STRINGIFY},    // Identifies the colorant(s) used in creating the target.

       {"TABLE_DESCRIPTOR",   WRITE_STRINGIFY},    // Describes the purpose or contents of a data table.

       {"TABLE_NAME",         WRITE_STRINGIFY}     // Provides a short name for a data table.
};

#define NUMPREDEFINEDPROPS (sizeof(PredefinedProperties)/sizeof(PROPERTY))


// Predefined sample types on dataset
static const char* PredefinedSampleID[] = {
        "SAMPLE_ID",      // Identifies sample that data represents
        "STRING",         // Identifies label, or other non-machine readable value.
                          // Value must begin and end with a " symbol

        "CMYK_C",         // Cyan component of CMYK data expressed as a percentage
        "CMYK_M",         // Magenta component of CMYK data expressed as a percentage
        "CMYK_Y",         // Yellow component of CMYK data expressed as a percentage
        "CMYK_K",         // Black component of CMYK data expressed as a percentage
        "D_RED",          // Red filter density
        "D_GREEN",        // Green filter density
        "D_BLUE",         // Blue filter density
        "D_VIS",          // Visual filter density
        "D_MAJOR_FILTER", // Major filter d ensity
        "RGB_R",          // Red component of RGB data
        "RGB_G",          // Green component of RGB data
        "RGB_B",          // Blue com ponent of RGB data
        "SPECTRAL_NM",    // Wavelength of measurement expressed in nanometers
        "SPECTRAL_PCT",   // Percentage reflectance/transmittance
        "SPECTRAL_DEC",   // Reflectance/transmittance
        "XYZ_X",          // X component of tristimulus data
        "XYZ_Y",          // Y component of tristimulus data
        "XYZ_Z",          // Z component of tristimulus data
        "XYY_X",          // x component of chromaticity data
        "XYY_Y",          // y component of chromaticity data
        "XYY_CAPY",       // Y component of tristimulus data
        "LAB_L",          // L* component of Lab data
        "LAB_A",          // a* component of Lab data
        "LAB_B",          // b* component of Lab data
        "LAB_C",          // C*ab component of Lab data
        "LAB_H",          // hab component of Lab data
        "LAB_DE",         // CIE dE
        "LAB_DE_94",      // CIE dE using CIE 94
        "LAB_DE_CMC",     // dE using CMC
        "LAB_DE_2000",    // CIE dE using CIE DE 2000
        "MEAN_DE",        // Mean Delta E (LAB_DE) of samples compared to batch average
                          // (Used for data files for ANSI IT8.7/1 and IT8.7/2 targets)
        "STDEV_X",        // Standard deviation of X (tristimulus data)
        "STDEV_Y",        // Standard deviation of Y (tristimulus data)
        "STDEV_Z",        // Standard deviation of Z (tristimulus data)
        "STDEV_L",        // Standard deviation of L*
        "STDEV_A",        // Standard deviation of a*
        "STDEV_B",        // Standard deviation of b*
        "STDEV_DE",       // Standard deviation of CIE dE
        "CHI_SQD_PAR"};   // The average of the standard deviations of L*, a* and b*. It is
                          // used to derive an estimate of the chi-squared parameter which is
                          // recommended as the predictor of the variability of dE

#define NUMPREDEFINEDSAMPLEID (sizeof(PredefinedSampleID)/sizeof(char *))

//Forward declaration of some internal functions
static void* AllocChunk(cmsContext ContextID, cmsIT8* it8, cmsUInt32Number size);

static
string* StringAlloc(cmsContext ContextID, cmsIT8* it8, int max)
{
<<<<<<< HEAD
    string* s = (string*) AllocChunk(ContextID, it8, sizeof(string));
=======
    string* s = (string*) AllocChunk(it8, sizeof(string));
    if (s == NULL) return NULL;
>>>>>>> eaed773f

    s->it8 = it8;
    s->max = max;
    s->len = 0;
    s->begin = (char*) AllocChunk(ContextID, it8, s->max);

    return s;
}

static
void StringClear(string* s)
{
    s->len = 0;
}

static
void StringAppend(cmsContext ContextID, string* s, char c)
{
    if (s->len + 1 >= s->max)
    {
        char* new_ptr;

        s->max *= 10;
<<<<<<< HEAD
        new_ptr = (char*) AllocChunk(ContextID, s->it8, s->max);
        memcpy(new_ptr, s->begin, s->len);
=======
        new_ptr = (char*) AllocChunk(s->it8, s->max);
        if (new_ptr != NULL && s->begin != NULL)
            memcpy(new_ptr, s->begin, s->len);

>>>>>>> eaed773f
        s->begin = new_ptr;
    }

    if (s->begin != NULL)
    {
        s->begin[s->len++] = c;
        s->begin[s->len] = 0;
    }
}

static
char* StringPtr(string* s)
{
    return s->begin;
}

static
void StringCat(cmsContext ContextID, string* s, const char* c)
{
    while (*c)
    {
        StringAppend(ContextID, s, *c);
        c++;
    }
}


// Checks whatever c is a separator
static
cmsBool isseparator(int c)
{
    return (c == ' ') || (c == '\t') ;
}

// Checks whatever c is a valid identifier char
static
cmsBool ismiddle(int c)
{
   return (!isseparator(c) && (c != '#') && (c !='\"') && (c != '\'') && (c > 32) && (c < 127));
}

// Checks whatsever c is a valid identifier middle char.
static
cmsBool isidchar(int c)
{
   return isalnum(c) || ismiddle(c);
}

// Checks whatsever c is a valid identifier first char.
static
cmsBool isfirstidchar(int c)
{
     return !isdigit(c) && ismiddle(c);
}

// Guess whether the supplied path looks like an absolute path
static
cmsBool isabsolutepath(const char *path)
{
    char ThreeChars[4];

    if(path == NULL)
        return FALSE;
    if (path[0] == 0)
        return FALSE;

    strncpy(ThreeChars, path, 3);
    ThreeChars[3] = 0;

    if(ThreeChars[0] == DIR_CHAR)
        return TRUE;

#ifdef  CMS_IS_WINDOWS_
    if (isalpha((int) ThreeChars[0]) && ThreeChars[1] == ':')
        return TRUE;
#endif
    return FALSE;
}


// Makes a file path based on a given reference path
// NOTE: this function doesn't check if the path exists or even if it's legal
static
cmsBool BuildAbsolutePath(const char *relPath, const char *basePath, char *buffer, cmsUInt32Number MaxLen)
{
    char *tail;
    cmsUInt32Number len;

    // Already absolute?
    if (isabsolutepath(relPath)) {

        strncpy(buffer, relPath, MaxLen);
        buffer[MaxLen-1] = 0;
        return TRUE;
    }

    // No, search for last
    strncpy(buffer, basePath, MaxLen);
    buffer[MaxLen-1] = 0;

    tail = strrchr(buffer, DIR_CHAR);
    if (tail == NULL) return FALSE;    // Is not absolute and has no separators??

    len = (cmsUInt32Number) (tail - buffer);
    if (len >= MaxLen) return FALSE;

    // No need to assure zero terminator over here
    strncpy(tail + 1, relPath, MaxLen - len);

    return TRUE;
}


// Make sure no exploit is being even tried
static
const char* NoMeta(const char* str)
{
    if (strchr(str, '%') != NULL)
        return "**** CORRUPTED FORMAT STRING ***";

    return str;
}

// Syntax error
static
cmsBool SynError(cmsContext ContextID, cmsIT8* it8, const char *Txt, ...)
{
    char Buffer[256], ErrMsg[1024];
    va_list args;

    va_start(args, Txt);
    vsnprintf(Buffer, 255, Txt, args);
    Buffer[255] = 0;
    va_end(args);

    snprintf(ErrMsg, 1023, "%s: Line %d, %s", it8->FileStack[it8 ->IncludeSP]->FileName, it8->lineno, Buffer);
    ErrMsg[1023] = 0;
    it8->sy = SSYNERROR;
    cmsSignalError(ContextID, cmsERROR_CORRUPTION_DETECTED, "%s", ErrMsg);
    return FALSE;
}

// Check if current symbol is same as specified. issue an error else.
static
cmsBool Check(cmsContext ContextID, cmsIT8* it8, SYMBOL sy, const char* Err)
{
        if (it8 -> sy != sy)
                return SynError(ContextID, it8, NoMeta(Err));
        return TRUE;
}

// Read Next character from stream
static
void NextCh(cmsIT8* it8)
{
    if (it8 -> FileStack[it8 ->IncludeSP]->Stream) {

        it8 ->ch = fgetc(it8 ->FileStack[it8 ->IncludeSP]->Stream);

        if (feof(it8 -> FileStack[it8 ->IncludeSP]->Stream))  {

            if (it8 ->IncludeSP > 0) {

                fclose(it8 ->FileStack[it8->IncludeSP--]->Stream);
                it8 -> ch = ' ';                            // Whitespace to be ignored

            } else
                it8 ->ch = 0;   // EOF
        }
    }
    else {
        it8->ch = *it8->Source;
        if (it8->ch) it8->Source++;
    }
}


// Try to see if current identifier is a keyword, if so return the referred symbol
static
SYMBOL BinSrchKey(const char *id)
{
    int l = 1;
    int r = NUMKEYS;
    int x, res;

    while (r >= l)
    {
        x = (l+r)/2;
        res = cmsstrcasecmp(id, TabKeys[x-1].id);
        if (res == 0) return TabKeys[x-1].sy;
        if (res < 0) r = x - 1;
        else l = x + 1;
    }

    return SUNDEFINED;
}


// 10 ^n
static
cmsFloat64Number xpow10(int n)
{
    return pow(10, (cmsFloat64Number) n);
}


//  Reads a Real number, tries to follow from integer number
static
void ReadReal(cmsIT8* it8, cmsInt32Number inum)
{
    it8->dnum = (cmsFloat64Number)inum;

    while (isdigit(it8->ch)) {

        it8->dnum = (cmsFloat64Number)it8->dnum * 10.0 + (cmsFloat64Number)(it8->ch - '0');
        NextCh(it8);
    }

    if (it8->ch == '.') {        // Decimal point

        cmsFloat64Number frac = 0.0;      // fraction
        int prec = 0;                     // precision

        NextCh(it8);               // Eats dec. point

        while (isdigit(it8->ch)) {

            frac = frac * 10.0 + (cmsFloat64Number)(it8->ch - '0');
            prec++;
            NextCh(it8);
        }

        it8->dnum = it8->dnum + (frac / xpow10(prec));
    }

    // Exponent, example 34.00E+20
    if (toupper(it8->ch) == 'E') {

        cmsInt32Number e;
        cmsInt32Number sgn;

        NextCh(it8); sgn = 1;

        if (it8->ch == '-') {

            sgn = -1; NextCh(it8);
        }
        else
            if (it8->ch == '+') {

                sgn = +1;
                NextCh(it8);
            }

        e = 0;
        while (isdigit(it8->ch)) {

            cmsInt32Number digit = (it8->ch - '0');

            if ((cmsFloat64Number)e * 10.0 + (cmsFloat64Number)digit < (cmsFloat64Number)+2147483647.0)
                e = e * 10 + digit;

            NextCh(it8);
        }

        e = sgn*e;
        it8->dnum = it8->dnum * xpow10(e);
    }
}

// Parses a float number
// This can not call directly atof because it uses locale dependent
// parsing, while CCMX files always use . as decimal separator
static
cmsFloat64Number ParseFloatNumber(const char *Buffer)
{
    cmsFloat64Number dnum = 0.0;
    int sign = 1;

    // keep safe
    if (Buffer == NULL) return 0.0;

    if (*Buffer == '-' || *Buffer == '+') {

        sign = (*Buffer == '-') ? -1 : 1;
        Buffer++;
    }


    while (*Buffer && isdigit((int)*Buffer)) {

        dnum = dnum * 10.0 + (*Buffer - '0');
        if (*Buffer) Buffer++;
    }

    if (*Buffer == '.') {

        cmsFloat64Number frac = 0.0;      // fraction
        int prec = 0;                     // precision

        if (*Buffer) Buffer++;

        while (*Buffer && isdigit((int)*Buffer)) {

            frac = frac * 10.0 + (*Buffer - '0');
            prec++;
            if (*Buffer) Buffer++;
        }

        dnum = dnum + (frac / xpow10(prec));
    }

    // Exponent, example 34.00E+20
    if (*Buffer && toupper(*Buffer) == 'E') {

        int e;
        int sgn;

        if (*Buffer) Buffer++;
        sgn = 1;

        if (*Buffer == '-') {

            sgn = -1;
            if (*Buffer) Buffer++;
        }
        else
            if (*Buffer == '+') {

                sgn = +1;
                if (*Buffer) Buffer++;
            }

        e = 0;
        while (*Buffer && isdigit((int)*Buffer)) {

            cmsInt32Number digit = (*Buffer - '0');

            if ((cmsFloat64Number)e * 10.0 + digit < (cmsFloat64Number)+2147483647.0)
                e = e * 10 + digit;

            if (*Buffer) Buffer++;
        }

        e = sgn*e;
        dnum = dnum * xpow10(e);
    }

    return sign * dnum;
}


// Reads a string, special case to avoid infinite recursion on .include
static
void InStringSymbol(cmsContext ContextID, cmsIT8* it8)
{
    while (isseparator(it8->ch))
        NextCh(it8);

    if (it8->ch == '\'' || it8->ch == '\"')
    {
        int sng;

        sng = it8->ch;
        StringClear(it8->str);

        NextCh(it8);

        while (it8->ch != sng) {

            if (it8->ch == '\n' || it8->ch == '\r' || it8->ch == 0) break;
            else {
                StringAppend(ContextID, it8->str, (char)it8->ch);
                NextCh(it8);
            }
        }

        it8->sy = SSTRING;
        NextCh(it8);        
    }
    else
        SynError(ContextID, it8, "String expected");

}

// Reads next symbol
static
void InSymbol(cmsContext ContextID, cmsIT8* it8)
{
    SYMBOL key;

    do {

        while (isseparator(it8->ch))
            NextCh(it8);

        if (isfirstidchar(it8->ch)) {          // Identifier

            StringClear(it8->id);

            do {

                StringAppend(ContextID, it8->id, (char) it8->ch);

                NextCh(it8);

            } while (isidchar(it8->ch));


            key = BinSrchKey(StringPtr(it8->id));
            if (key == SUNDEFINED) it8->sy = SIDENT;
            else it8->sy = key;

        }
        else                         // Is a number?
            if (isdigit(it8->ch) || it8->ch == '.' || it8->ch == '-' || it8->ch == '+')
            {
                int sign = 1;

                if (it8->ch == '-') {
                    sign = -1;
                    NextCh(it8);
                }

                it8->inum = 0;
                it8->sy   = SINUM;

                if (it8->ch == '0') {          // 0xnnnn (Hexa) or 0bnnnn (Binary)

                    NextCh(it8);
                    if (toupper(it8->ch) == 'X') {

                        int j;

                        NextCh(it8);
                        while (isxdigit(it8->ch))
                        {
                            it8->ch = toupper(it8->ch);
                            if (it8->ch >= 'A' && it8->ch <= 'F')  j = it8->ch -'A'+10;
                            else j = it8->ch - '0';

                            if ((cmsFloat64Number) it8->inum * 16.0 + (cmsFloat64Number) j > (cmsFloat64Number)+2147483647.0)
                            {
                                SynError(ContextID, it8, "Invalid hexadecimal number");
                                return;
                            }

                            it8->inum = it8->inum * 16 + j;
                            NextCh(it8);
                        }
                        return;
                    }

                    if (toupper(it8->ch) == 'B') {  // Binary

                        int j;

                        NextCh(it8);
                        while (it8->ch == '0' || it8->ch == '1')
                        {
                            j = it8->ch - '0';

                            if ((cmsFloat64Number) it8->inum * 2.0 + j > (cmsFloat64Number)+2147483647.0)
                            {
                                SynError(ContextID, it8, "Invalid binary number");
                                return;
                            }

                            it8->inum = it8->inum * 2 + j;
                            NextCh(it8);
                        }
                        return;
                    }
                }


                while (isdigit(it8->ch)) {

                    cmsInt32Number digit = (it8->ch - '0');

                    if ((cmsFloat64Number) it8->inum * 10.0 + (cmsFloat64Number) digit > (cmsFloat64Number) +2147483647.0) {
                        ReadReal(it8, it8->inum);
                        it8->sy = SDNUM;
                        it8->dnum *= sign;
                        return;
                    }

                    it8->inum = it8->inum * 10 + digit;
                    NextCh(it8);
                }

                if (it8->ch == '.') {

                    ReadReal(it8, it8->inum);
                    it8->sy = SDNUM;
                    it8->dnum *= sign;
                    return;
                }

                it8 -> inum *= sign;

                // Special case. Numbers followed by letters are taken as identifiers

                if (isidchar(it8 ->ch)) {

                    char buffer[127];

                    if (it8 ->sy == SINUM) {

                        snprintf(buffer, sizeof(buffer), "%d", it8->inum);
                    }
                    else {

                        snprintf(buffer, sizeof(buffer), it8 ->DoubleFormatter, it8->dnum);
                    }

                    StringCat(ContextID, it8->id, buffer);

                    do {

                        StringAppend(ContextID, it8->id, (char) it8->ch);

                        NextCh(it8);

                    } while (isidchar(it8->ch));

                    it8->sy = SIDENT;
                }
                return;

            }
            else
                switch ((int) it8->ch) {

        // EOF marker -- ignore it
        case '\x1a':
            NextCh(it8);
            break;

        // Eof stream markers
        case 0:
        case -1:
            it8->sy = SEOF;
            break;


        // Next line
        case '\r':
            NextCh(it8);
            if (it8 ->ch == '\n')
                NextCh(it8);
            it8->sy = SEOLN;
            it8->lineno++;
            break;

        case '\n':
            NextCh(it8);
            it8->sy = SEOLN;
            it8->lineno++;
            break;

        // Comment
        case '#':
            NextCh(it8);
            while (it8->ch && it8->ch != '\n' && it8->ch != '\r')
                NextCh(it8);

            it8->sy = SCOMMENT;
            break;

        // String.
        case '\'':
        case '\"':
            InStringSymbol(ContextID, it8);
            break;


        default:
            SynError(ContextID, it8, "Unrecognized character: 0x%x", it8 ->ch);
            return;
            }

    } while (it8->sy == SCOMMENT);

    // Handle the include special token

    if (it8 -> sy == SINCLUDE) {

                FILECTX* FileNest;

                if(it8 -> IncludeSP >= (MAXINCLUDE-1)) {

                    SynError(ContextID, it8, "Too many recursion levels");
                    return;
                }

                InStringSymbol(ContextID, it8);
                if (!Check(ContextID, it8, SSTRING, "Filename expected")) return;

                FileNest = it8 -> FileStack[it8 -> IncludeSP + 1];
                if(FileNest == NULL) {

<<<<<<< HEAD
                    FileNest = it8 ->FileStack[it8 -> IncludeSP + 1] = (FILECTX*)AllocChunk(ContextID, it8, sizeof(FILECTX));
                    //if(FileNest == NULL)
                    //  TODO: how to manage out-of-memory conditions?
=======
                    FileNest = it8 ->FileStack[it8 -> IncludeSP + 1] = (FILECTX*)AllocChunk(it8, sizeof(FILECTX));
                    if (FileNest == NULL) {
                        SynError(it8, "Out of memory");
                        return;
                    }
>>>>>>> eaed773f
                }

                if (BuildAbsolutePath(StringPtr(it8->str),
                                      it8->FileStack[it8->IncludeSP]->FileName,
                                      FileNest->FileName, cmsMAX_PATH-1) == FALSE) {
                    SynError(ContextID, it8, "File path too long");
                    return;
                }

                FileNest->Stream = fopen(FileNest->FileName, "rt");
                if (FileNest->Stream == NULL) {

                        SynError(ContextID, it8, "File %s not found", FileNest->FileName);
                        return;
                }
                it8->IncludeSP++;

                it8 ->ch = ' ';
                InSymbol(ContextID, it8);
    }

}

// Checks end of line separator
static
cmsBool CheckEOLN(cmsContext ContextID, cmsIT8* it8)
{
        if (!Check(ContextID, it8, SEOLN, "Expected separator")) return FALSE;
        while (it8 -> sy == SEOLN)
                        InSymbol(ContextID, it8);
        return TRUE;

}

// Skip a symbol

static
void Skip(cmsContext ContextID, cmsIT8* it8, SYMBOL sy)
{
        if (it8->sy == sy && it8->sy != SEOF)
                        InSymbol(ContextID, it8);
}


// Skip multiple EOLN
static
void SkipEOLN(cmsContext ContextID, cmsIT8* it8)
{
    while (it8->sy == SEOLN) {
             InSymbol(ContextID, it8);
    }
}


// Returns a string holding current value
static
cmsBool GetVal(cmsContext ContextID, cmsIT8* it8, char* Buffer, cmsUInt32Number max, const char* ErrorTitle)
{
    switch (it8->sy) {

    case SEOLN:   // Empty value
                  Buffer[0]=0;
                  break;
    case SIDENT:  strncpy(Buffer, StringPtr(it8->id), max);
                  Buffer[max-1]=0;
                  break;
    case SINUM:   snprintf(Buffer, max, "%d", it8 -> inum); break;
    case SDNUM:   snprintf(Buffer, max, it8->DoubleFormatter, it8 -> dnum); break;
    case SSTRING: strncpy(Buffer, StringPtr(it8->str), max);
                  Buffer[max-1] = 0;
                  break;


    default:
         return SynError(ContextID, it8, "%s", ErrorTitle);
    }

    Buffer[max] = 0;
    return TRUE;
}

// ---------------------------------------------------------- Table

static
TABLE* GetTable(cmsContext ContextID, cmsIT8* it8)
{
   if ((it8 -> nTable >= it8 ->TablesCount)) {

           SynError(ContextID, it8, "Table %d out of sequence", it8 -> nTable);
           return it8 -> Tab;
   }

   return it8 ->Tab + it8 ->nTable;
}

// ---------------------------------------------------------- Memory management


// Frees an allocator and owned memory
void CMSEXPORT cmsIT8Free(cmsContext ContextID, cmsHANDLE hIT8)
{
   cmsIT8* it8 = (cmsIT8*) hIT8;

    if (it8 == NULL)
        return;

    if (it8->MemorySink) {

        OWNEDMEM* p;
        OWNEDMEM* n;

        for (p = it8->MemorySink; p != NULL; p = n) {

            n = p->Next;
            if (p->Ptr) _cmsFree(ContextID, p->Ptr);
            _cmsFree(ContextID, p);
        }
    }

    if (it8->MemoryBlock)
        _cmsFree(ContextID, it8->MemoryBlock);

    _cmsFree(ContextID, it8);
}


// Allocates a chunk of data, keep linked list
static
void* AllocBigBlock(cmsContext ContextID, cmsIT8* it8, cmsUInt32Number size)
{
    OWNEDMEM* ptr1;
    void* ptr = _cmsMallocZero(ContextID, size);

    if (ptr != NULL) {

        ptr1 = (OWNEDMEM*) _cmsMallocZero(ContextID, sizeof(OWNEDMEM));

        if (ptr1 == NULL) {

            _cmsFree(ContextID, ptr);
            return NULL;
        }

        ptr1-> Ptr        = ptr;
        ptr1-> Next       = it8 -> MemorySink;
        it8 -> MemorySink = ptr1;
    }

    return ptr;
}


// Suballocator.
static
void* AllocChunk(cmsContext ContextID, cmsIT8* it8, cmsUInt32Number size)
{
    cmsUInt32Number Free = it8 ->Allocator.BlockSize - it8 ->Allocator.Used;
    cmsUInt8Number* ptr;

    size = _cmsALIGNMEM(size);

    if (size > Free) {

        if (it8 -> Allocator.BlockSize == 0)

                it8 -> Allocator.BlockSize = 20*1024;
        else
                it8 ->Allocator.BlockSize *= 2;

        if (it8 ->Allocator.BlockSize < size)
                it8 ->Allocator.BlockSize = size;

        it8 ->Allocator.Used = 0;
<<<<<<< HEAD
        it8 ->Allocator.Block = (cmsUInt8Number*)  AllocBigBlock(ContextID, it8, it8 ->Allocator.BlockSize);
=======
        it8 ->Allocator.Block = (cmsUInt8Number*) AllocBigBlock(it8, it8 ->Allocator.BlockSize);       
>>>>>>> eaed773f
    }

    if (it8->Allocator.Block == NULL) return NULL;

    ptr = it8 ->Allocator.Block + it8 ->Allocator.Used;
    it8 ->Allocator.Used += size;

    return (void*) ptr;

}


// Allocates a string
static
char *AllocString(cmsContext ContextID, cmsIT8* it8, const char* str)
{
    cmsUInt32Number Size = (cmsUInt32Number) strlen(str)+1;
    char *ptr;


    ptr = (char *) AllocChunk(ContextID, it8, Size);
    if (ptr) memcpy(ptr, str, Size-1);

    return ptr;
}

// Searches through linked list

static
cmsBool IsAvailableOnList(cmsContext ContextID, KEYVALUE* p, const char* Key, const char* Subkey, KEYVALUE** LastPtr)
{
    cmsUNUSED_PARAMETER(ContextID);
    if (LastPtr) *LastPtr = p;

    for (;  p != NULL; p = p->Next) {

        if (LastPtr) *LastPtr = p;

        if (*Key != '#') { // Comments are ignored

            if (cmsstrcasecmp(Key, p->Keyword) == 0)
                break;
        }
    }

    if (p == NULL)
        return FALSE;

    if (Subkey == 0)
        return TRUE;

    for (; p != NULL; p = p->NextSubkey) {

        if (p ->Subkey == NULL) continue;

        if (LastPtr) *LastPtr = p;

        if (cmsstrcasecmp(Subkey, p->Subkey) == 0)
            return TRUE;
    }

    return FALSE;
}



// Add a property into a linked list
static
KEYVALUE* AddToList(cmsContext ContextID, cmsIT8* it8, KEYVALUE** Head, const char *Key, const char *Subkey, const char* xValue, WRITEMODE WriteAs)
{
    KEYVALUE* p;
    KEYVALUE* last;


    // Check if property is already in list

    if (IsAvailableOnList(ContextID, *Head, Key, Subkey, &p)) {

        // This may work for editing properties

        //     return SynError(ContextID, it8, "duplicate key <%s>", Key);
    }
    else {

        last = p;

        // Allocate the container
        p = (KEYVALUE*) AllocChunk(ContextID, it8, sizeof(KEYVALUE));
        if (p == NULL)
        {
            SynError(ContextID, it8, "AddToList: out of memory");
            return NULL;
        }

        // Store name and value
        p->Keyword = AllocString(ContextID, it8, Key);
        p->Subkey = (Subkey == NULL) ? NULL : AllocString(ContextID, it8, Subkey);

        // Keep the container in our list
        if (*Head == NULL) {
            *Head = p;
        }
        else
        {
            if (Subkey != NULL && last != NULL) {

                last->NextSubkey = p;

                // If Subkey is not null, then last is the last property with the same key,
                // but not necessarily is the last property in the list, so we need to move
                // to the actual list end
                while (last->Next != NULL)
                         last = last->Next;
            }

            if (last != NULL) last->Next = p;
        }

        p->Next    = NULL;
        p->NextSubkey = NULL;
    }

    p->WriteAs = WriteAs;

    if (xValue != NULL) {

        p->Value   = AllocString(ContextID, it8, xValue);
    }
    else {
        p->Value   = NULL;
    }

    return p;
}

static
KEYVALUE* AddAvailableProperty(cmsContext ContextID, cmsIT8* it8, const char* Key, WRITEMODE as)
{
    return AddToList(ContextID, it8, &it8->ValidKeywords, Key, NULL, NULL, as);
}


static
KEYVALUE* AddAvailableSampleID(cmsContext ContextID, cmsIT8* it8, const char* Key)
{
    return AddToList(ContextID, it8, &it8->ValidSampleID, Key, NULL, NULL, WRITE_UNCOOKED);
}


static
void AllocTable(cmsContext ContextID, cmsIT8* it8)
{
    TABLE* t;
    cmsUNUSED_PARAMETER(ContextID);

    t = it8 ->Tab + it8 ->TablesCount;

    t->HeaderList = NULL;
    t->DataFormat = NULL;
    t->Data       = NULL;

    it8 ->TablesCount++;
}


cmsInt32Number CMSEXPORT cmsIT8SetTable(cmsContext ContextID, cmsHANDLE  IT8, cmsUInt32Number nTable)
{
     cmsIT8* it8 = (cmsIT8*) IT8;

     if (nTable >= it8 ->TablesCount) {

         if (nTable == it8 ->TablesCount) {

             AllocTable(ContextID, it8);
         }
         else {
             SynError(ContextID, it8, "Table %d is out of sequence", nTable);
             return -1;
         }
     }

     it8 ->nTable = nTable;

     return (cmsInt32Number) nTable;
}



// Init an empty container
cmsHANDLE  CMSEXPORT cmsIT8Alloc(cmsContext ContextID)
{
    cmsIT8* it8;
    cmsUInt32Number i;

    it8 = (cmsIT8*) _cmsMallocZero(ContextID, sizeof(cmsIT8));
    if (it8 == NULL) return NULL;

    AllocTable(ContextID, it8);

    it8->MemoryBlock = NULL;
    it8->MemorySink  = NULL;

    it8 ->nTable = 0;

    it8->Allocator.Used = 0;
    it8->Allocator.Block = NULL;
    it8->Allocator.BlockSize = 0;

    it8->ValidKeywords = NULL;
    it8->ValidSampleID = NULL;

    it8 -> sy = SUNDEFINED;
    it8 -> ch = ' ';
    it8 -> Source = NULL;
    it8 -> inum = 0;
    it8 -> dnum = 0.0;

    it8->FileStack[0] = (FILECTX*)AllocChunk(ContextID, it8, sizeof(FILECTX));
    it8->IncludeSP   = 0;
    it8 -> lineno = 1;

    it8->id = StringAlloc(ContextID, it8, MAXSTR);
    it8->str = StringAlloc(ContextID, it8, MAXSTR);

    strcpy(it8->DoubleFormatter, DEFAULT_DBL_FORMAT);
    cmsIT8SetSheetType(ContextID, (cmsHANDLE) it8, "CGATS.17");

    // Initialize predefined properties & data

    for (i=0; i < NUMPREDEFINEDPROPS; i++)
            AddAvailableProperty(ContextID, it8, PredefinedProperties[i].id, PredefinedProperties[i].as);

    for (i=0; i < NUMPREDEFINEDSAMPLEID; i++)
            AddAvailableSampleID(ContextID, it8, PredefinedSampleID[i]);


   return (cmsHANDLE) it8;
}


const char* CMSEXPORT cmsIT8GetSheetType(cmsContext ContextID, cmsHANDLE hIT8)
{
        return GetTable(ContextID, (cmsIT8*) hIT8)->SheetType;
}

cmsBool CMSEXPORT cmsIT8SetSheetType(cmsContext ContextID, cmsHANDLE hIT8, const char* Type)
{
        TABLE* t = GetTable(ContextID, (cmsIT8*) hIT8);

        strncpy(t ->SheetType, Type, MAXSTR-1);
        t ->SheetType[MAXSTR-1] = 0;
        return TRUE;
}

cmsBool CMSEXPORT cmsIT8SetComment(cmsContext ContextID, cmsHANDLE hIT8, const char* Val)
{
    cmsIT8* it8 = (cmsIT8*) hIT8;

    if (!Val) return FALSE;
    if (!*Val) return FALSE;

    return AddToList(ContextID, it8, &GetTable(ContextID, it8)->HeaderList, "# ", NULL, Val, WRITE_UNCOOKED) != NULL;
}

// Sets a property
cmsBool CMSEXPORT cmsIT8SetPropertyStr(cmsContext ContextID, cmsHANDLE hIT8, const char* Key, const char *Val)
{
    cmsIT8* it8 = (cmsIT8*) hIT8;

    if (!Val) return FALSE;
    if (!*Val) return FALSE;

    return AddToList(ContextID, it8, &GetTable(ContextID, it8)->HeaderList, Key, NULL, Val, WRITE_STRINGIFY) != NULL;
}

cmsBool CMSEXPORT cmsIT8SetPropertyDbl(cmsContext ContextID, cmsHANDLE hIT8, const char* cProp, cmsFloat64Number Val)
{
    cmsIT8* it8 = (cmsIT8*) hIT8;
    char Buffer[1024];

    snprintf(Buffer, 1023, it8->DoubleFormatter, Val);

    return AddToList(ContextID, it8, &GetTable(ContextID, it8)->HeaderList, cProp, NULL, Buffer, WRITE_UNCOOKED) != NULL;
}

cmsBool CMSEXPORT cmsIT8SetPropertyHex(cmsContext ContextID, cmsHANDLE hIT8, const char* cProp, cmsUInt32Number Val)
{
    cmsIT8* it8 = (cmsIT8*) hIT8;
    char Buffer[1024];

    snprintf(Buffer, 1023, "%u", Val);

    return AddToList(ContextID, it8, &GetTable(ContextID, it8)->HeaderList, cProp, NULL, Buffer, WRITE_HEXADECIMAL) != NULL;
}

cmsBool CMSEXPORT cmsIT8SetPropertyUncooked(cmsContext ContextID, cmsHANDLE hIT8, const char* Key, const char* Buffer)
{
    cmsIT8* it8 = (cmsIT8*) hIT8;

    return AddToList(ContextID, it8, &GetTable(ContextID, it8)->HeaderList, Key, NULL, Buffer, WRITE_UNCOOKED) != NULL;
}

cmsBool CMSEXPORT cmsIT8SetPropertyMulti(cmsContext ContextID, cmsHANDLE hIT8, const char* Key, const char* SubKey, const char *Buffer)
{
    cmsIT8* it8 = (cmsIT8*) hIT8;

    return AddToList(ContextID, it8, &GetTable(ContextID, it8)->HeaderList, Key, SubKey, Buffer, WRITE_PAIR) != NULL;
}

// Gets a property
const char* CMSEXPORT cmsIT8GetProperty(cmsContext ContextID, cmsHANDLE hIT8, const char* Key)
{
    cmsIT8* it8 = (cmsIT8*) hIT8;
    KEYVALUE* p;

    if (IsAvailableOnList(ContextID, GetTable(ContextID, it8) -> HeaderList, Key, NULL, &p))
    {
        return p -> Value;
    }
    return NULL;
}


cmsFloat64Number CMSEXPORT cmsIT8GetPropertyDbl(cmsContext ContextID, cmsHANDLE hIT8, const char* cProp)
{
    const char *v = cmsIT8GetProperty(ContextID, hIT8, cProp);

    if (v == NULL) return 0.0;

    return ParseFloatNumber(v);
}

const char* CMSEXPORT cmsIT8GetPropertyMulti(cmsContext ContextID, cmsHANDLE hIT8, const char* Key, const char *SubKey)
{
    cmsIT8* it8 = (cmsIT8*) hIT8;
    KEYVALUE* p;

    if (IsAvailableOnList(ContextID, GetTable(ContextID, it8) -> HeaderList, Key, SubKey, &p)) {
        return p -> Value;
    }
    return NULL;
}

// ----------------------------------------------------------------- Datasets

// A safe atoi that returns 0 when NULL input is given
static
cmsInt32Number satoi(const char* b)
{
    int n;

    if (b == NULL) return 0;

    n = atoi(b);
    if (n > 0x7fffffffL) return 0x7fffffffL;
    if (n < -0x7ffffffeL) return -0x7ffffffeL;

    return (cmsInt32Number)n;
}


static
void AllocateDataFormat(cmsContext ContextID, cmsIT8* it8)
{
    TABLE* t = GetTable(ContextID, it8);

    if (t -> DataFormat) return;    // Already allocated

<<<<<<< HEAD
    t -> nSamples  = (int) cmsIT8GetPropertyDbl(ContextID, it8, "NUMBER_OF_FIELDS");
=======
    t -> nSamples  = satoi(cmsIT8GetProperty(it8, "NUMBER_OF_FIELDS"));
>>>>>>> eaed773f

    if (t -> nSamples <= 0) {

        SynError(ContextID, it8, "AllocateDataFormat: Unknown NUMBER_OF_FIELDS");
        t -> nSamples = 10;
        }

    t -> DataFormat = (char**) AllocChunk(ContextID, it8, ((cmsUInt32Number) t->nSamples + 1) * sizeof(char *));
    if (t->DataFormat == NULL) {

        SynError(ContextID, it8, "AllocateDataFormat: Unable to allocate dataFormat array");
    }

}

static
const char *GetDataFormat(cmsContext ContextID, cmsIT8* it8, int n)
{
    TABLE* t = GetTable(ContextID, it8);

    if (t->DataFormat)
        return t->DataFormat[n];

    return NULL;
}

static
cmsBool SetDataFormat(cmsContext ContextID, cmsIT8* it8, int n, const char *label)
{
    TABLE* t = GetTable(ContextID, it8);

    if (!t->DataFormat)
        AllocateDataFormat(ContextID, it8);

    if (n > t -> nSamples) {
        SynError(ContextID, it8, "More than NUMBER_OF_FIELDS fields.");
        return FALSE;
    }

    if (t->DataFormat) {
        t->DataFormat[n] = AllocString(ContextID, it8, label);
    }

    return TRUE;
}


cmsBool CMSEXPORT cmsIT8SetDataFormat(cmsContext ContextID, cmsHANDLE  h, int n, const char *Sample)
{
    cmsIT8* it8 = (cmsIT8*)h;
    return SetDataFormat(ContextID, it8, n, Sample);
}

// Convert to binary
static
const char* satob(const char* v)
{
    cmsUInt32Number x;
    static char buf[33];
    char *s = buf + 33;

    if (v == NULL) return "0";

    x = atoi(v);
    *--s = 0;
    if (!x) *--s = '0';
    for (; x; x /= 2) *--s = '0' + x%2;

    return s;
}


static
void AllocateDataSet(cmsContext ContextID, cmsIT8* it8)
{
    TABLE* t = GetTable(ContextID, it8);

    if (t -> Data) return;    // Already allocated

    t-> nSamples   = satoi(cmsIT8GetProperty(ContextID, it8, "NUMBER_OF_FIELDS"));
    t-> nPatches   = satoi(cmsIT8GetProperty(ContextID, it8, "NUMBER_OF_SETS"));

    if (t -> nSamples < 0 || t->nSamples > 0x7ffe || t->nPatches < 0 || t->nPatches > 0x7ffe)
    {
        SynError(ContextID, it8, "AllocateDataSet: too much data");
    }
    else {
        // Some dumb analizers warns of possible overflow here, just take a look couple of lines above.
        t->Data = (char**)AllocChunk(ContextID, it8, ((cmsUInt32Number)t->nSamples + 1) * ((cmsUInt32Number)t->nPatches + 1) * sizeof(char*));
        if (t->Data == NULL) {

            SynError(ContextID, it8, "AllocateDataSet: Unable to allocate data array");
        }
    }

}

static
char* GetData(cmsContext ContextID, cmsIT8* it8, int nSet, int nField)
{
    TABLE* t = GetTable(ContextID, it8);
    int nSamples    = t -> nSamples;
    int nPatches    = t -> nPatches;

    if (nSet >= nPatches || nField >= nSamples)
        return NULL;

    if (!t->Data) return NULL;
    return t->Data [nSet * nSamples + nField];
}

static
cmsBool SetData(cmsContext ContextID, cmsIT8* it8, int nSet, int nField, const char *Val)
{
    TABLE* t = GetTable(ContextID, it8);

    if (!t->Data)
        AllocateDataSet(ContextID, it8);

    if (!t->Data) return FALSE;

    if (nSet > t -> nPatches || nSet < 0) {

            return SynError(ContextID, it8, "Patch %d out of range, there are %d patches", nSet, t -> nPatches);
    }

    if (nField > t ->nSamples || nField < 0) {
            return SynError(ContextID, it8, "Sample %d out of range, there are %d samples", nField, t ->nSamples);

    }

    t->Data [nSet * t -> nSamples + nField] = AllocString(ContextID, it8, Val);
    return TRUE;
}


// --------------------------------------------------------------- File I/O


// Writes a string to file
static
void WriteStr(cmsContext ContextID, SAVESTREAM* f, const char *str)
{
    cmsUInt32Number len;
    cmsUNUSED_PARAMETER(ContextID);

    if (str == NULL)
        str = " ";

    // Length to write
    len = (cmsUInt32Number) strlen(str);
    f ->Used += len;


    if (f ->stream) {   // Should I write it to a file?

        if (fwrite(str, 1, len, f->stream) != len) {
            cmsSignalError(0, cmsERROR_WRITE, "Write to file error in CGATS parser");
            return;
        }

    }
    else {  // Or to a memory block?

        if (f ->Base) {   // Am I just counting the bytes?

            if (f ->Used > f ->Max) {

                 cmsSignalError(0, cmsERROR_WRITE, "Write to memory overflows in CGATS parser");
                 return;
            }

            memmove(f ->Ptr, str, len);
            f->Ptr += len;
        }

    }
}


// Write formatted

static
void Writef(cmsContext ContextID, SAVESTREAM* f, const char* frm, ...)
{
    char Buffer[4096];
    va_list args;

    va_start(args, frm);
    vsnprintf(Buffer, 4095, frm, args);
    Buffer[4095] = 0;
    WriteStr(ContextID, f, Buffer);
    va_end(args);

}

// Writes full header
static
void WriteHeader(cmsContext ContextID, cmsIT8* it8, SAVESTREAM* fp)
{
    KEYVALUE* p;
    TABLE* t = GetTable(ContextID, it8);

    // Writes the type
    WriteStr(ContextID, fp, t->SheetType);
    WriteStr(ContextID, fp, "\n");

    for (p = t->HeaderList; (p != NULL); p = p->Next)
    {
        if (*p ->Keyword == '#') {

            char* Pt;

            WriteStr(ContextID, fp, "#\n# ");
            for (Pt = p ->Value; *Pt; Pt++) {


                Writef(ContextID, fp, "%c", *Pt);

                if (*Pt == '\n') {
                    WriteStr(ContextID, fp, "# ");
                }
            }

            WriteStr(ContextID, fp, "\n#\n");
            continue;
        }


        if (!IsAvailableOnList(ContextID, it8-> ValidKeywords, p->Keyword, NULL, NULL)) {

#ifdef CMS_STRICT_CGATS
            WriteStr(ContextID, fp, "KEYWORD\t\"");
            WriteStr(ContextID, fp, p->Keyword);
            WriteStr(ContextID, fp, "\"\n");
#endif

            AddAvailableProperty(ContextID, it8, p->Keyword, WRITE_UNCOOKED);
        }

        WriteStr(ContextID, fp, p->Keyword);
        if (p->Value) {

            switch (p ->WriteAs) {

            case WRITE_UNCOOKED:
                    Writef(ContextID, fp, "\t%s", p ->Value);
                    break;

            case WRITE_STRINGIFY:
                    Writef(ContextID, fp, "\t\"%s\"", p->Value );
                    break;

            case WRITE_HEXADECIMAL:
                    Writef(ContextID, fp, "\t0x%X", satoi(p ->Value));
                    break;

            case WRITE_BINARY:
                    Writef(ContextID, fp, "\t0b%s", satob(p ->Value));
                    break;

            case WRITE_PAIR:
                    Writef(ContextID, fp, "\t\"%s,%s\"", p->Subkey, p->Value);
                    break;

            default: SynError(ContextID, it8, "Unknown write mode %d", p ->WriteAs);
                     return;
            }
        }

        WriteStr(ContextID, fp, "\n");
    }

}


// Writes the data format
static
void WriteDataFormat(cmsContext ContextID, SAVESTREAM* fp, cmsIT8* it8)
{
    int i, nSamples;
    TABLE* t = GetTable(ContextID, it8);

    if (!t -> DataFormat) return;

       WriteStr(ContextID, fp, "BEGIN_DATA_FORMAT\n");
       WriteStr(ContextID, fp, " ");
       nSamples = satoi(cmsIT8GetProperty(ContextID, it8, "NUMBER_OF_FIELDS"));

       for (i = 0; i < nSamples; i++) {

              WriteStr(ContextID, fp, t->DataFormat[i]);
              WriteStr(ContextID, fp, ((i == (nSamples-1)) ? "\n" : "\t"));
          }

       WriteStr (ContextID, fp, "END_DATA_FORMAT\n");
}


// Writes data array
static
void WriteData(cmsContext ContextID, SAVESTREAM* fp, cmsIT8* it8)
{
       int  i, j;
       TABLE* t = GetTable(ContextID, it8);

       if (!t->Data) return;

       WriteStr (ContextID, fp, "BEGIN_DATA\n");

       t->nPatches = satoi(cmsIT8GetProperty(ContextID, it8, "NUMBER_OF_SETS"));

       for (i = 0; i < t-> nPatches; i++) {

              WriteStr(ContextID, fp, " ");

              for (j = 0; j < t->nSamples; j++) {

                     char *ptr = t->Data[i*t->nSamples+j];

                     if (ptr == NULL) WriteStr(ContextID, fp, "\"\"");
                     else {
                         // If value contains whitespace, enclose within quote

                         if (strchr(ptr, ' ') != NULL) {

                             WriteStr(ContextID, fp, "\"");
                             WriteStr(ContextID, fp, ptr);
                             WriteStr(ContextID, fp, "\"");
                         }
                         else
                            WriteStr(ContextID, fp, ptr);
                     }

                     WriteStr(ContextID, fp, ((j == (t->nSamples-1)) ? "\n" : "\t"));
              }
       }
       WriteStr(ContextID, fp, "END_DATA\n");
}



// Saves whole file
cmsBool CMSEXPORT cmsIT8SaveToFile(cmsContext ContextID, cmsHANDLE hIT8, const char* cFileName)
{
    SAVESTREAM sd;
    cmsUInt32Number i;
    cmsIT8* it8 = (cmsIT8*) hIT8;

    memset(&sd, 0, sizeof(sd));

    sd.stream = fopen(cFileName, "wt");
    if (!sd.stream) return FALSE;

    for (i=0; i < it8 ->TablesCount; i++) {

            cmsIT8SetTable(ContextID, hIT8, i);
            WriteHeader(ContextID, it8, &sd);
            WriteDataFormat(ContextID, &sd, it8);
            WriteData(ContextID, &sd, it8);
    }

    if (fclose(sd.stream) != 0) return FALSE;

    return TRUE;
}


// Saves to memory
cmsBool CMSEXPORT cmsIT8SaveToMem(cmsContext ContextID, cmsHANDLE hIT8, void *MemPtr, cmsUInt32Number* BytesNeeded)
{
    SAVESTREAM sd;
    cmsUInt32Number i;
    cmsIT8* it8 = (cmsIT8*) hIT8;

    memset(&sd, 0, sizeof(sd));

    sd.stream = NULL;
    sd.Base   = (cmsUInt8Number*)  MemPtr;
    sd.Ptr    = sd.Base;

    sd.Used = 0;

    if (sd.Base)
        sd.Max  = *BytesNeeded;     // Write to memory?
    else
        sd.Max  = 0;                // Just counting the needed bytes

    for (i=0; i < it8 ->TablesCount; i++) {

        cmsIT8SetTable(ContextID, hIT8, i);
        WriteHeader(ContextID, it8, &sd);
        WriteDataFormat(ContextID, &sd, it8);
        WriteData(ContextID, &sd, it8);
    }

    sd.Used++;  // The \0 at the very end

    if (sd.Base)
        *sd.Ptr = 0;

    *BytesNeeded = sd.Used;

    return TRUE;
}


// -------------------------------------------------------------- Higher level parsing

static
cmsBool DataFormatSection(cmsContext ContextID, cmsIT8* it8)
{
    int iField = 0;
    TABLE* t = GetTable(ContextID, it8);

    InSymbol(ContextID, it8);   // Eats "BEGIN_DATA_FORMAT"
    CheckEOLN(ContextID, it8);

    while (it8->sy != SEND_DATA_FORMAT &&
        it8->sy != SEOLN &&
        it8->sy != SEOF &&
        it8->sy != SSYNERROR)  {

            if (it8->sy != SIDENT) {

                return SynError(ContextID, it8, "Sample type expected");
            }

            if (!SetDataFormat(ContextID, it8, iField, StringPtr(it8->id))) return FALSE;
            iField++;

            InSymbol(ContextID, it8);
            SkipEOLN(ContextID, it8);
       }

       SkipEOLN(ContextID, it8);
       Skip(ContextID, it8, SEND_DATA_FORMAT);
       SkipEOLN(ContextID, it8);

       if (iField != t ->nSamples) {
           SynError(ContextID, it8, "Count mismatch. NUMBER_OF_FIELDS was %d, found %d\n", t ->nSamples, iField);


       }

       return TRUE;
}



static
cmsBool DataSection (cmsContext ContextID, cmsIT8* it8)
{
    int  iField = 0;
    int  iSet   = 0;
    char Buffer[256];
    TABLE* t = GetTable(ContextID, it8);

    InSymbol(ContextID, it8);   // Eats "BEGIN_DATA"
    CheckEOLN(ContextID, it8);

    if (!t->Data)
        AllocateDataSet(ContextID, it8);

    while (it8->sy != SEND_DATA && it8->sy != SEOF)
    {
        if (iField >= t -> nSamples) {
            iField = 0;
            iSet++;

        }

        if (it8->sy != SEND_DATA && it8->sy != SEOF) {

            switch (it8->sy)
            {

            // To keep very long data
            case SIDENT:  
                if (!SetData(ContextID, it8, iSet, iField, StringPtr(it8->id)))
                    return FALSE;
                break;

            case SSTRING:
                if (!SetData(ContextID, it8, iSet, iField, StringPtr(it8->str)))
                    return FALSE;
                break;

            default:

            if (!GetVal(ContextID, it8, Buffer, 255, "Sample data expected"))
                return FALSE;

            if (!SetData(ContextID, it8, iSet, iField, Buffer))
                return FALSE;
            }

            iField++;

            InSymbol(ContextID, it8);
            SkipEOLN(ContextID, it8);
        }
    }

    SkipEOLN(ContextID, it8);
    Skip(ContextID, it8, SEND_DATA);
    SkipEOLN(ContextID, it8);

    // Check for data completion.

    if ((iSet+1) != t -> nPatches)
        return SynError(ContextID, it8, "Count mismatch. NUMBER_OF_SETS was %d, found %d\n", t ->nPatches, iSet+1);

    return TRUE;
}




static
cmsBool HeaderSection(cmsContext ContextID, cmsIT8* it8)
{
    char VarName[MAXID];
    char Buffer[MAXSTR];
    KEYVALUE* Key;

        while (it8->sy != SEOF &&
               it8->sy != SSYNERROR &&
               it8->sy != SBEGIN_DATA_FORMAT &&
               it8->sy != SBEGIN_DATA) {


        switch (it8 -> sy) {

        case SKEYWORD:
                InSymbol(ContextID, it8);
                if (!GetVal(ContextID, it8, Buffer, MAXSTR-1, "Keyword expected")) return FALSE;
                if (!AddAvailableProperty(ContextID, it8, Buffer, WRITE_UNCOOKED)) return FALSE;
                InSymbol(ContextID, it8);
                break;


        case SDATA_FORMAT_ID:
                InSymbol(ContextID, it8);
                if (!GetVal(ContextID, it8, Buffer, MAXSTR-1, "Keyword expected")) return FALSE;
                if (!AddAvailableSampleID(ContextID, it8, Buffer)) return FALSE;
                InSymbol(ContextID, it8);
                break;


        case SIDENT:
            strncpy(VarName, StringPtr(it8->id), MAXID - 1);
            VarName[MAXID - 1] = 0;

            if (!IsAvailableOnList(ContextID, it8->ValidKeywords, VarName, NULL, &Key)) {

#ifdef CMS_STRICT_CGATS
                return SynError(ContextID, it8, "Undefined keyword '%s'", VarName);
#else
                Key = AddAvailableProperty(ContextID, it8, VarName, WRITE_UNCOOKED);
                if (Key == NULL) return FALSE;
#endif
            }

            InSymbol(ContextID, it8);
            if (!GetVal(ContextID, it8, Buffer, MAXSTR - 1, "Property data expected")) return FALSE;

            if (Key->WriteAs != WRITE_PAIR) {
                AddToList(ContextID, it8, &GetTable(ContextID, it8)->HeaderList, VarName, NULL, Buffer,
                    (it8->sy == SSTRING) ? WRITE_STRINGIFY : WRITE_UNCOOKED);
            }
            else {
                const char *Subkey;
                char *Nextkey;
                if (it8->sy != SSTRING)
                    return SynError(ContextID, it8, "Invalid value '%s' for property '%s'.", Buffer, VarName);

                // chop the string as a list of "subkey, value" pairs, using ';' as a separator
                for (Subkey = Buffer; Subkey != NULL; Subkey = Nextkey)
                {
                    char *Value, *temp;

                    //  identify token pair boundary
                    Nextkey = (char*)strchr(Subkey, ';');
                    if (Nextkey)
                        *Nextkey++ = '\0';

                    // for each pair, split the subkey and the value
                    Value = (char*)strrchr(Subkey, ',');
                    if (Value == NULL)
                        return SynError(ContextID, it8, "Invalid value for property '%s'.", VarName);

                    // gobble the spaces before the coma, and the coma itself
                    temp = Value++;
                    do *temp-- = '\0'; while (temp >= Subkey && *temp == ' ');

                    // gobble any space at the right
                    temp = Value + strlen(Value) - 1;
                    while (*temp == ' ') *temp-- = '\0';

                    // trim the strings from the left
                    Subkey += strspn(Subkey, " ");
                    Value += strspn(Value, " ");

                    if (Subkey[0] == 0 || Value[0] == 0)
                        return SynError(ContextID, it8, "Invalid value for property '%s'.", VarName);
                    AddToList(ContextID, it8, &GetTable(ContextID, it8)->HeaderList, VarName, Subkey, Value, WRITE_PAIR);
                }
            }

            InSymbol(ContextID, it8);
            break;


        case SEOLN: break;

        default:
                return SynError(ContextID, it8, "expected keyword or identifier");
        }

    SkipEOLN(ContextID, it8);
    }

    return TRUE;

}


static
void ReadType(cmsIT8* it8, char* SheetTypePtr)
{
    cmsInt32Number cnt = 0;

    // First line is a very special case.

    while (isseparator(it8->ch))
            NextCh(it8);

    while (it8->ch != '\r' && it8 ->ch != '\n' && it8->ch != '\t' && it8 -> ch != 0) {

        if (cnt++ < MAXSTR)
            *SheetTypePtr++= (char) it8 ->ch;
        NextCh(it8);
    }

    *SheetTypePtr = 0;
}


static
cmsBool ParseIT8(cmsContext ContextID, cmsIT8* it8, cmsBool nosheet)
{
    char* SheetTypePtr = it8 ->Tab[0].SheetType;

    if (nosheet == 0) {
        ReadType(it8, SheetTypePtr);
    }

    InSymbol(ContextID, it8);

    SkipEOLN(ContextID, it8);

    while (it8-> sy != SEOF &&
           it8-> sy != SSYNERROR) {

            switch (it8 -> sy) {

            case SBEGIN_DATA_FORMAT:
                    if (!DataFormatSection(ContextID, it8)) return FALSE;
                    break;

            case SBEGIN_DATA:

                    if (!DataSection(ContextID, it8)) return FALSE;

                    if (it8 -> sy != SEOF) {

                            AllocTable(ContextID, it8);
                            it8 ->nTable = it8 ->TablesCount - 1;

                            // Read sheet type if present. We only support identifier and string.
                            // <ident> <eoln> is a type string
                            // anything else, is not a type string
                            if (nosheet == 0) {

                                if (it8 ->sy == SIDENT) {

                                    // May be a type sheet or may be a prop value statement. We cannot use insymbol in
                                    // this special case...
                                     while (isseparator(it8->ch))
                                         NextCh(it8);

                                     // If a newline is found, then this is a type string
                                    if (it8 ->ch == '\n' || it8->ch == '\r') {

                                         cmsIT8SetSheetType(ContextID, it8, StringPtr(it8 ->id));
                                         InSymbol(ContextID, it8);
                                    }
                                    else
                                    {
                                        // It is not. Just continue
                                        cmsIT8SetSheetType(ContextID, it8, "");
                                    }
                                }
                                else
                                    // Validate quoted strings
                                    if (it8 ->sy == SSTRING) {
                                        cmsIT8SetSheetType(ContextID, it8, StringPtr(it8 ->str));
                                        InSymbol(ContextID, it8);
                                    }
                           }

                    }
                    break;

            case SEOLN:
                    SkipEOLN(ContextID, it8);
                    break;

            default:
                    if (!HeaderSection(ContextID, it8)) return FALSE;
           }

    }

    return (it8 -> sy != SSYNERROR);
}



// Init useful pointers

static
void CookPointers(cmsContext ContextID, cmsIT8* it8)
{
    int idField, i;
    char* Fld;
    cmsUInt32Number j;
    cmsUInt32Number nOldTable = it8 ->nTable;

    for (j=0; j < it8 ->TablesCount; j++) {

    TABLE* t = it8 ->Tab + j;

    t -> SampleID = 0;
    it8 ->nTable = j;

    for (idField = 0; idField < t -> nSamples; idField++)
    {
        if (t ->DataFormat == NULL){
            SynError(ContextID, it8, "Undefined DATA_FORMAT");
            return;
        }

        Fld = t->DataFormat[idField];
        if (!Fld) continue;


        if (cmsstrcasecmp(Fld, "SAMPLE_ID") == 0) {

            t -> SampleID = idField;            
        }

        // "LABEL" is an extension. It keeps references to forward tables

        if ((cmsstrcasecmp(Fld, "LABEL") == 0) || Fld[0] == '$') {

            // Search for table references...
            for (i = 0; i < t->nPatches; i++) {

                char *Label = GetData(ContextID, it8, i, idField);

                if (Label) {

                    cmsUInt32Number k;

                    // This is the label, search for a table containing
                    // this property

                    for (k = 0; k < it8->TablesCount; k++) {

                        TABLE* Table = it8->Tab + k;
                        KEYVALUE* p;

                        if (IsAvailableOnList(ContextID, Table->HeaderList, Label, NULL, &p)) {

                            // Available, keep type and table
                            char Buffer[256];

                            char* Type = p->Value;
                            int  nTable = (int)k;

                            snprintf(Buffer, 255, "%s %d %s", Label, nTable, Type);

                            SetData(ContextID, it8, i, idField, Buffer);
                        }
                    }


                }

            }


        }

    }
    }

    it8 ->nTable = nOldTable;
}

// Try to infere if the file is a CGATS/IT8 file at all. Read first line
// that should be something like some printable characters plus a \n
// returns 0 if this is not like a CGATS, or an integer otherwise. This integer is the number of words in first line?
static
int IsMyBlock(const cmsUInt8Number* Buffer, cmsUInt32Number n)
{
    int words = 1, space = 0, quot = 0;
    cmsUInt32Number i;

    if (n < 10) return 0;   // Too small

    if (n > 132)
        n = 132;

    for (i = 1; i < n; i++) {

        switch(Buffer[i])
        {
        case '\n':
        case '\r':
            return ((quot == 1) || (words > 2)) ? 0 : words;
        case '\t':
        case ' ':
            if(!quot && !space)
                space = 1;
            break;
        case '\"':
            quot = !quot;
            break;
        default:
            if (Buffer[i] < 32) return 0;
            if (Buffer[i] > 127) return 0;
            words += space;
            space = 0;
            break;
        }
    }

    return 0;
}


static
cmsBool IsMyFile(const char* FileName)
{
   FILE *fp;
   cmsUInt32Number Size;
   cmsUInt8Number Ptr[133];

   fp = fopen(FileName, "rt");
   if (!fp) {
       cmsSignalError(0, cmsERROR_FILE, "File '%s' not found", FileName);
       return FALSE;
   }

   Size = (cmsUInt32Number) fread(Ptr, 1, 132, fp);

   if (fclose(fp) != 0)
       return FALSE;

   Ptr[Size] = '\0';

   return IsMyBlock(Ptr, Size);
}

// ---------------------------------------------------------- Exported routines


cmsHANDLE  CMSEXPORT cmsIT8LoadFromMem(cmsContext ContextID, const void *Ptr, cmsUInt32Number len)
{
    cmsHANDLE hIT8;
    cmsIT8*  it8;
    int type;

    _cmsAssert(Ptr != NULL);
    _cmsAssert(len != 0);

    type = IsMyBlock((const cmsUInt8Number*)Ptr, len);
    if (type == 0) return NULL;

    hIT8 = cmsIT8Alloc(ContextID);
    if (!hIT8) return NULL;

    it8 = (cmsIT8*) hIT8;
    it8 ->MemoryBlock = (char*) _cmsMalloc(ContextID, len + 1);
    if (it8->MemoryBlock == NULL)
    {
        cmsIT8Free(ContextID, hIT8);
        return FALSE;
    }

    strncpy(it8 ->MemoryBlock, (const char*) Ptr, len);
    it8 ->MemoryBlock[len] = 0;

    strncpy(it8->FileStack[0]->FileName, "", cmsMAX_PATH-1);
    it8-> Source = it8 -> MemoryBlock;

    if (!ParseIT8(ContextID, it8, type-1)) {

        cmsIT8Free(ContextID, hIT8);
        return FALSE;
    }

    CookPointers(ContextID, it8);
    it8 ->nTable = 0;

    _cmsFree(ContextID, it8->MemoryBlock);
    it8 -> MemoryBlock = NULL;

    return hIT8;


}


cmsHANDLE  CMSEXPORT cmsIT8LoadFromFile(cmsContext ContextID, const char* cFileName)
{

     cmsHANDLE hIT8;
     cmsIT8*  it8;
     int type;

     _cmsAssert(cFileName != NULL);

     type = IsMyFile(cFileName);
     if (type == 0) return NULL;

     hIT8 = cmsIT8Alloc(ContextID);
     it8 = (cmsIT8*) hIT8;
     if (!hIT8) return NULL;


     it8 ->FileStack[0]->Stream = fopen(cFileName, "rt");

     if (!it8 ->FileStack[0]->Stream) {
         cmsIT8Free(ContextID, hIT8);
         return NULL;
     }


    strncpy(it8->FileStack[0]->FileName, cFileName, cmsMAX_PATH-1);
    it8->FileStack[0]->FileName[cmsMAX_PATH-1] = 0;

    if (!ParseIT8(ContextID, it8, type-1)) {

            fclose(it8 ->FileStack[0]->Stream);
            cmsIT8Free(ContextID, hIT8);
            return NULL;
    }

    CookPointers(ContextID, it8);
    it8 ->nTable = 0;

    if (fclose(it8 ->FileStack[0]->Stream)!= 0) {
            cmsIT8Free(ContextID, hIT8);
            return NULL;
    }

    return hIT8;

}

int CMSEXPORT cmsIT8EnumDataFormat(cmsContext ContextID, cmsHANDLE hIT8, char ***SampleNames)
{
    cmsIT8* it8 = (cmsIT8*) hIT8;
    TABLE* t;

    _cmsAssert(hIT8 != NULL);

    t = GetTable(ContextID, it8);

    if (SampleNames)
        *SampleNames = t -> DataFormat;
    return t -> nSamples;
}


cmsUInt32Number CMSEXPORT cmsIT8EnumProperties(cmsContext ContextID, cmsHANDLE hIT8, char ***PropertyNames)
{
    cmsIT8* it8 = (cmsIT8*) hIT8;
    KEYVALUE* p;
    cmsUInt32Number n;
    char **Props;
    TABLE* t;

    _cmsAssert(hIT8 != NULL);

    t = GetTable(ContextID, it8);

    // Pass#1 - count properties

    n = 0;
    for (p = t -> HeaderList;  p != NULL; p = p->Next) {
        n++;
    }


<<<<<<< HEAD
    Props = (char **) AllocChunk(ContextID, it8, sizeof(char *) * n);
=======
	Props = (char**)AllocChunk(it8, sizeof(char*) * n);
	if (Props != NULL) {
>>>>>>> eaed773f

		// Pass#2 - Fill pointers
		n = 0;
		for (p = t->HeaderList; p != NULL; p = p->Next) {
			Props[n++] = p->Keyword;
		}

	}
	*PropertyNames = Props;

    return n;
}

cmsUInt32Number CMSEXPORT cmsIT8EnumPropertyMulti(cmsContext ContextID, cmsHANDLE hIT8, const char* cProp, const char ***SubpropertyNames)
{
    cmsIT8* it8 = (cmsIT8*) hIT8;
    KEYVALUE *p, *tmp;
    cmsUInt32Number n;
    const char **Props;
    TABLE* t;

    _cmsAssert(hIT8 != NULL);


    t = GetTable(ContextID, it8);

    if(!IsAvailableOnList(ContextID, t->HeaderList, cProp, NULL, &p)) {
        *SubpropertyNames = 0;
        return 0;
    }

    // Pass#1 - count properties

    n = 0;
    for (tmp = p;  tmp != NULL; tmp = tmp->NextSubkey) {
        if(tmp->Subkey != NULL)
            n++;
    }


<<<<<<< HEAD
    Props = (const char **) AllocChunk(ContextID, it8, sizeof(char *) * n);
=======
    Props = (const char **) AllocChunk(it8, sizeof(char *) * n);
    if (Props != NULL) {
>>>>>>> eaed773f

        // Pass#2 - Fill pointers
        n = 0;
        for (tmp = p; tmp != NULL; tmp = tmp->NextSubkey) {
            if (tmp->Subkey != NULL)
                Props[n++] = p->Subkey;
        }
    }

    *SubpropertyNames = Props;
    return n;
}

static
int LocatePatch(cmsContext ContextID, cmsIT8* it8, const char* cPatch)
{
    int i;
    const char *data;
    TABLE* t = GetTable(ContextID, it8);

    for (i=0; i < t-> nPatches; i++) {

        data = GetData(ContextID, it8, i, t->SampleID);

        if (data != NULL) {

                if (cmsstrcasecmp(data, cPatch) == 0)
                        return i;
                }
        }

        // SynError(ContextID, it8, "Couldn't find patch '%s'\n", cPatch);
        return -1;
}


static
int LocateEmptyPatch(cmsContext ContextID, cmsIT8* it8)
{
    int i;
    const char *data;
    TABLE* t = GetTable(ContextID, it8);

    for (i=0; i < t-> nPatches; i++) {

        data = GetData(ContextID, it8, i, t->SampleID);

        if (data == NULL)
            return i;

    }

    return -1;
}

static
int LocateSample(cmsContext ContextID, cmsIT8* it8, const char* cSample)
{
    int i;
    const char *fld;
    TABLE* t = GetTable(ContextID, it8);

    for (i=0; i < t->nSamples; i++) {

        fld = GetDataFormat(ContextID, it8, i);
        if (fld != NULL) {
            if (cmsstrcasecmp(fld, cSample) == 0)
                return i;
        }
    }

    return -1;

}


int CMSEXPORT cmsIT8FindDataFormat(cmsContext ContextID, cmsHANDLE hIT8, const char* cSample)
{
    cmsIT8* it8 = (cmsIT8*) hIT8;

    _cmsAssert(hIT8 != NULL);

    return LocateSample(ContextID, it8, cSample);
}



const char* CMSEXPORT cmsIT8GetDataRowCol(cmsContext ContextID, cmsHANDLE hIT8, int row, int col)
{
    cmsIT8* it8 = (cmsIT8*) hIT8;

    _cmsAssert(hIT8 != NULL);

    return GetData(ContextID, it8, row, col);
}


cmsFloat64Number CMSEXPORT cmsIT8GetDataRowColDbl(cmsContext ContextID, cmsHANDLE hIT8, int row, int col)
{
    const char* Buffer;

    Buffer = cmsIT8GetDataRowCol(ContextID, hIT8, row, col);

    if (Buffer == NULL) return 0.0;

    return ParseFloatNumber(Buffer);
}


cmsBool CMSEXPORT cmsIT8SetDataRowCol(cmsContext ContextID, cmsHANDLE hIT8, int row, int col, const char* Val)
{
    cmsIT8* it8 = (cmsIT8*) hIT8;

    _cmsAssert(hIT8 != NULL);

    return SetData(ContextID, it8, row, col, Val);
}


cmsBool CMSEXPORT cmsIT8SetDataRowColDbl(cmsContext ContextID, cmsHANDLE hIT8, int row, int col, cmsFloat64Number Val)
{
    cmsIT8* it8 = (cmsIT8*) hIT8;
    char Buff[256];

    _cmsAssert(hIT8 != NULL);

    snprintf(Buff, 255, it8->DoubleFormatter, Val);

    return SetData(ContextID, it8, row, col, Buff);
}



const char* CMSEXPORT cmsIT8GetData(cmsContext ContextID, cmsHANDLE hIT8, const char* cPatch, const char* cSample)
{
    cmsIT8* it8 = (cmsIT8*) hIT8;
    int iField, iSet;

    _cmsAssert(hIT8 != NULL);

    iField = LocateSample(ContextID, it8, cSample);
    if (iField < 0) {
        return NULL;
    }

    iSet = LocatePatch(ContextID, it8, cPatch);
    if (iSet < 0) {
            return NULL;
    }

    return GetData(ContextID, it8, iSet, iField);
}


cmsFloat64Number CMSEXPORT cmsIT8GetDataDbl(cmsContext ContextID, cmsHANDLE  it8, const char* cPatch, const char* cSample)
{
    const char* Buffer;

    Buffer = cmsIT8GetData(ContextID, it8, cPatch, cSample);

    return ParseFloatNumber(Buffer);
}



cmsBool CMSEXPORT cmsIT8SetData(cmsContext ContextID, cmsHANDLE hIT8, const char* cPatch, const char* cSample, const char *Val)
{
    cmsIT8* it8 = (cmsIT8*) hIT8;
    int iField, iSet;
    TABLE* t;

    _cmsAssert(hIT8 != NULL);

    t = GetTable(ContextID, it8);

    iField = LocateSample(ContextID, it8, cSample);

    if (iField < 0)
        return FALSE;

    if (t-> nPatches == 0) {

        AllocateDataFormat(ContextID, it8);
        AllocateDataSet(ContextID, it8);
        CookPointers(ContextID, it8);
    }

    if (cmsstrcasecmp(cSample, "SAMPLE_ID") == 0) {

        iSet   = LocateEmptyPatch(ContextID, it8);
        if (iSet < 0) {
            return SynError(ContextID, it8, "Couldn't add more patches '%s'\n", cPatch);
        }

        iField = t -> SampleID;
    }
    else {
        iSet = LocatePatch(ContextID, it8, cPatch);
        if (iSet < 0) {
            return FALSE;
        }
    }

    return SetData(ContextID, it8, iSet, iField, Val);
}


cmsBool CMSEXPORT cmsIT8SetDataDbl(cmsContext ContextID, cmsHANDLE hIT8, const char* cPatch,
                                   const char* cSample,
                                   cmsFloat64Number Val)
{
    cmsIT8* it8 = (cmsIT8*) hIT8;
    char Buff[256];

    _cmsAssert(hIT8 != NULL);

    snprintf(Buff, 255, it8->DoubleFormatter, Val);
    return cmsIT8SetData(ContextID, hIT8, cPatch, cSample, Buff);
}

// Buffer should get MAXSTR at least

const char* CMSEXPORT cmsIT8GetPatchName(cmsContext ContextID, cmsHANDLE hIT8, int nPatch, char* buffer)
{
    cmsIT8* it8 = (cmsIT8*) hIT8;
    TABLE* t;
    char* Data;

    _cmsAssert(hIT8 != NULL);

    t = GetTable(ContextID, it8);
    Data = GetData(ContextID, it8, nPatch, t->SampleID);

    if (!Data) return NULL;
    if (!buffer) return Data;

    strncpy(buffer, Data, MAXSTR-1);
    buffer[MAXSTR-1] = 0;
    return buffer;
}

int CMSEXPORT cmsIT8GetPatchByName(cmsContext ContextID, cmsHANDLE hIT8, const char *cPatch)
{
    _cmsAssert(hIT8 != NULL);
    cmsUNUSED_PARAMETER(ContextID);

    return LocatePatch(ContextID, (cmsIT8*)hIT8, cPatch);
}

cmsUInt32Number CMSEXPORT cmsIT8TableCount(cmsContext ContextID, cmsHANDLE hIT8)
{
    cmsIT8* it8 = (cmsIT8*) hIT8;
    cmsUNUSED_PARAMETER(ContextID);

    _cmsAssert(hIT8 != NULL);

    return it8 ->TablesCount;
}

// This handles the "LABEL" extension.
// Label, nTable, Type

int CMSEXPORT cmsIT8SetTableByLabel(cmsContext ContextID, cmsHANDLE hIT8, const char* cSet, const char* cField, const char* ExpectedType)
{
    const char* cLabelFld;
    char Type[256], Label[256];
    cmsUInt32Number nTable;

    _cmsAssert(hIT8 != NULL);

    if (cField != NULL && *cField == 0)
            cField = "LABEL";

    if (cField == NULL)
            cField = "LABEL";

    cLabelFld = cmsIT8GetData(ContextID, hIT8, cSet, cField);
    if (!cLabelFld) return -1;

    if (sscanf(cLabelFld, "%255s %u %255s", Label, &nTable, Type) != 3)
            return -1;

    if (ExpectedType != NULL && *ExpectedType == 0)
        ExpectedType = NULL;

    if (ExpectedType) {

        if (cmsstrcasecmp(Type, ExpectedType) != 0) return -1;
    }

    return cmsIT8SetTable(ContextID, hIT8, nTable);
}


cmsBool CMSEXPORT cmsIT8SetIndexColumn(cmsContext ContextID, cmsHANDLE hIT8, const char* cSample)
{
    cmsIT8* it8 = (cmsIT8*) hIT8;
    int pos;

    _cmsAssert(hIT8 != NULL);

    pos = LocateSample(ContextID, it8, cSample);
    if(pos == -1)
        return FALSE;

    it8->Tab[it8->nTable].SampleID = pos;
    return TRUE;
}


void CMSEXPORT cmsIT8DefineDblFormat(cmsContext ContextID, cmsHANDLE hIT8, const char* Formatter)
{
    cmsIT8* it8 = (cmsIT8*) hIT8;
    cmsUNUSED_PARAMETER(ContextID);

    _cmsAssert(hIT8 != NULL);

    if (Formatter == NULL)
        strcpy(it8->DoubleFormatter, DEFAULT_DBL_FORMAT);
    else
        strncpy(it8->DoubleFormatter, Formatter, sizeof(it8->DoubleFormatter));

    it8 ->DoubleFormatter[sizeof(it8 ->DoubleFormatter)-1] = 0;
}<|MERGE_RESOLUTION|>--- conflicted
+++ resolved
@@ -364,12 +364,8 @@
 static
 string* StringAlloc(cmsContext ContextID, cmsIT8* it8, int max)
 {
-<<<<<<< HEAD
     string* s = (string*) AllocChunk(ContextID, it8, sizeof(string));
-=======
-    string* s = (string*) AllocChunk(it8, sizeof(string));
     if (s == NULL) return NULL;
->>>>>>> eaed773f
 
     s->it8 = it8;
     s->max = max;
@@ -393,15 +389,10 @@
         char* new_ptr;
 
         s->max *= 10;
-<<<<<<< HEAD
         new_ptr = (char*) AllocChunk(ContextID, s->it8, s->max);
-        memcpy(new_ptr, s->begin, s->len);
-=======
-        new_ptr = (char*) AllocChunk(s->it8, s->max);
         if (new_ptr != NULL && s->begin != NULL)
             memcpy(new_ptr, s->begin, s->len);
 
->>>>>>> eaed773f
         s->begin = new_ptr;
     }
 
@@ -1004,17 +995,11 @@
                 FileNest = it8 -> FileStack[it8 -> IncludeSP + 1];
                 if(FileNest == NULL) {
 
-<<<<<<< HEAD
                     FileNest = it8 ->FileStack[it8 -> IncludeSP + 1] = (FILECTX*)AllocChunk(ContextID, it8, sizeof(FILECTX));
-                    //if(FileNest == NULL)
-                    //  TODO: how to manage out-of-memory conditions?
-=======
-                    FileNest = it8 ->FileStack[it8 -> IncludeSP + 1] = (FILECTX*)AllocChunk(it8, sizeof(FILECTX));
                     if (FileNest == NULL) {
                         SynError(it8, "Out of memory");
                         return;
                     }
->>>>>>> eaed773f
                 }
 
                 if (BuildAbsolutePath(StringPtr(it8->str),
@@ -1188,11 +1173,7 @@
                 it8 ->Allocator.BlockSize = size;
 
         it8 ->Allocator.Used = 0;
-<<<<<<< HEAD
-        it8 ->Allocator.Block = (cmsUInt8Number*)  AllocBigBlock(ContextID, it8, it8 ->Allocator.BlockSize);
-=======
-        it8 ->Allocator.Block = (cmsUInt8Number*) AllocBigBlock(it8, it8 ->Allocator.BlockSize);       
->>>>>>> eaed773f
+        it8 ->Allocator.Block = (cmsUInt8Number*) AllocBigBlock(ContextID, it8, it8 ->Allocator.BlockSize);
     }
 
     if (it8->Allocator.Block == NULL) return NULL;
@@ -1561,11 +1542,7 @@
 
     if (t -> DataFormat) return;    // Already allocated
 
-<<<<<<< HEAD
-    t -> nSamples  = (int) cmsIT8GetPropertyDbl(ContextID, it8, "NUMBER_OF_FIELDS");
-=======
-    t -> nSamples  = satoi(cmsIT8GetProperty(it8, "NUMBER_OF_FIELDS"));
->>>>>>> eaed773f
+    t -> nSamples  = satoi(cmsIT8GetProperty(ContextID, it8, "NUMBER_OF_FIELDS"));
 
     if (t -> nSamples <= 0) {
 
@@ -2575,12 +2552,8 @@
     }
 
 
-<<<<<<< HEAD
     Props = (char **) AllocChunk(ContextID, it8, sizeof(char *) * n);
-=======
-	Props = (char**)AllocChunk(it8, sizeof(char*) * n);
 	if (Props != NULL) {
->>>>>>> eaed773f
 
 		// Pass#2 - Fill pointers
 		n = 0;
@@ -2621,12 +2594,8 @@
     }
 
 
-<<<<<<< HEAD
     Props = (const char **) AllocChunk(ContextID, it8, sizeof(char *) * n);
-=======
-    Props = (const char **) AllocChunk(it8, sizeof(char *) * n);
     if (Props != NULL) {
->>>>>>> eaed773f
 
         // Pass#2 - Fill pointers
         n = 0;
