--- conflicted
+++ resolved
@@ -1689,13 +1689,8 @@
         return FALSE;
     }
     else {
-<<<<<<< HEAD
-        // Some dumb analizers warns of possible overflow here, just take a look couple of lines above.
+        // Some dumb analyzers warns of possible overflow here, just take a look couple of lines above.
         t->Data = (char**)AllocChunk(ContextID, it8, ((cmsUInt32Number)t->nSamples + 1) * ((cmsUInt32Number)t->nPatches + 1) * sizeof(char*));
-=======
-        // Some dumb analyzers warns of possible overflow here, just take a look couple of lines above.
-        t->Data = (char**)AllocChunk(it8, ((cmsUInt32Number)t->nSamples + 1) * ((cmsUInt32Number)t->nPatches + 1) * sizeof(char*));
->>>>>>> df0ffb1f
         if (t->Data == NULL) {
 
             SynError(ContextID, it8, "AllocateDataSet: Unable to allocate data array");
