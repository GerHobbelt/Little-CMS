//---------------------------------------------------------------------------------
//
//  Little Color Management System
//  Copyright (c) 1998-2020 Marti Maria Saguer
//
// Permission is hereby granted, free of charge, to any person obtaining
// a copy of this software and associated documentation files (the "Software"),
// to deal in the Software without restriction, including without limitation
// the rights to use, copy, modify, merge, publish, distribute, sublicense,
// and/or sell copies of the Software, and to permit persons to whom the Software
// is furnished to do so, subject to the following conditions:
//
// The above copyright notice and this permission notice shall be included in
// all copies or substantial portions of the Software.
//
// THE SOFTWARE IS PROVIDED "AS IS", WITHOUT WARRANTY OF ANY KIND,
// EXPRESS OR IMPLIED, INCLUDING BUT NOT LIMITED TO
// THE WARRANTIES OF MERCHANTABILITY, FITNESS FOR A PARTICULAR PURPOSE AND
// NONINFRINGEMENT. IN NO EVENT SHALL THE AUTHORS OR COPYRIGHT HOLDERS BE
// LIABLE FOR ANY CLAIM, DAMAGES OR OTHER LIABILITY, WHETHER IN AN ACTION
// OF CONTRACT, TORT OR OTHERWISE, ARISING FROM, OUT OF OR IN CONNECTION
// WITH THE SOFTWARE OR THE USE OR OTHER DEALINGS IN THE SOFTWARE.
//
//---------------------------------------------------------------------------------
//

#include "lcms2_internal.h"


// IT8.7 / CGATS.17-200x handling -----------------------------------------------------------------------------


#define MAXID        128     // Max length of identifier
#define MAXSTR      1024     // Max length of string
#define MAXTABLES    255     // Max Number of tables in a single stream
#define MAXINCLUDE    20     // Max number of nested includes

#define DEFAULT_DBL_FORMAT  "%.10g" // Double formatting

#ifdef CMS_IS_WINDOWS_
#    include <io.h>
#    define DIR_CHAR    '\\'
#else
#    define DIR_CHAR    '/'
#endif


// Symbols
typedef enum {

        SUNDEFINED,
        SINUM,      // Integer
        SDNUM,      // Real
        SIDENT,     // Identifier
        SSTRING,    // string
        SCOMMENT,   // comment
        SEOLN,      // End of line
        SEOF,       // End of stream
        SSYNERROR,  // Syntax error found on stream

        // Keywords

        SBEGIN_DATA,
        SBEGIN_DATA_FORMAT,
        SEND_DATA,
        SEND_DATA_FORMAT,
        SKEYWORD,
        SDATA_FORMAT_ID,
        SINCLUDE

    } SYMBOL;


// How to write the value
typedef enum {

        WRITE_UNCOOKED,
        WRITE_STRINGIFY,
        WRITE_HEXADECIMAL,
        WRITE_BINARY,
        WRITE_PAIR

    } WRITEMODE;

// Linked list of variable names
typedef struct _KeyVal {

        struct _KeyVal*  Next;
        char*            Keyword;       // Name of variable
        struct _KeyVal*  NextSubkey;    // If key is a dictionary, points to the next item
        char*            Subkey;        // If key is a dictionary, points to the subkey name
        char*            Value;         // Points to value
        WRITEMODE        WriteAs;       // How to write the value

   } KEYVALUE;


// Linked list of memory chunks (Memory sink)
typedef struct _OwnedMem {

        struct _OwnedMem* Next;
        void *            Ptr;          // Point to value

   } OWNEDMEM;

// Suballocator
typedef struct _SubAllocator {

         cmsUInt8Number* Block;
         cmsUInt32Number BlockSize;
         cmsUInt32Number Used;

    } SUBALLOCATOR;

// Table. Each individual table can hold properties and rows & cols
typedef struct _Table {

        char SheetType[MAXSTR];               // The first row of the IT8 (the type)

        int            nSamples, nPatches;    // Cols, Rows
        int            SampleID;              // Pos of ID

        KEYVALUE*      HeaderList;            // The properties

        char**         DataFormat;            // The binary stream descriptor
        char**         Data;                  // The binary stream

    } TABLE;

// File stream being parsed
typedef struct _FileContext {
        char           FileName[cmsMAX_PATH];    // File name if being read from file
        FILE*          Stream;                   // File stream or NULL if holded in memory
    } FILECTX;

// This struct hold all information about an open IT8 handler.
typedef struct {


        cmsUInt32Number  TablesCount;                     // How many tables in this stream
        cmsUInt32Number  nTable;                          // The actual table

        TABLE Tab[MAXTABLES];

        // Memory management
        OWNEDMEM*      MemorySink;            // The storage backend
        SUBALLOCATOR   Allocator;             // String suballocator -- just to keep it fast

        // Parser state machine
        SYMBOL             sy;                // Current symbol
        int                ch;                // Current character

        cmsInt32Number     inum;              // integer value
        cmsFloat64Number   dnum;              // real value

        char           id[MAXID];             // identifier
        char           str[MAXSTR];           // string

        // Allowed keywords & datasets. They have visibility on whole stream
        KEYVALUE*      ValidKeywords;
        KEYVALUE*      ValidSampleID;

        char*          Source;                // Points to loc. being parsed
        cmsInt32Number lineno;                // line counter for error reporting

        FILECTX*       FileStack[MAXINCLUDE]; // Stack of files being parsed
        cmsInt32Number IncludeSP;             // Include Stack Pointer

        char*          MemoryBlock;           // The stream if holded in memory

        char           DoubleFormatter[MAXID];// Printf-like 'cmsFloat64Number' formatter

   } cmsIT8;


// The stream for save operations
typedef struct {

        FILE* stream;   // For save-to-file behaviour

        cmsUInt8Number* Base;
        cmsUInt8Number* Ptr;        // For save-to-mem behaviour
        cmsUInt32Number Used;
        cmsUInt32Number Max;

    } SAVESTREAM;


// ------------------------------------------------------ cmsIT8 parsing routines


// A keyword
typedef struct {

        const char *id;
        SYMBOL sy;

   } KEYWORD;

// The keyword->symbol translation table. Sorting is required.
static const KEYWORD TabKeys[] = {

        {"$INCLUDE",               SINCLUDE},   // This is an extension!
        {".INCLUDE",               SINCLUDE},   // This is an extension!

        {"BEGIN_DATA",             SBEGIN_DATA },
        {"BEGIN_DATA_FORMAT",      SBEGIN_DATA_FORMAT },
        {"DATA_FORMAT_IDENTIFIER", SDATA_FORMAT_ID},
        {"END_DATA",               SEND_DATA},
        {"END_DATA_FORMAT",        SEND_DATA_FORMAT},
        {"KEYWORD",                SKEYWORD}
        };

#define NUMKEYS (sizeof(TabKeys)/sizeof(KEYWORD))

// Predefined properties

// A property
typedef struct {
        const char *id;    // The identifier
        WRITEMODE as;      // How is supposed to be written
    } PROPERTY;

static PROPERTY PredefinedProperties[] = {

        {"NUMBER_OF_FIELDS", WRITE_UNCOOKED},    // Required - NUMBER OF FIELDS
        {"NUMBER_OF_SETS",   WRITE_UNCOOKED},    // Required - NUMBER OF SETS
        {"ORIGINATOR",       WRITE_STRINGIFY},   // Required - Identifies the specific system, organization or individual that created the data file.
        {"FILE_DESCRIPTOR",  WRITE_STRINGIFY},   // Required - Describes the purpose or contents of the data file.
        {"CREATED",          WRITE_STRINGIFY},   // Required - Indicates date of creation of the data file.
        {"DESCRIPTOR",       WRITE_STRINGIFY},   // Required  - Describes the purpose or contents of the data file.
        {"DIFFUSE_GEOMETRY", WRITE_STRINGIFY},   // The diffuse geometry used. Allowed values are "sphere" or "opal".
        {"MANUFACTURER",     WRITE_STRINGIFY},
        {"MANUFACTURE",      WRITE_STRINGIFY},   // Some broken Fuji targets does store this value
        {"PROD_DATE",        WRITE_STRINGIFY},   // Identifies year and month of production of the target in the form yyyy:mm.
        {"SERIAL",           WRITE_STRINGIFY},   // Uniquely identifies individual physical target.

        {"MATERIAL",         WRITE_STRINGIFY},    // Identifies the material on which the target was produced using a code
                                                  // uniquely identifying th e material. This is intend ed to be used for IT8.7
                                                  // physical targets only (i.e . IT8.7/1 a nd IT8.7/2).

        {"INSTRUMENTATION",  WRITE_STRINGIFY},    // Used to report the specific instrumentation used (manufacturer and
                                                  // model number) to generate the data reported. This data will often
                                                  // provide more information about the particular data collected than an
                                                  // extensive list of specific details. This is particularly important for
                                                  // spectral data or data derived from spectrophotometry.

        {"MEASUREMENT_SOURCE", WRITE_STRINGIFY},  // Illumination used for spectral measurements. This data helps provide
                                                  // a guide to the potential for issues of paper fluorescence, etc.

        {"PRINT_CONDITIONS", WRITE_STRINGIFY},     // Used to define the characteristics of the printed sheet being reported.
                                                   // Where standard conditions have been defined (e.g., SWOP at nominal)
                                                   // named conditions may suffice. Otherwise, detailed information is
                                                   // needed.

        {"SAMPLE_BACKING",   WRITE_STRINGIFY},     // Identifies the backing material used behind the sample during
                                                   // measurement. Allowed values are "black", "white", or {"na".

        {"CHISQ_DOF",        WRITE_STRINGIFY},     // Degrees of freedom associated with the Chi squared statistic
                                                   // below properties are new in recent specs:

        {"MEASUREMENT_GEOMETRY", WRITE_STRINGIFY}, // The type of measurement, either reflection or transmission, should be indicated
                                                   // along with details of the geometry and the aperture size and shape. For example,
                                                   // for transmission measurements it is important to identify 0/diffuse, diffuse/0,
                                                   // opal or integrating sphere, etc. For reflection it is important to identify 0/45,
                                                   // 45/0, sphere (specular included or excluded), etc.

       {"FILTER",            WRITE_STRINGIFY},     // Identifies the use of physical filter(s) during measurement. Typically used to
                                                   // denote the use of filters such as none, D65, Red, Green or Blue.

       {"POLARIZATION",      WRITE_STRINGIFY},     // Identifies the use of a physical polarization filter during measurement. Allowed
                                                   // values are {"yes", "white", "none" or "na".

       {"WEIGHTING_FUNCTION", WRITE_PAIR},         // Indicates such functions as: the CIE standard observer functions used in the
                                                   // calculation of various data parameters (2 degree and 10 degree), CIE standard
                                                   // illuminant functions used in the calculation of various data parameters (e.g., D50,
                                                   // D65, etc.), density status response, etc. If used there shall be at least one
                                                   // name-value pair following the WEIGHTING_FUNCTION tag/keyword. The first attribute
                                                   // in the set shall be {"name" and shall identify the particular parameter used.
                                                   // The second shall be {"value" and shall provide the value associated with that name.
                                                   // For ASCII data, a string containing the Name and Value attribute pairs shall follow
                                                   // the weighting function keyword. A semi-colon separates attribute pairs from each
                                                   // other and within the attribute the name and value are separated by a comma.

       {"COMPUTATIONAL_PARAMETER", WRITE_PAIR},    // Parameter that is used in computing a value from measured data. Name is the name
                                                   // of the calculation, parameter is the name of the parameter used in the calculation
                                                   // and value is the value of the parameter.

       {"TARGET_TYPE",        WRITE_STRINGIFY},    // The type of target being measured, e.g. IT8.7/1, IT8.7/3, user defined, etc.

       {"COLORANT",           WRITE_STRINGIFY},    // Identifies the colorant(s) used in creating the target.

       {"TABLE_DESCRIPTOR",   WRITE_STRINGIFY},    // Describes the purpose or contents of a data table.

       {"TABLE_NAME",         WRITE_STRINGIFY}     // Provides a short name for a data table.
};

#define NUMPREDEFINEDPROPS (sizeof(PredefinedProperties)/sizeof(PROPERTY))


// Predefined sample types on dataset
static const char* PredefinedSampleID[] = {
        "SAMPLE_ID",      // Identifies sample that data represents
        "STRING",         // Identifies label, or other non-machine readable value.
                          // Value must begin and end with a " symbol

        "CMYK_C",         // Cyan component of CMYK data expressed as a percentage
        "CMYK_M",         // Magenta component of CMYK data expressed as a percentage
        "CMYK_Y",         // Yellow component of CMYK data expressed as a percentage
        "CMYK_K",         // Black component of CMYK data expressed as a percentage
        "D_RED",          // Red filter density
        "D_GREEN",        // Green filter density
        "D_BLUE",         // Blue filter density
        "D_VIS",          // Visual filter density
        "D_MAJOR_FILTER", // Major filter d ensity
        "RGB_R",          // Red component of RGB data
        "RGB_G",          // Green component of RGB data
        "RGB_B",          // Blue com ponent of RGB data
        "SPECTRAL_NM",    // Wavelength of measurement expressed in nanometers
        "SPECTRAL_PCT",   // Percentage reflectance/transmittance
        "SPECTRAL_DEC",   // Reflectance/transmittance
        "XYZ_X",          // X component of tristimulus data
        "XYZ_Y",          // Y component of tristimulus data
        "XYZ_Z",          // Z component of tristimulus data
        "XYY_X",          // x component of chromaticity data
        "XYY_Y",          // y component of chromaticity data
        "XYY_CAPY",       // Y component of tristimulus data
        "LAB_L",          // L* component of Lab data
        "LAB_A",          // a* component of Lab data
        "LAB_B",          // b* component of Lab data
        "LAB_C",          // C*ab component of Lab data
        "LAB_H",          // hab component of Lab data
        "LAB_DE",         // CIE dE
        "LAB_DE_94",      // CIE dE using CIE 94
        "LAB_DE_CMC",     // dE using CMC
        "LAB_DE_2000",    // CIE dE using CIE DE 2000
        "MEAN_DE",        // Mean Delta E (LAB_DE) of samples compared to batch average
                          // (Used for data files for ANSI IT8.7/1 and IT8.7/2 targets)
        "STDEV_X",        // Standard deviation of X (tristimulus data)
        "STDEV_Y",        // Standard deviation of Y (tristimulus data)
        "STDEV_Z",        // Standard deviation of Z (tristimulus data)
        "STDEV_L",        // Standard deviation of L*
        "STDEV_A",        // Standard deviation of a*
        "STDEV_B",        // Standard deviation of b*
        "STDEV_DE",       // Standard deviation of CIE dE
        "CHI_SQD_PAR"};   // The average of the standard deviations of L*, a* and b*. It is
                          // used to derive an estimate of the chi-squared parameter which is
                          // recommended as the predictor of the variability of dE

#define NUMPREDEFINEDSAMPLEID (sizeof(PredefinedSampleID)/sizeof(char *))

//Forward declaration of some internal functions
static void* AllocChunk(cmsContext ContextID, cmsIT8* it8, cmsUInt32Number size);

// Checks whatever c is a separator
static
cmsBool isseparator(int c)
{
    return (c == ' ') || (c == '\t') ;
}

// Checks whatever c is a valid identifier char
static
cmsBool ismiddle(int c)
{
   return (!isseparator(c) && (c != '#') && (c !='\"') && (c != '\'') && (c > 32) && (c < 127));
}

// Checks whatsever c is a valid identifier middle char.
static
cmsBool isidchar(int c)
{
   return isalnum(c) || ismiddle(c);
}

// Checks whatsever c is a valid identifier first char.
static
cmsBool isfirstidchar(int c)
{
     return !isdigit(c) && ismiddle(c);
}

// Guess whether the supplied path looks like an absolute path
static
cmsBool isabsolutepath(const char *path)
{
    char ThreeChars[4];

    if(path == NULL)
        return FALSE;
    if (path[0] == 0)
        return FALSE;

    strncpy(ThreeChars, path, 3);
    ThreeChars[3] = 0;

    if(ThreeChars[0] == DIR_CHAR)
        return TRUE;

#ifdef  CMS_IS_WINDOWS_
    if (isalpha((int) ThreeChars[0]) && ThreeChars[1] == ':')
        return TRUE;
#endif
    return FALSE;
}


// Makes a file path based on a given reference path
// NOTE: this function doesn't check if the path exists or even if it's legal
static
cmsBool BuildAbsolutePath(const char *relPath, const char *basePath, char *buffer, cmsUInt32Number MaxLen)
{
    char *tail;
    cmsUInt32Number len;

    // Already absolute?
    if (isabsolutepath(relPath)) {

        strncpy(buffer, relPath, MaxLen);
        buffer[MaxLen-1] = 0;
        return TRUE;
    }

    // No, search for last
    strncpy(buffer, basePath, MaxLen);
    buffer[MaxLen-1] = 0;

    tail = strrchr(buffer, DIR_CHAR);
    if (tail == NULL) return FALSE;    // Is not absolute and has no separators??

    len = (cmsUInt32Number) (tail - buffer);
    if (len >= MaxLen) return FALSE;

    // No need to assure zero terminator over here
    strncpy(tail + 1, relPath, MaxLen - len);

    return TRUE;
}


// Make sure no exploit is being even tried
static
const char* NoMeta(const char* str)
{
    if (strchr(str, '%') != NULL)
        return "**** CORRUPTED FORMAT STRING ***";

    return str;
}

// Syntax error
static
cmsBool SynError(cmsContext ContextID, cmsIT8* it8, const char *Txt, ...)
{
    char Buffer[256], ErrMsg[1024];
    va_list args;

    va_start(args, Txt);
    vsnprintf(Buffer, 255, Txt, args);
    Buffer[255] = 0;
    va_end(args);

    snprintf(ErrMsg, 1023, "%s: Line %d, %s", it8->FileStack[it8 ->IncludeSP]->FileName, it8->lineno, Buffer);
    ErrMsg[1023] = 0;
    it8->sy = SSYNERROR;
    cmsSignalError(ContextID, cmsERROR_CORRUPTION_DETECTED, "%s", ErrMsg);
    return FALSE;
}

// Check if current symbol is same as specified. issue an error else.
static
cmsBool Check(cmsContext ContextID, cmsIT8* it8, SYMBOL sy, const char* Err)
{
        if (it8 -> sy != sy)
                return SynError(ContextID, it8, NoMeta(Err));
        return TRUE;
}

// Read Next character from stream
static
void NextCh(cmsIT8* it8)
{
    if (it8 -> FileStack[it8 ->IncludeSP]->Stream) {

        it8 ->ch = fgetc(it8 ->FileStack[it8 ->IncludeSP]->Stream);

        if (feof(it8 -> FileStack[it8 ->IncludeSP]->Stream))  {

            if (it8 ->IncludeSP > 0) {

                fclose(it8 ->FileStack[it8->IncludeSP--]->Stream);
                it8 -> ch = ' ';                            // Whitespace to be ignored

            } else
                it8 ->ch = 0;   // EOF
        }
    }
    else {
        it8->ch = *it8->Source;
        if (it8->ch) it8->Source++;
    }
}


// Try to see if current identifier is a keyword, if so return the referred symbol
static
SYMBOL BinSrchKey(const char *id)
{
    int l = 1;
    int r = NUMKEYS;
    int x, res;

    while (r >= l)
    {
        x = (l+r)/2;
        res = cmsstrcasecmp(id, TabKeys[x-1].id);
        if (res == 0) return TabKeys[x-1].sy;
        if (res < 0) r = x - 1;
        else l = x + 1;
    }

    return SUNDEFINED;
}


// 10 ^n
static
cmsFloat64Number xpow10(int n)
{
    return pow(10, (cmsFloat64Number) n);
}


//  Reads a Real number, tries to follow from integer number
static
void ReadReal(cmsIT8* it8, cmsInt32Number inum)
{
    it8->dnum = (cmsFloat64Number)inum;

    while (isdigit(it8->ch)) {

        it8->dnum = (cmsFloat64Number)it8->dnum * 10.0 + (cmsFloat64Number)(it8->ch - '0');
        NextCh(it8);
    }

    if (it8->ch == '.') {        // Decimal point

        cmsFloat64Number frac = 0.0;      // fraction
        int prec = 0;                     // precision

        NextCh(it8);               // Eats dec. point

        while (isdigit(it8->ch)) {

            frac = frac * 10.0 + (cmsFloat64Number)(it8->ch - '0');
            prec++;
            NextCh(it8);
        }

        it8->dnum = it8->dnum + (frac / xpow10(prec));
    }

    // Exponent, example 34.00E+20
    if (toupper(it8->ch) == 'E') {

        cmsInt32Number e;
        cmsInt32Number sgn;

        NextCh(it8); sgn = 1;

        if (it8->ch == '-') {

            sgn = -1; NextCh(it8);
        }
        else
            if (it8->ch == '+') {

                sgn = +1;
                NextCh(it8);
            }

        e = 0;
        while (isdigit(it8->ch)) {

            cmsInt32Number digit = (it8->ch - '0');

            if ((cmsFloat64Number)e * 10.0 + (cmsFloat64Number)digit < (cmsFloat64Number)+2147483647.0)
                e = e * 10 + digit;

            NextCh(it8);
        }

        e = sgn*e;
        it8->dnum = it8->dnum * xpow10(e);
    }
}

// Parses a float number
// This can not call directly atof because it uses locale dependent
// parsing, while CCMX files always use . as decimal separator
static
cmsFloat64Number ParseFloatNumber(const char *Buffer)
{
    cmsFloat64Number dnum = 0.0;
    int sign = 1;

    // keep safe
    if (Buffer == NULL) return 0.0;

    if (*Buffer == '-' || *Buffer == '+') {

        sign = (*Buffer == '-') ? -1 : 1;
        Buffer++;
    }


    while (*Buffer && isdigit((int)*Buffer)) {

        dnum = dnum * 10.0 + (*Buffer - '0');
        if (*Buffer) Buffer++;
    }

    if (*Buffer == '.') {

        cmsFloat64Number frac = 0.0;      // fraction
        int prec = 0;                     // precision

        if (*Buffer) Buffer++;

        while (*Buffer && isdigit((int)*Buffer)) {

            frac = frac * 10.0 + (*Buffer - '0');
            prec++;
            if (*Buffer) Buffer++;
        }

        dnum = dnum + (frac / xpow10(prec));
    }

    // Exponent, example 34.00E+20
    if (*Buffer && toupper(*Buffer) == 'E') {

        int e;
        int sgn;

        if (*Buffer) Buffer++;
        sgn = 1;

        if (*Buffer == '-') {

            sgn = -1;
            if (*Buffer) Buffer++;
        }
        else
            if (*Buffer == '+') {

                sgn = +1;
                if (*Buffer) Buffer++;
            }

        e = 0;
        while (*Buffer && isdigit((int)*Buffer)) {

            cmsInt32Number digit = (*Buffer - '0');

            if ((cmsFloat64Number)e * 10.0 + digit < (cmsFloat64Number)+2147483647.0)
                e = e * 10 + digit;

            if (*Buffer) Buffer++;
        }

        e = sgn*e;
        dnum = dnum * xpow10(e);
    }

    return sign * dnum;
}


// Reads next symbol
static
void InSymbol(cmsContext ContextID, cmsIT8* it8)
{
    CMSREGISTER char *idptr;
    CMSREGISTER int k;
    SYMBOL key;
    int sng;

    do {

        while (isseparator(it8->ch))
            NextCh(it8);

        if (isfirstidchar(it8->ch)) {          // Identifier

            k = 0;
            idptr = it8->id;

            do {

                if (++k < MAXID) *idptr++ = (char) it8->ch;

                NextCh(it8);

            } while (isidchar(it8->ch));

            *idptr = '\0';


            key = BinSrchKey(it8->id);
            if (key == SUNDEFINED) it8->sy = SIDENT;
            else it8->sy = key;

        }
        else                         // Is a number?
            if (isdigit(it8->ch) || it8->ch == '.' || it8->ch == '-' || it8->ch == '+')
            {
                int sign = 1;

                if (it8->ch == '-') {
                    sign = -1;
                    NextCh(it8);
                }

                it8->inum = 0;
                it8->sy   = SINUM;

                if (it8->ch == '0') {          // 0xnnnn (Hexa) or 0bnnnn (Binary)

                    NextCh(it8);
                    if (toupper(it8->ch) == 'X') {

                        int j;

                        NextCh(it8);
                        while (isxdigit(it8->ch))
                        {
                            it8->ch = toupper(it8->ch);
                            if (it8->ch >= 'A' && it8->ch <= 'F')  j = it8->ch -'A'+10;
                            else j = it8->ch - '0';

                            if ((cmsFloat64Number) it8->inum * 16.0 + (cmsFloat64Number) j > (cmsFloat64Number)+2147483647.0)
                            {
                                SynError(ContextID, it8, "Invalid hexadecimal number");
                                return;
                            }

                            it8->inum = it8->inum * 16 + j;
                            NextCh(it8);
                        }
                        return;
                    }

                    if (toupper(it8->ch) == 'B') {  // Binary

                        int j;

                        NextCh(it8);
                        while (it8->ch == '0' || it8->ch == '1')
                        {
                            j = it8->ch - '0';

                            if ((cmsFloat64Number) it8->inum * 2.0 + j > (cmsFloat64Number)+2147483647.0)
                            {
                                SynError(ContextID, it8, "Invalid binary number");
                                return;
                            }

                            it8->inum = it8->inum * 2 + j;
                            NextCh(it8);
                        }
                        return;
                    }
                }


                while (isdigit(it8->ch)) {

                    cmsInt32Number digit = (it8->ch - '0');

                    if ((cmsFloat64Number) it8->inum * 10.0 + (cmsFloat64Number) digit > (cmsFloat64Number) +2147483647.0) {
                        ReadReal(it8, it8->inum);
                        it8->sy = SDNUM;
                        it8->dnum *= sign;
                        return;
                    }

                    it8->inum = it8->inum * 10 + digit;
                    NextCh(it8);
                }

                if (it8->ch == '.') {

                    ReadReal(it8, it8->inum);
                    it8->sy = SDNUM;
                    it8->dnum *= sign;
                    return;
                }

                it8 -> inum *= sign;

                // Special case. Numbers followed by letters are taken as identifiers

                if (isidchar(it8 ->ch)) {

                    if (it8 ->sy == SINUM) {

                        snprintf(it8->id, 127, "%d", it8->inum);
                    }
                    else {

                        snprintf(it8->id, 127, it8 ->DoubleFormatter, it8->dnum);
                    }

                    k = (int) strlen(it8 ->id);
                    idptr = it8 ->id + k;
                    do {

                        if (++k < MAXID) *idptr++ = (char) it8->ch;

                        NextCh(it8);

                    } while (isidchar(it8->ch));

                    *idptr = '\0';
                    it8->sy = SIDENT;
                }
                return;

            }
            else
                switch ((int) it8->ch) {

        // EOF marker -- ignore it
        case '\x1a':
            NextCh(it8);
            break;

        // Eof stream markers
        case 0:
        case -1:
            it8->sy = SEOF;
            break;


        // Next line
        case '\r':
            NextCh(it8);
            if (it8 ->ch == '\n')
                NextCh(it8);
            it8->sy = SEOLN;
            it8->lineno++;
            break;

        case '\n':
            NextCh(it8);
            it8->sy = SEOLN;
            it8->lineno++;
            break;

        // Comment
        case '#':
            NextCh(it8);
            while (it8->ch && it8->ch != '\n' && it8->ch != '\r')
                NextCh(it8);

            it8->sy = SCOMMENT;
            break;

        // String.
        case '\'':
        case '\"':
            idptr = it8->str;
            sng = it8->ch;
            k = 0;
            NextCh(it8);

            while (k < (MAXSTR-1) && it8->ch != sng) {

                if (it8->ch == '\n'|| it8->ch == '\r') k = MAXSTR+1;
                else {
                    *idptr++ = (char) it8->ch;
                    NextCh(it8);
                    k++;
                }
            }

            it8->sy = SSTRING;
            *idptr = '\0';
            NextCh(it8);
            break;


        default:
            SynError(ContextID, it8, "Unrecognized character: 0x%x", it8 ->ch);
            return;
            }

    } while (it8->sy == SCOMMENT);

    // Handle the include special token

    if (it8 -> sy == SINCLUDE) {

                FILECTX* FileNest;

                if(it8 -> IncludeSP >= (MAXINCLUDE-1)) {

                    SynError(ContextID, it8, "Too many recursion levels");
                    return;
                }

                InSymbol(ContextID, it8);
                if (!Check(ContextID, it8, SSTRING, "Filename expected")) return;

                FileNest = it8 -> FileStack[it8 -> IncludeSP + 1];
                if(FileNest == NULL) {

                    FileNest = it8 ->FileStack[it8 -> IncludeSP + 1] = (FILECTX*)AllocChunk(ContextID, it8, sizeof(FILECTX));
                    //if(FileNest == NULL)
                    //  TODO: how to manage out-of-memory conditions?
                }

                if (BuildAbsolutePath(it8->str,
                                      it8->FileStack[it8->IncludeSP]->FileName,
                                      FileNest->FileName, cmsMAX_PATH-1) == FALSE) {
                    SynError(ContextID, it8, "File path too long");
                    return;
                }

                FileNest->Stream = fopen(FileNest->FileName, "rt");
                if (FileNest->Stream == NULL) {

                        SynError(ContextID, it8, "File %s not found", FileNest->FileName);
                        return;
                }
                it8->IncludeSP++;

                it8 ->ch = ' ';
                InSymbol(ContextID, it8);
    }

}

// Checks end of line separator
static
cmsBool CheckEOLN(cmsContext ContextID, cmsIT8* it8)
{
        if (!Check(ContextID, it8, SEOLN, "Expected separator")) return FALSE;
        while (it8 -> sy == SEOLN)
                        InSymbol(ContextID, it8);
        return TRUE;

}

// Skip a symbol

static
void Skip(cmsContext ContextID, cmsIT8* it8, SYMBOL sy)
{
        if (it8->sy == sy && it8->sy != SEOF)
                        InSymbol(ContextID, it8);
}


// Skip multiple EOLN
static
void SkipEOLN(cmsContext ContextID, cmsIT8* it8)
{
    while (it8->sy == SEOLN) {
             InSymbol(ContextID, it8);
    }
}


// Returns a string holding current value
static
cmsBool GetVal(cmsContext ContextID, cmsIT8* it8, char* Buffer, cmsUInt32Number max, const char* ErrorTitle)
{
    switch (it8->sy) {

    case SEOLN:   // Empty value
                  Buffer[0]=0;
                  break;
    case SIDENT:  strncpy(Buffer, it8->id, max);
                  Buffer[max-1]=0;
                  break;
    case SINUM:   snprintf(Buffer, max, "%d", it8 -> inum); break;
    case SDNUM:   snprintf(Buffer, max, it8->DoubleFormatter, it8 -> dnum); break;
    case SSTRING: strncpy(Buffer, it8->str, max);
                  Buffer[max-1] = 0;
                  break;


    default:
         return SynError(ContextID, it8, "%s", ErrorTitle);
    }

    Buffer[max] = 0;
    return TRUE;
}

// ---------------------------------------------------------- Table

static
TABLE* GetTable(cmsContext ContextID, cmsIT8* it8)
{
   if ((it8 -> nTable >= it8 ->TablesCount)) {

           SynError(ContextID, it8, "Table %d out of sequence", it8 -> nTable);
           return it8 -> Tab;
   }

   return it8 ->Tab + it8 ->nTable;
}

// ---------------------------------------------------------- Memory management


// Frees an allocator and owned memory
void CMSEXPORT cmsIT8Free(cmsContext ContextID, cmsHANDLE hIT8)
{
   cmsIT8* it8 = (cmsIT8*) hIT8;

    if (it8 == NULL)
        return;

    if (it8->MemorySink) {

        OWNEDMEM* p;
        OWNEDMEM* n;

        for (p = it8->MemorySink; p != NULL; p = n) {

            n = p->Next;
            if (p->Ptr) _cmsFree(ContextID, p->Ptr);
            _cmsFree(ContextID, p);
        }
    }

    if (it8->MemoryBlock)
        _cmsFree(ContextID, it8->MemoryBlock);

    _cmsFree(ContextID, it8);
}


// Allocates a chunk of data, keep linked list
static
void* AllocBigBlock(cmsContext ContextID, cmsIT8* it8, cmsUInt32Number size)
{
    OWNEDMEM* ptr1;
    void* ptr = _cmsMallocZero(ContextID, size);

    if (ptr != NULL) {

        ptr1 = (OWNEDMEM*) _cmsMallocZero(ContextID, sizeof(OWNEDMEM));

        if (ptr1 == NULL) {

            _cmsFree(ContextID, ptr);
            return NULL;
        }

        ptr1-> Ptr        = ptr;
        ptr1-> Next       = it8 -> MemorySink;
        it8 -> MemorySink = ptr1;
    }

    return ptr;
}


// Suballocator.
static
void* AllocChunk(cmsContext ContextID, cmsIT8* it8, cmsUInt32Number size)
{
    cmsUInt32Number Free = it8 ->Allocator.BlockSize - it8 ->Allocator.Used;
    cmsUInt8Number* ptr;

    size = _cmsALIGNMEM(size);

    if (size > Free) {

        if (it8 -> Allocator.BlockSize == 0)

                it8 -> Allocator.BlockSize = 20*1024;
        else
                it8 ->Allocator.BlockSize *= 2;

        if (it8 ->Allocator.BlockSize < size)
                it8 ->Allocator.BlockSize = size;

        it8 ->Allocator.Used = 0;
        it8 ->Allocator.Block = (cmsUInt8Number*)  AllocBigBlock(ContextID, it8, it8 ->Allocator.BlockSize);
    }

    ptr = it8 ->Allocator.Block + it8 ->Allocator.Used;
    it8 ->Allocator.Used += size;

    return (void*) ptr;

}


// Allocates a string
static
char *AllocString(cmsContext ContextID, cmsIT8* it8, const char* str)
{
    cmsUInt32Number Size = (cmsUInt32Number) strlen(str)+1;
    char *ptr;


    ptr = (char *) AllocChunk(ContextID, it8, Size);
    if (ptr) strncpy (ptr, str, Size-1);

    return ptr;
}

// Searches through linked list

static
cmsBool IsAvailableOnList(cmsContext ContextID, KEYVALUE* p, const char* Key, const char* Subkey, KEYVALUE** LastPtr)
{
    cmsUNUSED_PARAMETER(ContextID);
    if (LastPtr) *LastPtr = p;

    for (;  p != NULL; p = p->Next) {

        if (LastPtr) *LastPtr = p;

        if (*Key != '#') { // Comments are ignored

            if (cmsstrcasecmp(Key, p->Keyword) == 0)
                break;
        }
    }

    if (p == NULL)
        return FALSE;

    if (Subkey == 0)
        return TRUE;

    for (; p != NULL; p = p->NextSubkey) {

        if (p ->Subkey == NULL) continue;

        if (LastPtr) *LastPtr = p;

        if (cmsstrcasecmp(Subkey, p->Subkey) == 0)
            return TRUE;
    }

    return FALSE;
}



// Add a property into a linked list
static
KEYVALUE* AddToList(cmsContext ContextID, cmsIT8* it8, KEYVALUE** Head, const char *Key, const char *Subkey, const char* xValue, WRITEMODE WriteAs)
{
    KEYVALUE* p;
    KEYVALUE* last;


    // Check if property is already in list

    if (IsAvailableOnList(ContextID, *Head, Key, Subkey, &p)) {

        // This may work for editing properties

        //     return SynError(ContextID, it8, "duplicate key <%s>", Key);
    }
    else {

        last = p;

        // Allocate the container
        p = (KEYVALUE*) AllocChunk(ContextID, it8, sizeof(KEYVALUE));
        if (p == NULL)
        {
            SynError(ContextID, it8, "AddToList: out of memory");
            return NULL;
        }

        // Store name and value
        p->Keyword = AllocString(ContextID, it8, Key);
        p->Subkey = (Subkey == NULL) ? NULL : AllocString(ContextID, it8, Subkey);

        // Keep the container in our list
        if (*Head == NULL) {
            *Head = p;
        }
        else
        {
            if (Subkey != NULL && last != NULL) {

                last->NextSubkey = p;

                // If Subkey is not null, then last is the last property with the same key,
                // but not necessarily is the last property in the list, so we need to move
                // to the actual list end
                while (last->Next != NULL)
                         last = last->Next;
            }

            if (last != NULL) last->Next = p;
        }

        p->Next    = NULL;
        p->NextSubkey = NULL;
    }

    p->WriteAs = WriteAs;

    if (xValue != NULL) {

        p->Value   = AllocString(ContextID, it8, xValue);
    }
    else {
        p->Value   = NULL;
    }

    return p;
}

static
KEYVALUE* AddAvailableProperty(cmsContext ContextID, cmsIT8* it8, const char* Key, WRITEMODE as)
{
    return AddToList(ContextID, it8, &it8->ValidKeywords, Key, NULL, NULL, as);
}


static
KEYVALUE* AddAvailableSampleID(cmsContext ContextID, cmsIT8* it8, const char* Key)
{
    return AddToList(ContextID, it8, &it8->ValidSampleID, Key, NULL, NULL, WRITE_UNCOOKED);
}


static
void AllocTable(cmsContext ContextID, cmsIT8* it8)
{
    TABLE* t;
    cmsUNUSED_PARAMETER(ContextID);

    t = it8 ->Tab + it8 ->TablesCount;

    t->HeaderList = NULL;
    t->DataFormat = NULL;
    t->Data       = NULL;

    it8 ->TablesCount++;
}


cmsInt32Number CMSEXPORT cmsIT8SetTable(cmsContext ContextID, cmsHANDLE  IT8, cmsUInt32Number nTable)
{
     cmsIT8* it8 = (cmsIT8*) IT8;

     if (nTable >= it8 ->TablesCount) {

         if (nTable == it8 ->TablesCount) {

             AllocTable(ContextID, it8);
         }
         else {
             SynError(ContextID, it8, "Table %d is out of sequence", nTable);
             return -1;
         }
     }

     it8 ->nTable = nTable;

     return (cmsInt32Number) nTable;
}



// Init an empty container
cmsHANDLE  CMSEXPORT cmsIT8Alloc(cmsContext ContextID)
{
    cmsIT8* it8;
    cmsUInt32Number i;

    it8 = (cmsIT8*) _cmsMallocZero(ContextID, sizeof(cmsIT8));
    if (it8 == NULL) return NULL;

    AllocTable(ContextID, it8);

    it8->MemoryBlock = NULL;
    it8->MemorySink  = NULL;

    it8 ->nTable = 0;

    it8->Allocator.Used = 0;
    it8->Allocator.Block = NULL;
    it8->Allocator.BlockSize = 0;

    it8->ValidKeywords = NULL;
    it8->ValidSampleID = NULL;

    it8 -> sy = SUNDEFINED;
    it8 -> ch = ' ';
    it8 -> Source = NULL;
    it8 -> inum = 0;
    it8 -> dnum = 0.0;

    it8->FileStack[0] = (FILECTX*)AllocChunk(ContextID, it8, sizeof(FILECTX));
    it8->IncludeSP   = 0;
    it8 -> lineno = 1;

    strcpy(it8->DoubleFormatter, DEFAULT_DBL_FORMAT);
    cmsIT8SetSheetType(ContextID, (cmsHANDLE) it8, "CGATS.17");

    // Initialize predefined properties & data

    for (i=0; i < NUMPREDEFINEDPROPS; i++)
            AddAvailableProperty(ContextID, it8, PredefinedProperties[i].id, PredefinedProperties[i].as);

    for (i=0; i < NUMPREDEFINEDSAMPLEID; i++)
            AddAvailableSampleID(ContextID, it8, PredefinedSampleID[i]);


   return (cmsHANDLE) it8;
}


const char* CMSEXPORT cmsIT8GetSheetType(cmsContext ContextID, cmsHANDLE hIT8)
{
        return GetTable(ContextID, (cmsIT8*) hIT8)->SheetType;
}

cmsBool CMSEXPORT cmsIT8SetSheetType(cmsContext ContextID, cmsHANDLE hIT8, const char* Type)
{
        TABLE* t = GetTable(ContextID, (cmsIT8*) hIT8);

        strncpy(t ->SheetType, Type, MAXSTR-1);
        t ->SheetType[MAXSTR-1] = 0;
        return TRUE;
}

cmsBool CMSEXPORT cmsIT8SetComment(cmsContext ContextID, cmsHANDLE hIT8, const char* Val)
{
    cmsIT8* it8 = (cmsIT8*) hIT8;

    if (!Val) return FALSE;
    if (!*Val) return FALSE;

    return AddToList(ContextID, it8, &GetTable(ContextID, it8)->HeaderList, "# ", NULL, Val, WRITE_UNCOOKED) != NULL;
}

// Sets a property
cmsBool CMSEXPORT cmsIT8SetPropertyStr(cmsContext ContextID, cmsHANDLE hIT8, const char* Key, const char *Val)
{
    cmsIT8* it8 = (cmsIT8*) hIT8;

    if (!Val) return FALSE;
    if (!*Val) return FALSE;

    return AddToList(ContextID, it8, &GetTable(ContextID, it8)->HeaderList, Key, NULL, Val, WRITE_STRINGIFY) != NULL;
}

cmsBool CMSEXPORT cmsIT8SetPropertyDbl(cmsContext ContextID, cmsHANDLE hIT8, const char* cProp, cmsFloat64Number Val)
{
    cmsIT8* it8 = (cmsIT8*) hIT8;
    char Buffer[1024];

    snprintf(Buffer, 1023, it8->DoubleFormatter, Val);

    return AddToList(ContextID, it8, &GetTable(ContextID, it8)->HeaderList, cProp, NULL, Buffer, WRITE_UNCOOKED) != NULL;
}

cmsBool CMSEXPORT cmsIT8SetPropertyHex(cmsContext ContextID, cmsHANDLE hIT8, const char* cProp, cmsUInt32Number Val)
{
    cmsIT8* it8 = (cmsIT8*) hIT8;
    char Buffer[1024];

    snprintf(Buffer, 1023, "%u", Val);

    return AddToList(ContextID, it8, &GetTable(ContextID, it8)->HeaderList, cProp, NULL, Buffer, WRITE_HEXADECIMAL) != NULL;
}

cmsBool CMSEXPORT cmsIT8SetPropertyUncooked(cmsContext ContextID, cmsHANDLE hIT8, const char* Key, const char* Buffer)
{
    cmsIT8* it8 = (cmsIT8*) hIT8;

    return AddToList(ContextID, it8, &GetTable(ContextID, it8)->HeaderList, Key, NULL, Buffer, WRITE_UNCOOKED) != NULL;
}

cmsBool CMSEXPORT cmsIT8SetPropertyMulti(cmsContext ContextID, cmsHANDLE hIT8, const char* Key, const char* SubKey, const char *Buffer)
{
    cmsIT8* it8 = (cmsIT8*) hIT8;

    return AddToList(ContextID, it8, &GetTable(ContextID, it8)->HeaderList, Key, SubKey, Buffer, WRITE_PAIR) != NULL;
}

// Gets a property
const char* CMSEXPORT cmsIT8GetProperty(cmsContext ContextID, cmsHANDLE hIT8, const char* Key)
{
    cmsIT8* it8 = (cmsIT8*) hIT8;
    KEYVALUE* p;

    if (IsAvailableOnList(ContextID, GetTable(ContextID, it8) -> HeaderList, Key, NULL, &p))
    {
        return p -> Value;
    }
    return NULL;
}


cmsFloat64Number CMSEXPORT cmsIT8GetPropertyDbl(cmsContext ContextID, cmsHANDLE hIT8, const char* cProp)
{
    const char *v = cmsIT8GetProperty(ContextID, hIT8, cProp);

    if (v == NULL) return 0.0;

    return ParseFloatNumber(v);
}

const char* CMSEXPORT cmsIT8GetPropertyMulti(cmsContext ContextID, cmsHANDLE hIT8, const char* Key, const char *SubKey)
{
    cmsIT8* it8 = (cmsIT8*) hIT8;
    KEYVALUE* p;

    if (IsAvailableOnList(ContextID, GetTable(ContextID, it8) -> HeaderList, Key, SubKey, &p)) {
        return p -> Value;
    }
    return NULL;
}

// ----------------------------------------------------------------- Datasets


static
void AllocateDataFormat(cmsContext ContextID, cmsIT8* it8)
{
    TABLE* t = GetTable(ContextID, it8);

    if (t -> DataFormat) return;    // Already allocated

    t -> nSamples  = (int) cmsIT8GetPropertyDbl(ContextID, it8, "NUMBER_OF_FIELDS");

    if (t -> nSamples <= 0) {

        SynError(ContextID, it8, "AllocateDataFormat: Unknown NUMBER_OF_FIELDS");
        t -> nSamples = 10;
        }

    t -> DataFormat = (char**) AllocChunk (ContextID, it8, ((cmsUInt32Number) t->nSamples + 1) * sizeof(char *));
    if (t->DataFormat == NULL) {

        SynError(ContextID, it8, "AllocateDataFormat: Unable to allocate dataFormat array");
    }

}

static
const char *GetDataFormat(cmsContext ContextID, cmsIT8* it8, int n)
{
    TABLE* t = GetTable(ContextID, it8);

    if (t->DataFormat)
        return t->DataFormat[n];

    return NULL;
}

static
cmsBool SetDataFormat(cmsContext ContextID, cmsIT8* it8, int n, const char *label)
{
    TABLE* t = GetTable(ContextID, it8);

    if (!t->DataFormat)
        AllocateDataFormat(ContextID, it8);

    if (n > t -> nSamples) {
        SynError(ContextID, it8, "More than NUMBER_OF_FIELDS fields.");
        return FALSE;
    }

    if (t->DataFormat) {
        t->DataFormat[n] = AllocString(ContextID, it8, label);
    }

    return TRUE;
}


cmsBool CMSEXPORT cmsIT8SetDataFormat(cmsContext ContextID, cmsHANDLE  h, int n, const char *Sample)
{
    cmsIT8* it8 = (cmsIT8*)h;
    return SetDataFormat(ContextID, it8, n, Sample);
}

static
void AllocateDataSet(cmsContext ContextID, cmsIT8* it8)
{
    TABLE* t = GetTable(ContextID, it8);

    if (t -> Data) return;    // Already allocated

    t-> nSamples   = atoi(cmsIT8GetProperty(ContextID, it8, "NUMBER_OF_FIELDS"));
    t-> nPatches   = atoi(cmsIT8GetProperty(ContextID, it8, "NUMBER_OF_SETS"));

    if (t -> nSamples < 0 || t->nSamples > 0x7ffe || t->nPatches < 0 || t->nPatches > 0x7ffe)
    {
        SynError(ContextID, it8, "AllocateDataSet: too much data");
    }
    else {
        t->Data = (char**)AllocChunk(ContextID, it8, ((cmsUInt32Number)t->nSamples + 1) * ((cmsUInt32Number)t->nPatches + 1) * sizeof(char*));
        if (t->Data == NULL) {

            SynError(ContextID, it8, "AllocateDataSet: Unable to allocate data array");
        }
    }

}

static
char* GetData(cmsContext ContextID, cmsIT8* it8, int nSet, int nField)
{
    TABLE* t = GetTable(ContextID, it8);
    int nSamples    = t -> nSamples;
    int nPatches    = t -> nPatches;

    if (nSet >= nPatches || nField >= nSamples)
        return NULL;

    if (!t->Data) return NULL;
    return t->Data [nSet * nSamples + nField];
}

static
cmsBool SetData(cmsContext ContextID, cmsIT8* it8, int nSet, int nField, const char *Val)
{
    TABLE* t = GetTable(ContextID, it8);

    if (!t->Data)
        AllocateDataSet(ContextID, it8);

    if (!t->Data) return FALSE;

    if (nSet > t -> nPatches || nSet < 0) {

            return SynError(ContextID, it8, "Patch %d out of range, there are %d patches", nSet, t -> nPatches);
    }

    if (nField > t ->nSamples || nField < 0) {
            return SynError(ContextID, it8, "Sample %d out of range, there are %d samples", nField, t ->nSamples);

    }

    t->Data [nSet * t -> nSamples + nField] = AllocString(ContextID, it8, Val);
    return TRUE;
}


// --------------------------------------------------------------- File I/O


// Writes a string to file
static
void WriteStr(cmsContext ContextID, SAVESTREAM* f, const char *str)
{
    cmsUInt32Number len;
    cmsUNUSED_PARAMETER(ContextID);

    if (str == NULL)
        str = " ";

    // Length to write
    len = (cmsUInt32Number) strlen(str);
    f ->Used += len;


    if (f ->stream) {   // Should I write it to a file?

        if (fwrite(str, 1, len, f->stream) != len) {
            cmsSignalError(0, cmsERROR_WRITE, "Write to file error in CGATS parser");
            return;
        }

    }
    else {  // Or to a memory block?

        if (f ->Base) {   // Am I just counting the bytes?

            if (f ->Used > f ->Max) {

                 cmsSignalError(0, cmsERROR_WRITE, "Write to memory overflows in CGATS parser");
                 return;
            }

            memmove(f ->Ptr, str, len);
            f->Ptr += len;
        }

    }
}


// Write formatted

static
void Writef(cmsContext ContextID, SAVESTREAM* f, const char* frm, ...)
{
    char Buffer[4096];
    va_list args;

    va_start(args, frm);
    vsnprintf(Buffer, 4095, frm, args);
    Buffer[4095] = 0;
    WriteStr(ContextID, f, Buffer);
    va_end(args);

}

// Writes full header
static
void WriteHeader(cmsContext ContextID, cmsIT8* it8, SAVESTREAM* fp)
{
    KEYVALUE* p;
    TABLE* t = GetTable(ContextID, it8);

    // Writes the type
    WriteStr(ContextID, fp, t->SheetType);
    WriteStr(ContextID, fp, "\n");

    for (p = t->HeaderList; (p != NULL); p = p->Next)
    {
        if (*p ->Keyword == '#') {

            char* Pt;

            WriteStr(ContextID, fp, "#\n# ");
            for (Pt = p ->Value; *Pt; Pt++) {


                Writef(ContextID, fp, "%c", *Pt);

                if (*Pt == '\n') {
                    WriteStr(ContextID, fp, "# ");
                }
            }

            WriteStr(ContextID, fp, "\n#\n");
            continue;
        }


        if (!IsAvailableOnList(ContextID, it8-> ValidKeywords, p->Keyword, NULL, NULL)) {

#ifdef CMS_STRICT_CGATS
            WriteStr(ContextID, fp, "KEYWORD\t\"");
            WriteStr(ContextID, fp, p->Keyword);
            WriteStr(ContextID, fp, "\"\n");
#endif

            AddAvailableProperty(ContextID, it8, p->Keyword, WRITE_UNCOOKED);
        }

        WriteStr(ContextID, fp, p->Keyword);
        if (p->Value) {

            switch (p ->WriteAs) {

            case WRITE_UNCOOKED:
                    Writef(ContextID, fp, "\t%s", p ->Value);
                    break;

            case WRITE_STRINGIFY:
                    Writef(ContextID, fp, "\t\"%s\"", p->Value );
                    break;

            case WRITE_HEXADECIMAL:
                    Writef(ContextID, fp, "\t0x%X", atoi(p ->Value));
                    break;

            case WRITE_BINARY:
                    Writef(ContextID, fp, "\t0x%B", atoi(p ->Value));
                    break;

            case WRITE_PAIR:
                    Writef(ContextID, fp, "\t\"%s,%s\"", p->Subkey, p->Value);
                    break;

            default: SynError(ContextID, it8, "Unknown write mode %d", p ->WriteAs);
                     return;
            }
        }

        WriteStr(ContextID, fp, "\n");
    }

}


// Writes the data format
static
void WriteDataFormat(cmsContext ContextID, SAVESTREAM* fp, cmsIT8* it8)
{
    int i, nSamples;
    TABLE* t = GetTable(ContextID, it8);

    if (!t -> DataFormat) return;

       WriteStr(ContextID, fp, "BEGIN_DATA_FORMAT\n");
       WriteStr(ContextID, fp, " ");
       nSamples = atoi(cmsIT8GetProperty(ContextID, it8, "NUMBER_OF_FIELDS"));

       for (i = 0; i < nSamples; i++) {

              WriteStr(ContextID, fp, t->DataFormat[i]);
              WriteStr(ContextID, fp, ((i == (nSamples-1)) ? "\n" : "\t"));
          }

       WriteStr (ContextID, fp, "END_DATA_FORMAT\n");
}


// Writes data array
static
void WriteData(cmsContext ContextID, SAVESTREAM* fp, cmsIT8* it8)
{
       int  i, j;
       TABLE* t = GetTable(ContextID, it8);

       if (!t->Data) return;

       WriteStr (ContextID, fp, "BEGIN_DATA\n");

       t->nPatches = atoi(cmsIT8GetProperty(ContextID, it8, "NUMBER_OF_SETS"));

       for (i = 0; i < t-> nPatches; i++) {

              WriteStr(ContextID, fp, " ");

              for (j = 0; j < t->nSamples; j++) {

                     char *ptr = t->Data[i*t->nSamples+j];

                     if (ptr == NULL) WriteStr(ContextID, fp, "\"\"");
                     else {
                         // If value contains whitespace, enclose within quote

                         if (strchr(ptr, ' ') != NULL) {

                             WriteStr(ContextID, fp, "\"");
                             WriteStr(ContextID, fp, ptr);
                             WriteStr(ContextID, fp, "\"");
                         }
                         else
                            WriteStr(ContextID, fp, ptr);
                     }

                     WriteStr(ContextID, fp, ((j == (t->nSamples-1)) ? "\n" : "\t"));
              }
       }
       WriteStr(ContextID, fp, "END_DATA\n");
}



// Saves whole file
cmsBool CMSEXPORT cmsIT8SaveToFile(cmsContext ContextID, cmsHANDLE hIT8, const char* cFileName)
{
    SAVESTREAM sd;
    cmsUInt32Number i;
    cmsIT8* it8 = (cmsIT8*) hIT8;

    memset(&sd, 0, sizeof(sd));

    sd.stream = fopen(cFileName, "wt");
    if (!sd.stream) return FALSE;

    for (i=0; i < it8 ->TablesCount; i++) {

            cmsIT8SetTable(ContextID, hIT8, i);
            WriteHeader(ContextID, it8, &sd);
            WriteDataFormat(ContextID, &sd, it8);
            WriteData(ContextID, &sd, it8);
    }

    if (fclose(sd.stream) != 0) return FALSE;

    return TRUE;
}


// Saves to memory
cmsBool CMSEXPORT cmsIT8SaveToMem(cmsContext ContextID, cmsHANDLE hIT8, void *MemPtr, cmsUInt32Number* BytesNeeded)
{
    SAVESTREAM sd;
    cmsUInt32Number i;
    cmsIT8* it8 = (cmsIT8*) hIT8;

    memset(&sd, 0, sizeof(sd));

    sd.stream = NULL;
    sd.Base   = (cmsUInt8Number*)  MemPtr;
    sd.Ptr    = sd.Base;

    sd.Used = 0;

    if (sd.Base)
        sd.Max  = *BytesNeeded;     // Write to memory?
    else
        sd.Max  = 0;                // Just counting the needed bytes

    for (i=0; i < it8 ->TablesCount; i++) {

        cmsIT8SetTable(ContextID, hIT8, i);
        WriteHeader(ContextID, it8, &sd);
        WriteDataFormat(ContextID, &sd, it8);
        WriteData(ContextID, &sd, it8);
    }

    sd.Used++;  // The \0 at the very end

    if (sd.Base)
        *sd.Ptr = 0;

    *BytesNeeded = sd.Used;

    return TRUE;
}


// -------------------------------------------------------------- Higher level parsing

static
cmsBool DataFormatSection(cmsContext ContextID, cmsIT8* it8)
{
    int iField = 0;
    TABLE* t = GetTable(ContextID, it8);

    InSymbol(ContextID, it8);   // Eats "BEGIN_DATA_FORMAT"
    CheckEOLN(ContextID, it8);

    while (it8->sy != SEND_DATA_FORMAT &&
        it8->sy != SEOLN &&
        it8->sy != SEOF &&
        it8->sy != SSYNERROR)  {

            if (it8->sy != SIDENT) {

                return SynError(ContextID, it8, "Sample type expected");
            }

            if (!SetDataFormat(ContextID, it8, iField, it8->id)) return FALSE;
            iField++;

            InSymbol(ContextID, it8);
            SkipEOLN(ContextID, it8);
       }

       SkipEOLN(ContextID, it8);
       Skip(ContextID, it8, SEND_DATA_FORMAT);
       SkipEOLN(ContextID, it8);

       if (iField != t ->nSamples) {
           SynError(ContextID, it8, "Count mismatch. NUMBER_OF_FIELDS was %d, found %d\n", t ->nSamples, iField);


       }

       return TRUE;
}



static
cmsBool DataSection (cmsContext ContextID, cmsIT8* it8)
{
    int  iField = 0;
    int  iSet   = 0;
    char Buffer[256];
    TABLE* t = GetTable(ContextID, it8);

    InSymbol(ContextID, it8);   // Eats "BEGIN_DATA"
    CheckEOLN(ContextID, it8);

    if (!t->Data)
        AllocateDataSet(ContextID, it8);

    while (it8->sy != SEND_DATA && it8->sy != SEOF)
    {
        if (iField >= t -> nSamples) {
            iField = 0;
            iSet++;

        }

        if (it8->sy != SEND_DATA && it8->sy != SEOF) {

            if (!GetVal(ContextID, it8, Buffer, 255, "Sample data expected"))
                return FALSE;

            if (!SetData(ContextID, it8, iSet, iField, Buffer))
                return FALSE;

            iField++;

            InSymbol(ContextID, it8);
            SkipEOLN(ContextID, it8);
        }
    }

    SkipEOLN(ContextID, it8);
    Skip(ContextID, it8, SEND_DATA);
    SkipEOLN(ContextID, it8);

    // Check for data completion.

    if ((iSet+1) != t -> nPatches)
        return SynError(ContextID, it8, "Count mismatch. NUMBER_OF_SETS was %d, found %d\n", t ->nPatches, iSet+1);

    return TRUE;
}




static
cmsBool HeaderSection(cmsContext ContextID, cmsIT8* it8)
{
    char VarName[MAXID];
    char Buffer[MAXSTR];
    KEYVALUE* Key;

        while (it8->sy != SEOF &&
               it8->sy != SSYNERROR &&
               it8->sy != SBEGIN_DATA_FORMAT &&
               it8->sy != SBEGIN_DATA) {


        switch (it8 -> sy) {

        case SKEYWORD:
                InSymbol(ContextID, it8);
                if (!GetVal(ContextID, it8, Buffer, MAXSTR-1, "Keyword expected")) return FALSE;
                if (!AddAvailableProperty(ContextID, it8, Buffer, WRITE_UNCOOKED)) return FALSE;
                InSymbol(ContextID, it8);
                break;


        case SDATA_FORMAT_ID:
                InSymbol(ContextID, it8);
                if (!GetVal(ContextID, it8, Buffer, MAXSTR-1, "Keyword expected")) return FALSE;
                if (!AddAvailableSampleID(ContextID, it8, Buffer)) return FALSE;
                InSymbol(ContextID, it8);
                break;


        case SIDENT:
            strncpy(VarName, it8->id, MAXID - 1);
            VarName[MAXID - 1] = 0;

            if (!IsAvailableOnList(ContextID, it8->ValidKeywords, VarName, NULL, &Key)) {

#ifdef CMS_STRICT_CGATS
                return SynError(ContextID, it8, "Undefined keyword '%s'", VarName);
#else
                Key = AddAvailableProperty(ContextID, it8, VarName, WRITE_UNCOOKED);
                if (Key == NULL) return FALSE;
#endif
            }

            InSymbol(ContextID, it8);
            if (!GetVal(ContextID, it8, Buffer, MAXSTR - 1, "Property data expected")) return FALSE;

            if (Key->WriteAs != WRITE_PAIR) {
                AddToList(ContextID, it8, &GetTable(ContextID, it8)->HeaderList, VarName, NULL, Buffer,
                    (it8->sy == SSTRING) ? WRITE_STRINGIFY : WRITE_UNCOOKED);
            }
            else {
                const char *Subkey;
                char *Nextkey;
                if (it8->sy != SSTRING)
                    return SynError(ContextID, it8, "Invalid value '%s' for property '%s'.", Buffer, VarName);

                // chop the string as a list of "subkey, value" pairs, using ';' as a separator
                for (Subkey = Buffer; Subkey != NULL; Subkey = Nextkey)
                {
                    char *Value, *temp;

                    //  identify token pair boundary
                    Nextkey = (char*)strchr(Subkey, ';');
                    if (Nextkey)
                        *Nextkey++ = '\0';

                    // for each pair, split the subkey and the value
                    Value = (char*)strrchr(Subkey, ',');
                    if (Value == NULL)
                        return SynError(ContextID, it8, "Invalid value for property '%s'.", VarName);

                    // gobble the spaces before the coma, and the coma itself
                    temp = Value++;
                    do *temp-- = '\0'; while (temp >= Subkey && *temp == ' ');

                    // gobble any space at the right
                    temp = Value + strlen(Value) - 1;
                    while (*temp == ' ') *temp-- = '\0';

                    // trim the strings from the left
                    Subkey += strspn(Subkey, " ");
                    Value += strspn(Value, " ");

                    if (Subkey[0] == 0 || Value[0] == 0)
                        return SynError(ContextID, it8, "Invalid value for property '%s'.", VarName);
                    AddToList(ContextID, it8, &GetTable(ContextID, it8)->HeaderList, VarName, Subkey, Value, WRITE_PAIR);
                }
            }

            InSymbol(ContextID, it8);
            break;


        case SEOLN: break;

        default:
                return SynError(ContextID, it8, "expected keyword or identifier");
        }

    SkipEOLN(ContextID, it8);
    }

    return TRUE;

}


static
void ReadType(cmsIT8* it8, char* SheetTypePtr)
{
    cmsInt32Number cnt = 0;

    // First line is a very special case.

    while (isseparator(it8->ch))
            NextCh(it8);

    while (it8->ch != '\r' && it8 ->ch != '\n' && it8->ch != '\t' && it8 -> ch != 0) {

        if (cnt++ < MAXSTR)
            *SheetTypePtr++= (char) it8 ->ch;
        NextCh(it8);
    }

    *SheetTypePtr = 0;
}


static
cmsBool ParseIT8(cmsContext ContextID, cmsIT8* it8, cmsBool nosheet)
{
    char* SheetTypePtr = it8 ->Tab[0].SheetType;

    if (nosheet == 0) {
        ReadType(it8, SheetTypePtr);
    }

    InSymbol(ContextID, it8);

    SkipEOLN(ContextID, it8);

    while (it8-> sy != SEOF &&
           it8-> sy != SSYNERROR) {

            switch (it8 -> sy) {

            case SBEGIN_DATA_FORMAT:
                    if (!DataFormatSection(ContextID, it8)) return FALSE;
                    break;

            case SBEGIN_DATA:

                    if (!DataSection(ContextID, it8)) return FALSE;

                    if (it8 -> sy != SEOF) {

                            AllocTable(ContextID, it8);
                            it8 ->nTable = it8 ->TablesCount - 1;

                            // Read sheet type if present. We only support identifier and string.
                            // <ident> <eoln> is a type string
                            // anything else, is not a type string
                            if (nosheet == 0) {

                                if (it8 ->sy == SIDENT) {

                                    // May be a type sheet or may be a prop value statement. We cannot use insymbol in
                                    // this special case...
                                     while (isseparator(it8->ch))
                                         NextCh(it8);

                                     // If a newline is found, then this is a type string
                                    if (it8 ->ch == '\n' || it8->ch == '\r') {

                                         cmsIT8SetSheetType(ContextID, it8, it8 ->id);
                                         InSymbol(ContextID, it8);
                                    }
                                    else
                                    {
                                        // It is not. Just continue
                                        cmsIT8SetSheetType(ContextID, it8, "");
                                    }
                                }
                                else
                                    // Validate quoted strings
                                    if (it8 ->sy == SSTRING) {
                                        cmsIT8SetSheetType(ContextID, it8, it8 ->str);
                                        InSymbol(ContextID, it8);
                                    }
                           }

                    }
                    break;

            case SEOLN:
                    SkipEOLN(ContextID, it8);
                    break;

            default:
                    if (!HeaderSection(ContextID, it8)) return FALSE;
           }

    }

    return (it8 -> sy != SSYNERROR);
}



// Init useful pointers

static
void CookPointers(cmsContext ContextID, cmsIT8* it8)
{
    int idField, i;
    char* Fld;
    cmsUInt32Number j;
    cmsUInt32Number nOldTable = it8 ->nTable;

    for (j=0; j < it8 ->TablesCount; j++) {

    TABLE* t = it8 ->Tab + j;

    t -> SampleID = 0;
    it8 ->nTable = j;

    for (idField = 0; idField < t -> nSamples; idField++)
    {
        if (t ->DataFormat == NULL){
            SynError(ContextID, it8, "Undefined DATA_FORMAT");
            return;
        }

        Fld = t->DataFormat[idField];
        if (!Fld) continue;


        if (cmsstrcasecmp(Fld, "SAMPLE_ID") == 0) {

<<<<<<< HEAD
            t -> SampleID = idField;

            for (i=0; i < t -> nPatches; i++) {

                char *Data = GetData(ContextID, it8, i, idField);
                if (Data) {
                    char Buffer[256];

                    strncpy(Buffer, Data, 255);
                    Buffer[255] = 0;

                    if (strlen(Buffer) <= strlen(Data))
                        strcpy(Data, Buffer);
                    else
                        SetData(ContextID, it8, i, idField, Buffer);

                }
            }

=======
            t -> SampleID = idField;            
>>>>>>> d2c027ea
        }

        // "LABEL" is an extension. It keeps references to forward tables

        if ((cmsstrcasecmp(Fld, "LABEL") == 0) || Fld[0] == '$') {

            // Search for table references...
            for (i = 0; i < t->nPatches; i++) {

<<<<<<< HEAD
                            char *Label = GetData(ContextID, it8, i, idField);
=======
                char* Label = GetData(it8, i, idField);
>>>>>>> d2c027ea

                if (Label) {

                    cmsUInt32Number k;

                    // This is the label, search for a table containing
                    // this property

                    for (k = 0; k < it8->TablesCount; k++) {

                        TABLE* Table = it8->Tab + k;
                        KEYVALUE* p;

<<<<<<< HEAD
                                    if (IsAvailableOnList(ContextID, Table->HeaderList, Label, NULL, &p)) {
=======
                        if (IsAvailableOnList(Table->HeaderList, Label, NULL, &p)) {
>>>>>>> d2c027ea

                            // Available, keep type and table
                            char Buffer[256];

                            char* Type = p->Value;
                            int  nTable = (int)k;

                            snprintf(Buffer, 255, "%s %d %s", Label, nTable, Type);

<<<<<<< HEAD
                                        SetData(ContextID, it8, i, idField, Buffer);
                                    }
                                }
=======
                            SetData(it8, i, idField, Buffer);
                        }
                    }
>>>>>>> d2c027ea


                }

            }


        }

    }
    }

    it8 ->nTable = nOldTable;
}

// Try to infere if the file is a CGATS/IT8 file at all. Read first line
// that should be something like some printable characters plus a \n
// returns 0 if this is not like a CGATS, or an integer otherwise. This integer is the number of words in first line?
static
int IsMyBlock(const cmsUInt8Number* Buffer, cmsUInt32Number n)
{
    int words = 1, space = 0, quot = 0;
    cmsUInt32Number i;

    if (n < 10) return 0;   // Too small

    if (n > 132)
        n = 132;

    for (i = 1; i < n; i++) {

        switch(Buffer[i])
        {
        case '\n':
        case '\r':
            return ((quot == 1) || (words > 2)) ? 0 : words;
        case '\t':
        case ' ':
            if(!quot && !space)
                space = 1;
            break;
        case '\"':
            quot = !quot;
            break;
        default:
            if (Buffer[i] < 32) return 0;
            if (Buffer[i] > 127) return 0;
            words += space;
            space = 0;
            break;
        }
    }

    return 0;
}


static
cmsBool IsMyFile(const char* FileName)
{
   FILE *fp;
   cmsUInt32Number Size;
   cmsUInt8Number Ptr[133];

   fp = fopen(FileName, "rt");
   if (!fp) {
       cmsSignalError(0, cmsERROR_FILE, "File '%s' not found", FileName);
       return FALSE;
   }

   Size = (cmsUInt32Number) fread(Ptr, 1, 132, fp);

   if (fclose(fp) != 0)
       return FALSE;

   Ptr[Size] = '\0';

   return IsMyBlock(Ptr, Size);
}

// ---------------------------------------------------------- Exported routines


cmsHANDLE  CMSEXPORT cmsIT8LoadFromMem(cmsContext ContextID, const void *Ptr, cmsUInt32Number len)
{
    cmsHANDLE hIT8;
    cmsIT8*  it8;
    int type;

    _cmsAssert(Ptr != NULL);
    _cmsAssert(len != 0);

    type = IsMyBlock((const cmsUInt8Number*)Ptr, len);
    if (type == 0) return NULL;

    hIT8 = cmsIT8Alloc(ContextID);
    if (!hIT8) return NULL;

    it8 = (cmsIT8*) hIT8;
    it8 ->MemoryBlock = (char*) _cmsMalloc(ContextID, len + 1);
    if (it8->MemoryBlock == NULL)
    {
        cmsIT8Free(ContextID, hIT8);
        return FALSE;
    }

    strncpy(it8 ->MemoryBlock, (const char*) Ptr, len);
    it8 ->MemoryBlock[len] = 0;

    strncpy(it8->FileStack[0]->FileName, "", cmsMAX_PATH-1);
    it8-> Source = it8 -> MemoryBlock;

    if (!ParseIT8(ContextID, it8, type-1)) {

        cmsIT8Free(ContextID, hIT8);
        return FALSE;
    }

    CookPointers(ContextID, it8);
    it8 ->nTable = 0;

    _cmsFree(ContextID, it8->MemoryBlock);
    it8 -> MemoryBlock = NULL;

    return hIT8;


}


cmsHANDLE  CMSEXPORT cmsIT8LoadFromFile(cmsContext ContextID, const char* cFileName)
{

     cmsHANDLE hIT8;
     cmsIT8*  it8;
     int type;

     _cmsAssert(cFileName != NULL);

     type = IsMyFile(cFileName);
     if (type == 0) return NULL;

     hIT8 = cmsIT8Alloc(ContextID);
     it8 = (cmsIT8*) hIT8;
     if (!hIT8) return NULL;


     it8 ->FileStack[0]->Stream = fopen(cFileName, "rt");

     if (!it8 ->FileStack[0]->Stream) {
         cmsIT8Free(ContextID, hIT8);
         return NULL;
     }


    strncpy(it8->FileStack[0]->FileName, cFileName, cmsMAX_PATH-1);
    it8->FileStack[0]->FileName[cmsMAX_PATH-1] = 0;

    if (!ParseIT8(ContextID, it8, type-1)) {

            fclose(it8 ->FileStack[0]->Stream);
            cmsIT8Free(ContextID, hIT8);
            return NULL;
    }

    CookPointers(ContextID, it8);
    it8 ->nTable = 0;

    if (fclose(it8 ->FileStack[0]->Stream)!= 0) {
            cmsIT8Free(ContextID, hIT8);
            return NULL;
    }

    return hIT8;

}

int CMSEXPORT cmsIT8EnumDataFormat(cmsContext ContextID, cmsHANDLE hIT8, char ***SampleNames)
{
    cmsIT8* it8 = (cmsIT8*) hIT8;
    TABLE* t;

    _cmsAssert(hIT8 != NULL);

    t = GetTable(ContextID, it8);

    if (SampleNames)
        *SampleNames = t -> DataFormat;
    return t -> nSamples;
}


cmsUInt32Number CMSEXPORT cmsIT8EnumProperties(cmsContext ContextID, cmsHANDLE hIT8, char ***PropertyNames)
{
    cmsIT8* it8 = (cmsIT8*) hIT8;
    KEYVALUE* p;
    cmsUInt32Number n;
    char **Props;
    TABLE* t;

    _cmsAssert(hIT8 != NULL);

    t = GetTable(ContextID, it8);

    // Pass#1 - count properties

    n = 0;
    for (p = t -> HeaderList;  p != NULL; p = p->Next) {
        n++;
    }


    Props = (char **) AllocChunk(ContextID, it8, sizeof(char *) * n);

    // Pass#2 - Fill pointers
    n = 0;
    for (p = t -> HeaderList;  p != NULL; p = p->Next) {
        Props[n++] = p -> Keyword;
    }

    *PropertyNames = Props;
    return n;
}

cmsUInt32Number CMSEXPORT cmsIT8EnumPropertyMulti(cmsContext ContextID, cmsHANDLE hIT8, const char* cProp, const char ***SubpropertyNames)
{
    cmsIT8* it8 = (cmsIT8*) hIT8;
    KEYVALUE *p, *tmp;
    cmsUInt32Number n;
    const char **Props;
    TABLE* t;

    _cmsAssert(hIT8 != NULL);


    t = GetTable(ContextID, it8);

    if(!IsAvailableOnList(ContextID, t->HeaderList, cProp, NULL, &p)) {
        *SubpropertyNames = 0;
        return 0;
    }

    // Pass#1 - count properties

    n = 0;
    for (tmp = p;  tmp != NULL; tmp = tmp->NextSubkey) {
        if(tmp->Subkey != NULL)
            n++;
    }


    Props = (const char **) AllocChunk(ContextID, it8, sizeof(char *) * n);

    // Pass#2 - Fill pointers
    n = 0;
    for (tmp = p;  tmp != NULL; tmp = tmp->NextSubkey) {
        if(tmp->Subkey != NULL)
            Props[n++] = p ->Subkey;
    }

    *SubpropertyNames = Props;
    return n;
}

static
int LocatePatch(cmsContext ContextID, cmsIT8* it8, const char* cPatch)
{
    int i;
    const char *data;
    TABLE* t = GetTable(ContextID, it8);

    for (i=0; i < t-> nPatches; i++) {

        data = GetData(ContextID, it8, i, t->SampleID);

        if (data != NULL) {

                if (cmsstrcasecmp(data, cPatch) == 0)
                        return i;
                }
        }

        // SynError(ContextID, it8, "Couldn't find patch '%s'\n", cPatch);
        return -1;
}


static
int LocateEmptyPatch(cmsContext ContextID, cmsIT8* it8)
{
    int i;
    const char *data;
    TABLE* t = GetTable(ContextID, it8);

    for (i=0; i < t-> nPatches; i++) {

        data = GetData(ContextID, it8, i, t->SampleID);

        if (data == NULL)
            return i;

    }

    return -1;
}

static
int LocateSample(cmsContext ContextID, cmsIT8* it8, const char* cSample)
{
    int i;
    const char *fld;
    TABLE* t = GetTable(ContextID, it8);

    for (i=0; i < t->nSamples; i++) {

        fld = GetDataFormat(ContextID, it8, i);
        if (fld != NULL) {
            if (cmsstrcasecmp(fld, cSample) == 0)
                return i;
        }
    }

    return -1;

}


int CMSEXPORT cmsIT8FindDataFormat(cmsContext ContextID, cmsHANDLE hIT8, const char* cSample)
{
    cmsIT8* it8 = (cmsIT8*) hIT8;

    _cmsAssert(hIT8 != NULL);

    return LocateSample(ContextID, it8, cSample);
}



const char* CMSEXPORT cmsIT8GetDataRowCol(cmsContext ContextID, cmsHANDLE hIT8, int row, int col)
{
    cmsIT8* it8 = (cmsIT8*) hIT8;

    _cmsAssert(hIT8 != NULL);

    return GetData(ContextID, it8, row, col);
}


cmsFloat64Number CMSEXPORT cmsIT8GetDataRowColDbl(cmsContext ContextID, cmsHANDLE hIT8, int row, int col)
{
    const char* Buffer;

    Buffer = cmsIT8GetDataRowCol(ContextID, hIT8, row, col);

    if (Buffer == NULL) return 0.0;

    return ParseFloatNumber(Buffer);
}


cmsBool CMSEXPORT cmsIT8SetDataRowCol(cmsContext ContextID, cmsHANDLE hIT8, int row, int col, const char* Val)
{
    cmsIT8* it8 = (cmsIT8*) hIT8;

    _cmsAssert(hIT8 != NULL);

    return SetData(ContextID, it8, row, col, Val);
}


cmsBool CMSEXPORT cmsIT8SetDataRowColDbl(cmsContext ContextID, cmsHANDLE hIT8, int row, int col, cmsFloat64Number Val)
{
    cmsIT8* it8 = (cmsIT8*) hIT8;
    char Buff[256];

    _cmsAssert(hIT8 != NULL);

    snprintf(Buff, 255, it8->DoubleFormatter, Val);

    return SetData(ContextID, it8, row, col, Buff);
}



const char* CMSEXPORT cmsIT8GetData(cmsContext ContextID, cmsHANDLE hIT8, const char* cPatch, const char* cSample)
{
    cmsIT8* it8 = (cmsIT8*) hIT8;
    int iField, iSet;

    _cmsAssert(hIT8 != NULL);

    iField = LocateSample(ContextID, it8, cSample);
    if (iField < 0) {
        return NULL;
    }

    iSet = LocatePatch(ContextID, it8, cPatch);
    if (iSet < 0) {
            return NULL;
    }

    return GetData(ContextID, it8, iSet, iField);
}


cmsFloat64Number CMSEXPORT cmsIT8GetDataDbl(cmsContext ContextID, cmsHANDLE  it8, const char* cPatch, const char* cSample)
{
    const char* Buffer;

    Buffer = cmsIT8GetData(ContextID, it8, cPatch, cSample);

    return ParseFloatNumber(Buffer);
}



cmsBool CMSEXPORT cmsIT8SetData(cmsContext ContextID, cmsHANDLE hIT8, const char* cPatch, const char* cSample, const char *Val)
{
    cmsIT8* it8 = (cmsIT8*) hIT8;
    int iField, iSet;
    TABLE* t;

    _cmsAssert(hIT8 != NULL);

    t = GetTable(ContextID, it8);

    iField = LocateSample(ContextID, it8, cSample);

    if (iField < 0)
        return FALSE;

    if (t-> nPatches == 0) {

        AllocateDataFormat(ContextID, it8);
        AllocateDataSet(ContextID, it8);
        CookPointers(ContextID, it8);
    }

    if (cmsstrcasecmp(cSample, "SAMPLE_ID") == 0) {

        iSet   = LocateEmptyPatch(ContextID, it8);
        if (iSet < 0) {
            return SynError(ContextID, it8, "Couldn't add more patches '%s'\n", cPatch);
        }

        iField = t -> SampleID;
    }
    else {
        iSet = LocatePatch(ContextID, it8, cPatch);
        if (iSet < 0) {
            return FALSE;
        }
    }

    return SetData(ContextID, it8, iSet, iField, Val);
}


cmsBool CMSEXPORT cmsIT8SetDataDbl(cmsContext ContextID, cmsHANDLE hIT8, const char* cPatch,
                                   const char* cSample,
                                   cmsFloat64Number Val)
{
    cmsIT8* it8 = (cmsIT8*) hIT8;
    char Buff[256];

    _cmsAssert(hIT8 != NULL);

    snprintf(Buff, 255, it8->DoubleFormatter, Val);
    return cmsIT8SetData(ContextID, hIT8, cPatch, cSample, Buff);
}

// Buffer should get MAXSTR at least

const char* CMSEXPORT cmsIT8GetPatchName(cmsContext ContextID, cmsHANDLE hIT8, int nPatch, char* buffer)
{
    cmsIT8* it8 = (cmsIT8*) hIT8;
    TABLE* t;
    char* Data;

    _cmsAssert(hIT8 != NULL);

    t = GetTable(ContextID, it8);
    Data = GetData(ContextID, it8, nPatch, t->SampleID);

    if (!Data) return NULL;
    if (!buffer) return Data;

    strncpy(buffer, Data, MAXSTR-1);
    buffer[MAXSTR-1] = 0;
    return buffer;
}

int CMSEXPORT cmsIT8GetPatchByName(cmsContext ContextID, cmsHANDLE hIT8, const char *cPatch)
{
    _cmsAssert(hIT8 != NULL);
    cmsUNUSED_PARAMETER(ContextID);

    return LocatePatch(ContextID, (cmsIT8*)hIT8, cPatch);
}

cmsUInt32Number CMSEXPORT cmsIT8TableCount(cmsContext ContextID, cmsHANDLE hIT8)
{
    cmsIT8* it8 = (cmsIT8*) hIT8;
    cmsUNUSED_PARAMETER(ContextID);

    _cmsAssert(hIT8 != NULL);

    return it8 ->TablesCount;
}

// This handles the "LABEL" extension.
// Label, nTable, Type

int CMSEXPORT cmsIT8SetTableByLabel(cmsContext ContextID, cmsHANDLE hIT8, const char* cSet, const char* cField, const char* ExpectedType)
{
    const char* cLabelFld;
    char Type[256], Label[256];
    cmsUInt32Number nTable;

    _cmsAssert(hIT8 != NULL);

    if (cField != NULL && *cField == 0)
            cField = "LABEL";

    if (cField == NULL)
            cField = "LABEL";

    cLabelFld = cmsIT8GetData(ContextID, hIT8, cSet, cField);
    if (!cLabelFld) return -1;

    if (sscanf(cLabelFld, "%255s %u %255s", Label, &nTable, Type) != 3)
            return -1;

    if (ExpectedType != NULL && *ExpectedType == 0)
        ExpectedType = NULL;

    if (ExpectedType) {

        if (cmsstrcasecmp(Type, ExpectedType) != 0) return -1;
    }

    return cmsIT8SetTable(ContextID, hIT8, nTable);
}


cmsBool CMSEXPORT cmsIT8SetIndexColumn(cmsContext ContextID, cmsHANDLE hIT8, const char* cSample)
{
    cmsIT8* it8 = (cmsIT8*) hIT8;
    int pos;

    _cmsAssert(hIT8 != NULL);

    pos = LocateSample(ContextID, it8, cSample);
    if(pos == -1)
        return FALSE;

    it8->Tab[it8->nTable].SampleID = pos;
    return TRUE;
}


void CMSEXPORT cmsIT8DefineDblFormat(cmsContext ContextID, cmsHANDLE hIT8, const char* Formatter)
{
    cmsIT8* it8 = (cmsIT8*) hIT8;
    cmsUNUSED_PARAMETER(ContextID);

    _cmsAssert(hIT8 != NULL);

    if (Formatter == NULL)
        strcpy(it8->DoubleFormatter, DEFAULT_DBL_FORMAT);
    else
        strncpy(it8->DoubleFormatter, Formatter, sizeof(it8->DoubleFormatter));

    it8 ->DoubleFormatter[sizeof(it8 ->DoubleFormatter)-1] = 0;
}<|MERGE_RESOLUTION|>--- conflicted
+++ resolved
@@ -2165,29 +2165,7 @@
 
         if (cmsstrcasecmp(Fld, "SAMPLE_ID") == 0) {
 
-<<<<<<< HEAD
             t -> SampleID = idField;
-
-            for (i=0; i < t -> nPatches; i++) {
-
-                char *Data = GetData(ContextID, it8, i, idField);
-                if (Data) {
-                    char Buffer[256];
-
-                    strncpy(Buffer, Data, 255);
-                    Buffer[255] = 0;
-
-                    if (strlen(Buffer) <= strlen(Data))
-                        strcpy(Data, Buffer);
-                    else
-                        SetData(ContextID, it8, i, idField, Buffer);
-
-                }
-            }
-
-=======
-            t -> SampleID = idField;            
->>>>>>> d2c027ea
         }
 
         // "LABEL" is an extension. It keeps references to forward tables
@@ -2197,11 +2175,7 @@
             // Search for table references...
             for (i = 0; i < t->nPatches; i++) {
 
-<<<<<<< HEAD
-                            char *Label = GetData(ContextID, it8, i, idField);
-=======
-                char* Label = GetData(it8, i, idField);
->>>>>>> d2c027ea
+                char *Label = GetData(ContextID, it8, i, idField);
 
                 if (Label) {
 
@@ -2215,11 +2189,7 @@
                         TABLE* Table = it8->Tab + k;
                         KEYVALUE* p;
 
-<<<<<<< HEAD
-                                    if (IsAvailableOnList(ContextID, Table->HeaderList, Label, NULL, &p)) {
-=======
-                        if (IsAvailableOnList(Table->HeaderList, Label, NULL, &p)) {
->>>>>>> d2c027ea
+                        if (IsAvailableOnList(ContextID, Table->HeaderList, Label, NULL, &p)) {
 
                             // Available, keep type and table
                             char Buffer[256];
@@ -2229,15 +2199,9 @@
 
                             snprintf(Buffer, 255, "%s %d %s", Label, nTable, Type);
 
-<<<<<<< HEAD
-                                        SetData(ContextID, it8, i, idField, Buffer);
-                                    }
-                                }
-=======
-                            SetData(it8, i, idField, Buffer);
+                            SetData(ContextID, it8, i, idField, Buffer);
                         }
                     }
->>>>>>> d2c027ea
 
 
                 }
