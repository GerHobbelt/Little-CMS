--- conflicted
+++ resolved
@@ -348,25 +348,15 @@
         return AddMLUBlock(mlu, sizeof(wchar_t), &empty, Lang, Cntry);
     }
 
-<<<<<<< HEAD
     WStr = (wchar_t*) _cmsCalloc(ContextID, len,  sizeof(wchar_t));
-=======
-    WStr = (wchar_t*)_cmsCalloc(mlu->ContextID, len, sizeof(wchar_t));
->>>>>>> df35632e
     if (WStr == NULL) return FALSE;
 
     for (i = 0; i < len; i++)
         WStr[i] = (wchar_t)ASCIIString[i];
 
-<<<<<<< HEAD
     rc = AddMLUBlock(ContextID, mlu, len  * sizeof(wchar_t), WStr, Lang, Cntry);
 
     _cmsFree(ContextID, WStr);
-=======
-    rc = AddMLUBlock(mlu, len * sizeof(wchar_t), WStr, Lang, Cntry);
-
-    _cmsFree(mlu->ContextID, WStr);
->>>>>>> df35632e
     return rc;
 
 }
