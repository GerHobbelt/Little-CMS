--- conflicted
+++ resolved
@@ -180,12 +180,7 @@
 // compilers don't properly align beginning of strings
 static
 cmsUInt16Number strTo16(const char str[3])
-<<<<<<< HEAD
-{
-    const cmsUInt8Number* ptr8 = (const cmsUInt8Number*)str;
-    cmsUInt16Number n = (cmsUInt16Number)(((cmsUInt16Number)ptr8[0] << 8) | ptr8[1]);
-=======
-{   
+{
     const cmsUInt8Number* ptr8;
     cmsUInt16Number n;
 
@@ -193,7 +188,6 @@
     if (str == NULL) return 0;
     ptr8 = (const cmsUInt8Number*)str;
     n = (cmsUInt16Number)(((cmsUInt16Number)ptr8[0] << 8) | ptr8[1]);
->>>>>>> b06912e3
 
     return n;
 }
