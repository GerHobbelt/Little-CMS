//---------------------------------------------------------------------------------
//
//  Little Color Management System
//  Copyright (c) 1998-2023 Marti Maria Saguer
//
// Permission is hereby granted, free of charge, to any person obtaining
// a copy of this software and associated documentation files (the "Software"),
// to deal in the Software without restriction, including without limitation
// the rights to use, copy, modify, merge, publish, distribute, sublicense,
// and/or sell copies of the Software, and to permit persons to whom the Software
// is furnished to do so, subject to the following conditions:
//
// The above copyright notice and this permission notice shall be included in
// all copies or substantial portions of the Software.
//
// THE SOFTWARE IS PROVIDED "AS IS", WITHOUT WARRANTY OF ANY KIND,
// EXPRESS OR IMPLIED, INCLUDING BUT NOT LIMITED TO
// THE WARRANTIES OF MERCHANTABILITY, FITNESS FOR A PARTICULAR PURPOSE AND
// NONINFRINGEMENT. IN NO EVENT SHALL THE AUTHORS OR COPYRIGHT HOLDERS BE
// LIABLE FOR ANY CLAIM, DAMAGES OR OTHER LIABILITY, WHETHER IN AN ACTION
// OF CONTRACT, TORT OR OTHERWISE, ARISING FROM, OUT OF OR IN CONNECTION
// WITH THE SOFTWARE OR THE USE OR OTHER DEALINGS IN THE SOFTWARE.
//
//---------------------------------------------------------------------------------
//

#include "lcms2_internal.h"

// Multilocalized unicode objects. That is an attempt to encapsulate i18n.


// Allocates an empty multi localizad unicode object
cmsMLU* CMSEXPORT cmsMLUalloc(cmsContext ContextID, cmsUInt32Number nItems)
{
    cmsMLU* mlu;

    // nItems should be positive if given
    if (nItems <= 0) nItems = 2;

    // Create the container
    mlu = (cmsMLU*) _cmsMallocZero(ContextID, sizeof(cmsMLU));
    if (mlu == NULL) return NULL;

    // Create entry array
    mlu ->Entries = (_cmsMLUentry*) _cmsCalloc(ContextID, nItems, sizeof(_cmsMLUentry));
    if (mlu ->Entries == NULL) {
        _cmsFree(ContextID, mlu);
        return NULL;
    }

    // Ok, keep indexes up to date
    mlu ->AllocatedEntries    = nItems;
    mlu ->UsedEntries         = 0;

    return mlu;
}


// Grows a mempool table for a MLU. Each time this function is called, mempool size is multiplied times two.
static
cmsBool GrowMLUpool(cmsContext ContextID, cmsMLU* mlu)
{
    cmsUInt32Number size;
    void *NewPtr;

    // Sanity check
    if (mlu == NULL) return FALSE;

    if (mlu ->PoolSize == 0)
        size = 256;
    else
        size = mlu ->PoolSize * 2;

    // Check for overflow
    if (size < mlu ->PoolSize) return FALSE;

    // Reallocate the pool
    NewPtr = _cmsRealloc(ContextID, mlu ->MemPool, size);
    if (NewPtr == NULL) return FALSE;


    mlu ->MemPool  = NewPtr;
    mlu ->PoolSize = size;

    return TRUE;
}


// Grows a entry table for a MLU. Each time this function is called, table size is multiplied times two.
static
cmsBool GrowMLUtable(cmsContext ContextID, cmsMLU* mlu)
{
    cmsUInt32Number AllocatedEntries;
    _cmsMLUentry *NewPtr;

    // Sanity check
    if (mlu == NULL) return FALSE;

    AllocatedEntries = mlu ->AllocatedEntries * 2;

    // Check for overflow
    if (AllocatedEntries / 2 != mlu ->AllocatedEntries) return FALSE;

    // Reallocate the memory
    NewPtr = (_cmsMLUentry*)_cmsRealloc(ContextID, mlu ->Entries, AllocatedEntries*sizeof(_cmsMLUentry));
    if (NewPtr == NULL) return FALSE;

    mlu ->Entries          = NewPtr;
    mlu ->AllocatedEntries = AllocatedEntries;

    return TRUE;
}


// Search for a specific entry in the structure. Language and Country are used.
static
int SearchMLUEntry(cmsMLU* mlu, cmsUInt16Number LanguageCode, cmsUInt16Number CountryCode)
{
    cmsUInt32Number i;

    // Sanity check
    if (mlu == NULL) return -1;

    // Iterate whole table
    for (i=0; i < mlu ->UsedEntries; i++) {

        if (mlu ->Entries[i].Country  == CountryCode &&
            mlu ->Entries[i].Language == LanguageCode) return (int) i;
    }

    // Not found
    return -1;
}

// Add a block of characters to the intended MLU. Language and country are specified.
// Only one entry for Language/country pair is allowed.
static
cmsBool AddMLUBlock(cmsContext ContextID, cmsMLU* mlu, cmsUInt32Number size, const wchar_t *Block,
                     cmsUInt16Number LanguageCode, cmsUInt16Number CountryCode)
{
    cmsUInt32Number Offset;
    cmsUInt8Number* Ptr;

    // Sanity check
    if (mlu == NULL) return FALSE;

    // Is there any room available?
    if (mlu ->UsedEntries >= mlu ->AllocatedEntries) {
        if (!GrowMLUtable(ContextID, mlu)) return FALSE;
    }

    // Only one ASCII string
    if (SearchMLUEntry(mlu, LanguageCode, CountryCode) >= 0) return FALSE;  // Only one  is allowed!

    // Check for size
    while ((mlu ->PoolSize - mlu ->PoolUsed) < size) {

            if (!GrowMLUpool(ContextID, mlu)) return FALSE;
    }

    Offset = mlu ->PoolUsed;

    Ptr = (cmsUInt8Number*) mlu ->MemPool;
    if (Ptr == NULL) return FALSE;

    // Set the entry
    memmove(Ptr + Offset, Block, size);
    mlu ->PoolUsed += size;

    mlu ->Entries[mlu ->UsedEntries].StrW     = Offset;
    mlu ->Entries[mlu ->UsedEntries].Len      = size;
    mlu ->Entries[mlu ->UsedEntries].Country  = CountryCode;
    mlu ->Entries[mlu ->UsedEntries].Language = LanguageCode;
    mlu ->UsedEntries++;

    return TRUE;
}

// Convert from a 3-char code to a cmsUInt16Number. It is done in this way because some
// compilers don't properly align beginning of strings
static
cmsUInt16Number strTo16(const char str[3])
{
    const cmsUInt8Number* ptr8;
    cmsUInt16Number n;

    // For non-existent strings
    if (str == NULL) return 0;
    ptr8 = (const cmsUInt8Number*)str;
    n = (cmsUInt16Number)(((cmsUInt16Number)ptr8[0] << 8) | ptr8[1]);

    return n;
}

static
void strFrom16(char str[3], cmsUInt16Number n)
{
    str[0] = (char)(n >> 8);
    str[1] = (char)n;
    str[2] = (char)0;

}

// Add an ASCII entry. Do not add any \0 termination (ICC1v43_2010-12.pdf page 61)
// In the case the user explicitly sets an empty string, we force a \0
cmsBool CMSEXPORT cmsMLUsetASCII(cmsContext ContextID, cmsMLU* mlu, const char LanguageCode[3], const char CountryCode[3], const char* ASCIIString)
{
    cmsUInt32Number i, len = (cmsUInt32Number) strlen(ASCIIString);
    wchar_t* WStr;
    cmsBool  rc;
    cmsUInt16Number Lang  = strTo16(LanguageCode);
    cmsUInt16Number Cntry = strTo16(CountryCode);

    if (mlu == NULL) return FALSE;

    // len == 0 would prevent operation, so we set a empty string pointing to zero
    if (len == 0)
    {
        len = 1;
    }

    WStr = (wchar_t*) _cmsCalloc(ContextID, len,  sizeof(wchar_t));
    if (WStr == NULL) return FALSE;

    for (i=0; i < len; i++)
        WStr[i] = (wchar_t) ASCIIString[i];

    rc = AddMLUBlock(ContextID, mlu, len  * sizeof(wchar_t), WStr, Lang, Cntry);

    _cmsFree(ContextID, WStr);
    return rc;

}

// We don't need any wcs support library
static
cmsUInt32Number mywcslen(const wchar_t *s)
{
    const wchar_t *p;

    p = s;
    while (*p)
        p++;

    return (cmsUInt32Number)(p - s);
}

// Add a wide entry. Do not add any \0 terminator (ICC1v43_2010-12.pdf page 61)
cmsBool  CMSEXPORT cmsMLUsetWide(cmsContext ContextID, cmsMLU* mlu, const char Language[3], const char Country[3], const wchar_t* WideString)
{
    cmsUInt16Number Lang  = strTo16(Language);
    cmsUInt16Number Cntry = strTo16(Country);
    cmsUInt32Number len;

    if (mlu == NULL) return FALSE;
    if (WideString == NULL) return FALSE;

    len = (cmsUInt32Number) (mywcslen(WideString)) * sizeof(wchar_t);
    if (len == 0)
        len = sizeof(wchar_t);

    return AddMLUBlock(ContextID, mlu, len, WideString, Lang, Cntry);
}

// Duplicating a MLU is as easy as copying all members
cmsMLU* CMSEXPORT cmsMLUdup(cmsContext ContextID, const cmsMLU* mlu)
{
    cmsMLU* NewMlu = NULL;

    // Duplicating a NULL obtains a NULL
    if (mlu == NULL) return NULL;

    NewMlu = cmsMLUalloc(ContextID, mlu ->UsedEntries);
    if (NewMlu == NULL) return NULL;

    // Should never happen
    if (NewMlu ->AllocatedEntries < mlu ->UsedEntries)
        goto Error;

    // Sanitize...
    if (NewMlu ->Entries == NULL || mlu ->Entries == NULL)  goto Error;

    memmove(NewMlu ->Entries, mlu ->Entries, mlu ->UsedEntries * sizeof(_cmsMLUentry));
    NewMlu ->UsedEntries = mlu ->UsedEntries;

    // The MLU may be empty
    if (mlu ->PoolUsed == 0) {
        NewMlu ->MemPool = NULL;
    }
    else {
        // It is not empty
        NewMlu ->MemPool = _cmsMalloc(ContextID, mlu ->PoolUsed);
        if (NewMlu ->MemPool == NULL) goto Error;
    }

    NewMlu ->PoolSize = mlu ->PoolUsed;

    if (NewMlu ->MemPool == NULL || mlu ->MemPool == NULL) goto Error;

    memmove(NewMlu ->MemPool, mlu->MemPool, mlu ->PoolUsed);
    NewMlu ->PoolUsed = mlu ->PoolUsed;

    return NewMlu;

Error:

    if (NewMlu != NULL) cmsMLUfree(ContextID, NewMlu);
    return NULL;
}

// Free any used memory
void CMSEXPORT cmsMLUfree(cmsContext ContextID, cmsMLU* mlu)
{
    if (mlu) {

        if (mlu -> Entries) _cmsFree(ContextID, mlu->Entries);
        if (mlu -> MemPool) _cmsFree(ContextID, mlu->MemPool);

        _cmsFree(ContextID, mlu);
    }
}


// The algorithm first searches for an exact match of country and language, if not found it uses
// the Language. If none is found, first entry is used instead.
static
const wchar_t* _cmsMLUgetWide(const cmsMLU* mlu,
                              cmsUInt32Number *len,
                              cmsUInt16Number LanguageCode, cmsUInt16Number CountryCode,
                              cmsUInt16Number* UsedLanguageCode, cmsUInt16Number* UsedCountryCode)
{
    cmsUInt32Number i;
    int Best = -1;
    _cmsMLUentry* v;

    if (mlu == NULL) return NULL;

    if (mlu -> AllocatedEntries <= 0) return NULL;

    for (i=0; i < mlu ->UsedEntries; i++) {

        v = mlu ->Entries + i;

        if (v -> Language == LanguageCode) {

            if (Best == -1) Best = (int) i;

            if (v -> Country == CountryCode) {

                if (UsedLanguageCode != NULL) *UsedLanguageCode = v ->Language;
                if (UsedCountryCode  != NULL) *UsedCountryCode = v ->Country;

                if (len != NULL) *len = v ->Len;

                return (wchar_t*) ((cmsUInt8Number*) mlu ->MemPool + v -> StrW);        // Found exact match
            }
        }
    }

    // No string found. Return First one
    if (Best == -1)
        Best = 0;

    v = mlu ->Entries + Best;

    if (UsedLanguageCode != NULL) *UsedLanguageCode = v ->Language;
    if (UsedCountryCode  != NULL) *UsedCountryCode = v ->Country;

    if (len != NULL) *len   = v ->Len;

    if (v->StrW + v->Len > mlu->PoolSize) return NULL;

    return(wchar_t*) ((cmsUInt8Number*) mlu ->MemPool + v ->StrW);
}


// Obtain an ASCII representation of the wide string. Setting buffer to NULL returns the len
cmsUInt32Number CMSEXPORT cmsMLUgetASCII(cmsContext ContextID, const cmsMLU* mlu,
                                       const char LanguageCode[3], const char CountryCode[3],
                                       char* Buffer, cmsUInt32Number BufferSize)
{
    const wchar_t *Wide;
    cmsUInt32Number  StrLen = 0;
    cmsUInt32Number ASCIIlen, i;

    cmsUInt16Number Lang  = strTo16(LanguageCode);
    cmsUInt16Number Cntry = strTo16(CountryCode);
    cmsUNUSED_PARAMETER(ContextID);

    // Sanitize
    if (mlu == NULL) return 0;

    // Get WideChar
    Wide = _cmsMLUgetWide(mlu, &StrLen, Lang, Cntry, NULL, NULL);
    if (Wide == NULL) return 0;

    ASCIIlen = StrLen / sizeof(wchar_t);

    // Maybe we want only to know the len?
    if (Buffer == NULL) return ASCIIlen + 1; // Note the zero at the end

    // No buffer size means no data
    if (BufferSize <= 0) return 0;

    // Some clipping may be required
    if (BufferSize < ASCIIlen + 1)
        ASCIIlen = BufferSize - 1;

    // Precess each character
    for (i=0; i < ASCIIlen; i++) {

        if (Wide[i] == 0)
            Buffer[i] = 0;
        else
            Buffer[i] = (char) Wide[i];
    }

    // We put a termination "\0"
    Buffer[ASCIIlen] = 0;
    return ASCIIlen + 1;
}

// Obtain a wide representation of the MLU, on depending on current locale settings
cmsUInt32Number CMSEXPORT cmsMLUgetWide(cmsContext ContextID, const cmsMLU* mlu,
                                      const char LanguageCode[3], const char CountryCode[3],
                                      wchar_t* Buffer, cmsUInt32Number BufferSize)
{
    const wchar_t *Wide;
    cmsUInt32Number  StrLen = 0;

    cmsUInt16Number Lang  = strTo16(LanguageCode);
    cmsUInt16Number Cntry = strTo16(CountryCode);
    cmsUNUSED_PARAMETER(ContextID);

    // Sanitize
    if (mlu == NULL) return 0;

    Wide = _cmsMLUgetWide(mlu, &StrLen, Lang, Cntry, NULL, NULL);
    if (Wide == NULL) return 0;

    // Maybe we want only to know the len?
    if (Buffer == NULL) return StrLen + sizeof(wchar_t);

  // No buffer size means no data
    if (BufferSize <= 0) return 0;

    // Some clipping may be required
    if (BufferSize < StrLen + sizeof(wchar_t))
        StrLen = BufferSize - + sizeof(wchar_t);

    memmove(Buffer, Wide, StrLen);
    Buffer[StrLen / sizeof(wchar_t)] = 0;

    return StrLen + sizeof(wchar_t);
}


// Get also the language and country
CMSAPI cmsBool CMSEXPORT cmsMLUgetTranslation(cmsContext ContextID, const cmsMLU* mlu,
                                              const char LanguageCode[3], const char CountryCode[3],
                                              char ObtainedLanguage[3], char ObtainedCountry[3])
{
    const wchar_t *Wide;

    cmsUInt16Number Lang  = strTo16(LanguageCode);
    cmsUInt16Number Cntry = strTo16(CountryCode);
    cmsUInt16Number ObtLang, ObtCode;
    cmsUNUSED_PARAMETER(ContextID);

    // Sanitize
    if (mlu == NULL) return FALSE;

    Wide = _cmsMLUgetWide(mlu, NULL, Lang, Cntry, &ObtLang, &ObtCode);
    if (Wide == NULL) return FALSE;

    // Get used language and code
    strFrom16(ObtainedLanguage, ObtLang);
    strFrom16(ObtainedCountry, ObtCode);

    return TRUE;
}



// Get the number of translations in the MLU object
cmsUInt32Number CMSEXPORT cmsMLUtranslationsCount(cmsContext ContextID, const cmsMLU* mlu)
{
    cmsUNUSED_PARAMETER(ContextID);
    if (mlu == NULL) return 0;
    return mlu->UsedEntries;
}

// Get the language and country codes for a specific MLU index
cmsBool CMSEXPORT cmsMLUtranslationsCodes(cmsContext ContextID,
                                          const cmsMLU* mlu,
                                          cmsUInt32Number idx,
                                          char LanguageCode[3],
                                          char CountryCode[3])
{
    _cmsMLUentry *entry;
    cmsUNUSED_PARAMETER(ContextID);

    if (mlu == NULL) return FALSE;

    if (idx >= mlu->UsedEntries) return FALSE;

    entry = &mlu->Entries[idx];

    strFrom16(LanguageCode, entry->Language);
    strFrom16(CountryCode, entry->Country);

    return TRUE;
}


// Named color lists --------------------------------------------------------------------------------------------

// Grow the list to keep at least NumElements
static
cmsBool  GrowNamedColorList(cmsContext ContextID, cmsNAMEDCOLORLIST* v)
{
    cmsUInt32Number size;
    _cmsNAMEDCOLOR * NewPtr;

    if (v == NULL) return FALSE;

    if (v ->Allocated == 0)
        size = 64;   // Initial guess
    else
        size = v ->Allocated * 2;

    // Keep a maximum color lists can grow, 100K entries seems reasonable
    if (size > 1024 * 100) {
        _cmsFree(ContextID, (void*) v->List);
        v->List = NULL;
        return FALSE;
    }

    NewPtr = (_cmsNAMEDCOLOR*) _cmsRealloc(ContextID, v ->List, size * sizeof(_cmsNAMEDCOLOR));
    if (NewPtr == NULL)
        return FALSE;

    v ->List      = NewPtr;
    v ->Allocated = size;
    return TRUE;
}

// Allocate a list for n elements
cmsNAMEDCOLORLIST* CMSEXPORT cmsAllocNamedColorList(cmsContext ContextID, cmsUInt32Number n, cmsUInt32Number ColorantCount, const char* Prefix, const char* Suffix)
{
    cmsNAMEDCOLORLIST* v;
    
    if (ColorantCount > cmsMAXCHANNELS) 
        return NULL;
   
    v = (cmsNAMEDCOLORLIST*)_cmsMallocZero(ContextID, sizeof(cmsNAMEDCOLORLIST));
    if (v == NULL) return NULL;
    
    v ->List      = NULL;
    v ->nColors   = 0;

    while (v -> Allocated < n) {
        if (!GrowNamedColorList(ContextID, v))
		{
            cmsFreeNamedColorList(ContextID, v);
            return NULL;
        }
    }

    strncpy(v ->Prefix, Prefix, sizeof(v ->Prefix)-1);
    strncpy(v ->Suffix, Suffix, sizeof(v ->Suffix)-1);
    v->Prefix[32] = v->Suffix[32] = 0;

    v -> ColorantCount = ColorantCount;

    return v;
}

// Free a list
void CMSEXPORT cmsFreeNamedColorList(cmsContext ContextID, cmsNAMEDCOLORLIST* v)
{
    if (v == NULL) return;
    if (v ->List) _cmsFree(ContextID, v ->List);
    _cmsFree(ContextID, v);
}

cmsNAMEDCOLORLIST* CMSEXPORT cmsDupNamedColorList(cmsContext ContextID, const cmsNAMEDCOLORLIST* v)
{
    cmsNAMEDCOLORLIST* NewNC;

    if (v == NULL) return NULL;

    NewNC= cmsAllocNamedColorList(ContextID, v -> nColors, v ->ColorantCount, v ->Prefix, v ->Suffix);
    if (NewNC == NULL) return NULL;

    // For really large tables we need this
    while (NewNC ->Allocated < v ->Allocated){
        if (!GrowNamedColorList(ContextID, NewNC))
        {
            cmsFreeNamedColorList(ContextID, NewNC);
            return NULL;
        }
    }

    memmove(NewNC ->Prefix, v ->Prefix, sizeof(v ->Prefix));
    memmove(NewNC ->Suffix, v ->Suffix, sizeof(v ->Suffix));
    NewNC ->ColorantCount = v ->ColorantCount;
    memmove(NewNC->List, v ->List, v->nColors * sizeof(_cmsNAMEDCOLOR));
    NewNC ->nColors = v ->nColors;
    return NewNC;
}


// Append a color to a list. List pointer may change if reallocated
cmsBool  CMSEXPORT cmsAppendNamedColor(cmsContext ContextID, cmsNAMEDCOLORLIST* NamedColorList,
                                       const char* Name,
                                       cmsUInt16Number PCS[3], cmsUInt16Number Colorant[cmsMAXCHANNELS])
{
    cmsUInt32Number i;

    if (NamedColorList == NULL) return FALSE;

    if (NamedColorList ->nColors + 1 > NamedColorList ->Allocated) {
        if (!GrowNamedColorList(ContextID, NamedColorList)) return FALSE;
    }

    for (i=0; i < NamedColorList ->ColorantCount; i++)
        NamedColorList ->List[NamedColorList ->nColors].DeviceColorant[i] = Colorant == NULL ? (cmsUInt16Number)0 : Colorant[i];

    for (i=0; i < 3; i++)
        NamedColorList ->List[NamedColorList ->nColors].PCS[i] = PCS == NULL ? (cmsUInt16Number) 0 : PCS[i];

    if (Name != NULL) {

        strncpy(NamedColorList ->List[NamedColorList ->nColors].Name, Name, cmsMAX_PATH-1);
        NamedColorList ->List[NamedColorList ->nColors].Name[cmsMAX_PATH-1] = 0;

    }
    else
        NamedColorList ->List[NamedColorList ->nColors].Name[0] = 0;


    NamedColorList ->nColors++;
    return TRUE;
}

// Returns number of elements
cmsUInt32Number CMSEXPORT cmsNamedColorCount(cmsContext ContextID, const cmsNAMEDCOLORLIST* NamedColorList)
{
     cmsUNUSED_PARAMETER(ContextID);
     if (NamedColorList == NULL) return 0;
     return NamedColorList ->nColors;
}

// Info about a given color
cmsBool  CMSEXPORT cmsNamedColorInfo(cmsContext ContextID, const cmsNAMEDCOLORLIST* NamedColorList, cmsUInt32Number nColor,
                                     char* Name,
                                     char* Prefix,
                                     char* Suffix,
                                     cmsUInt16Number* PCS,
                                     cmsUInt16Number* Colorant)
{
    if (NamedColorList == NULL) return FALSE;

    if (nColor >= cmsNamedColorCount(ContextID, NamedColorList)) return FALSE;

    // strcpy instead of strncpy because many apps are using small buffers
    if (Name) strcpy(Name, NamedColorList->List[nColor].Name);
    if (Prefix) strcpy(Prefix, NamedColorList->Prefix);
    if (Suffix) strcpy(Suffix, NamedColorList->Suffix);
    if (PCS)
        memmove(PCS, NamedColorList ->List[nColor].PCS, 3*sizeof(cmsUInt16Number));

    if (Colorant)
        memmove(Colorant, NamedColorList ->List[nColor].DeviceColorant,
                                sizeof(cmsUInt16Number) * NamedColorList ->ColorantCount);


    return TRUE;
}

// Search for a given color name (no prefix or suffix)
cmsInt32Number CMSEXPORT cmsNamedColorIndex(cmsContext ContextID, const cmsNAMEDCOLORLIST* NamedColorList, const char* Name)
{
    cmsUInt32Number i;
    cmsUInt32Number n;

    if (NamedColorList == NULL) return -1;
    n = cmsNamedColorCount(ContextID, NamedColorList);
    for (i=0; i < n; i++) {
        if (cmsstrcasecmp(Name,  NamedColorList->List[i].Name) == 0)
            return (cmsInt32Number) i;
    }

    return -1;
}

// MPE support -----------------------------------------------------------------------------------------------------------------

static
void FreeNamedColorList(cmsContext ContextID, cmsStage* mpe)
{
    cmsNAMEDCOLORLIST* List = (cmsNAMEDCOLORLIST*) mpe ->Data;
    cmsFreeNamedColorList(ContextID, List);
}

static
void* DupNamedColorList(cmsContext ContextID, cmsStage* mpe)
{
    cmsNAMEDCOLORLIST* List = (cmsNAMEDCOLORLIST*) mpe ->Data;
    return cmsDupNamedColorList(ContextID, List);
}

static
void EvalNamedColorPCS(cmsContext ContextID, const cmsFloat32Number In[], cmsFloat32Number Out[], const cmsStage *mpe)
{
    cmsNAMEDCOLORLIST* NamedColorList = (cmsNAMEDCOLORLIST*) mpe ->Data;
    cmsUInt16Number index = (cmsUInt16Number) _cmsQuickSaturateWord(In[0] * 65535.0);

    if (index >= NamedColorList-> nColors) {
        cmsSignalError(ContextID, cmsERROR_RANGE, "Color %d out of range; ignored", index);
        Out[0] = Out[1] = Out[2] = 0.0f;
    }
    else {

            // Named color always uses Lab
            Out[0] = (cmsFloat32Number) (NamedColorList->List[index].PCS[0] / 65535.0);
            Out[1] = (cmsFloat32Number) (NamedColorList->List[index].PCS[1] / 65535.0);
            Out[2] = (cmsFloat32Number) (NamedColorList->List[index].PCS[2] / 65535.0);
    }
}

static
void EvalNamedColor(cmsContext ContextID, const cmsFloat32Number In[], cmsFloat32Number Out[], const cmsStage *mpe)
{
    cmsNAMEDCOLORLIST* NamedColorList = (cmsNAMEDCOLORLIST*) mpe ->Data;
    cmsUInt16Number index = (cmsUInt16Number) _cmsQuickSaturateWord(In[0] * 65535.0);
    cmsUInt32Number j;

    if (index >= NamedColorList-> nColors) {
        cmsSignalError(ContextID, cmsERROR_RANGE, "Color %d out of range; ignored", index);
        for (j = 0; j < NamedColorList->ColorantCount; j++)
            Out[j] = 0.0f;
    }
    else {
        for (j=0; j < NamedColorList ->ColorantCount; j++)
            Out[j] = (cmsFloat32Number) (NamedColorList->List[index].DeviceColorant[j] / 65535.0);
    }
}


// Named color lookup element
cmsStage* CMSEXPORT _cmsStageAllocNamedColor(cmsContext ContextID, cmsNAMEDCOLORLIST* NamedColorList, cmsBool UsePCS)
{
    return _cmsStageAllocPlaceholder(ContextID,
                                   cmsSigNamedColorElemType,
                                   1, UsePCS ? 3 : NamedColorList ->ColorantCount,
                                   UsePCS ? EvalNamedColorPCS : EvalNamedColor,
                                   DupNamedColorList,
                                   FreeNamedColorList,
                                   cmsDupNamedColorList(ContextID, NamedColorList));

}


// Retrieve the named color list from a transform. Should be first element in the LUT
cmsNAMEDCOLORLIST* CMSEXPORT cmsGetNamedColorList(cmsHTRANSFORM xform)
{
    _cmsTRANSFORM* v = (_cmsTRANSFORM*) xform;
    cmsStage* mpe;
    
    if (v == NULL) return NULL;
    if (v->core == NULL) return NULL;
    if (v->core->Lut == NULL) return NULL;

    mpe = v->core->Lut->Elements;
    if (mpe == NULL) return NULL;

    if (mpe ->Type != cmsSigNamedColorElemType) return NULL;
    return (cmsNAMEDCOLORLIST*) mpe ->Data;
}


// Profile sequence description routines -------------------------------------------------------------------------------------

cmsSEQ* CMSEXPORT cmsAllocProfileSequenceDescription(cmsContext ContextID, cmsUInt32Number n)
{
    cmsSEQ* Seq;
    cmsUInt32Number i;

    if (n == 0) return NULL;

    // In a absolutely arbitrary way, I hereby decide to allow a maxim of 255 profiles linked
    // in a devicelink. It makes not sense anyway and may be used for exploits, so let's close the door!
    if (n > 255) return NULL;

    Seq = (cmsSEQ*) _cmsMallocZero(ContextID, sizeof(cmsSEQ));
    if (Seq == NULL) return NULL;

    Seq -> seq      = (cmsPSEQDESC*) _cmsCalloc(ContextID, n, sizeof(cmsPSEQDESC));
    Seq -> n        = n;

    if (Seq -> seq == NULL) {
        _cmsFree(ContextID, Seq);
        return NULL;
    }

    for (i=0; i < n; i++) {
        Seq -> seq[i].Manufacturer = NULL;
        Seq -> seq[i].Model        = NULL;
        Seq -> seq[i].Description  = NULL;
    }

    return Seq;
}

void CMSEXPORT cmsFreeProfileSequenceDescription(cmsContext ContextID, cmsSEQ* pseq)
{
    cmsUInt32Number i;

    if (pseq == NULL)
        return;

    for (i=0; i < pseq ->n; i++) {
<<<<<<< HEAD
        if (pseq ->seq[i].Manufacturer != NULL) cmsMLUfree(ContextID, pseq ->seq[i].Manufacturer);
        if (pseq ->seq[i].Model != NULL) cmsMLUfree(ContextID, pseq ->seq[i].Model);
        if (pseq ->seq[i].Description != NULL) cmsMLUfree(ContextID, pseq ->seq[i].Description);
=======
        if (pseq->seq != NULL) {
            if (pseq ->seq[i].Manufacturer != NULL) cmsMLUfree(pseq ->seq[i].Manufacturer);
            if (pseq ->seq[i].Model != NULL) cmsMLUfree(pseq ->seq[i].Model);
            if (pseq ->seq[i].Description != NULL) cmsMLUfree(pseq ->seq[i].Description);
        }
>>>>>>> 94c01a7b
    }

    if (pseq ->seq != NULL) _cmsFree(ContextID, pseq ->seq);
    _cmsFree(ContextID, pseq);
}

cmsSEQ* CMSEXPORT cmsDupProfileSequenceDescription(cmsContext ContextID, const cmsSEQ* pseq)
{
    cmsSEQ *NewSeq;
    cmsUInt32Number i;

    if (pseq == NULL)
        return NULL;

    NewSeq = (cmsSEQ*) _cmsMalloc(ContextID, sizeof(cmsSEQ));
    if (NewSeq == NULL) return NULL;


    NewSeq -> seq      = (cmsPSEQDESC*) _cmsCalloc(ContextID, pseq ->n, sizeof(cmsPSEQDESC));
    if (NewSeq ->seq == NULL) goto Error;

    NewSeq -> n        = pseq ->n;

    for (i=0; i < pseq->n; i++) {

        memmove(&NewSeq ->seq[i].attributes, &pseq ->seq[i].attributes, sizeof(cmsUInt64Number));

        NewSeq ->seq[i].deviceMfg   = pseq ->seq[i].deviceMfg;
        NewSeq ->seq[i].deviceModel = pseq ->seq[i].deviceModel;
        memmove(&NewSeq ->seq[i].ProfileID, &pseq ->seq[i].ProfileID, sizeof(cmsProfileID));
        NewSeq ->seq[i].technology  = pseq ->seq[i].technology;

        NewSeq ->seq[i].Manufacturer = cmsMLUdup(ContextID, pseq ->seq[i].Manufacturer);
        NewSeq ->seq[i].Model        = cmsMLUdup(ContextID, pseq ->seq[i].Model);
        NewSeq ->seq[i].Description  = cmsMLUdup(ContextID, pseq ->seq[i].Description);

    }

    return NewSeq;

Error:

    cmsFreeProfileSequenceDescription(ContextID, NewSeq);
    return NULL;
}

// Dictionaries --------------------------------------------------------------------------------------------------------

// Dictionaries are just very simple linked lists


typedef struct _cmsDICT_struct {
    cmsDICTentry* head;
} _cmsDICT;


// Allocate an empty dictionary
cmsHANDLE CMSEXPORT cmsDictAlloc(cmsContext ContextID)
{
    _cmsDICT* dict = (_cmsDICT*) _cmsMallocZero(ContextID, sizeof(_cmsDICT));
    if (dict == NULL) return NULL;

    return (cmsHANDLE) dict;

}

// Dispose resources
void CMSEXPORT cmsDictFree(cmsContext ContextID, cmsHANDLE hDict)
{
    _cmsDICT* dict = (_cmsDICT*) hDict;
    cmsDICTentry *entry, *next;

    _cmsAssert(dict != NULL);

    // Walk the list freeing all nodes
    entry = dict ->head;
    while (entry != NULL) {

            if (entry ->DisplayName  != NULL) cmsMLUfree(ContextID, entry ->DisplayName);
            if (entry ->DisplayValue != NULL) cmsMLUfree(ContextID, entry ->DisplayValue);
            if (entry ->Name != NULL) _cmsFree(ContextID, entry -> Name);
            if (entry ->Value != NULL) _cmsFree(ContextID, entry -> Value);

            // Don't fall in the habitual trap...
            next = entry ->Next;
            _cmsFree(ContextID, entry);

            entry = next;
    }

    _cmsFree(ContextID, dict);
}


// Duplicate a wide char string
static
wchar_t* DupWcs(cmsContext ContextID, const wchar_t* ptr)
{
    if (ptr == NULL) return NULL;
    return (wchar_t*) _cmsDupMem(ContextID, ptr, (mywcslen(ptr) + 1) * sizeof(wchar_t));
}

// Add a new entry to the linked list
cmsBool CMSEXPORT cmsDictAddEntry(cmsContext ContextID, cmsHANDLE hDict, const wchar_t* Name, const wchar_t* Value, const cmsMLU *DisplayName, const cmsMLU *DisplayValue)
{
    _cmsDICT* dict = (_cmsDICT*) hDict;
    cmsDICTentry *entry;

    _cmsAssert(dict != NULL);
    _cmsAssert(Name != NULL);

    entry = (cmsDICTentry*) _cmsMallocZero(ContextID, sizeof(cmsDICTentry));
    if (entry == NULL) return FALSE;

    entry ->DisplayName  = cmsMLUdup(ContextID, DisplayName);
    entry ->DisplayValue = cmsMLUdup(ContextID, DisplayValue);
    entry ->Name         = DupWcs(ContextID, Name);
    entry ->Value        = DupWcs(ContextID, Value);

    entry ->Next = dict ->head;
    dict ->head = entry;

    return TRUE;
}


// Duplicates an existing dictionary
cmsHANDLE CMSEXPORT cmsDictDup(cmsContext ContextID, cmsHANDLE hDict)
{
    _cmsDICT* old_dict = (_cmsDICT*) hDict;
    cmsHANDLE hNew;
    cmsDICTentry *entry;

    _cmsAssert(old_dict != NULL);

    hNew  = cmsDictAlloc(ContextID);
    if (hNew == NULL) return NULL;

    // Walk the list freeing all nodes
    entry = old_dict ->head;
    while (entry != NULL) {

        if (!cmsDictAddEntry(ContextID, hNew, entry ->Name, entry ->Value, entry ->DisplayName, entry ->DisplayValue)) {

            cmsDictFree(ContextID, hNew);
            return NULL;
        }

        entry = entry -> Next;
    }

    return hNew;
}

// Get a pointer to the linked list
const cmsDICTentry* CMSEXPORT cmsDictGetEntryList(cmsContext ContextID, cmsHANDLE hDict)
{
    _cmsDICT* dict = (_cmsDICT*) hDict;
    cmsUNUSED_PARAMETER(ContextID);

    if (dict == NULL) return NULL;
    return dict ->head;
}

// Helper For external languages
const cmsDICTentry* CMSEXPORT cmsDictNextEntry(cmsContext ContextID, const cmsDICTentry* e)
{
    cmsUNUSED_PARAMETER(ContextID);
    if (e == NULL) return NULL;
     return e ->Next;
}<|MERGE_RESOLUTION|>--- conflicted
+++ resolved
@@ -822,17 +822,11 @@
         return;
 
     for (i=0; i < pseq ->n; i++) {
-<<<<<<< HEAD
-        if (pseq ->seq[i].Manufacturer != NULL) cmsMLUfree(ContextID, pseq ->seq[i].Manufacturer);
-        if (pseq ->seq[i].Model != NULL) cmsMLUfree(ContextID, pseq ->seq[i].Model);
-        if (pseq ->seq[i].Description != NULL) cmsMLUfree(ContextID, pseq ->seq[i].Description);
-=======
         if (pseq->seq != NULL) {
-            if (pseq ->seq[i].Manufacturer != NULL) cmsMLUfree(pseq ->seq[i].Manufacturer);
-            if (pseq ->seq[i].Model != NULL) cmsMLUfree(pseq ->seq[i].Model);
-            if (pseq ->seq[i].Description != NULL) cmsMLUfree(pseq ->seq[i].Description);
+	        if (pseq ->seq[i].Manufacturer != NULL) cmsMLUfree(ContextID, pseq ->seq[i].Manufacturer);
+	        if (pseq ->seq[i].Model != NULL) cmsMLUfree(ContextID, pseq ->seq[i].Model);
+	        if (pseq ->seq[i].Description != NULL) cmsMLUfree(ContextID, pseq ->seq[i].Description);
         }
->>>>>>> 94c01a7b
     }
 
     if (pseq ->seq != NULL) _cmsFree(ContextID, pseq ->seq);
