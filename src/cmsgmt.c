--- conflicted
+++ resolved
@@ -1,1304 +1,650 @@
-<<<<<<< HEAD
-//---------------------------------------------------------------------------------
-//
-//  Little Color Management System
-//  Copyright (c) 1998-2021 Marti Maria Saguer
-//
-// Permission is hereby granted, free of charge, to any person obtaining
-// a copy of this software and associated documentation files (the "Software"),
-// to deal in the Software without restriction, including without limitation
-// the rights to use, copy, modify, merge, publish, distribute, sublicense,
-// and/or sell copies of the Software, and to permit persons to whom the Software
-// is furnished to do so, subject to the following conditions:
-//
-// The above copyright notice and this permission notice shall be included in
-// all copies or substantial portions of the Software.
-//
-// THE SOFTWARE IS PROVIDED "AS IS", WITHOUT WARRANTY OF ANY KIND,
-// EXPRESS OR IMPLIED, INCLUDING BUT NOT LIMITED TO
-// THE WARRANTIES OF MERCHANTABILITY, FITNESS FOR A PARTICULAR PURPOSE AND
-// NONINFRINGEMENT. IN NO EVENT SHALL THE AUTHORS OR COPYRIGHT HOLDERS BE
-// LIABLE FOR ANY CLAIM, DAMAGES OR OTHER LIABILITY, WHETHER IN AN ACTION
-// OF CONTRACT, TORT OR OTHERWISE, ARISING FROM, OUT OF OR IN CONNECTION
-// WITH THE SOFTWARE OR THE USE OR OTHER DEALINGS IN THE SOFTWARE.
-//
-//---------------------------------------------------------------------------------
-//
-
-#include "lcms2_internal.h"
-
-
-// Auxiliary: append a Lab identity after the given sequence of profiles
-// and return the transform. Lab profile is closed, rest of profiles are kept open.
-cmsHTRANSFORM _cmsChain2Lab(cmsContext            ContextID,
-                            cmsUInt32Number        nProfiles,
-                            cmsUInt32Number        InputFormat,
-                            cmsUInt32Number        OutputFormat,
-                            const cmsUInt32Number  Intents[],
-                            const cmsHPROFILE      hProfiles[],
-                            const cmsBool          BPC[],
-                            const cmsFloat64Number AdaptationStates[],
-                            cmsUInt32Number        dwFlags)
-{
-    cmsHTRANSFORM xform;
-    cmsHPROFILE   hLab;
-    cmsHPROFILE   ProfileList[256];
-    cmsBool       BPCList[256];
-    cmsFloat64Number AdaptationList[256];
-    cmsUInt32Number IntentList[256];
-    cmsUInt32Number i;
-
-    // This is a rather big number and there is no need of dynamic memory
-    // since we are adding a profile, 254 + 1 = 255 and this is the limit
-    if (nProfiles > 254) return NULL;
-
-    // The output space
-    hLab = cmsCreateLab4Profile(ContextID, NULL);
-    if (hLab == NULL) return NULL;
-
-    // Create a copy of parameters
-    for (i=0; i < nProfiles; i++) {
-
-        ProfileList[i]    = hProfiles[i];
-        BPCList[i]        = BPC[i];
-        AdaptationList[i] = AdaptationStates[i];
-        IntentList[i]     = Intents[i];
-    }
-
-    // Place Lab identity at chain's end.
-    ProfileList[nProfiles]    = hLab;
-    BPCList[nProfiles]        = 0;
-    AdaptationList[nProfiles] = 1.0;
-    IntentList[nProfiles]     = INTENT_RELATIVE_COLORIMETRIC;
-
-    // Create the transform
-    xform = cmsCreateExtendedTransform(ContextID, nProfiles + 1, ProfileList,
-                                       BPCList,
-                                       IntentList,
-                                       AdaptationList,
-                                       NULL, 0,
-                                       InputFormat,
-                                       OutputFormat,
-                                       dwFlags);
-
-    cmsCloseProfile(ContextID, hLab);
-
-    return xform;
-}
-
-
-// Compute K -> L* relationship. Flags may include black point compensation. In this case,
-// the relationship is assumed from the profile with BPC to a black point zero.
-static
-cmsToneCurve* ComputeKToLstar(cmsContext            ContextID,
-                               cmsUInt32Number       nPoints,
-                               cmsUInt32Number       nProfiles,
-                               const cmsUInt32Number Intents[],
-                               const cmsHPROFILE     hProfiles[],
-                               const cmsBool         BPC[],
-                               const cmsFloat64Number AdaptationStates[],
-                               cmsUInt32Number dwFlags)
-{
-    cmsToneCurve* out = NULL;
-    cmsUInt32Number i;
-    cmsHTRANSFORM xform;
-    cmsCIELab Lab;
-    cmsFloat32Number cmyk[4];
-    cmsFloat32Number* SampledPoints;
-
-    xform = _cmsChain2Lab(ContextID, nProfiles, TYPE_CMYK_FLT, TYPE_Lab_DBL, Intents, hProfiles, BPC, AdaptationStates, dwFlags);
-    if (xform == NULL) return NULL;
-
-    SampledPoints = (cmsFloat32Number*) _cmsCalloc(ContextID, nPoints, sizeof(cmsFloat32Number));
-    if (SampledPoints  == NULL) goto Error;
-
-    for (i=0; i < nPoints; i++) {
-
-        cmyk[0] = 0;
-        cmyk[1] = 0;
-        cmyk[2] = 0;
-        cmyk[3] = (cmsFloat32Number) ((i * 100.0) / (nPoints-1));
-
-        cmsDoTransform(ContextID, xform, cmyk, &Lab, 1);
-        SampledPoints[i]= (cmsFloat32Number) (1.0 - Lab.L / 100.0); // Negate K for easier operation
-    }
-
-    out = cmsBuildTabulatedToneCurveFloat(ContextID, nPoints, SampledPoints);
-
-Error:
-
-    cmsDeleteTransform(ContextID, xform);
-    if (SampledPoints) _cmsFree(ContextID, SampledPoints);
-
-    return out;
-}
-
-
-// Compute Black tone curve on a CMYK -> CMYK transform. This is done by
-// using the proof direction on both profiles to find K->L* relationship
-// then joining both curves. dwFlags may include black point compensation.
-cmsToneCurve* _cmsBuildKToneCurve(cmsContext        ContextID,
-                                   cmsUInt32Number   nPoints,
-                                   cmsUInt32Number   nProfiles,
-                                   const cmsUInt32Number Intents[],
-                                   const cmsHPROFILE hProfiles[],
-                                   const cmsBool     BPC[],
-                                   const cmsFloat64Number AdaptationStates[],
-                                   cmsUInt32Number   dwFlags)
-{
-    cmsToneCurve *in, *out, *KTone;
-
-    // Make sure CMYK -> CMYK
-    if (cmsGetColorSpace(ContextID, hProfiles[0]) != cmsSigCmykData ||
-        cmsGetColorSpace(ContextID, hProfiles[nProfiles-1])!= cmsSigCmykData) return NULL;
-
-
-    // Make sure last is an output profile
-    if (cmsGetDeviceClass(ContextID, hProfiles[nProfiles - 1]) != cmsSigOutputClass) return NULL;
-
-    // Create individual curves. BPC works also as each K to L* is
-    // computed as a BPC to zero black point in case of L*
-    in  = ComputeKToLstar(ContextID, nPoints, nProfiles - 1, Intents, hProfiles, BPC, AdaptationStates, dwFlags);
-    if (in == NULL) return NULL;
-
-    out = ComputeKToLstar(ContextID, nPoints, 1,
-                            Intents + (nProfiles - 1),
-                            &hProfiles [nProfiles - 1],
-                            BPC + (nProfiles - 1),
-                            AdaptationStates + (nProfiles - 1),
-                            dwFlags);
-    if (out == NULL) {
-        cmsFreeToneCurve(ContextID, in);
-        return NULL;
-    }
-
-    // Build the relationship. This effectively limits the maximum accuracy to 16 bits, but
-    // since this is used on black-preserving LUTs, we are not losing  accuracy in any case
-    KTone = cmsJoinToneCurve(ContextID, in, out, nPoints);
-
-    // Get rid of components
-    cmsFreeToneCurve(ContextID, in); cmsFreeToneCurve(ContextID, out);
-
-    // Something went wrong...
-    if (KTone == NULL) return NULL;
-
-    // Make sure it is monotonic
-    if (!cmsIsToneCurveMonotonic(ContextID, KTone)) {
-        cmsFreeToneCurve(ContextID, KTone);
-        return NULL;
-    }
-
-    return KTone;
-}
-
-
-// Gamut LUT Creation -----------------------------------------------------------------------------------------
-
-// Used by gamut & softproofing
-
-typedef struct {
-
-    cmsHTRANSFORM hInput;               // From whatever input color space. 16 bits to DBL
-    cmsHTRANSFORM hForward, hReverse;   // Transforms going from Lab to colorant and back
-    cmsFloat64Number Thereshold;        // The thereshold after which is considered out of gamut
-
-    } GAMUTCHAIN;
-
-// This sampler does compute gamut boundaries by comparing original
-// values with a transform going back and forth. Values above ERR_THERESHOLD
-// of maximum are considered out of gamut.
-
-#define ERR_THERESHOLD      5
-
-
-static
-int GamutSampler(cmsContext ContextID, CMSREGISTER const cmsUInt16Number In[], CMSREGISTER cmsUInt16Number Out[], CMSREGISTER void* Cargo)
-{
-    GAMUTCHAIN*  t = (GAMUTCHAIN* ) Cargo;
-    cmsCIELab LabIn1, LabOut1;
-    cmsCIELab LabIn2, LabOut2;
-    cmsUInt16Number Proof[cmsMAXCHANNELS], Proof2[cmsMAXCHANNELS];
-    cmsFloat64Number dE1, dE2, ErrorRatio;
-
-    // Assume in-gamut by default.
-    ErrorRatio = 1.0;
-
-    // Convert input to Lab
-    cmsDoTransform(ContextID, t -> hInput, In, &LabIn1, 1);
-
-    // converts from PCS to colorant. This always
-    // does return in-gamut values,
-    cmsDoTransform(ContextID, t -> hForward, &LabIn1, Proof, 1);
-
-    // Now, do the inverse, from colorant to PCS.
-    cmsDoTransform(ContextID, t -> hReverse, Proof, &LabOut1, 1);
-
-    memmove(&LabIn2, &LabOut1, sizeof(cmsCIELab));
-
-    // Try again, but this time taking Check as input
-    cmsDoTransform(ContextID, t -> hForward, &LabOut1, Proof2, 1);
-    cmsDoTransform(ContextID, t -> hReverse, Proof2, &LabOut2, 1);
-
-    // Take difference of direct value
-    dE1 = cmsDeltaE(ContextID, &LabIn1, &LabOut1);
-
-    // Take difference of converted value
-    dE2 = cmsDeltaE(ContextID, &LabIn2, &LabOut2);
-
-
-    // if dE1 is small and dE2 is small, value is likely to be in gamut
-    if (dE1 < t->Thereshold && dE2 < t->Thereshold)
-        Out[0] = 0;
-    else {
-
-        // if dE1 is small and dE2 is big, undefined. Assume in gamut
-        if (dE1 < t->Thereshold && dE2 > t->Thereshold)
-            Out[0] = 0;
-        else
-            // dE1 is big and dE2 is small, clearly out of gamut
-            if (dE1 > t->Thereshold && dE2 < t->Thereshold)
-                Out[0] = (cmsUInt16Number) _cmsQuickFloor((dE1 - t->Thereshold) + .5);
-            else  {
-
-                // dE1 is big and dE2 is also big, could be due to perceptual mapping
-                // so take error ratio
-                if (dE2 == 0.0)
-                    ErrorRatio = dE1;
-                else
-                    ErrorRatio = dE1 / dE2;
-
-                if (ErrorRatio > t->Thereshold)
-                    Out[0] = (cmsUInt16Number)  _cmsQuickFloor((ErrorRatio - t->Thereshold) + .5);
-                else
-                    Out[0] = 0;
-            }
-    }
-
-
-    return TRUE;
-}
-
-// Does compute a gamut LUT going back and forth across pcs -> relativ. colorimetric intent -> pcs
-// the dE obtained is then annotated on the LUT. Values truly out of gamut are clipped to dE = 0xFFFE
-// and values changed are supposed to be handled by any gamut remapping, so, are out of gamut as well.
-//
-// **WARNING: This algorithm does assume that gamut remapping algorithms does NOT move in-gamut colors,
-// of course, many perceptual and saturation intents does not work in such way, but relativ. ones should.
-
-cmsPipeline* _cmsCreateGamutCheckPipeline(cmsContext ContextID,
-                                          cmsHPROFILE hProfiles[],
-                                          cmsBool  BPC[],
-                                          cmsUInt32Number Intents[],
-                                          cmsFloat64Number AdaptationStates[],
-                                          cmsUInt32Number nGamutPCSposition,
-                                          cmsHPROFILE hGamut)
-{
-    cmsHPROFILE hLab;
-    cmsPipeline* Gamut;
-    cmsStage* CLUT;
-    cmsUInt32Number dwFormat;
-    GAMUTCHAIN Chain;
-    cmsUInt32Number nChannels, nGridpoints;
-    cmsColorSpaceSignature ColorSpace;
-    cmsUInt32Number i;
-    cmsHPROFILE ProfileList[256];
-    cmsBool     BPCList[256];
-    cmsFloat64Number AdaptationList[256];
-    cmsUInt32Number IntentList[256];
-
-    memset(&Chain, 0, sizeof(GAMUTCHAIN));
-
-
-    if (nGamutPCSposition <= 0 || nGamutPCSposition > 255) {
-        cmsSignalError(ContextID, cmsERROR_RANGE, "Wrong position of PCS. 1..255 expected, %d found.", nGamutPCSposition);
-        return NULL;
-    }
-
-    hLab = cmsCreateLab4Profile(ContextID, NULL);
-    if (hLab == NULL) return NULL;
-
-
-    // The figure of merit. On matrix-shaper profiles, should be almost zero as
-    // the conversion is pretty exact. On LUT based profiles, different resolutions
-    // of input and output CLUT may result in differences.
-
-    if (cmsIsMatrixShaper(ContextID, hGamut)) {
-
-        Chain.Thereshold = 1.0;
-    }
-    else {
-        Chain.Thereshold = ERR_THERESHOLD;
-    }
-
-
-    // Create a copy of parameters
-    for (i=0; i < nGamutPCSposition; i++) {
-        ProfileList[i]    = hProfiles[i];
-        BPCList[i]        = BPC[i];
-        AdaptationList[i] = AdaptationStates[i];
-        IntentList[i]     = Intents[i];
-    }
-
-    // Fill Lab identity
-    ProfileList[nGamutPCSposition] = hLab;
-    BPCList[nGamutPCSposition] = 0;
-    AdaptationList[nGamutPCSposition] = 1.0;
-    IntentList[nGamutPCSposition] = INTENT_RELATIVE_COLORIMETRIC;
-
-
-    ColorSpace  = cmsGetColorSpace(ContextID, hGamut);
-
-    nChannels   = cmsChannelsOf(ContextID, ColorSpace);
-    nGridpoints = _cmsReasonableGridpointsByColorspace(ContextID, ColorSpace, cmsFLAGS_HIGHRESPRECALC);
-    dwFormat    = (CHANNELS_SH(nChannels)|BYTES_SH(2));
-
-    // 16 bits to Lab double
-    Chain.hInput = cmsCreateExtendedTransform(ContextID,
-        nGamutPCSposition + 1,
-        ProfileList,
-        BPCList,
-        IntentList,
-        AdaptationList,
-        NULL, 0,
-        dwFormat, TYPE_Lab_DBL,
-        cmsFLAGS_NOCACHE);
-
-
-    // Does create the forward step. Lab double to device
-    dwFormat    = (CHANNELS_SH(nChannels)|BYTES_SH(2));
-    Chain.hForward = cmsCreateTransform(ContextID,
-        hLab, TYPE_Lab_DBL,
-        hGamut, dwFormat,
-        INTENT_RELATIVE_COLORIMETRIC,
-        cmsFLAGS_NOCACHE);
-
-    // Does create the backwards step
-    Chain.hReverse = cmsCreateTransform(ContextID, hGamut, dwFormat,
-        hLab, TYPE_Lab_DBL,
-        INTENT_RELATIVE_COLORIMETRIC,
-        cmsFLAGS_NOCACHE);
-
-
-    // All ok?
-    if (Chain.hInput && Chain.hForward && Chain.hReverse) {
-
-        // Go on, try to compute gamut LUT from PCS. This consist on a single channel containing
-        // dE when doing a transform back and forth on the colorimetric intent.
-
-        Gamut = cmsPipelineAlloc(ContextID, 3, 1);
-        if (Gamut != NULL) {
-
-            CLUT = cmsStageAllocCLut16bit(ContextID, nGridpoints, nChannels, 1, NULL);
-            if (!cmsPipelineInsertStage(ContextID, Gamut, cmsAT_BEGIN, CLUT)) {
-                cmsPipelineFree(ContextID, Gamut);
-                Gamut = NULL;
-            }
-            else {
-                cmsStageSampleCLut16bit(ContextID, CLUT, GamutSampler, (void*) &Chain, 0);
-            }
-        }
-    }
-    else
-        Gamut = NULL;   // Didn't work...
-
-    // Free all needed stuff.
-    if (Chain.hInput)   cmsDeleteTransform(ContextID, Chain.hInput);
-    if (Chain.hForward) cmsDeleteTransform(ContextID, Chain.hForward);
-    if (Chain.hReverse) cmsDeleteTransform(ContextID, Chain.hReverse);
-    if (hLab) cmsCloseProfile(ContextID, hLab);
-
-    // And return computed hull
-    return Gamut;
-}
-
-// Total Area Coverage estimation ----------------------------------------------------------------
-
-typedef struct {
-    cmsUInt32Number  nOutputChans;
-    cmsHTRANSFORM    hRoundTrip;
-    cmsFloat32Number MaxTAC;
-    cmsFloat32Number MaxInput[cmsMAXCHANNELS];
-
-} cmsTACestimator;
-
-
-// This callback just accounts the maximum ink dropped in the given node. It does not populate any
-// memory, as the destination table is NULL. Its only purpose it to know the global maximum.
-static
-int EstimateTAC(cmsContext ContextID, CMSREGISTER const cmsUInt16Number In[], CMSREGISTER cmsUInt16Number Out[], CMSREGISTER void * Cargo)
-{
-    cmsTACestimator* bp = (cmsTACestimator*) Cargo;
-    cmsFloat32Number RoundTrip[cmsMAXCHANNELS];
-    cmsUInt32Number i;
-    cmsFloat32Number Sum;
-
-
-    // Evaluate the xform
-    cmsDoTransform(ContextID, bp->hRoundTrip, In, RoundTrip, 1);
-
-    // All all amounts of ink
-    for (Sum=0, i=0; i < bp ->nOutputChans; i++)
-            Sum += RoundTrip[i];
-
-    // If above maximum, keep track of input values
-    if (Sum > bp ->MaxTAC) {
-
-            bp ->MaxTAC = Sum;
-
-            for (i=0; i < bp ->nOutputChans; i++) {
-                bp ->MaxInput[i] = In[i];
-            }
-    }
-
-    return TRUE;
-
-    cmsUNUSED_PARAMETER(Out);
-}
-
-
-// Detect Total area coverage of the profile
-cmsFloat64Number CMSEXPORT cmsDetectTAC(cmsContext ContextID, cmsHPROFILE hProfile)
-{
-    cmsTACestimator bp;
-    cmsUInt32Number dwFormatter;
-    cmsUInt32Number GridPoints[MAX_INPUT_DIMENSIONS];
-    cmsHPROFILE hLab;
-
-    // TAC only works on output profiles
-    if (cmsGetDeviceClass(ContextID, hProfile) != cmsSigOutputClass) {
-        return 0;
-    }
-
-    // Create a fake formatter for result
-    dwFormatter = cmsFormatterForColorspaceOfProfile(ContextID, hProfile, 4, TRUE);
-
-    bp.nOutputChans = T_CHANNELS(dwFormatter);
-    bp.MaxTAC = 0;    // Initial TAC is 0
-
-    //  for safety
-    if (bp.nOutputChans >= cmsMAXCHANNELS) return 0;
-
-    hLab = cmsCreateLab4Profile(ContextID, NULL);
-    if (hLab == NULL) return 0;
-    // Setup a roundtrip on perceptual intent in output profile for TAC estimation
-    bp.hRoundTrip = cmsCreateTransform(ContextID, hLab, TYPE_Lab_16,
-                                          hProfile, dwFormatter, INTENT_PERCEPTUAL, cmsFLAGS_NOOPTIMIZE|cmsFLAGS_NOCACHE);
-
-    cmsCloseProfile(ContextID, hLab);
-    if (bp.hRoundTrip == NULL) return 0;
-
-    // For L* we only need black and white. For C* we need many points
-    GridPoints[0] = 6;
-    GridPoints[1] = 74;
-    GridPoints[2] = 74;
-
-
-    if (!cmsSliceSpace16(ContextID, 3, GridPoints, EstimateTAC, &bp)) {
-        bp.MaxTAC = 0;
-    }
-
-    cmsDeleteTransform(ContextID, bp.hRoundTrip);
-
-    // Results in %
-    return bp.MaxTAC;
-}
-
-
-// Carefully,  clamp on CIELab space.
-
-cmsBool CMSEXPORT cmsDesaturateLab(cmsContext ContextID, cmsCIELab* Lab,
-                                   double amax, double amin,
-                                   double bmax, double bmin)
-{
-
-    // Whole Luma surface to zero
-
-    if (Lab -> L < 0) {
-
-        Lab-> L = Lab->a = Lab-> b = 0.0;
-        return FALSE;
-    }
-
-    // Clamp white, DISCARD HIGHLIGHTS. This is done
-    // in such way because icc spec doesn't allow the
-    // use of L>100 as a highlight means.
-
-    if (Lab->L > 100)
-        Lab -> L = 100;
-
-    // Check out gamut prism, on a, b faces
-
-    if (Lab -> a < amin || Lab->a > amax||
-        Lab -> b < bmin || Lab->b > bmax) {
-
-            cmsCIELCh LCh;
-            double h, slope;
-
-            // Falls outside a, b limits. Transports to LCh space,
-            // and then do the clipping
-
-
-            if (Lab -> a == 0.0) { // Is hue exactly 90?
-
-                // atan will not work, so clamp here
-                Lab -> b = Lab->b < 0 ? bmin : bmax;
-                return TRUE;
-            }
-
-            cmsLab2LCh(ContextID, &LCh, Lab);
-
-            slope = Lab -> b / Lab -> a;
-            h = LCh.h;
-
-            // There are 4 zones
-
-            if ((h >= 0. && h < 45.) ||
-                (h >= 315 && h <= 360.)) {
-
-                    // clip by amax
-                    Lab -> a = amax;
-                    Lab -> b = amax * slope;
-            }
-            else
-                if (h >= 45. && h < 135.)
-                {
-                    // clip by bmax
-                    Lab -> b = bmax;
-                    Lab -> a = bmax / slope;
-                }
-                else
-                    if (h >= 135. && h < 225.) {
-                        // clip by amin
-                        Lab -> a = amin;
-                        Lab -> b = amin * slope;
-
-                    }
-                    else
-                        if (h >= 225. && h < 315.) {
-                            // clip by bmin
-                            Lab -> b = bmin;
-                            Lab -> a = bmin / slope;
-                        }
-                        else  {
-                            cmsSignalError(0, cmsERROR_RANGE, "Invalid angle");
-                            return FALSE;
-                        }
-
-    }
-
-    return TRUE;
-}
-
-// Detect whatever a given ICC profile works in linear (gamma 1.0) space
-// Actually, doing that "well" is quite hard, since every component may behave completely different.
-// Since the true point of this function is to detect suitable optimizations, I am imposing some requirements 
-// that simplifies things: only RGB, and only profiles that can got in both directions.
-// The algorithm obtains Y from a synthetical gray R=G=B. Then least squares fitting is used to estimate gamma. 
-// For gamma close to 1.0, RGB is linear. On profiles not supported, -1 is returned.
-
-cmsFloat64Number CMSEXPORT cmsDetectRGBProfileGamma(cmsContext ContextID, cmsHPROFILE hProfile, cmsFloat64Number thereshold)
-{
-    cmsHPROFILE hXYZ;
-    cmsHTRANSFORM xform;
-    cmsToneCurve* Y_curve;
-    cmsUInt16Number rgb[256][3];
-    cmsCIEXYZ XYZ[256];
-    cmsFloat32Number Y_normalized[256];
-    cmsFloat64Number gamma;
-    cmsProfileClassSignature cl;
-    int i;
-
-	if (cmsGetColorSpace(ContextID, hProfile) != cmsSigRgbData)
-        return -1;
-
-    cl = cmsGetDeviceClass(ContextID, hProfile);
-    if (cl != cmsSigInputClass && cl != cmsSigDisplayClass && 
-        cl != cmsSigOutputClass && cl != cmsSigColorSpaceClass)
-        return -1;
-
-    hXYZ = cmsCreateXYZProfile(ContextID);
-    xform = cmsCreateTransform(ContextID, hProfile, TYPE_RGB_16, hXYZ, TYPE_XYZ_DBL, 
-                                    INTENT_RELATIVE_COLORIMETRIC, cmsFLAGS_NOOPTIMIZE);
-
-    if (xform == NULL) { // If not RGB or forward direction is not supported, regret with the previous error
-
-        cmsCloseProfile(ContextID, hXYZ);
-        return -1;
-    }
-
-    for (i = 0; i < 256; i++) {
-        rgb[i][0] = rgb[i][1] = rgb[i][2] = FROM_8_TO_16(i);       
-    }
-
-    cmsDoTransform(ContextID, xform, rgb, XYZ, 256);
-
-    cmsDeleteTransform(ContextID, xform);
-    cmsCloseProfile(ContextID, hXYZ);
-
-    for (i = 0; i < 256; i++) {
-        Y_normalized[i] = (cmsFloat32Number) XYZ[i].Y;
-    }
-
-    Y_curve = cmsBuildTabulatedToneCurveFloat(ContextID, 256, Y_normalized);
-    if (Y_curve == NULL)     
-        return -1;
-    
-    gamma = cmsEstimateGamma(ContextID, Y_curve, thereshold);
-
-    cmsFreeToneCurve(ContextID, Y_curve);
-
-    return gamma;
-}
-
-=======
-//---------------------------------------------------------------------------------
-//
-//  Little Color Management System
-//  Copyright (c) 1998-2020 Marti Maria Saguer
-//
-// Permission is hereby granted, free of charge, to any person obtaining
-// a copy of this software and associated documentation files (the "Software"),
-// to deal in the Software without restriction, including without limitation
-// the rights to use, copy, modify, merge, publish, distribute, sublicense,
-// and/or sell copies of the Software, and to permit persons to whom the Software
-// is furnished to do so, subject to the following conditions:
-//
-// The above copyright notice and this permission notice shall be included in
-// all copies or substantial portions of the Software.
-//
-// THE SOFTWARE IS PROVIDED "AS IS", WITHOUT WARRANTY OF ANY KIND,
-// EXPRESS OR IMPLIED, INCLUDING BUT NOT LIMITED TO
-// THE WARRANTIES OF MERCHANTABILITY, FITNESS FOR A PARTICULAR PURPOSE AND
-// NONINFRINGEMENT. IN NO EVENT SHALL THE AUTHORS OR COPYRIGHT HOLDERS BE
-// LIABLE FOR ANY CLAIM, DAMAGES OR OTHER LIABILITY, WHETHER IN AN ACTION
-// OF CONTRACT, TORT OR OTHERWISE, ARISING FROM, OUT OF OR IN CONNECTION
-// WITH THE SOFTWARE OR THE USE OR OTHER DEALINGS IN THE SOFTWARE.
-//
-//---------------------------------------------------------------------------------
-//
-
-#include "lcms2_internal.h"
-
-
-// Auxiliary: append a Lab identity after the given sequence of profiles
-// and return the transform. Lab profile is closed, rest of profiles are kept open.
-cmsHTRANSFORM _cmsChain2Lab(cmsContext            ContextID,
-                            cmsUInt32Number        nProfiles,
-                            cmsUInt32Number        InputFormat,
-                            cmsUInt32Number        OutputFormat,
-                            const cmsUInt32Number  Intents[],
-                            const cmsHPROFILE      hProfiles[],
-                            const cmsBool          BPC[],
-                            const cmsFloat64Number AdaptationStates[],
-                            cmsUInt32Number        dwFlags)
-{
-    cmsHTRANSFORM xform;
-    cmsHPROFILE   hLab;
-    cmsHPROFILE   ProfileList[256];
-    cmsBool       BPCList[256];
-    cmsFloat64Number AdaptationList[256];
-    cmsUInt32Number IntentList[256];
-    cmsUInt32Number i;
-
-    // This is a rather big number and there is no need of dynamic memory
-    // since we are adding a profile, 254 + 1 = 255 and this is the limit
-    if (nProfiles > 254) return NULL;
-
-    // The output space
-    hLab = cmsCreateLab4Profile(ContextID, NULL);
-    if (hLab == NULL) return NULL;
-
-    // Create a copy of parameters
-    for (i=0; i < nProfiles; i++) {
-
-        ProfileList[i]    = hProfiles[i];
-        BPCList[i]        = BPC[i];
-        AdaptationList[i] = AdaptationStates[i];
-        IntentList[i]     = Intents[i];
-    }
-
-    // Place Lab identity at chain's end.
-    ProfileList[nProfiles]    = hLab;
-    BPCList[nProfiles]        = 0;
-    AdaptationList[nProfiles] = 1.0;
-    IntentList[nProfiles]     = INTENT_RELATIVE_COLORIMETRIC;
-
-    // Create the transform
-    xform = cmsCreateExtendedTransform(ContextID, nProfiles + 1, ProfileList,
-                                       BPCList,
-                                       IntentList,
-                                       AdaptationList,
-                                       NULL, 0,
-                                       InputFormat,
-                                       OutputFormat,
-                                       dwFlags);
-
-    cmsCloseProfile(ContextID, hLab);
-
-    return xform;
-}
-
-
-// Compute K -> L* relationship. Flags may include black point compensation. In this case,
-// the relationship is assumed from the profile with BPC to a black point zero.
-static
-cmsToneCurve* ComputeKToLstar(cmsContext            ContextID,
-                               cmsUInt32Number       nPoints,
-                               cmsUInt32Number       nProfiles,
-                               const cmsUInt32Number Intents[],
-                               const cmsHPROFILE     hProfiles[],
-                               const cmsBool         BPC[],
-                               const cmsFloat64Number AdaptationStates[],
-                               cmsUInt32Number dwFlags)
-{
-    cmsToneCurve* out = NULL;
-    cmsUInt32Number i;
-    cmsHTRANSFORM xform;
-    cmsCIELab Lab;
-    cmsFloat32Number cmyk[4];
-    cmsFloat32Number* SampledPoints;
-
-    xform = _cmsChain2Lab(ContextID, nProfiles, TYPE_CMYK_FLT, TYPE_Lab_DBL, Intents, hProfiles, BPC, AdaptationStates, dwFlags);
-    if (xform == NULL) return NULL;
-
-    SampledPoints = (cmsFloat32Number*) _cmsCalloc(ContextID, nPoints, sizeof(cmsFloat32Number));
-    if (SampledPoints  == NULL) goto Error;
-
-    for (i=0; i < nPoints; i++) {
-
-        cmyk[0] = 0;
-        cmyk[1] = 0;
-        cmyk[2] = 0;
-        cmyk[3] = (cmsFloat32Number) ((i * 100.0) / (nPoints-1));
-
-        cmsDoTransform(ContextID, xform, cmyk, &Lab, 1);
-        SampledPoints[i]= (cmsFloat32Number) (1.0 - Lab.L / 100.0); // Negate K for easier operation
-    }
-
-    out = cmsBuildTabulatedToneCurveFloat(ContextID, nPoints, SampledPoints);
-
-Error:
-
-    cmsDeleteTransform(ContextID, xform);
-    if (SampledPoints) _cmsFree(ContextID, SampledPoints);
-
-    return out;
-}
-
-
-// Compute Black tone curve on a CMYK -> CMYK transform. This is done by
-// using the proof direction on both profiles to find K->L* relationship
-// then joining both curves. dwFlags may include black point compensation.
-cmsToneCurve* _cmsBuildKToneCurve(cmsContext        ContextID,
-                                   cmsUInt32Number   nPoints,
-                                   cmsUInt32Number   nProfiles,
-                                   const cmsUInt32Number Intents[],
-                                   const cmsHPROFILE hProfiles[],
-                                   const cmsBool     BPC[],
-                                   const cmsFloat64Number AdaptationStates[],
-                                   cmsUInt32Number   dwFlags)
-{
-    cmsToneCurve *in, *out, *KTone;
-
-    // Make sure CMYK -> CMYK
-    if (cmsGetColorSpace(ContextID, hProfiles[0]) != cmsSigCmykData ||
-        cmsGetColorSpace(ContextID, hProfiles[nProfiles-1])!= cmsSigCmykData) return NULL;
-
-
-    // Make sure last is an output profile
-    if (cmsGetDeviceClass(ContextID, hProfiles[nProfiles - 1]) != cmsSigOutputClass) return NULL;
-
-    // Create individual curves. BPC works also as each K to L* is
-    // computed as a BPC to zero black point in case of L*
-    in  = ComputeKToLstar(ContextID, nPoints, nProfiles - 1, Intents, hProfiles, BPC, AdaptationStates, dwFlags);
-    if (in == NULL) return NULL;
-
-    out = ComputeKToLstar(ContextID, nPoints, 1,
-                            Intents + (nProfiles - 1),
-                            &hProfiles [nProfiles - 1],
-                            BPC + (nProfiles - 1),
-                            AdaptationStates + (nProfiles - 1),
-                            dwFlags);
-    if (out == NULL) {
-        cmsFreeToneCurve(ContextID, in);
-        return NULL;
-    }
-
-    // Build the relationship. This effectively limits the maximum accuracy to 16 bits, but
-    // since this is used on black-preserving LUTs, we are not losing  accuracy in any case
-    KTone = cmsJoinToneCurve(ContextID, in, out, nPoints);
-
-    // Get rid of components
-    cmsFreeToneCurve(ContextID, in); cmsFreeToneCurve(ContextID, out);
-
-    // Something went wrong...
-    if (KTone == NULL) return NULL;
-
-    // Make sure it is monotonic
-    if (!cmsIsToneCurveMonotonic(ContextID, KTone)) {
-        cmsFreeToneCurve(ContextID, KTone);
-        return NULL;
-    }
-
-    return KTone;
-}
-
-
-// Gamut LUT Creation -----------------------------------------------------------------------------------------
-
-// Used by gamut & softproofing
-
-typedef struct {
-
-    cmsHTRANSFORM hInput;               // From whatever input color space. 16 bits to DBL
-    cmsHTRANSFORM hForward, hReverse;   // Transforms going from Lab to colorant and back
-    cmsFloat64Number Thereshold;        // The thereshold after which is considered out of gamut
-
-    } GAMUTCHAIN;
-
-// This sampler does compute gamut boundaries by comparing original
-// values with a transform going back and forth. Values above ERR_THERESHOLD
-// of maximum are considered out of gamut.
-
-#define ERR_THERESHOLD      5
-
-
-static
-int GamutSampler(cmsContext ContextID, CMSREGISTER const cmsUInt16Number In[], CMSREGISTER cmsUInt16Number Out[], CMSREGISTER void* Cargo)
-{
-    GAMUTCHAIN*  t = (GAMUTCHAIN* ) Cargo;
-    cmsCIELab LabIn1, LabOut1;
-    cmsCIELab LabIn2, LabOut2;
-    cmsUInt16Number Proof[cmsMAXCHANNELS], Proof2[cmsMAXCHANNELS];
-    cmsFloat64Number dE1, dE2, ErrorRatio;
-
-    // Assume in-gamut by default.
-    ErrorRatio = 1.0;
-
-    // Convert input to Lab
-    cmsDoTransform(ContextID, t -> hInput, In, &LabIn1, 1);
-
-    // converts from PCS to colorant. This always
-    // does return in-gamut values,
-    cmsDoTransform(ContextID, t -> hForward, &LabIn1, Proof, 1);
-
-    // Now, do the inverse, from colorant to PCS.
-    cmsDoTransform(ContextID, t -> hReverse, Proof, &LabOut1, 1);
-
-    memmove(&LabIn2, &LabOut1, sizeof(cmsCIELab));
-
-    // Try again, but this time taking Check as input
-    cmsDoTransform(ContextID, t -> hForward, &LabOut1, Proof2, 1);
-    cmsDoTransform(ContextID, t -> hReverse, Proof2, &LabOut2, 1);
-
-    // Take difference of direct value
-    dE1 = cmsDeltaE(ContextID, &LabIn1, &LabOut1);
-
-    // Take difference of converted value
-    dE2 = cmsDeltaE(ContextID, &LabIn2, &LabOut2);
-
-
-    // if dE1 is small and dE2 is small, value is likely to be in gamut
-    if (dE1 < t->Thereshold && dE2 < t->Thereshold)
-        Out[0] = 0;
-    else {
-
-        // if dE1 is small and dE2 is big, undefined. Assume in gamut
-        if (dE1 < t->Thereshold && dE2 > t->Thereshold)
-            Out[0] = 0;
-        else
-            // dE1 is big and dE2 is small, clearly out of gamut
-            if (dE1 > t->Thereshold && dE2 < t->Thereshold)
-                Out[0] = (cmsUInt16Number) _cmsQuickFloor((dE1 - t->Thereshold) + .5);
-            else  {
-
-                // dE1 is big and dE2 is also big, could be due to perceptual mapping
-                // so take error ratio
-                if (dE2 == 0.0)
-                    ErrorRatio = dE1;
-                else
-                    ErrorRatio = dE1 / dE2;
-
-                if (ErrorRatio > t->Thereshold)
-                    Out[0] = (cmsUInt16Number)  _cmsQuickFloor((ErrorRatio - t->Thereshold) + .5);
-                else
-                    Out[0] = 0;
-            }
-    }
-
-
-    return TRUE;
-}
-
-// Does compute a gamut LUT going back and forth across pcs -> relativ. colorimetric intent -> pcs
-// the dE obtained is then annotated on the LUT. Values truly out of gamut are clipped to dE = 0xFFFE
-// and values changed are supposed to be handled by any gamut remapping, so, are out of gamut as well.
-//
-// **WARNING: This algorithm does assume that gamut remapping algorithms does NOT move in-gamut colors,
-// of course, many perceptual and saturation intents does not work in such way, but relativ. ones should.
-
-cmsPipeline* _cmsCreateGamutCheckPipeline(cmsContext ContextID,
-                                          cmsHPROFILE hProfiles[],
-                                          cmsBool  BPC[],
-                                          cmsUInt32Number Intents[],
-                                          cmsFloat64Number AdaptationStates[],
-                                          cmsUInt32Number nGamutPCSposition,
-                                          cmsHPROFILE hGamut)
-{
-    cmsHPROFILE hLab;
-    cmsPipeline* Gamut;
-    cmsStage* CLUT;
-    cmsUInt32Number dwFormat;
-    GAMUTCHAIN Chain;
-    cmsUInt32Number nChannels, nGridpoints;
-    cmsColorSpaceSignature ColorSpace;
-    cmsUInt32Number i;
-    cmsHPROFILE ProfileList[256];
-    cmsBool     BPCList[256];
-    cmsFloat64Number AdaptationList[256];
-    cmsUInt32Number IntentList[256];
-
-    memset(&Chain, 0, sizeof(GAMUTCHAIN));
-
-
-    if (nGamutPCSposition <= 0 || nGamutPCSposition > 255) {
-        cmsSignalError(ContextID, cmsERROR_RANGE, "Wrong position of PCS. 1..255 expected, %d found.", nGamutPCSposition);
-        return NULL;
-    }
-
-    hLab = cmsCreateLab4Profile(ContextID, NULL);
-    if (hLab == NULL) return NULL;
-
-
-    // The figure of merit. On matrix-shaper profiles, should be almost zero as
-    // the conversion is pretty exact. On LUT based profiles, different resolutions
-    // of input and output CLUT may result in differences.
-
-    if (cmsIsMatrixShaper(ContextID, hGamut)) {
-
-        Chain.Thereshold = 1.0;
-    }
-    else {
-        Chain.Thereshold = ERR_THERESHOLD;
-    }
-
-
-    // Create a copy of parameters
-    for (i=0; i < nGamutPCSposition; i++) {
-        ProfileList[i]    = hProfiles[i];
-        BPCList[i]        = BPC[i];
-        AdaptationList[i] = AdaptationStates[i];
-        IntentList[i]     = Intents[i];
-    }
-
-    // Fill Lab identity
-    ProfileList[nGamutPCSposition] = hLab;
-    BPCList[nGamutPCSposition] = 0;
-    AdaptationList[nGamutPCSposition] = 1.0;
-    IntentList[nGamutPCSposition] = INTENT_RELATIVE_COLORIMETRIC;
-
-
-    ColorSpace  = cmsGetColorSpace(ContextID, hGamut);
-
-    nChannels   = cmsChannelsOf(ContextID, ColorSpace);
-    nGridpoints = _cmsReasonableGridpointsByColorspace(ContextID, ColorSpace, cmsFLAGS_HIGHRESPRECALC);
-    dwFormat    = (CHANNELS_SH(nChannels)|BYTES_SH(2));
-
-    // 16 bits to Lab double
-    Chain.hInput = cmsCreateExtendedTransform(ContextID,
-        nGamutPCSposition + 1,
-        ProfileList,
-        BPCList,
-        IntentList,
-        AdaptationList,
-        NULL, 0,
-        dwFormat, TYPE_Lab_DBL,
-        cmsFLAGS_NOCACHE);
-
-
-    // Does create the forward step. Lab double to device
-    dwFormat    = (CHANNELS_SH(nChannels)|BYTES_SH(2));
-    Chain.hForward = cmsCreateTransform(ContextID,
-        hLab, TYPE_Lab_DBL,
-        hGamut, dwFormat,
-        INTENT_RELATIVE_COLORIMETRIC,
-        cmsFLAGS_NOCACHE);
-
-    // Does create the backwards step
-    Chain.hReverse = cmsCreateTransform(ContextID, hGamut, dwFormat,
-        hLab, TYPE_Lab_DBL,
-        INTENT_RELATIVE_COLORIMETRIC,
-        cmsFLAGS_NOCACHE);
-
-
-    // All ok?
-    if (Chain.hInput && Chain.hForward && Chain.hReverse) {
-
-        // Go on, try to compute gamut LUT from PCS. This consist on a single channel containing
-        // dE when doing a transform back and forth on the colorimetric intent.
-
-        Gamut = cmsPipelineAlloc(ContextID, 3, 1);
-        if (Gamut != NULL) {
-
-            CLUT = cmsStageAllocCLut16bit(ContextID, nGridpoints, nChannels, 1, NULL);
-            if (!cmsPipelineInsertStage(ContextID, Gamut, cmsAT_BEGIN, CLUT)) {
-                cmsPipelineFree(ContextID, Gamut);
-                Gamut = NULL;
-            }
-            else {
-                cmsStageSampleCLut16bit(ContextID, CLUT, GamutSampler, (void*) &Chain, 0);
-            }
-        }
-    }
-    else
-        Gamut = NULL;   // Didn't work...
-
-    // Free all needed stuff.
-    if (Chain.hInput)   cmsDeleteTransform(ContextID, Chain.hInput);
-    if (Chain.hForward) cmsDeleteTransform(ContextID, Chain.hForward);
-    if (Chain.hReverse) cmsDeleteTransform(ContextID, Chain.hReverse);
-    if (hLab) cmsCloseProfile(ContextID, hLab);
-
-    // And return computed hull
-    return Gamut;
-}
-
-// Total Area Coverage estimation ----------------------------------------------------------------
-
-typedef struct {
-    cmsUInt32Number  nOutputChans;
-    cmsHTRANSFORM    hRoundTrip;
-    cmsFloat32Number MaxTAC;
-    cmsFloat32Number MaxInput[cmsMAXCHANNELS];
-
-} cmsTACestimator;
-
-
-// This callback just accounts the maximum ink dropped in the given node. It does not populate any
-// memory, as the destination table is NULL. Its only purpose it to know the global maximum.
-static
-int EstimateTAC(cmsContext ContextID, CMSREGISTER const cmsUInt16Number In[], CMSREGISTER cmsUInt16Number Out[], CMSREGISTER void * Cargo)
-{
-    cmsTACestimator* bp = (cmsTACestimator*) Cargo;
-    cmsFloat32Number RoundTrip[cmsMAXCHANNELS];
-    cmsUInt32Number i;
-    cmsFloat32Number Sum;
-
-
-    // Evaluate the xform
-    cmsDoTransform(ContextID, bp->hRoundTrip, In, RoundTrip, 1);
-
-    // All all amounts of ink
-    for (Sum=0, i=0; i < bp ->nOutputChans; i++)
-            Sum += RoundTrip[i];
-
-    // If above maximum, keep track of input values
-    if (Sum > bp ->MaxTAC) {
-
-            bp ->MaxTAC = Sum;
-
-            for (i=0; i < bp ->nOutputChans; i++) {
-                bp ->MaxInput[i] = In[i];
-            }
-    }
-
-    return TRUE;
-
-    cmsUNUSED_PARAMETER(Out);
-}
-
-
-// Detect Total area coverage of the profile
-cmsFloat64Number CMSEXPORT cmsDetectTAC(cmsContext ContextID, cmsHPROFILE hProfile)
-{
-    cmsTACestimator bp;
-    cmsUInt32Number dwFormatter;
-    cmsUInt32Number GridPoints[MAX_INPUT_DIMENSIONS];
-    cmsHPROFILE hLab;
-
-    // TAC only works on output profiles
-    if (cmsGetDeviceClass(ContextID, hProfile) != cmsSigOutputClass) {
-        return 0;
-    }
-
-    // Create a fake formatter for result
-    dwFormatter = cmsFormatterForColorspaceOfProfile(ContextID, hProfile, 4, TRUE);
-
-    bp.nOutputChans = T_CHANNELS(dwFormatter);
-    bp.MaxTAC = 0;    // Initial TAC is 0
-
-    //  for safety
-    if (bp.nOutputChans >= cmsMAXCHANNELS) return 0;
-
-    hLab = cmsCreateLab4Profile(ContextID, NULL);
-    if (hLab == NULL) return 0;
-    // Setup a roundtrip on perceptual intent in output profile for TAC estimation
-    bp.hRoundTrip = cmsCreateTransform(ContextID, hLab, TYPE_Lab_16,
-                                          hProfile, dwFormatter, INTENT_PERCEPTUAL, cmsFLAGS_NOOPTIMIZE|cmsFLAGS_NOCACHE);
-
-    cmsCloseProfile(ContextID, hLab);
-    if (bp.hRoundTrip == NULL) return 0;
-
-    // For L* we only need black and white. For C* we need many points
-    GridPoints[0] = 6;
-    GridPoints[1] = 74;
-    GridPoints[2] = 74;
-
-
-    if (!cmsSliceSpace16(ContextID, 3, GridPoints, EstimateTAC, &bp)) {
-        bp.MaxTAC = 0;
-    }
-
-    cmsDeleteTransform(ContextID, bp.hRoundTrip);
-
-    // Results in %
-    return bp.MaxTAC;
-}
-
-
-// Carefully,  clamp on CIELab space.
-
-cmsBool CMSEXPORT cmsDesaturateLab(cmsContext ContextID, cmsCIELab* Lab,
-                                   double amax, double amin,
-                                   double bmax, double bmin)
-{
-
-    // Whole Luma surface to zero
-
-    if (Lab -> L < 0) {
-
-        Lab-> L = Lab->a = Lab-> b = 0.0;
-        return FALSE;
-    }
-
-    // Clamp white, DISCARD HIGHLIGHTS. This is done
-    // in such way because icc spec doesn't allow the
-    // use of L>100 as a highlight means.
-
-    if (Lab->L > 100)
-        Lab -> L = 100;
-
-    // Check out gamut prism, on a, b faces
-
-    if (Lab -> a < amin || Lab->a > amax||
-        Lab -> b < bmin || Lab->b > bmax) {
-
-            cmsCIELCh LCh;
-            double h, slope;
-
-            // Falls outside a, b limits. Transports to LCh space,
-            // and then do the clipping
-
-
-            if (Lab -> a == 0.0) { // Is hue exactly 90?
-
-                // atan will not work, so clamp here
-                Lab -> b = Lab->b < 0 ? bmin : bmax;
-                return TRUE;
-            }
-
-            cmsLab2LCh(ContextID, &LCh, Lab);
-
-            slope = Lab -> b / Lab -> a;
-            h = LCh.h;
-
-            // There are 4 zones
-
-            if ((h >= 0. && h < 45.) ||
-                (h >= 315 && h <= 360.)) {
-
-                    // clip by amax
-                    Lab -> a = amax;
-                    Lab -> b = amax * slope;
-            }
-            else
-                if (h >= 45. && h < 135.)
-                {
-                    // clip by bmax
-                    Lab -> b = bmax;
-                    Lab -> a = bmax / slope;
-                }
-                else
-                    if (h >= 135. && h < 225.) {
-                        // clip by amin
-                        Lab -> a = amin;
-                        Lab -> b = amin * slope;
-
-                    }
-                    else
-                        if (h >= 225. && h < 315.) {
-                            // clip by bmin
-                            Lab -> b = bmin;
-                            Lab -> a = bmin / slope;
-                        }
-                        else  {
-                            cmsSignalError(0, cmsERROR_RANGE, "Invalid angle");
-                            return FALSE;
-                        }
-
-    }
-
-    return TRUE;
-}
-
-// Detect whatever a given ICC profile works in linear (gamma 1.0) space
-// Actually, doing that "well" is quite hard, since every component may behave completely different.
-// Since the true point of this function is to detect suitable optimizations, I am imposing some requirements
-// that simplifies things: only RGB, and only profiles that can got in both directions.
-// The algorith obtains Y from a syntetical gray R=G=B. Then least squares fitting is used to estimate gamma.
-// For gamma close to 1.0, RGB is linear. On profiles not supported, -1 is returned.
-
-cmsFloat64Number CMSEXPORT cmsDetectRGBProfileGamma(cmsContext ContextID, cmsHPROFILE hProfile, cmsFloat64Number thereshold)
-{
-    cmsHPROFILE hXYZ;
-    cmsHTRANSFORM xform;
-    cmsToneCurve* Y_curve;
-    cmsUInt16Number rgb[256][3];
-    cmsCIEXYZ XYZ[256];
-    cmsFloat32Number Y_normalized[256];
-    cmsFloat64Number gamma;
-    cmsProfileClassSignature cl;
-    int i;
-
-    if (cmsGetColorSpace(ContextID, hProfile) != cmsSigRgbData)
-        return -1;
-
-    cl = cmsGetDeviceClass(ContextID, hProfile);
-    if (cl != cmsSigInputClass && cl != cmsSigDisplayClass &&
-        cl != cmsSigOutputClass && cl != cmsSigColorSpaceClass)
-        return -1;
-
-    hXYZ = cmsCreateXYZProfile(ContextID);
-    xform = cmsCreateTransform(ContextID, hProfile, TYPE_RGB_16, hXYZ, TYPE_XYZ_DBL,
-                                    INTENT_RELATIVE_COLORIMETRIC, cmsFLAGS_NOOPTIMIZE);
-
-    if (xform == NULL) { // If not RGB or forward direction is not supported, regret with the previous error
-
-        cmsCloseProfile(ContextID, hXYZ);
-        return -1;
-    }
-
-    for (i = 0; i < 256; i++) {
-        rgb[i][0] = rgb[i][1] = rgb[i][2] = FROM_8_TO_16(i);
-    }
-
-    cmsDoTransform(ContextID, xform, rgb, XYZ, 256);
-
-    cmsDeleteTransform(ContextID, xform);
-    cmsCloseProfile(ContextID, hXYZ);
-
-    for (i = 0; i < 256; i++) {
-        Y_normalized[i] = (cmsFloat32Number) XYZ[i].Y;
-    }
-
-    Y_curve = cmsBuildTabulatedToneCurveFloat(ContextID, 256, Y_normalized);
-    if (Y_curve == NULL)
-        return -1;
-
-    gamma = cmsEstimateGamma(ContextID, Y_curve, thereshold);
-
-    cmsFreeToneCurve(ContextID, Y_curve);
-
-    return gamma;
-}
->>>>>>> dee91b8c
+//---------------------------------------------------------------------------------
+//
+//  Little Color Management System
+//  Copyright (c) 1998-2021 Marti Maria Saguer
+//
+// Permission is hereby granted, free of charge, to any person obtaining
+// a copy of this software and associated documentation files (the "Software"),
+// to deal in the Software without restriction, including without limitation
+// the rights to use, copy, modify, merge, publish, distribute, sublicense,
+// and/or sell copies of the Software, and to permit persons to whom the Software
+// is furnished to do so, subject to the following conditions:
+//
+// The above copyright notice and this permission notice shall be included in
+// all copies or substantial portions of the Software.
+//
+// THE SOFTWARE IS PROVIDED "AS IS", WITHOUT WARRANTY OF ANY KIND,
+// EXPRESS OR IMPLIED, INCLUDING BUT NOT LIMITED TO
+// THE WARRANTIES OF MERCHANTABILITY, FITNESS FOR A PARTICULAR PURPOSE AND
+// NONINFRINGEMENT. IN NO EVENT SHALL THE AUTHORS OR COPYRIGHT HOLDERS BE
+// LIABLE FOR ANY CLAIM, DAMAGES OR OTHER LIABILITY, WHETHER IN AN ACTION
+// OF CONTRACT, TORT OR OTHERWISE, ARISING FROM, OUT OF OR IN CONNECTION
+// WITH THE SOFTWARE OR THE USE OR OTHER DEALINGS IN THE SOFTWARE.
+//
+//---------------------------------------------------------------------------------
+//
+
+#include "lcms2_internal.h"
+
+
+// Auxiliary: append a Lab identity after the given sequence of profiles
+// and return the transform. Lab profile is closed, rest of profiles are kept open.
+cmsHTRANSFORM _cmsChain2Lab(cmsContext            ContextID,
+                            cmsUInt32Number        nProfiles,
+                            cmsUInt32Number        InputFormat,
+                            cmsUInt32Number        OutputFormat,
+                            const cmsUInt32Number  Intents[],
+                            const cmsHPROFILE      hProfiles[],
+                            const cmsBool          BPC[],
+                            const cmsFloat64Number AdaptationStates[],
+                            cmsUInt32Number        dwFlags)
+{
+    cmsHTRANSFORM xform;
+    cmsHPROFILE   hLab;
+    cmsHPROFILE   ProfileList[256];
+    cmsBool       BPCList[256];
+    cmsFloat64Number AdaptationList[256];
+    cmsUInt32Number IntentList[256];
+    cmsUInt32Number i;
+
+    // This is a rather big number and there is no need of dynamic memory
+    // since we are adding a profile, 254 + 1 = 255 and this is the limit
+    if (nProfiles > 254) return NULL;
+
+    // The output space
+    hLab = cmsCreateLab4Profile(ContextID, NULL);
+    if (hLab == NULL) return NULL;
+
+    // Create a copy of parameters
+    for (i=0; i < nProfiles; i++) {
+
+        ProfileList[i]    = hProfiles[i];
+        BPCList[i]        = BPC[i];
+        AdaptationList[i] = AdaptationStates[i];
+        IntentList[i]     = Intents[i];
+    }
+
+    // Place Lab identity at chain's end.
+    ProfileList[nProfiles]    = hLab;
+    BPCList[nProfiles]        = 0;
+    AdaptationList[nProfiles] = 1.0;
+    IntentList[nProfiles]     = INTENT_RELATIVE_COLORIMETRIC;
+
+    // Create the transform
+    xform = cmsCreateExtendedTransform(ContextID, nProfiles + 1, ProfileList,
+                                       BPCList,
+                                       IntentList,
+                                       AdaptationList,
+                                       NULL, 0,
+                                       InputFormat,
+                                       OutputFormat,
+                                       dwFlags);
+
+    cmsCloseProfile(ContextID, hLab);
+
+    return xform;
+}
+
+
+// Compute K -> L* relationship. Flags may include black point compensation. In this case,
+// the relationship is assumed from the profile with BPC to a black point zero.
+static
+cmsToneCurve* ComputeKToLstar(cmsContext            ContextID,
+                               cmsUInt32Number       nPoints,
+                               cmsUInt32Number       nProfiles,
+                               const cmsUInt32Number Intents[],
+                               const cmsHPROFILE     hProfiles[],
+                               const cmsBool         BPC[],
+                               const cmsFloat64Number AdaptationStates[],
+                               cmsUInt32Number dwFlags)
+{
+    cmsToneCurve* out = NULL;
+    cmsUInt32Number i;
+    cmsHTRANSFORM xform;
+    cmsCIELab Lab;
+    cmsFloat32Number cmyk[4];
+    cmsFloat32Number* SampledPoints;
+
+    xform = _cmsChain2Lab(ContextID, nProfiles, TYPE_CMYK_FLT, TYPE_Lab_DBL, Intents, hProfiles, BPC, AdaptationStates, dwFlags);
+    if (xform == NULL) return NULL;
+
+    SampledPoints = (cmsFloat32Number*) _cmsCalloc(ContextID, nPoints, sizeof(cmsFloat32Number));
+    if (SampledPoints  == NULL) goto Error;
+
+    for (i=0; i < nPoints; i++) {
+
+        cmyk[0] = 0;
+        cmyk[1] = 0;
+        cmyk[2] = 0;
+        cmyk[3] = (cmsFloat32Number) ((i * 100.0) / (nPoints-1));
+
+        cmsDoTransform(ContextID, xform, cmyk, &Lab, 1);
+        SampledPoints[i]= (cmsFloat32Number) (1.0 - Lab.L / 100.0); // Negate K for easier operation
+    }
+
+    out = cmsBuildTabulatedToneCurveFloat(ContextID, nPoints, SampledPoints);
+
+Error:
+
+    cmsDeleteTransform(ContextID, xform);
+    if (SampledPoints) _cmsFree(ContextID, SampledPoints);
+
+    return out;
+}
+
+
+// Compute Black tone curve on a CMYK -> CMYK transform. This is done by
+// using the proof direction on both profiles to find K->L* relationship
+// then joining both curves. dwFlags may include black point compensation.
+cmsToneCurve* _cmsBuildKToneCurve(cmsContext        ContextID,
+                                   cmsUInt32Number   nPoints,
+                                   cmsUInt32Number   nProfiles,
+                                   const cmsUInt32Number Intents[],
+                                   const cmsHPROFILE hProfiles[],
+                                   const cmsBool     BPC[],
+                                   const cmsFloat64Number AdaptationStates[],
+                                   cmsUInt32Number   dwFlags)
+{
+    cmsToneCurve *in, *out, *KTone;
+
+    // Make sure CMYK -> CMYK
+    if (cmsGetColorSpace(ContextID, hProfiles[0]) != cmsSigCmykData ||
+        cmsGetColorSpace(ContextID, hProfiles[nProfiles-1])!= cmsSigCmykData) return NULL;
+
+
+    // Make sure last is an output profile
+    if (cmsGetDeviceClass(ContextID, hProfiles[nProfiles - 1]) != cmsSigOutputClass) return NULL;
+
+    // Create individual curves. BPC works also as each K to L* is
+    // computed as a BPC to zero black point in case of L*
+    in  = ComputeKToLstar(ContextID, nPoints, nProfiles - 1, Intents, hProfiles, BPC, AdaptationStates, dwFlags);
+    if (in == NULL) return NULL;
+
+    out = ComputeKToLstar(ContextID, nPoints, 1,
+                            Intents + (nProfiles - 1),
+                            &hProfiles [nProfiles - 1],
+                            BPC + (nProfiles - 1),
+                            AdaptationStates + (nProfiles - 1),
+                            dwFlags);
+    if (out == NULL) {
+        cmsFreeToneCurve(ContextID, in);
+        return NULL;
+    }
+
+    // Build the relationship. This effectively limits the maximum accuracy to 16 bits, but
+    // since this is used on black-preserving LUTs, we are not losing  accuracy in any case
+    KTone = cmsJoinToneCurve(ContextID, in, out, nPoints);
+
+    // Get rid of components
+    cmsFreeToneCurve(ContextID, in); cmsFreeToneCurve(ContextID, out);
+
+    // Something went wrong...
+    if (KTone == NULL) return NULL;
+
+    // Make sure it is monotonic
+    if (!cmsIsToneCurveMonotonic(ContextID, KTone)) {
+        cmsFreeToneCurve(ContextID, KTone);
+        return NULL;
+    }
+
+    return KTone;
+}
+
+
+// Gamut LUT Creation -----------------------------------------------------------------------------------------
+
+// Used by gamut & softproofing
+
+typedef struct {
+
+    cmsHTRANSFORM hInput;               // From whatever input color space. 16 bits to DBL
+    cmsHTRANSFORM hForward, hReverse;   // Transforms going from Lab to colorant and back
+    cmsFloat64Number Thereshold;        // The thereshold after which is considered out of gamut
+
+    } GAMUTCHAIN;
+
+// This sampler does compute gamut boundaries by comparing original
+// values with a transform going back and forth. Values above ERR_THERESHOLD
+// of maximum are considered out of gamut.
+
+#define ERR_THERESHOLD      5
+
+
+static
+int GamutSampler(cmsContext ContextID, CMSREGISTER const cmsUInt16Number In[], CMSREGISTER cmsUInt16Number Out[], CMSREGISTER void* Cargo)
+{
+    GAMUTCHAIN*  t = (GAMUTCHAIN* ) Cargo;
+    cmsCIELab LabIn1, LabOut1;
+    cmsCIELab LabIn2, LabOut2;
+    cmsUInt16Number Proof[cmsMAXCHANNELS], Proof2[cmsMAXCHANNELS];
+    cmsFloat64Number dE1, dE2, ErrorRatio;
+
+    // Assume in-gamut by default.
+    ErrorRatio = 1.0;
+
+    // Convert input to Lab
+    cmsDoTransform(ContextID, t -> hInput, In, &LabIn1, 1);
+
+    // converts from PCS to colorant. This always
+    // does return in-gamut values,
+    cmsDoTransform(ContextID, t -> hForward, &LabIn1, Proof, 1);
+
+    // Now, do the inverse, from colorant to PCS.
+    cmsDoTransform(ContextID, t -> hReverse, Proof, &LabOut1, 1);
+
+    memmove(&LabIn2, &LabOut1, sizeof(cmsCIELab));
+
+    // Try again, but this time taking Check as input
+    cmsDoTransform(ContextID, t -> hForward, &LabOut1, Proof2, 1);
+    cmsDoTransform(ContextID, t -> hReverse, Proof2, &LabOut2, 1);
+
+    // Take difference of direct value
+    dE1 = cmsDeltaE(ContextID, &LabIn1, &LabOut1);
+
+    // Take difference of converted value
+    dE2 = cmsDeltaE(ContextID, &LabIn2, &LabOut2);
+
+
+    // if dE1 is small and dE2 is small, value is likely to be in gamut
+    if (dE1 < t->Thereshold && dE2 < t->Thereshold)
+        Out[0] = 0;
+    else {
+
+        // if dE1 is small and dE2 is big, undefined. Assume in gamut
+        if (dE1 < t->Thereshold && dE2 > t->Thereshold)
+            Out[0] = 0;
+        else
+            // dE1 is big and dE2 is small, clearly out of gamut
+            if (dE1 > t->Thereshold && dE2 < t->Thereshold)
+                Out[0] = (cmsUInt16Number) _cmsQuickFloor((dE1 - t->Thereshold) + .5);
+            else  {
+
+                // dE1 is big and dE2 is also big, could be due to perceptual mapping
+                // so take error ratio
+                if (dE2 == 0.0)
+                    ErrorRatio = dE1;
+                else
+                    ErrorRatio = dE1 / dE2;
+
+                if (ErrorRatio > t->Thereshold)
+                    Out[0] = (cmsUInt16Number)  _cmsQuickFloor((ErrorRatio - t->Thereshold) + .5);
+                else
+                    Out[0] = 0;
+            }
+    }
+
+
+    return TRUE;
+}
+
+// Does compute a gamut LUT going back and forth across pcs -> relativ. colorimetric intent -> pcs
+// the dE obtained is then annotated on the LUT. Values truly out of gamut are clipped to dE = 0xFFFE
+// and values changed are supposed to be handled by any gamut remapping, so, are out of gamut as well.
+//
+// **WARNING: This algorithm does assume that gamut remapping algorithms does NOT move in-gamut colors,
+// of course, many perceptual and saturation intents does not work in such way, but relativ. ones should.
+
+cmsPipeline* _cmsCreateGamutCheckPipeline(cmsContext ContextID,
+                                          cmsHPROFILE hProfiles[],
+                                          cmsBool  BPC[],
+                                          cmsUInt32Number Intents[],
+                                          cmsFloat64Number AdaptationStates[],
+                                          cmsUInt32Number nGamutPCSposition,
+                                          cmsHPROFILE hGamut)
+{
+    cmsHPROFILE hLab;
+    cmsPipeline* Gamut;
+    cmsStage* CLUT;
+    cmsUInt32Number dwFormat;
+    GAMUTCHAIN Chain;
+    cmsUInt32Number nChannels, nGridpoints;
+    cmsColorSpaceSignature ColorSpace;
+    cmsUInt32Number i;
+    cmsHPROFILE ProfileList[256];
+    cmsBool     BPCList[256];
+    cmsFloat64Number AdaptationList[256];
+    cmsUInt32Number IntentList[256];
+
+    memset(&Chain, 0, sizeof(GAMUTCHAIN));
+
+
+    if (nGamutPCSposition <= 0 || nGamutPCSposition > 255) {
+        cmsSignalError(ContextID, cmsERROR_RANGE, "Wrong position of PCS. 1..255 expected, %d found.", nGamutPCSposition);
+        return NULL;
+    }
+
+    hLab = cmsCreateLab4Profile(ContextID, NULL);
+    if (hLab == NULL) return NULL;
+
+
+    // The figure of merit. On matrix-shaper profiles, should be almost zero as
+    // the conversion is pretty exact. On LUT based profiles, different resolutions
+    // of input and output CLUT may result in differences.
+
+    if (cmsIsMatrixShaper(ContextID, hGamut)) {
+
+        Chain.Thereshold = 1.0;
+    }
+    else {
+        Chain.Thereshold = ERR_THERESHOLD;
+    }
+
+
+    // Create a copy of parameters
+    for (i=0; i < nGamutPCSposition; i++) {
+        ProfileList[i]    = hProfiles[i];
+        BPCList[i]        = BPC[i];
+        AdaptationList[i] = AdaptationStates[i];
+        IntentList[i]     = Intents[i];
+    }
+
+    // Fill Lab identity
+    ProfileList[nGamutPCSposition] = hLab;
+    BPCList[nGamutPCSposition] = 0;
+    AdaptationList[nGamutPCSposition] = 1.0;
+    IntentList[nGamutPCSposition] = INTENT_RELATIVE_COLORIMETRIC;
+
+
+    ColorSpace  = cmsGetColorSpace(ContextID, hGamut);
+
+    nChannels   = cmsChannelsOf(ContextID, ColorSpace);
+    nGridpoints = _cmsReasonableGridpointsByColorspace(ContextID, ColorSpace, cmsFLAGS_HIGHRESPRECALC);
+    dwFormat    = (CHANNELS_SH(nChannels)|BYTES_SH(2));
+
+    // 16 bits to Lab double
+    Chain.hInput = cmsCreateExtendedTransform(ContextID,
+        nGamutPCSposition + 1,
+        ProfileList,
+        BPCList,
+        IntentList,
+        AdaptationList,
+        NULL, 0,
+        dwFormat, TYPE_Lab_DBL,
+        cmsFLAGS_NOCACHE);
+
+
+    // Does create the forward step. Lab double to device
+    dwFormat    = (CHANNELS_SH(nChannels)|BYTES_SH(2));
+    Chain.hForward = cmsCreateTransform(ContextID,
+        hLab, TYPE_Lab_DBL,
+        hGamut, dwFormat,
+        INTENT_RELATIVE_COLORIMETRIC,
+        cmsFLAGS_NOCACHE);
+
+    // Does create the backwards step
+    Chain.hReverse = cmsCreateTransform(ContextID, hGamut, dwFormat,
+        hLab, TYPE_Lab_DBL,
+        INTENT_RELATIVE_COLORIMETRIC,
+        cmsFLAGS_NOCACHE);
+
+
+    // All ok?
+    if (Chain.hInput && Chain.hForward && Chain.hReverse) {
+
+        // Go on, try to compute gamut LUT from PCS. This consist on a single channel containing
+        // dE when doing a transform back and forth on the colorimetric intent.
+
+        Gamut = cmsPipelineAlloc(ContextID, 3, 1);
+        if (Gamut != NULL) {
+
+            CLUT = cmsStageAllocCLut16bit(ContextID, nGridpoints, nChannels, 1, NULL);
+            if (!cmsPipelineInsertStage(ContextID, Gamut, cmsAT_BEGIN, CLUT)) {
+                cmsPipelineFree(ContextID, Gamut);
+                Gamut = NULL;
+            }
+            else {
+                cmsStageSampleCLut16bit(ContextID, CLUT, GamutSampler, (void*) &Chain, 0);
+            }
+        }
+    }
+    else
+        Gamut = NULL;   // Didn't work...
+
+    // Free all needed stuff.
+    if (Chain.hInput)   cmsDeleteTransform(ContextID, Chain.hInput);
+    if (Chain.hForward) cmsDeleteTransform(ContextID, Chain.hForward);
+    if (Chain.hReverse) cmsDeleteTransform(ContextID, Chain.hReverse);
+    if (hLab) cmsCloseProfile(ContextID, hLab);
+
+    // And return computed hull
+    return Gamut;
+}
+
+// Total Area Coverage estimation ----------------------------------------------------------------
+
+typedef struct {
+    cmsUInt32Number  nOutputChans;
+    cmsHTRANSFORM    hRoundTrip;
+    cmsFloat32Number MaxTAC;
+    cmsFloat32Number MaxInput[cmsMAXCHANNELS];
+
+} cmsTACestimator;
+
+
+// This callback just accounts the maximum ink dropped in the given node. It does not populate any
+// memory, as the destination table is NULL. Its only purpose it to know the global maximum.
+static
+int EstimateTAC(cmsContext ContextID, CMSREGISTER const cmsUInt16Number In[], CMSREGISTER cmsUInt16Number Out[], CMSREGISTER void * Cargo)
+{
+    cmsTACestimator* bp = (cmsTACestimator*) Cargo;
+    cmsFloat32Number RoundTrip[cmsMAXCHANNELS];
+    cmsUInt32Number i;
+    cmsFloat32Number Sum;
+
+
+    // Evaluate the xform
+    cmsDoTransform(ContextID, bp->hRoundTrip, In, RoundTrip, 1);
+
+    // All all amounts of ink
+    for (Sum=0, i=0; i < bp ->nOutputChans; i++)
+            Sum += RoundTrip[i];
+
+    // If above maximum, keep track of input values
+    if (Sum > bp ->MaxTAC) {
+
+            bp ->MaxTAC = Sum;
+
+            for (i=0; i < bp ->nOutputChans; i++) {
+                bp ->MaxInput[i] = In[i];
+            }
+    }
+
+    return TRUE;
+
+    cmsUNUSED_PARAMETER(Out);
+}
+
+
+// Detect Total area coverage of the profile
+cmsFloat64Number CMSEXPORT cmsDetectTAC(cmsContext ContextID, cmsHPROFILE hProfile)
+{
+    cmsTACestimator bp;
+    cmsUInt32Number dwFormatter;
+    cmsUInt32Number GridPoints[MAX_INPUT_DIMENSIONS];
+    cmsHPROFILE hLab;
+
+    // TAC only works on output profiles
+    if (cmsGetDeviceClass(ContextID, hProfile) != cmsSigOutputClass) {
+        return 0;
+    }
+
+    // Create a fake formatter for result
+    dwFormatter = cmsFormatterForColorspaceOfProfile(ContextID, hProfile, 4, TRUE);
+
+    bp.nOutputChans = T_CHANNELS(dwFormatter);
+    bp.MaxTAC = 0;    // Initial TAC is 0
+
+    //  for safety
+    if (bp.nOutputChans >= cmsMAXCHANNELS) return 0;
+
+    hLab = cmsCreateLab4Profile(ContextID, NULL);
+    if (hLab == NULL) return 0;
+    // Setup a roundtrip on perceptual intent in output profile for TAC estimation
+    bp.hRoundTrip = cmsCreateTransform(ContextID, hLab, TYPE_Lab_16,
+                                          hProfile, dwFormatter, INTENT_PERCEPTUAL, cmsFLAGS_NOOPTIMIZE|cmsFLAGS_NOCACHE);
+
+    cmsCloseProfile(ContextID, hLab);
+    if (bp.hRoundTrip == NULL) return 0;
+
+    // For L* we only need black and white. For C* we need many points
+    GridPoints[0] = 6;
+    GridPoints[1] = 74;
+    GridPoints[2] = 74;
+
+
+    if (!cmsSliceSpace16(ContextID, 3, GridPoints, EstimateTAC, &bp)) {
+        bp.MaxTAC = 0;
+    }
+
+    cmsDeleteTransform(ContextID, bp.hRoundTrip);
+
+    // Results in %
+    return bp.MaxTAC;
+}
+
+
+// Carefully,  clamp on CIELab space.
+
+cmsBool CMSEXPORT cmsDesaturateLab(cmsContext ContextID, cmsCIELab* Lab,
+                                   double amax, double amin,
+                                   double bmax, double bmin)
+{
+
+    // Whole Luma surface to zero
+
+    if (Lab -> L < 0) {
+
+        Lab-> L = Lab->a = Lab-> b = 0.0;
+        return FALSE;
+    }
+
+    // Clamp white, DISCARD HIGHLIGHTS. This is done
+    // in such way because icc spec doesn't allow the
+    // use of L>100 as a highlight means.
+
+    if (Lab->L > 100)
+        Lab -> L = 100;
+
+    // Check out gamut prism, on a, b faces
+
+    if (Lab -> a < amin || Lab->a > amax||
+        Lab -> b < bmin || Lab->b > bmax) {
+
+            cmsCIELCh LCh;
+            double h, slope;
+
+            // Falls outside a, b limits. Transports to LCh space,
+            // and then do the clipping
+
+
+            if (Lab -> a == 0.0) { // Is hue exactly 90?
+
+                // atan will not work, so clamp here
+                Lab -> b = Lab->b < 0 ? bmin : bmax;
+                return TRUE;
+            }
+
+            cmsLab2LCh(ContextID, &LCh, Lab);
+
+            slope = Lab -> b / Lab -> a;
+            h = LCh.h;
+
+            // There are 4 zones
+
+            if ((h >= 0. && h < 45.) ||
+                (h >= 315 && h <= 360.)) {
+
+                    // clip by amax
+                    Lab -> a = amax;
+                    Lab -> b = amax * slope;
+            }
+            else
+                if (h >= 45. && h < 135.)
+                {
+                    // clip by bmax
+                    Lab -> b = bmax;
+                    Lab -> a = bmax / slope;
+                }
+                else
+                    if (h >= 135. && h < 225.) {
+                        // clip by amin
+                        Lab -> a = amin;
+                        Lab -> b = amin * slope;
+
+                    }
+                    else
+                        if (h >= 225. && h < 315.) {
+                            // clip by bmin
+                            Lab -> b = bmin;
+                            Lab -> a = bmin / slope;
+                        }
+                        else  {
+                            cmsSignalError(0, cmsERROR_RANGE, "Invalid angle");
+                            return FALSE;
+                        }
+
+    }
+
+    return TRUE;
+}
+
+// Detect whatever a given ICC profile works in linear (gamma 1.0) space
+// Actually, doing that "well" is quite hard, since every component may behave completely different.
+// Since the true point of this function is to detect suitable optimizations, I am imposing some requirements
+// that simplifies things: only RGB, and only profiles that can got in both directions.
+// The algorithm obtains Y from a synthetical gray R=G=B. Then least squares fitting is used to estimate gamma.
+// For gamma close to 1.0, RGB is linear. On profiles not supported, -1 is returned.
+
+cmsFloat64Number CMSEXPORT cmsDetectRGBProfileGamma(cmsContext ContextID, cmsHPROFILE hProfile, cmsFloat64Number thereshold)
+{
+    cmsHPROFILE hXYZ;
+    cmsHTRANSFORM xform;
+    cmsToneCurve* Y_curve;
+    cmsUInt16Number rgb[256][3];
+    cmsCIEXYZ XYZ[256];
+    cmsFloat32Number Y_normalized[256];
+    cmsFloat64Number gamma;
+    cmsProfileClassSignature cl;
+    int i;
+
+	if (cmsGetColorSpace(ContextID, hProfile) != cmsSigRgbData)
+        return -1;
+
+    cl = cmsGetDeviceClass(ContextID, hProfile);
+    if (cl != cmsSigInputClass && cl != cmsSigDisplayClass &&
+        cl != cmsSigOutputClass && cl != cmsSigColorSpaceClass)
+        return -1;
+
+    hXYZ = cmsCreateXYZProfile(ContextID);
+    xform = cmsCreateTransform(ContextID, hProfile, TYPE_RGB_16, hXYZ, TYPE_XYZ_DBL, 
+                                    INTENT_RELATIVE_COLORIMETRIC, cmsFLAGS_NOOPTIMIZE);
+
+    if (xform == NULL) { // If not RGB or forward direction is not supported, regret with the previous error
+
+        cmsCloseProfile(ContextID, hXYZ);
+        return -1;
+    }
+
+    for (i = 0; i < 256; i++) {
+        rgb[i][0] = rgb[i][1] = rgb[i][2] = FROM_8_TO_16(i);
+    }
+
+    cmsDoTransform(ContextID, xform, rgb, XYZ, 256);
+
+    cmsDeleteTransform(ContextID, xform);
+    cmsCloseProfile(ContextID, hXYZ);
+
+    for (i = 0; i < 256; i++) {
+        Y_normalized[i] = (cmsFloat32Number) XYZ[i].Y;
+    }
+
+    Y_curve = cmsBuildTabulatedToneCurveFloat(ContextID, 256, Y_normalized);
+    if (Y_curve == NULL)
+        return -1;
+
+    gamma = cmsEstimateGamma(ContextID, Y_curve, thereshold);
+
+    cmsFreeToneCurve(ContextID, Y_curve);
+
+    return gamma;
+}