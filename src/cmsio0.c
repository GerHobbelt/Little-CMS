//---------------------------------------------------------------------------------
//
//  Little Color Management System
//  Copyright (c) 1998-2023 Marti Maria Saguer
//
// Permission is hereby granted, free of charge, to any person obtaining
// a copy of this software and associated documentation files (the "Software"),
// to deal in the Software without restriction, including without limitation
// the rights to use, copy, modify, merge, publish, distribute, sublicense,
// and/or sell copies of the Software, and to permit persons to whom the Software
// is furnished to do so, subject to the following conditions:
//
// The above copyright notice and this permission notice shall be included in
// all copies or substantial portions of the Software.
//
// THE SOFTWARE IS PROVIDED "AS IS", WITHOUT WARRANTY OF ANY KIND,
// EXPRESS OR IMPLIED, INCLUDING BUT NOT LIMITED TO
// THE WARRANTIES OF MERCHANTABILITY, FITNESS FOR A PARTICULAR PURPOSE AND
// NONINFRINGEMENT. IN NO EVENT SHALL THE AUTHORS OR COPYRIGHT HOLDERS BE
// LIABLE FOR ANY CLAIM, DAMAGES OR OTHER LIABILITY, WHETHER IN AN ACTION
// OF CONTRACT, TORT OR OTHERWISE, ARISING FROM, OUT OF OR IN CONNECTION
// WITH THE SOFTWARE OR THE USE OR OTHER DEALINGS IN THE SOFTWARE.
//
//---------------------------------------------------------------------------------
//

#include "lcms2_internal.h"

// Generic I/O, tag dictionary management, profile struct

// IOhandlers are abstractions used by littleCMS to read from whatever file, stream,
// memory block or any storage. Each IOhandler provides implementations for read,
// write, seek and tell functions. LittleCMS code deals with IO across those objects.
// In this way, is easier to add support for new storage media.

// NULL stream, for taking care of used space -------------------------------------

// NULL IOhandler basically does nothing but keep track on how many bytes have been
// written. This is handy when creating profiles, where the file size is needed in the
// header. Then, whole profile is serialized across NULL IOhandler and a second pass
// writes the bytes to the pertinent IOhandler.

typedef struct {
    cmsUInt32Number Pointer;         // Points to current location
} FILENULL;

static
cmsUInt32Number NULLRead(cmsContext ContextID, cmsIOHANDLER* iohandler, void *Buffer, cmsUInt32Number size, cmsUInt32Number count)
{
    FILENULL* ResData = (FILENULL*) iohandler ->stream;
    cmsUInt32Number len = size * count;
    cmsUNUSED_PARAMETER(ContextID);

    ResData -> Pointer += len;
    return count;

    cmsUNUSED_PARAMETER(Buffer);
}

static
cmsBool  NULLSeek(cmsContext ContextID, cmsIOHANDLER* iohandler, cmsUInt32Number offset)
{
    FILENULL* ResData = (FILENULL*) iohandler ->stream;
    cmsUNUSED_PARAMETER(ContextID);

    ResData ->Pointer = offset;
    return TRUE;
}

static
cmsUInt32Number NULLTell(cmsContext ContextID, cmsIOHANDLER* iohandler)
{
    FILENULL* ResData = (FILENULL*) iohandler ->stream;
    cmsUNUSED_PARAMETER(ContextID);
    return ResData -> Pointer;
}

static
cmsBool  NULLWrite(cmsContext ContextID, cmsIOHANDLER* iohandler, cmsUInt32Number size, const void *Ptr)
{
    FILENULL* ResData = (FILENULL*) iohandler ->stream;
    cmsUNUSED_PARAMETER(ContextID);

    ResData ->Pointer += size;
    if (ResData ->Pointer > iohandler->UsedSpace)
        iohandler->UsedSpace = ResData ->Pointer;

    return TRUE;

    cmsUNUSED_PARAMETER(Ptr);
}

static
cmsBool  NULLClose(cmsContext ContextID, cmsIOHANDLER* iohandler)
{
    FILENULL* ResData = (FILENULL*) iohandler ->stream;

    _cmsFree(ContextID, ResData);
    _cmsFree(ContextID, iohandler);
    return TRUE;
}

// The NULL IOhandler creator
cmsIOHANDLER*  CMSEXPORT cmsOpenIOhandlerFromNULL(cmsContext ContextID)
{
    struct _cms_io_handler* iohandler = NULL;
    FILENULL* fm = NULL;

    iohandler = (struct _cms_io_handler*) _cmsMallocZero(ContextID, sizeof(struct _cms_io_handler));
    if (iohandler == NULL) return NULL;

    fm = (FILENULL*) _cmsMallocZero(ContextID, sizeof(FILENULL));
    if (fm == NULL) goto Error;

    fm ->Pointer = 0;

    iohandler ->stream  = (void*) fm;
    iohandler ->UsedSpace = 0;
    iohandler ->ReportedSize = 0;
    iohandler ->PhysicalFile[0] = 0;

    iohandler ->Read    = NULLRead;
    iohandler ->Seek    = NULLSeek;
    iohandler ->Close   = NULLClose;
    iohandler ->Tell    = NULLTell;
    iohandler ->Write   = NULLWrite;

    return iohandler;

Error:
    if (iohandler) _cmsFree(ContextID, iohandler);
    return NULL;

}


// Memory-based stream --------------------------------------------------------------

// Those functions implements an iohandler which takes a block of memory as storage medium.

typedef struct {
    cmsUInt8Number* Block;    // Points to allocated memory
    cmsUInt32Number Size;     // Size of allocated memory
    cmsUInt32Number Pointer;  // Points to current location
    int FreeBlockOnClose;     // As title

} FILEMEM;

static
cmsUInt32Number MemoryRead(cmsContext ContextID, struct _cms_io_handler* iohandler, void *Buffer, cmsUInt32Number size, cmsUInt32Number count)
{
    FILEMEM* ResData = (FILEMEM*) iohandler ->stream;
    cmsUInt8Number* Ptr;
    cmsUInt32Number len = size * count;

    if (ResData -> Pointer + len > ResData -> Size){

        len = (ResData -> Size - ResData -> Pointer);
        cmsSignalError(ContextID, cmsERROR_READ, "Read from memory error. Got %d bytes, block should be of %d bytes", len, count * size);
        return 0;
    }

    Ptr  = ResData -> Block;
    Ptr += ResData -> Pointer;
    memmove(Buffer, Ptr, len);
    ResData -> Pointer += len;

    return count;
}

// SEEK_CUR is assumed
static
cmsBool  MemorySeek(cmsContext ContextID, struct _cms_io_handler* iohandler, cmsUInt32Number offset)
{
    FILEMEM* ResData = (FILEMEM*) iohandler ->stream;

    if (offset > ResData ->Size) {
        cmsSignalError(ContextID, cmsERROR_SEEK,  "Too few data; probably corrupted profile");
        return FALSE;
    }

    ResData ->Pointer = offset;
    return TRUE;
}

// Tell for memory
static
cmsUInt32Number MemoryTell(cmsContext ContextID, struct _cms_io_handler* iohandler)
{
    FILEMEM* ResData = (FILEMEM*) iohandler ->stream;
    cmsUNUSED_PARAMETER(ContextID);

    if (ResData == NULL) return 0;
    return ResData -> Pointer;
}


// Writes data to memory, also keeps used space for further reference.
static
cmsBool MemoryWrite(cmsContext ContextID, struct _cms_io_handler* iohandler, cmsUInt32Number size, const void *Ptr)
{
    FILEMEM* ResData = (FILEMEM*) iohandler ->stream;
    cmsUNUSED_PARAMETER(ContextID);

    if (ResData == NULL) return FALSE; // Housekeeping

    // Check for available space. Clip.
    if (ResData->Pointer + size > ResData->Size) {
        size = ResData ->Size - ResData->Pointer;
    }

    if (size == 0) return TRUE;     // Write zero bytes is ok, but does nothing

    memmove(ResData ->Block + ResData ->Pointer, Ptr, size);
    ResData ->Pointer += size;

    if (ResData ->Pointer > iohandler->UsedSpace)
        iohandler->UsedSpace = ResData ->Pointer;

    return TRUE;
}


static
cmsBool  MemoryClose(cmsContext ContextID, struct _cms_io_handler* iohandler)
{
    FILEMEM* ResData = (FILEMEM*) iohandler ->stream;

    if (ResData ->FreeBlockOnClose) {

        if (ResData ->Block) _cmsFree(ContextID, ResData ->Block);
    }

    _cmsFree(ContextID, ResData);
    _cmsFree(ContextID, iohandler);

    return TRUE;
}

// Create a iohandler for memory block. AccessMode=='r' assumes the iohandler is going to read, and makes
// a copy of the memory block for letting user to free the memory after invoking open profile. In write
// mode ("w"), Buffer points to the begin of memory block to be written.
cmsIOHANDLER* CMSEXPORT cmsOpenIOhandlerFromMem(cmsContext ContextID, void *Buffer, cmsUInt32Number size, const char* AccessMode)
{
    cmsIOHANDLER* iohandler = NULL;
    FILEMEM* fm = NULL;

    _cmsAssert(AccessMode != NULL);

    iohandler = (cmsIOHANDLER*) _cmsMallocZero(ContextID, sizeof(cmsIOHANDLER));
    if (iohandler == NULL) return NULL;

    switch (*AccessMode) {

    case 'r':
        fm = (FILEMEM*) _cmsMallocZero(ContextID, sizeof(FILEMEM));
        if (fm == NULL) goto Error;

        if (Buffer == NULL) {
            cmsSignalError(ContextID, cmsERROR_READ, "Couldn't read profile from NULL pointer");
            goto Error;
        }

        fm ->Block = (cmsUInt8Number*) _cmsMalloc(ContextID, size);
        if (fm ->Block == NULL) {

            _cmsFree(ContextID, fm);
            _cmsFree(ContextID, iohandler);
            cmsSignalError(ContextID, cmsERROR_READ, "Couldn't allocate %ld bytes for profile", (long) size);
            return NULL;
        }


        memmove(fm->Block, Buffer, size);
        fm ->FreeBlockOnClose = TRUE;
        fm ->Size    = size;
        fm ->Pointer = 0;
        iohandler -> ReportedSize = size;
        break;

    case 'w':
        fm = (FILEMEM*) _cmsMallocZero(ContextID, sizeof(FILEMEM));
        if (fm == NULL) goto Error;

        fm ->Block = (cmsUInt8Number*) Buffer;
        fm ->FreeBlockOnClose = FALSE;
        fm ->Size    = size;
        fm ->Pointer = 0;
        iohandler -> ReportedSize = 0;
        break;

    default:
        cmsSignalError(ContextID, cmsERROR_UNKNOWN_EXTENSION, "Unknown access mode '%c'", *AccessMode);
        return NULL;
    }

    iohandler ->stream  = (void*) fm;
    iohandler ->UsedSpace = 0;
    iohandler ->PhysicalFile[0] = 0;

    iohandler ->Read    = MemoryRead;
    iohandler ->Seek    = MemorySeek;
    iohandler ->Close   = MemoryClose;
    iohandler ->Tell    = MemoryTell;
    iohandler ->Write   = MemoryWrite;

    return iohandler;

Error:
    if (fm) _cmsFree(ContextID, fm);
    if (iohandler) _cmsFree(ContextID, iohandler);
    return NULL;
}

// File-based stream -------------------------------------------------------

// Read count elements of size bytes each. Return number of elements read
static
cmsUInt32Number FileRead(cmsContext ContextID, cmsIOHANDLER* iohandler, void *Buffer, cmsUInt32Number size, cmsUInt32Number count)
{
    cmsUInt32Number nReaded = (cmsUInt32Number) fread(Buffer, size, count, (FILE*) iohandler->stream);

    if (nReaded != count) {
            cmsSignalError(ContextID, cmsERROR_FILE, "Read error. Got %d bytes, block should be of %d bytes", nReaded * size, count * size);
            return 0;
    }

    return nReaded;
}

// Position file pointer in the file
static
cmsBool  FileSeek(cmsContext ContextID, cmsIOHANDLER* iohandler, cmsUInt32Number offset)
{
    if (fseek((FILE*) iohandler ->stream, (long) offset, SEEK_SET) != 0) {

       cmsSignalError(ContextID, cmsERROR_FILE, "Seek error; probably corrupted file");
       return FALSE;
    }

    return TRUE;
}

// Returns file pointer position or 0 on error, which is also a valid position.
static
cmsUInt32Number FileTell(cmsContext ContextID, cmsIOHANDLER* iohandler)
{
    long t = ftell((FILE*)iohandler ->stream);
    if (t == -1L) {
        cmsSignalError(ContextID, cmsERROR_FILE, "Tell error; probably corrupted file");
        return 0;
    }

    return (cmsUInt32Number)t;
}

// Writes data to stream, also keeps used space for further reference. Returns TRUE on success, FALSE on error
static
cmsBool  FileWrite(cmsContext ContextID, cmsIOHANDLER* iohandler, cmsUInt32Number size, const void* Buffer)
{
    cmsUNUSED_PARAMETER(ContextID);
    if (size == 0) return TRUE;  // We allow to write 0 bytes, but nothing is written

    iohandler->UsedSpace += size;
    return (fwrite(Buffer, size, 1, (FILE*)iohandler->stream) == 1);
}

// Closes the file
static
cmsBool  FileClose(cmsContext ContextID, cmsIOHANDLER* iohandler)
{
    if (fclose((FILE*) iohandler ->stream) != 0) return FALSE;
    _cmsFree(ContextID, iohandler);
    return TRUE;
}

// Create a iohandler for disk based files.
cmsIOHANDLER* CMSEXPORT cmsOpenIOhandlerFromFile(cmsContext ContextID, const char* FileName, const char* AccessMode)
{
    cmsIOHANDLER* iohandler = NULL;
    FILE* fm = NULL;
    cmsInt32Number fileLen;    
    char mode[4] = { 0,0,0,0 };

    _cmsAssert(FileName != NULL);
    _cmsAssert(AccessMode != NULL);

    iohandler = (cmsIOHANDLER*) _cmsMallocZero(ContextID, sizeof(cmsIOHANDLER));
    if (iohandler == NULL) return NULL;
           
    // Validate access mode
    while (*AccessMode) {

        switch (*AccessMode)
        {        
        case 'r':
        case 'w':

            if (mode[0] == 0) {
                mode[0] = *AccessMode;
                mode[1] = 'b';                
            }
            else {
                _cmsFree(ContextID, iohandler);
                cmsSignalError(ContextID, cmsERROR_FILE, "Access mode already specified '%c'", *AccessMode);
                return NULL;
            }
            break;

        // Close on exec. Not all runtime supports that. Up to the caller to decide.
        case 'e':
            mode[2] = 'e';
            break;

        default:
            _cmsFree(ContextID, iohandler);
            cmsSignalError(ContextID, cmsERROR_FILE, "Wrong access mode '%c'", *AccessMode);
            return NULL;
        }

        AccessMode++;
    }
        
    switch (mode[0]) {

    case 'r':
        fm = fopen(FileName, mode);
        if (fm == NULL) {
            _cmsFree(ContextID, iohandler);
             cmsSignalError(ContextID, cmsERROR_FILE, "File '%s' not found", FileName);
            return NULL;
        }
        fileLen = (cmsInt32Number)cmsfilelength(fm);
        if (fileLen < 0)
        {
            fclose(fm);
            _cmsFree(ContextID, iohandler);
            cmsSignalError(ContextID, cmsERROR_FILE, "Cannot get size of file '%s'", FileName);
            return NULL;
        }
        iohandler -> ReportedSize = (cmsUInt32Number) fileLen;
        break;

    case 'w':
        fm = fopen(FileName, mode);
        if (fm == NULL) {
            _cmsFree(ContextID, iohandler);
             cmsSignalError(ContextID, cmsERROR_FILE, "Couldn't create '%s'", FileName);
            return NULL;
        }
        iohandler -> ReportedSize = 0;
        break;

    default:
        _cmsFree(ContextID, iohandler);   // Would never reach      
        return NULL;
    }

    iohandler ->stream = (void*) fm;
    iohandler ->UsedSpace = 0;

    // Keep track of the original file
    strncpy(iohandler -> PhysicalFile, FileName, sizeof(iohandler -> PhysicalFile)-1);
    iohandler -> PhysicalFile[sizeof(iohandler -> PhysicalFile)-1] = 0;

    iohandler ->Read    = FileRead;
    iohandler ->Seek    = FileSeek;
    iohandler ->Close   = FileClose;
    iohandler ->Tell    = FileTell;
    iohandler ->Write   = FileWrite;

    return iohandler;
}

// Create a iohandler for stream based files
cmsIOHANDLER* CMSEXPORT cmsOpenIOhandlerFromStream(cmsContext ContextID, FILE* Stream)
{
    cmsIOHANDLER* iohandler = NULL;
    cmsInt32Number fileSize;

    fileSize = (cmsInt32Number)cmsfilelength(Stream);
    if (fileSize < 0)
    {
        cmsSignalError(ContextID, cmsERROR_FILE, "Cannot get size of stream");
        return NULL;
    }

    iohandler = (cmsIOHANDLER*) _cmsMallocZero(ContextID, sizeof(cmsIOHANDLER));
    if (iohandler == NULL) return NULL;

    iohandler -> stream = (void*) Stream;
    iohandler -> UsedSpace = 0;
    iohandler -> ReportedSize = (cmsUInt32Number) fileSize;
    iohandler -> PhysicalFile[0] = 0;

    iohandler ->Read    = FileRead;
    iohandler ->Seek    = FileSeek;
    iohandler ->Close   = FileClose;
    iohandler ->Tell    = FileTell;
    iohandler ->Write   = FileWrite;

    return iohandler;
}



// Close an open IO handler
cmsBool CMSEXPORT cmsCloseIOhandler(cmsContext ContextID, cmsIOHANDLER* io)
{
    return io -> Close(ContextID, io);
}

// -------------------------------------------------------------------------------------------------------

cmsIOHANDLER* CMSEXPORT cmsGetProfileIOhandler(cmsContext ContextID, cmsHPROFILE hProfile)
{
    _cmsICCPROFILE* Icc = (_cmsICCPROFILE*)hProfile;
    cmsUNUSED_PARAMETER(ContextID);

    if (Icc == NULL) return NULL;
    return Icc->IOhandler;
}

// Creates an empty structure holding all required parameters
cmsHPROFILE CMSEXPORT cmsCreateProfilePlaceholder(cmsContext ContextID)
{
    _cmsICCPROFILE* Icc = (_cmsICCPROFILE*) _cmsMallocZero(ContextID, sizeof(_cmsICCPROFILE));
    if (Icc == NULL) return NULL;


    // Set it to empty
    Icc -> TagCount   = 0;

    // Set default version
    Icc ->Version =  0x02100000;

<<<<<<< HEAD
=======
    // Set default CMM (that's me!)
    Icc ->CMM = lcmsSignature;

    // Set default creator
    // Created by LittleCMS (that's me!)
    Icc ->creator = lcmsSignature;

    // Set default platform
#ifdef CMS_IS_WINDOWS_
    Icc ->platform = cmsSigMicrosoft;
#else
    Icc ->platform = cmsSigMacintosh;
#endif

>>>>>>> 5fb94dfd
    // Set default device class
    Icc->DeviceClass = cmsSigDisplayClass;

    // Set creation date/time
    if (!_cmsGetTime(&Icc->Created))
        goto Error;

    // Create a mutex if the user provided proper plugin. NULL otherwise
    Icc ->UsrMutex = _cmsCreateMutex(ContextID);

    // Return the handle
    return (cmsHPROFILE) Icc;

Error:
    _cmsFree(ContextID, Icc);
    return NULL;
}

// Return the number of tags
cmsInt32Number CMSEXPORT cmsGetTagCount(cmsContext ContextID, cmsHPROFILE hProfile)
{
    _cmsICCPROFILE* Icc = (_cmsICCPROFILE*) hProfile;
    cmsUNUSED_PARAMETER(ContextID);
    if (Icc == NULL) return -1;

    return  (cmsInt32Number) Icc->TagCount;
}

// Return the tag signature of a given tag number
cmsTagSignature CMSEXPORT cmsGetTagSignature(cmsContext ContextID, cmsHPROFILE hProfile, cmsUInt32Number n)
{
    _cmsICCPROFILE* Icc = (_cmsICCPROFILE*) hProfile;
    cmsUNUSED_PARAMETER(ContextID);

    if (n > Icc->TagCount) return (cmsTagSignature) 0;  // Mark as not available
    if (n >= MAX_TABLE_TAG) return (cmsTagSignature) 0; // As double check

    return Icc ->TagNames[n];
}


static
int SearchOneTag(_cmsICCPROFILE* Profile, cmsTagSignature sig)
{
    int i;

    for (i=0; i < (int) Profile -> TagCount; i++) {

        if (sig == Profile -> TagNames[i])
            return i;
    }

    return -1;
}

// Search for a specific tag in tag dictionary. Returns position or -1 if tag not found.
// If followlinks is turned on, then the position of the linked tag is returned
int _cmsSearchTag(cmsContext ContextID, _cmsICCPROFILE* Icc, cmsTagSignature sig, cmsBool lFollowLinks)
{
    int n;
    cmsTagSignature LinkedSig;
    cmsUNUSED_PARAMETER(ContextID);

    do {

        // Search for given tag in ICC profile directory
        n = SearchOneTag(Icc, sig);
        if (n < 0)
            return -1;        // Not found

        if (!lFollowLinks)
            return n;         // Found, don't follow links

        // Is this a linked tag?
        LinkedSig = Icc ->TagLinked[n];

        // Yes, follow link
        if (LinkedSig != (cmsTagSignature) 0) {
            sig = LinkedSig;
        }

    } while (LinkedSig != (cmsTagSignature) 0);

    return n;
}

// Deletes a tag entry

static
void _cmsDeleteTagByPos(cmsContext ContextID, _cmsICCPROFILE* Icc, int i)
{
    _cmsAssert(Icc != NULL);
    _cmsAssert(i >= 0);


    if (Icc -> TagPtrs[i] != NULL) {

        // Free previous version
        if (Icc ->TagSaveAsRaw[i]) {
            _cmsFree(ContextID, Icc ->TagPtrs[i]);
        }
        else {
            cmsTagTypeHandler* TypeHandler = Icc ->TagTypeHandlers[i];

            if (TypeHandler != NULL) {

                cmsTagTypeHandler LocalTypeHandler = *TypeHandler;
                LocalTypeHandler.ICCVersion = Icc ->Version;
                LocalTypeHandler.FreePtr(ContextID, &LocalTypeHandler, Icc -> TagPtrs[i]);
                Icc ->TagPtrs[i] = NULL;
            }
        }

    }
}


// Creates a new tag entry
static
cmsBool _cmsNewTag(cmsContext ContextID, _cmsICCPROFILE* Icc, cmsTagSignature sig, int* NewPos)
{
    int i;

    // Search for the tag
    i = _cmsSearchTag(ContextID,Icc, sig, FALSE);
    if (i >= 0) {

        // Already exists? delete it
        _cmsDeleteTagByPos(ContextID, Icc, i);
        *NewPos = i;
    }
    else  {

        // No, make a new one
        if (Icc -> TagCount >= MAX_TABLE_TAG) {
            cmsSignalError(ContextID, cmsERROR_RANGE, "Too many tags (%d)", MAX_TABLE_TAG);
            return FALSE;
        }

        *NewPos = (int) Icc ->TagCount;
        Icc -> TagCount++;
    }

    return TRUE;
}


// Check existence
cmsBool CMSEXPORT cmsIsTag(cmsContext ContextID, cmsHPROFILE hProfile, cmsTagSignature sig)
{
       _cmsICCPROFILE*  Icc = (_cmsICCPROFILE*) (void*) hProfile;
       return _cmsSearchTag(ContextID, Icc, sig, FALSE) >= 0;
}



// Checks for link compatibility
static
cmsBool CompatibleTypes(const cmsTagDescriptor* desc1, const cmsTagDescriptor* desc2)
{
    cmsUInt32Number i;

    if (desc1 == NULL || desc2 == NULL) return FALSE;

    if (desc1->nSupportedTypes != desc2->nSupportedTypes) return FALSE;
    if (desc1->ElemCount != desc2->ElemCount) return FALSE;

    for (i = 0; i < desc1->nSupportedTypes; i++)
    {
        if (desc1->SupportedTypes[i] != desc2->SupportedTypes[i]) return FALSE;
    }

    return TRUE;
}

// Enforces that the profile version is per. spec.
// Operates on the big endian bytes from the profile.
// Called before converting to platform endianness.
// Byte 0 is BCD major version, so max 9.
// Byte 1 is 2 BCD digits, one per nibble.
// Reserved bytes 2 & 3 must be 0.
static 
cmsUInt32Number _validatedVersion(cmsUInt32Number DWord)
{
    cmsUInt8Number* pByte = (cmsUInt8Number*) &DWord;
    cmsUInt8Number temp1;
    cmsUInt8Number temp2;

    if (*pByte > 0x09) *pByte = (cmsUInt8Number) 0x09;
    temp1 = (cmsUInt8Number) (*(pByte+1) & 0xf0);
    temp2 = (cmsUInt8Number) (*(pByte+1) & 0x0f);
    if (temp1 > 0x90U) temp1 = 0x90U;
    if (temp2 > 0x09U) temp2 = 0x09U;
    *(pByte+1) = (cmsUInt8Number)(temp1 | temp2);
    *(pByte+2) = (cmsUInt8Number)0;
    *(pByte+3) = (cmsUInt8Number)0;

    return DWord;
}

// Check device class
static 
cmsBool validDeviceClass(cmsProfileClassSignature cl)
{
    if ((int)cl == 0) return TRUE; // We allow zero because older lcms versions defaulted to that.

    switch (cl)
    {    
    case cmsSigInputClass:
    case cmsSigDisplayClass:
    case cmsSigOutputClass:
    case cmsSigLinkClass:
    case cmsSigAbstractClass:
    case cmsSigColorSpaceClass:
    case cmsSigNamedColorClass:
        return TRUE;

    default:
        return FALSE;
    }

}

// Read profile header and validate it
cmsBool _cmsReadHeader(cmsContext ContextID, _cmsICCPROFILE* Icc)
{
    cmsTagEntry Tag;
    cmsICCHeader Header;
    cmsUInt32Number i, j;
    cmsUInt32Number HeaderSize;
    cmsIOHANDLER* io = Icc ->IOhandler;
    cmsUInt32Number TagCount;


    // Read the header
    if (io -> Read(ContextID, io, &Header, sizeof(cmsICCHeader), 1) != 1) {
        return FALSE;
    }

    // Validate file as an ICC profile
    if (_cmsAdjustEndianess32(Header.magic) != cmsMagicNumber) {
        cmsSignalError(ContextID, cmsERROR_BAD_SIGNATURE, "not an ICC profile, invalid signature");
        return FALSE;
    }

    // Adjust endianness of the used parameters
    Icc -> CMM             = _cmsAdjustEndianess32(Header.cmmId);
    Icc -> DeviceClass     = (cmsProfileClassSignature) _cmsAdjustEndianess32(Header.deviceClass);
    Icc -> ColorSpace      = (cmsColorSpaceSignature)   _cmsAdjustEndianess32(Header.colorSpace);
    Icc -> PCS             = (cmsColorSpaceSignature)   _cmsAdjustEndianess32(Header.pcs);

    Icc -> RenderingIntent = _cmsAdjustEndianess32(Header.renderingIntent);
    Icc -> platform        = (cmsPlatformSignature)_cmsAdjustEndianess32(Header.platform);
    Icc -> flags           = _cmsAdjustEndianess32(Header.flags);
    Icc -> manufacturer    = _cmsAdjustEndianess32(Header.manufacturer);
    Icc -> model           = _cmsAdjustEndianess32(Header.model);
    Icc -> creator         = _cmsAdjustEndianess32(Header.creator);

    _cmsAdjustEndianess64(&Icc -> attributes, &Header.attributes);
    Icc -> Version         = _cmsAdjustEndianess32(_validatedVersion(Header.version));

    if (Icc->Version > 0x5000000) {
        cmsSignalError(ContextID, cmsERROR_UNKNOWN_EXTENSION, "Unsupported profile version '0x%x'", Icc->Version);
        return FALSE;
    }

    if (!validDeviceClass(Icc->DeviceClass)) {
        cmsSignalError(ContextID, cmsERROR_UNKNOWN_EXTENSION, "Unsupported device class '0x%x'", Icc->DeviceClass);
        return FALSE;
    }

    // Get size as reported in header
    HeaderSize = _cmsAdjustEndianess32(Header.size);

    // Make sure HeaderSize is lower than profile size
    if (HeaderSize >= Icc ->IOhandler ->ReportedSize)
            HeaderSize = Icc ->IOhandler ->ReportedSize;

    // Get creation date/time
    _cmsDecodeDateTimeNumber(ContextID, &Header.date, &Icc ->Created);

    // The profile ID are 32 raw bytes
    memmove(Icc ->ProfileID.ID32, Header.profileID.ID32, 16);


    // Read tag directory
    if (!_cmsReadUInt32Number(ContextID, io, &TagCount)) return FALSE;
    if (TagCount > MAX_TABLE_TAG) {

        cmsSignalError(ContextID, cmsERROR_RANGE, "Too many tags (%d)", TagCount);
        return FALSE;
    }

    // Read tag directory
    Icc -> TagCount = 0;
    for (i=0; i < TagCount; i++) {

        if (!_cmsReadUInt32Number(ContextID, io, (cmsUInt32Number *) &Tag.sig)) return FALSE;
        if (!_cmsReadUInt32Number(ContextID, io, &Tag.offset)) return FALSE;
        if (!_cmsReadUInt32Number(ContextID, io, &Tag.size)) return FALSE;

        // Perform some sanity check. Offset + size should fall inside file.
        if (Tag.size == 0 || Tag.offset == 0) continue;
        if (Tag.offset + Tag.size > HeaderSize ||
            Tag.offset + Tag.size < Tag.offset)
                  continue;

        Icc -> TagNames[Icc ->TagCount]   = Tag.sig;
        Icc -> TagOffsets[Icc ->TagCount] = Tag.offset;
        Icc -> TagSizes[Icc ->TagCount]   = Tag.size;

       // Search for links
        for (j=0; j < Icc ->TagCount; j++) {
           
            if ((Icc ->TagOffsets[j] == Tag.offset) &&
                (Icc ->TagSizes[j]   == Tag.size)) {

                // Check types. 
                if (CompatibleTypes(_cmsGetTagDescriptor(ContextID, Icc->TagNames[j]),
                                    _cmsGetTagDescriptor(ContextID, Tag.sig))) {

                    Icc->TagLinked[Icc->TagCount] = Icc->TagNames[j];
                }
            }

        }

        Icc ->TagCount++;
    }


    for (i = 0; i < Icc->TagCount; i++) {
        for (j = 0; j < Icc->TagCount; j++) {

            // Tags cannot be duplicate
            if ((i != j) && (Icc->TagNames[i] == Icc->TagNames[j])) {
                cmsSignalError(ContextID, cmsERROR_RANGE, "Duplicate tag found");
                return FALSE;
            }

        }
    }

    return TRUE;
}

// Saves profile header
cmsBool _cmsWriteHeader(cmsContext ContextID, _cmsICCPROFILE* Icc, cmsUInt32Number UsedSpace)
{
    cmsICCHeader Header;
    cmsUInt32Number i;
    cmsTagEntry Tag;
    cmsUInt32Number Count;

    Header.size        = _cmsAdjustEndianess32(UsedSpace);
    Header.cmmId       = _cmsAdjustEndianess32(Icc ->CMM);
    Header.version     = _cmsAdjustEndianess32(Icc ->Version);

    Header.deviceClass = (cmsProfileClassSignature) _cmsAdjustEndianess32(Icc -> DeviceClass);
    Header.colorSpace  = (cmsColorSpaceSignature) _cmsAdjustEndianess32(Icc -> ColorSpace);
    Header.pcs         = (cmsColorSpaceSignature) _cmsAdjustEndianess32(Icc -> PCS);

    //   NOTE: in v4 Timestamp must be in UTC rather than in local time
    _cmsEncodeDateTimeNumber(ContextID, &Header.date, &Icc ->Created);

    Header.magic       = _cmsAdjustEndianess32(cmsMagicNumber);

    Header.platform    = (cmsPlatformSignature) _cmsAdjustEndianess32(Icc -> platform);

    Header.flags        = _cmsAdjustEndianess32(Icc -> flags);
    Header.manufacturer = _cmsAdjustEndianess32(Icc -> manufacturer);
    Header.model        = _cmsAdjustEndianess32(Icc -> model);

    _cmsAdjustEndianess64(&Header.attributes, &Icc -> attributes);

    // Rendering intent in the header (for embedded profiles)
    Header.renderingIntent = _cmsAdjustEndianess32(Icc -> RenderingIntent);

    // Illuminant is always D50
    Header.illuminant.X = (cmsS15Fixed16Number) _cmsAdjustEndianess32((cmsUInt32Number) _cmsDoubleTo15Fixed16(ContextID, cmsD50_XYZ(ContextID)->X));
    Header.illuminant.Y = (cmsS15Fixed16Number) _cmsAdjustEndianess32((cmsUInt32Number) _cmsDoubleTo15Fixed16(ContextID, cmsD50_XYZ(ContextID)->Y));
    Header.illuminant.Z = (cmsS15Fixed16Number) _cmsAdjustEndianess32((cmsUInt32Number) _cmsDoubleTo15Fixed16(ContextID, cmsD50_XYZ(ContextID)->Z));

    Header.creator      = _cmsAdjustEndianess32(Icc ->creator);

    memset(&Header.reserved, 0, sizeof(Header.reserved));

    // Set profile ID. Endianness is always big endian
    memmove(&Header.profileID, &Icc ->ProfileID, 16);

    // Dump the header
    if (!Icc -> IOhandler->Write(ContextID, Icc->IOhandler, sizeof(cmsICCHeader), &Header)) return FALSE;

    // Saves Tag directory

    // Get true count
    Count = 0;
    for (i=0;  i < Icc -> TagCount; i++) {
        if (Icc ->TagNames[i] != (cmsTagSignature) 0)
            Count++;
    }

    // Store number of tags
    if (!_cmsWriteUInt32Number(ContextID, Icc ->IOhandler, Count)) return FALSE;

    for (i=0; i < Icc -> TagCount; i++) {

        if (Icc ->TagNames[i] == (cmsTagSignature) 0) continue;   // It is just a placeholder

        Tag.sig    = (cmsTagSignature) _cmsAdjustEndianess32((cmsUInt32Number) Icc -> TagNames[i]);
        Tag.offset = _cmsAdjustEndianess32((cmsUInt32Number) Icc -> TagOffsets[i]);
        Tag.size   = _cmsAdjustEndianess32((cmsUInt32Number) Icc -> TagSizes[i]);

        if (!Icc ->IOhandler -> Write(ContextID, Icc-> IOhandler, sizeof(cmsTagEntry), &Tag)) return FALSE;
    }

    return TRUE;
}

// ----------------------------------------------------------------------- Set/Get several struct members


cmsUInt32Number CMSEXPORT cmsGetHeaderRenderingIntent(cmsContext ContextID, cmsHPROFILE hProfile)
{
    _cmsICCPROFILE*  Icc = (_cmsICCPROFILE*) hProfile;
    cmsUNUSED_PARAMETER(ContextID);
    return Icc -> RenderingIntent;
}

void CMSEXPORT cmsSetHeaderRenderingIntent(cmsContext ContextID, cmsHPROFILE hProfile, cmsUInt32Number RenderingIntent)
{
    _cmsICCPROFILE*  Icc = (_cmsICCPROFILE*) hProfile;
    cmsUNUSED_PARAMETER(ContextID);
    Icc -> RenderingIntent = RenderingIntent;
}

cmsUInt32Number CMSEXPORT cmsGetHeaderFlags(cmsContext ContextID, cmsHPROFILE hProfile)
{
    _cmsICCPROFILE*  Icc = (_cmsICCPROFILE*) hProfile;
    cmsUNUSED_PARAMETER(ContextID);
    return (cmsUInt32Number) Icc -> flags;
}

void CMSEXPORT cmsSetHeaderFlags(cmsContext ContextID, cmsHPROFILE hProfile, cmsUInt32Number Flags)
{
    _cmsICCPROFILE*  Icc = (_cmsICCPROFILE*) hProfile;
    cmsUNUSED_PARAMETER(ContextID);
    Icc -> flags = (cmsUInt32Number) Flags;
}

cmsUInt32Number CMSEXPORT cmsGetHeaderManufacturer(cmsContext ContextID, cmsHPROFILE hProfile)
{
    _cmsICCPROFILE*  Icc = (_cmsICCPROFILE*) hProfile;
    cmsUNUSED_PARAMETER(ContextID);
    return Icc ->manufacturer;
}

void CMSEXPORT cmsSetHeaderManufacturer(cmsContext ContextID, cmsHPROFILE hProfile, cmsUInt32Number manufacturer)
{
    _cmsICCPROFILE*  Icc = (_cmsICCPROFILE*) hProfile;
    cmsUNUSED_PARAMETER(ContextID);
    Icc -> manufacturer = manufacturer;
}

cmsUInt32Number CMSEXPORT cmsGetHeaderCreator(cmsContext ContextID, cmsHPROFILE hProfile)
{
    _cmsICCPROFILE*  Icc = (_cmsICCPROFILE*) hProfile;
    cmsUNUSED_PARAMETER(ContextID);
    return Icc ->creator;
}

cmsUInt32Number CMSEXPORT cmsGetHeaderModel(cmsContext ContextID, cmsHPROFILE hProfile)
{
    _cmsICCPROFILE*  Icc = (_cmsICCPROFILE*) hProfile;
    cmsUNUSED_PARAMETER(ContextID);
    return Icc ->model;
}

void CMSEXPORT cmsSetHeaderModel(cmsContext ContextID, cmsHPROFILE hProfile, cmsUInt32Number model)
{
    _cmsICCPROFILE*  Icc = (_cmsICCPROFILE*) hProfile;
    cmsUNUSED_PARAMETER(ContextID);
    Icc -> model = model;
}

void CMSEXPORT cmsGetHeaderAttributes(cmsContext ContextID, cmsHPROFILE hProfile, cmsUInt64Number* Flags)
{
    _cmsICCPROFILE*  Icc = (_cmsICCPROFILE*) hProfile;
    cmsUNUSED_PARAMETER(ContextID);
    memmove(Flags, &Icc -> attributes, sizeof(cmsUInt64Number));
}

void CMSEXPORT cmsSetHeaderAttributes(cmsContext ContextID, cmsHPROFILE hProfile, cmsUInt64Number Flags)
{
    _cmsICCPROFILE*  Icc = (_cmsICCPROFILE*) hProfile;
    cmsUNUSED_PARAMETER(ContextID);
    memmove(&Icc -> attributes, &Flags, sizeof(cmsUInt64Number));
}

void CMSEXPORT cmsGetHeaderProfileID(cmsContext ContextID, cmsHPROFILE hProfile, cmsUInt8Number* ProfileID)
{
    _cmsICCPROFILE*  Icc = (_cmsICCPROFILE*) hProfile;
    cmsUNUSED_PARAMETER(ContextID);
    memmove(ProfileID, Icc ->ProfileID.ID8, 16);
}

void CMSEXPORT cmsSetHeaderProfileID(cmsContext ContextID, cmsHPROFILE hProfile, cmsUInt8Number* ProfileID)
{
    _cmsICCPROFILE*  Icc = (_cmsICCPROFILE*) hProfile;
    cmsUNUSED_PARAMETER(ContextID);
    memmove(&Icc -> ProfileID, ProfileID, 16);
}

cmsBool  CMSEXPORT cmsGetHeaderCreationDateTime(cmsContext ContextID, cmsHPROFILE hProfile, struct tm *Dest)
{
    _cmsICCPROFILE*  Icc = (_cmsICCPROFILE*) hProfile;
    cmsUNUSED_PARAMETER(ContextID);
    memmove(Dest, &Icc ->Created, sizeof(struct tm));
    return TRUE;
}

cmsColorSpaceSignature CMSEXPORT cmsGetPCS(cmsContext ContextID, cmsHPROFILE hProfile)
{
    _cmsICCPROFILE*  Icc = (_cmsICCPROFILE*) hProfile;
    cmsUNUSED_PARAMETER(ContextID);
    return Icc -> PCS;
}

void CMSEXPORT cmsSetPCS(cmsContext ContextID, cmsHPROFILE hProfile, cmsColorSpaceSignature pcs)
{
    _cmsICCPROFILE*  Icc = (_cmsICCPROFILE*) hProfile;
    cmsUNUSED_PARAMETER(ContextID);
    Icc -> PCS = pcs;
}

cmsColorSpaceSignature CMSEXPORT cmsGetColorSpace(cmsContext ContextID, cmsHPROFILE hProfile)
{
    _cmsICCPROFILE*  Icc = (_cmsICCPROFILE*) hProfile;
    cmsUNUSED_PARAMETER(ContextID);
    return Icc -> ColorSpace;
}

void CMSEXPORT cmsSetColorSpace(cmsContext ContextID, cmsHPROFILE hProfile, cmsColorSpaceSignature sig)
{
    _cmsICCPROFILE*  Icc = (_cmsICCPROFILE*) hProfile;
    cmsUNUSED_PARAMETER(ContextID);
    Icc -> ColorSpace = sig;
}

cmsProfileClassSignature CMSEXPORT cmsGetDeviceClass(cmsContext ContextID, cmsHPROFILE hProfile)
{
    _cmsICCPROFILE*  Icc = (_cmsICCPROFILE*) hProfile;
    cmsUNUSED_PARAMETER(ContextID);
    return Icc -> DeviceClass;
}

void CMSEXPORT cmsSetDeviceClass(cmsContext ContextID, cmsHPROFILE hProfile, cmsProfileClassSignature sig)
{
    _cmsICCPROFILE*  Icc = (_cmsICCPROFILE*) hProfile;
    cmsUNUSED_PARAMETER(ContextID);
    Icc -> DeviceClass = sig;
}

cmsUInt32Number CMSEXPORT cmsGetEncodedICCversion(cmsContext ContextID, cmsHPROFILE hProfile)
{
    _cmsICCPROFILE*  Icc = (_cmsICCPROFILE*) hProfile;
    cmsUNUSED_PARAMETER(ContextID);
    return Icc -> Version;
}

void CMSEXPORT cmsSetEncodedICCversion(cmsContext ContextID, cmsHPROFILE hProfile, cmsUInt32Number Version)
{
    _cmsICCPROFILE*  Icc = (_cmsICCPROFILE*) hProfile;
    cmsUNUSED_PARAMETER(ContextID);
    Icc -> Version = Version;
}

// Get an hexadecimal number with same digits as v
static
cmsUInt32Number BaseToBase(cmsUInt32Number in, int BaseIn, int BaseOut)
{
    char Buff[100];
    int i, len;
    cmsUInt32Number out;

    for (len=0; in > 0 && len < 100; len++) {

        Buff[len] = (char) (in % BaseIn);
        in /= BaseIn;
    }

    for (i=len-1, out=0; i >= 0; --i) {
        out = out * BaseOut + Buff[i];
    }

    return out;
}

void  CMSEXPORT cmsSetProfileVersion(cmsContext ContextID, cmsHPROFILE hProfile, cmsFloat64Number Version)
{
    _cmsICCPROFILE*  Icc = (_cmsICCPROFILE*) hProfile;
    cmsUNUSED_PARAMETER(ContextID);

    // 4.2 -> 0x4200000

    Icc -> Version = BaseToBase((cmsUInt32Number) floor(Version * 100.0 + 0.5), 10, 16) << 16;
}

cmsFloat64Number CMSEXPORT cmsGetProfileVersion(cmsContext ContextID, cmsHPROFILE hProfile)
{
    _cmsICCPROFILE*  Icc = (_cmsICCPROFILE*) hProfile;
    cmsUInt32Number n = Icc -> Version >> 16;
    cmsUNUSED_PARAMETER(ContextID);

    return BaseToBase(n, 16, 10) / 100.0;
}
// --------------------------------------------------------------------------------------------------------------


// Create profile from IOhandler
cmsHPROFILE CMSEXPORT cmsOpenProfileFromIOhandler(cmsContext ContextID, cmsIOHANDLER* io)
{
    _cmsICCPROFILE* NewIcc;
    cmsHPROFILE hEmpty = cmsCreateProfilePlaceholder(ContextID);

    if (hEmpty == NULL) return NULL;

    NewIcc = (_cmsICCPROFILE*) hEmpty;

    NewIcc ->IOhandler = io;
    if (!_cmsReadHeader(ContextID, NewIcc)) goto Error;
    return hEmpty;

Error:
    cmsCloseProfile(ContextID, hEmpty);
    return NULL;
}

// Create profile from IOhandler
cmsHPROFILE CMSEXPORT cmsOpenProfileFromIOhandler2(cmsContext ContextID, cmsIOHANDLER* io, cmsBool write)
{
    _cmsICCPROFILE* NewIcc;
    cmsHPROFILE hEmpty = cmsCreateProfilePlaceholder(ContextID);

    if (hEmpty == NULL) return NULL;

    NewIcc = (_cmsICCPROFILE*) hEmpty;

    NewIcc ->IOhandler = io;
    if (write) {

        NewIcc -> IsWrite = TRUE;
        return hEmpty;
    }

    if (!_cmsReadHeader(ContextID, NewIcc)) goto Error;
    return hEmpty;

Error:
    cmsCloseProfile(ContextID, hEmpty);
    return NULL;
}


// Create profile from disk file
cmsHPROFILE CMSEXPORT cmsOpenProfileFromFile(cmsContext ContextID, const char *lpFileName, const char *sAccess)
{
    _cmsICCPROFILE* NewIcc;
    cmsHPROFILE hEmpty = cmsCreateProfilePlaceholder(ContextID);

    if (hEmpty == NULL) return NULL;

    NewIcc = (_cmsICCPROFILE*) hEmpty;

    NewIcc ->IOhandler = cmsOpenIOhandlerFromFile(ContextID, lpFileName, sAccess);
    if (NewIcc ->IOhandler == NULL) goto Error;

    if (*sAccess == 'W' || *sAccess == 'w') {

        NewIcc -> IsWrite = TRUE;

        return hEmpty;
    }

    if (!_cmsReadHeader(ContextID, NewIcc)) goto Error;
    return hEmpty;

Error:
    cmsCloseProfile(ContextID, hEmpty);
    return NULL;
}


cmsHPROFILE  CMSEXPORT cmsOpenProfileFromStream(cmsContext ContextID, FILE* ICCProfile, const char *sAccess)
{
    _cmsICCPROFILE* NewIcc;
    cmsHPROFILE hEmpty = cmsCreateProfilePlaceholder(ContextID);

    if (hEmpty == NULL) return NULL;

    NewIcc = (_cmsICCPROFILE*) hEmpty;

    NewIcc ->IOhandler = cmsOpenIOhandlerFromStream(ContextID, ICCProfile);
    if (NewIcc ->IOhandler == NULL) goto Error;

    if (*sAccess == 'w') {

        NewIcc -> IsWrite = TRUE;
        return hEmpty;
    }

    if (!_cmsReadHeader(ContextID, NewIcc)) goto Error;
    return hEmpty;

Error:
    cmsCloseProfile(ContextID, hEmpty);
    return NULL;

}


// Open from memory block
cmsHPROFILE CMSEXPORT cmsOpenProfileFromMem(cmsContext ContextID, const void* MemPtr, cmsUInt32Number dwSize)
{
    _cmsICCPROFILE* NewIcc;
    cmsHPROFILE hEmpty;

    hEmpty = cmsCreateProfilePlaceholder(ContextID);
    if (hEmpty == NULL) return NULL;

    NewIcc = (_cmsICCPROFILE*) hEmpty;

    // Ok, in this case const void* is casted to void* just because open IO handler
    // shares read and writing modes. Don't abuse this feature!
    NewIcc ->IOhandler = cmsOpenIOhandlerFromMem(ContextID, (void*) MemPtr, dwSize, "r");
    if (NewIcc ->IOhandler == NULL) goto Error;

    if (!_cmsReadHeader(ContextID, NewIcc)) goto Error;

    return hEmpty;

Error:
    cmsCloseProfile(ContextID, hEmpty);
    return NULL;
}



// Dump tag contents. If the profile is being modified, untouched tags are copied from FileOrig
static
cmsBool SaveTags(cmsContext ContextID, _cmsICCPROFILE* Icc, _cmsICCPROFILE* FileOrig)
{
    cmsUInt8Number* Data;
    cmsUInt32Number i;
    cmsUInt32Number Begin;
    cmsIOHANDLER* io = Icc ->IOhandler;
    cmsTagDescriptor* TagDescriptor;
    cmsTagTypeSignature TypeBase;
    cmsTagTypeSignature Type;
    cmsTagTypeHandler* TypeHandler;
    cmsFloat64Number   Version = cmsGetProfileVersion(ContextID, (cmsHPROFILE) Icc);
    cmsTagTypeHandler LocalTypeHandler;

    for (i=0; i < Icc -> TagCount; i++) {

        if (Icc ->TagNames[i] == (cmsTagSignature) 0) continue;

        // Linked tags are not written
        if (Icc ->TagLinked[i] != (cmsTagSignature) 0) continue;

        Icc -> TagOffsets[i] = Begin = io ->UsedSpace;

        Data = (cmsUInt8Number*)  Icc -> TagPtrs[i];

        if (!Data) {

            // Reach here if we are copying a tag from a disk-based ICC profile which has not been modified by user.
            // In this case a blind copy of the block data is performed
            if (FileOrig != NULL && Icc -> TagOffsets[i]) {

                if (FileOrig->IOhandler != NULL)
                {
                    cmsUInt32Number TagSize = FileOrig->TagSizes[i];
                    cmsUInt32Number TagOffset = FileOrig->TagOffsets[i];
                    void* Mem;

                    if (!FileOrig ->IOhandler->Seek(ContextID, FileOrig ->IOhandler, TagOffset)) return FALSE;

                    Mem = _cmsMalloc(ContextID, TagSize);
                    if (Mem == NULL) return FALSE;

                    if (FileOrig ->IOhandler->Read(ContextID, FileOrig->IOhandler, Mem, TagSize, 1) != 1) return FALSE;
                    if (!io ->Write(ContextID, io, TagSize, Mem)) return FALSE;
                    _cmsFree(ContextID, Mem);

                    Icc->TagSizes[i] = (io->UsedSpace - Begin);


                    // Align to 32 bit boundary.
                    if (! _cmsWriteAlignment(ContextID, io))
                        return FALSE;
                }
            }

            continue;
        }


        // Should this tag be saved as RAW? If so, tagsizes should be specified in advance (no further cooking is done)
        if (Icc ->TagSaveAsRaw[i]) {

            if (io -> Write(ContextID, io, Icc ->TagSizes[i], Data) != 1) return FALSE;
        }
        else {

            // Search for support on this tag
            TagDescriptor = _cmsGetTagDescriptor(ContextID, Icc -> TagNames[i]);
            if (TagDescriptor == NULL) continue;                        // Unsupported, ignore it

            if (TagDescriptor ->DecideType != NULL) {
                Type = TagDescriptor ->DecideType(ContextID, Version, Data);
            }
            else {
                Type = TagDescriptor ->SupportedTypes[0];
            }

            TypeHandler =  _cmsGetTagTypeHandler(ContextID, Type);

            if (TypeHandler == NULL) {
                cmsSignalError(ContextID, cmsERROR_INTERNAL, "(Internal) no handler for tag %x", Icc -> TagNames[i]);
                continue;
            }

            TypeBase = TypeHandler ->Signature;
            if (!_cmsWriteTypeBase(ContextID, io, TypeBase))
                return FALSE;

            LocalTypeHandler = *TypeHandler;
            LocalTypeHandler.ICCVersion = Icc ->Version;
            if (!LocalTypeHandler.WritePtr(ContextID, &LocalTypeHandler, io, Data, TagDescriptor ->ElemCount)) {

                char String[5];

                _cmsTagSignature2String(String, (cmsTagSignature) TypeBase);
                cmsSignalError(ContextID, cmsERROR_WRITE, "Couldn't write type '%s'", String);
                return FALSE;
            }
        }


        Icc -> TagSizes[i] = (io ->UsedSpace - Begin);

        // Align to 32 bit boundary.
        if (! _cmsWriteAlignment(ContextID, io))
            return FALSE;
    }


    return TRUE;
}


// Fill the offset and size fields for all linked tags
static
cmsBool SetLinks(cmsContext ContextID, _cmsICCPROFILE* Icc)
{
    cmsUInt32Number i;

    for (i=0; i < Icc -> TagCount; i++) {

        cmsTagSignature lnk = Icc ->TagLinked[i];
        if (lnk != (cmsTagSignature) 0) {

            int j = _cmsSearchTag(ContextID, Icc, lnk, FALSE);
            if (j >= 0) {

                Icc ->TagOffsets[i] = Icc ->TagOffsets[j];
                Icc ->TagSizes[i]   = Icc ->TagSizes[j];
            }

        }
    }

    return TRUE;
}

// Low-level save to IOHANDLER. It returns the number of bytes used to
// store the profile, or zero on error. io may be NULL and in this case
// no data is written--only sizes are calculated
cmsUInt32Number CMSEXPORT cmsSaveProfileToIOhandler(cmsContext ContextID, cmsHPROFILE hProfile, cmsIOHANDLER* io)
{
    _cmsICCPROFILE* Icc = (_cmsICCPROFILE*) hProfile;
    _cmsICCPROFILE Keep;
    cmsIOHANDLER* PrevIO = NULL;
    cmsUInt32Number UsedSpace;

    _cmsAssert(hProfile != NULL);

    if (!_cmsLockMutex(ContextID, Icc->UsrMutex)) return 0;
    memmove(&Keep, Icc, sizeof(_cmsICCPROFILE));

    PrevIO = Icc ->IOhandler = cmsOpenIOhandlerFromNULL(ContextID);
    if (PrevIO == NULL) {
        _cmsUnlockMutex(ContextID, Icc->UsrMutex);
        return 0;
    }

    // Pass #1 does compute offsets

    if (!_cmsWriteHeader(ContextID,Icc, 0)) goto Error;
    if (!SaveTags(ContextID, Icc, &Keep)) goto Error;

    UsedSpace = PrevIO ->UsedSpace;

    // Pass #2 does save to iohandler

    if (io != NULL) {

        Icc ->IOhandler = io;
        if (!SetLinks(ContextID, Icc)) goto Error;
        if (!_cmsWriteHeader(ContextID, Icc, UsedSpace)) goto Error;
        if (!SaveTags(ContextID, Icc, &Keep)) goto Error;
    }

    memmove(Icc, &Keep, sizeof(_cmsICCPROFILE));
    if (!cmsCloseIOhandler(ContextID, PrevIO))
        UsedSpace = 0; // As a error marker

    _cmsUnlockMutex(ContextID, Icc->UsrMutex);

    return UsedSpace;


Error:
    cmsCloseIOhandler(ContextID, PrevIO);
    memmove(Icc, &Keep, sizeof(_cmsICCPROFILE));
    _cmsUnlockMutex(ContextID, Icc->UsrMutex);

    return 0;
}


// Low-level save to disk.
cmsBool  CMSEXPORT cmsSaveProfileToFile(cmsContext ContextID, cmsHPROFILE hProfile, const char* FileName)
{
    cmsIOHANDLER* io = cmsOpenIOhandlerFromFile(ContextID, FileName, "w");
    cmsBool rc;

    if (io == NULL) return FALSE;

    rc = (cmsSaveProfileToIOhandler(ContextID, hProfile, io) != 0);
    rc &= cmsCloseIOhandler(ContextID, io);

    if (rc == FALSE) {          // remove() is C99 per 7.19.4.1
            remove(FileName);   // We have to IGNORE return value in this case
    }
    return rc;
}

// Same as anterior, but for streams
cmsBool CMSEXPORT cmsSaveProfileToStream(cmsContext ContextID, cmsHPROFILE hProfile, FILE* Stream)
{
    cmsBool rc;
    cmsIOHANDLER* io = cmsOpenIOhandlerFromStream(ContextID, Stream);

    if (io == NULL) return FALSE;

    rc = (cmsSaveProfileToIOhandler(ContextID, hProfile, io) != 0);
    rc &= cmsCloseIOhandler(ContextID, io);

    return rc;
}


// Same as anterior, but for memory blocks. In this case, a NULL as MemPtr means calculate needed space only
cmsBool CMSEXPORT cmsSaveProfileToMem(cmsContext ContextID, cmsHPROFILE hProfile, void *MemPtr, cmsUInt32Number* BytesNeeded)
{
    cmsBool rc;
    cmsIOHANDLER* io;

    _cmsAssert(BytesNeeded != NULL);

    // Should we just calculate the needed space?
    if (MemPtr == NULL) {

           *BytesNeeded =  cmsSaveProfileToIOhandler(ContextID, hProfile, NULL);
            return (*BytesNeeded == 0) ? FALSE : TRUE;
    }

    // That is a real write operation
    io =  cmsOpenIOhandlerFromMem(ContextID, MemPtr, *BytesNeeded, "w");
    if (io == NULL) return FALSE;

    rc = (cmsSaveProfileToIOhandler(ContextID, hProfile, io) != 0);
    rc &= cmsCloseIOhandler(ContextID, io);

    return rc;
}

// Free one tag contents
static
void freeOneTag(cmsContext ContextID, _cmsICCPROFILE* Icc, cmsUInt32Number i)
{
    if (Icc->TagPtrs[i]) {

        cmsTagTypeHandler* TypeHandler = Icc->TagTypeHandlers[i];

        if (TypeHandler != NULL) {
            cmsTagTypeHandler LocalTypeHandler = *TypeHandler;

            LocalTypeHandler.ICCVersion = Icc->Version;
            LocalTypeHandler.FreePtr(ContextID, &LocalTypeHandler, Icc->TagPtrs[i]);
        }
		else {
			_cmsFree(ContextID, Icc->TagPtrs[i]);
		}
		Icc->TagPtrs[i] = NULL;
	}
}

// Closes a profile freeing any involved resources
cmsBool CMSEXPORT cmsCloseProfile(cmsContext ContextID, cmsHPROFILE hProfile)
{
    _cmsICCPROFILE* Icc = (_cmsICCPROFILE*) hProfile;
    cmsBool  rc = TRUE;
    cmsUInt32Number i;

    if (!Icc) return FALSE;

    // Was open in write mode?
    if (Icc ->IsWrite) {

        Icc ->IsWrite = FALSE;      // Assure no further writing
        rc &= cmsSaveProfileToFile(ContextID, hProfile, Icc ->IOhandler->PhysicalFile);
    }

    for (i=0; i < Icc -> TagCount; i++) {

        freeOneTag(ContextID, Icc, i);
    }

    if (Icc ->IOhandler != NULL) {
        rc &= cmsCloseIOhandler(ContextID, Icc->IOhandler);
    }

    _cmsDestroyMutex(ContextID, Icc->UsrMutex);

    _cmsFree(ContextID, Icc);   // Free placeholder memory

    return rc;
}


// -------------------------------------------------------------------------------------------------------------------


// Returns TRUE if a given tag is supported by a plug-in
static
cmsBool IsTypeSupported(cmsTagDescriptor* TagDescriptor, cmsTagTypeSignature Type)
{
    cmsUInt32Number i, nMaxTypes;

    nMaxTypes = TagDescriptor->nSupportedTypes;
    if (nMaxTypes >= MAX_TYPES_IN_LCMS_PLUGIN)
        nMaxTypes = MAX_TYPES_IN_LCMS_PLUGIN;

    for (i=0; i < nMaxTypes; i++) {
        if (Type == TagDescriptor ->SupportedTypes[i]) return TRUE;
    }

    return FALSE;
}


// That's the main read function
void* CMSEXPORT cmsReadTag(cmsContext ContextID, cmsHPROFILE hProfile, cmsTagSignature sig)
{
    _cmsICCPROFILE* Icc = (_cmsICCPROFILE*) hProfile;
    cmsIOHANDLER* io;
    cmsTagTypeHandler* TypeHandler;
    cmsTagTypeHandler LocalTypeHandler;
    cmsTagDescriptor*  TagDescriptor;
    cmsTagTypeSignature BaseType;
    cmsUInt32Number Offset, TagSize;
    cmsUInt32Number ElemCount;
    int n;

    if (!_cmsLockMutex(ContextID, Icc ->UsrMutex)) return NULL;

    n = _cmsSearchTag(ContextID, Icc, sig, TRUE);
    if (n < 0)
    {
        // Not found, return NULL
        _cmsUnlockMutex(ContextID, Icc->UsrMutex);
        return NULL;
    }

    // If the element is already in memory, return the pointer
    if (Icc -> TagPtrs[n]) {

        if (Icc->TagTypeHandlers[n] == NULL) goto Error;

        // Sanity check
        BaseType = Icc->TagTypeHandlers[n]->Signature;
        if (BaseType == 0) goto Error;

        TagDescriptor = _cmsGetTagDescriptor(ContextID, sig);
        if (TagDescriptor == NULL) goto Error;

        if (!IsTypeSupported(TagDescriptor, BaseType)) goto Error;

        if (Icc ->TagSaveAsRaw[n]) goto Error;  // We don't support read raw tags as cooked

        _cmsUnlockMutex(ContextID, Icc ->UsrMutex);
        return Icc -> TagPtrs[n];
    }

    // We need to read it. Get the offset and size to the file
    Offset    = Icc -> TagOffsets[n];
    TagSize   = Icc -> TagSizes[n];

    if (TagSize < 8) goto Error;

    io = Icc ->IOhandler;

    if (io == NULL) { // This is a built-in profile that has been manipulated, abort early

        cmsSignalError(ContextID, cmsERROR_CORRUPTION_DETECTED, "Corrupted built-in profile.");
        goto Error;
    }

    // Seek to its location
    if (!io -> Seek(ContextID, io, Offset))
        goto Error;

    // Search for support on this tag
    TagDescriptor = _cmsGetTagDescriptor( ContextID, sig);
    if (TagDescriptor == NULL) {

        char String[5];

        _cmsTagSignature2String(String, sig);

        // An unknown element was found.
        cmsSignalError(ContextID, cmsERROR_UNKNOWN_EXTENSION, "Unknown tag type '%s' found.", String);
        goto Error;     // Unsupported.
    }

    // if supported, get type and check if in list
    BaseType = _cmsReadTypeBase(ContextID, io);
    if (BaseType == 0) goto Error;

    if (!IsTypeSupported(TagDescriptor, BaseType)) goto Error;

    TagSize  -= 8;       // Already read by the type base logic

    // Get type handler
    TypeHandler = _cmsGetTagTypeHandler(ContextID, BaseType);
    if (TypeHandler == NULL) goto Error;
    LocalTypeHandler = *TypeHandler;


    // Read the tag
    Icc -> TagTypeHandlers[n] = TypeHandler;

    LocalTypeHandler.ICCVersion = Icc ->Version;
    Icc -> TagPtrs[n] = LocalTypeHandler.ReadPtr(ContextID, &LocalTypeHandler, io, &ElemCount, TagSize);

    // The tag type is supported, but something wrong happened and we cannot read the tag.
    // let know the user about this (although it is just a warning)
    if (Icc -> TagPtrs[n] == NULL) {

        char String[5];

        _cmsTagSignature2String(String, sig);
        cmsSignalError(ContextID, cmsERROR_CORRUPTION_DETECTED, "Corrupted tag '%s'", String);
        goto Error;
    }

    // This is a weird error that may be a symptom of something more serious, the number of
    // stored item is actually less than the number of required elements.
    if (ElemCount < TagDescriptor ->ElemCount) {

        char String[5];

        _cmsTagSignature2String(String, sig);
        cmsSignalError(ContextID, cmsERROR_CORRUPTION_DETECTED, "'%s' Inconsistent number of items: expected %d, got %d",
            String, TagDescriptor ->ElemCount, ElemCount);
        goto Error;
    }


    // Return the data
    _cmsUnlockMutex(ContextID, Icc ->UsrMutex);
    return Icc -> TagPtrs[n];


    // Return error and unlock the data
Error:

    freeOneTag(ContextID, Icc, n);
    
    _cmsUnlockMutex(ContextID, Icc ->UsrMutex);
    return NULL;
}


// Get true type of data
cmsTagTypeSignature _cmsGetTagTrueType(cmsContext ContextID, cmsHPROFILE hProfile, cmsTagSignature sig)
{
    _cmsICCPROFILE* Icc = (_cmsICCPROFILE*) hProfile;
    cmsTagTypeHandler* TypeHandler;
    int n;

    // Search for given tag in ICC profile directory
    n = _cmsSearchTag(ContextID, Icc, sig, TRUE);
    if (n < 0) return (cmsTagTypeSignature) 0;                // Not found, return NULL

    // Get the handler. The true type is there
    TypeHandler =  Icc -> TagTypeHandlers[n];
    return TypeHandler ->Signature;
}


// Write a single tag. This just keeps track of the tak into a list of "to be written". If the tag is already
// in that list, the previous version is deleted.
cmsBool CMSEXPORT cmsWriteTag(cmsContext ContextID, cmsHPROFILE hProfile, cmsTagSignature sig, const void* data)
{
    _cmsICCPROFILE* Icc = (_cmsICCPROFILE*) hProfile;
    cmsTagTypeHandler* TypeHandler = NULL;
    cmsTagTypeHandler LocalTypeHandler;
    cmsTagDescriptor* TagDescriptor = NULL;
    cmsTagTypeSignature Type;
    int i;
    cmsFloat64Number Version;
    char TypeString[5], SigString[5];

    if (!_cmsLockMutex(ContextID, Icc ->UsrMutex)) return FALSE;

    // To delete tags.
    if (data == NULL) {

         // Delete the tag
         i = _cmsSearchTag(ContextID, Icc, sig, FALSE);
         if (i >= 0) {

             // Use zero as a mark of deleted
             _cmsDeleteTagByPos(ContextID, Icc, i);
             Icc ->TagNames[i] = (cmsTagSignature) 0;
             _cmsUnlockMutex(ContextID, Icc ->UsrMutex);
             return TRUE;
         }
         // Didn't find the tag
        goto Error;
    }

    if (!_cmsNewTag(ContextID, Icc, sig, &i)) goto Error;

    // This is not raw
    Icc ->TagSaveAsRaw[i] = FALSE;

    // This is not a link
    Icc ->TagLinked[i] = (cmsTagSignature) 0;

    // Get information about the TAG.
    TagDescriptor = _cmsGetTagDescriptor(ContextID, sig);
    if (TagDescriptor == NULL){
         cmsSignalError(ContextID, cmsERROR_UNKNOWN_EXTENSION, "Unsupported tag '%x'", sig);
        goto Error;
    }


    // Now we need to know which type to use. It depends on the version.
    Version = cmsGetProfileVersion(ContextID, hProfile);

    if (TagDescriptor ->DecideType != NULL) {

        // Let the tag descriptor to decide the type base on depending on
        // the data. This is useful for example on parametric curves, where
        // curves specified by a table cannot be saved as parametric and needs
        // to be casted to single v2-curves, even on v4 profiles.

        Type = TagDescriptor ->DecideType(ContextID, Version, data);
    }
    else {

        Type = TagDescriptor ->SupportedTypes[0];
    }

    // Does the tag support this type?
    if (!IsTypeSupported(TagDescriptor, Type)) {

        _cmsTagSignature2String(TypeString, (cmsTagSignature) Type);
        _cmsTagSignature2String(SigString,  sig);

        cmsSignalError(ContextID, cmsERROR_UNKNOWN_EXTENSION, "Unsupported type '%s' for tag '%s'", TypeString, SigString);
        goto Error;
    }

    // Does we have a handler for this type?
    TypeHandler =  _cmsGetTagTypeHandler(ContextID, Type);
    if (TypeHandler == NULL) {

        _cmsTagSignature2String(TypeString, (cmsTagSignature) Type);
        _cmsTagSignature2String(SigString,  sig);

        cmsSignalError(ContextID, cmsERROR_UNKNOWN_EXTENSION, "Unsupported type '%s' for tag '%s'", TypeString, SigString);
        goto Error;           // Should never happen
    }


    // Fill fields on icc structure
    Icc ->TagTypeHandlers[i]  = TypeHandler;
    Icc ->TagNames[i]         = sig;
    Icc ->TagSizes[i]         = 0;
    Icc ->TagOffsets[i]       = 0;

    LocalTypeHandler = *TypeHandler;
    LocalTypeHandler.ICCVersion = Icc ->Version;
    Icc ->TagPtrs[i]            = LocalTypeHandler.DupPtr(ContextID, &LocalTypeHandler, data, TagDescriptor ->ElemCount);

    if (Icc ->TagPtrs[i] == NULL)  {

        _cmsTagSignature2String(TypeString, (cmsTagSignature) Type);
        _cmsTagSignature2String(SigString,  sig);
        cmsSignalError(ContextID, cmsERROR_CORRUPTION_DETECTED, "Malformed struct in type '%s' for tag '%s'", TypeString, SigString);

        goto Error;
    }

    _cmsUnlockMutex(ContextID, Icc ->UsrMutex);
    return TRUE;

Error:
    _cmsUnlockMutex(ContextID, Icc ->UsrMutex);
    return FALSE;

}

// Read and write raw data. Read/Write Raw/cooked pairs try to maintain consistency within the pair. Some sequences
// raw/cooked would work, but at a cost. Data "cooked" may be converted to "raw" by using the "write" serialization logic.
// In general it is better to avoid mixing pairs.

cmsUInt32Number CMSEXPORT cmsReadRawTag(cmsContext ContextID, cmsHPROFILE hProfile, cmsTagSignature sig, void* data, cmsUInt32Number BufferSize)
{
    _cmsICCPROFILE* Icc = (_cmsICCPROFILE*) hProfile;
    void *Object;
    int i;
    cmsIOHANDLER* MemIO;
    cmsTagTypeHandler* TypeHandler = NULL;
    cmsTagTypeHandler LocalTypeHandler;
    cmsTagDescriptor* TagDescriptor = NULL;
    cmsUInt32Number rc;
    cmsUInt32Number Offset, TagSize;

    // Sanity check
    if (data != NULL && BufferSize == 0) return 0;

    if (!_cmsLockMutex(ContextID, Icc ->UsrMutex)) return 0;

    // Search for given tag in ICC profile directory
    
    i = _cmsSearchTag(ContextID, Icc, sig, TRUE);
    if (i < 0) goto Error;                 // Not found,

    // It is already read?
    if (Icc -> TagPtrs[i] == NULL) {

        // Not yet, get original position
        Offset   = Icc ->TagOffsets[i];
        TagSize  = Icc ->TagSizes[i];

        // read the data directly, don't keep copy
        
        if (data != NULL) {

            if (BufferSize < TagSize)
                TagSize = BufferSize;

            if (!Icc ->IOhandler ->Seek(ContextID, Icc ->IOhandler, Offset)) goto Error;
            if (!Icc ->IOhandler ->Read(ContextID, Icc ->IOhandler, data, 1, TagSize)) goto Error;

            _cmsUnlockMutex(ContextID, Icc ->UsrMutex);
            return TagSize;
        }

        _cmsUnlockMutex(ContextID, Icc ->UsrMutex);
        return Icc ->TagSizes[i];
    }

    // The data has been already read, or written. But wait!, maybe the user choose to save as
    // raw data. In this case, return the raw data directly
    
    if (Icc ->TagSaveAsRaw[i]) {

        if (data != NULL)  {

            TagSize  = Icc ->TagSizes[i];
            if (BufferSize < TagSize)
                TagSize = BufferSize;

            memmove(data, Icc ->TagPtrs[i], TagSize);

            _cmsUnlockMutex(ContextID, Icc ->UsrMutex);
            return TagSize;
        }

        _cmsUnlockMutex(ContextID, Icc ->UsrMutex);
        return Icc ->TagSizes[i];
    }

    // Already read, or previously set by cmsWriteTag(). We need to serialize that
    // data to raw to get something that makes sense
    
    _cmsUnlockMutex(ContextID, Icc ->UsrMutex);
    Object = cmsReadTag(ContextID, hProfile, sig);
    if (!_cmsLockMutex(ContextID, Icc ->UsrMutex)) return 0;

    if (Object == NULL) goto Error;

    // Now we need to serialize to a memory block: just use a memory iohandler

    if (data == NULL) {
        MemIO = cmsOpenIOhandlerFromNULL(ContextID);
    } else{
        MemIO = cmsOpenIOhandlerFromMem(ContextID, data, BufferSize, "w");
    }
    if (MemIO == NULL) goto Error;

    // Obtain type handling for the tag
    TypeHandler = Icc ->TagTypeHandlers[i];
    TagDescriptor = _cmsGetTagDescriptor( ContextID, sig);
    if (TagDescriptor == NULL) {
        cmsCloseIOhandler(ContextID, MemIO);
        goto Error;
    }

    if (TypeHandler == NULL) goto Error;

    // Serialize
    LocalTypeHandler = *TypeHandler;
    LocalTypeHandler.ICCVersion = Icc ->Version;

    if (!_cmsWriteTypeBase(ContextID, MemIO, TypeHandler ->Signature)) {
        cmsCloseIOhandler(ContextID, MemIO);
        goto Error;
    }

    if (!LocalTypeHandler.WritePtr(ContextID, &LocalTypeHandler, MemIO, Object, TagDescriptor ->ElemCount)) {
        cmsCloseIOhandler(ContextID, MemIO);
        goto Error;
    }

    // Get Size and close
    rc = MemIO ->Tell(ContextID, MemIO);
    cmsCloseIOhandler(ContextID, MemIO);      // Ignore return code this time

    _cmsUnlockMutex(ContextID, Icc ->UsrMutex);
    return rc;

Error:
    _cmsUnlockMutex(ContextID, Icc ->UsrMutex);
    return 0;
}

// Similar to the anterior. This function allows to write directly to the ICC profile any data, without
// checking anything. As a rule, mixing Raw with cooked doesn't work, so writing a tag as raw and then reading
// it as cooked without serializing does result into an error. If that is what you want, you will need to dump
// the profile to memry or disk and then reopen it.
cmsBool CMSEXPORT cmsWriteRawTag(cmsContext ContextID, cmsHPROFILE hProfile, cmsTagSignature sig, const void* data, cmsUInt32Number Size)
{
    _cmsICCPROFILE* Icc = (_cmsICCPROFILE*) hProfile;
    int i;

    if (!_cmsLockMutex(ContextID, Icc ->UsrMutex)) return 0;

    if (!_cmsNewTag(ContextID, Icc, sig, &i)) {
        _cmsUnlockMutex(ContextID, Icc ->UsrMutex);
         return FALSE;
    }

    // Mark the tag as being written as RAW
    Icc ->TagSaveAsRaw[i] = TRUE;
    Icc ->TagNames[i]     = sig;
    Icc ->TagLinked[i]    = (cmsTagSignature) 0;

    // Keep a copy of the block
    Icc ->TagPtrs[i]  = _cmsDupMem(ContextID, data, Size);
    Icc ->TagSizes[i] = Size;

    _cmsUnlockMutex(ContextID, Icc ->UsrMutex);

    if (Icc->TagPtrs[i] == NULL) {
           Icc->TagNames[i] = (cmsTagSignature) 0;
           return FALSE;
    }
    return TRUE;
}

// Using this function you can collapse several tag entries to the same block in the profile
cmsBool CMSEXPORT cmsLinkTag(cmsContext ContextID, cmsHPROFILE hProfile, cmsTagSignature sig, cmsTagSignature dest)
{
    _cmsICCPROFILE* Icc = (_cmsICCPROFILE*) hProfile;
    int i;

     if (!_cmsLockMutex(ContextID, Icc ->UsrMutex)) return FALSE;

    if (!_cmsNewTag(ContextID, Icc, sig, &i)) {
        _cmsUnlockMutex(ContextID, Icc ->UsrMutex);
        return FALSE;
    }

    // Keep necessary information
    Icc ->TagSaveAsRaw[i] = FALSE;
    Icc ->TagNames[i]     = sig;
    Icc ->TagLinked[i]    = dest;

    Icc ->TagPtrs[i]    = NULL;
    Icc ->TagSizes[i]   = 0;
    Icc ->TagOffsets[i] = 0;

    _cmsUnlockMutex(ContextID, Icc ->UsrMutex);
    return TRUE;
}


// Returns the tag linked to sig, in the case two tags are sharing same resource
cmsTagSignature  CMSEXPORT cmsTagLinkedTo(cmsContext ContextID, cmsHPROFILE hProfile, cmsTagSignature sig)
{
    _cmsICCPROFILE* Icc = (_cmsICCPROFILE*) hProfile;
    int i;

    // Search for given tag in ICC profile directory
    i = _cmsSearchTag(ContextID, Icc, sig, FALSE);
    if (i < 0) return (cmsTagSignature) 0;                 // Not found, return 0

    return Icc -> TagLinked[i];
}<|MERGE_RESOLUTION|>--- conflicted
+++ resolved
@@ -534,8 +534,6 @@
     // Set default version
     Icc ->Version =  0x02100000;
 
-<<<<<<< HEAD
-=======
     // Set default CMM (that's me!)
     Icc ->CMM = lcmsSignature;
 
@@ -550,7 +548,6 @@
     Icc ->platform = cmsSigMacintosh;
 #endif
 
->>>>>>> 5fb94dfd
     // Set default device class
     Icc->DeviceClass = cmsSigDisplayClass;
 
