--- conflicted
+++ resolved
@@ -395,13 +395,8 @@
             _cmsFree(ContextID, iohandler);
              cmsSignalError(ContextID, cmsERROR_FILE, "File '%s' not found", FileName);
             return NULL;
-<<<<<<< HEAD
         }
-        fileLen = cmsfilelength(fm);
-=======
-        }                                     
         fileLen = (cmsInt32Number)cmsfilelength(fm);
->>>>>>> bf17e918
         if (fileLen < 0)
         {
             fclose(fm);
@@ -1563,7 +1558,7 @@
 
     if (io == NULL) { // This is a built-in profile that has been manipulated, abort early
 
-        cmsSignalError(Icc->ContextID, cmsERROR_CORRUPTION_DETECTED, "Corrupted built-in profile.");
+        cmsSignalError(ContextID, cmsERROR_CORRUPTION_DETECTED, "Corrupted built-in profile.");
         goto Error;
     }
 
@@ -1794,14 +1789,9 @@
     if (!_cmsLockMutex(ContextID, Icc ->UsrMutex)) return 0;
 
     // Search for given tag in ICC profile directory
-<<<<<<< HEAD
+    
     i = _cmsSearchTag(ContextID, Icc, sig, TRUE);
     if (i < 0) goto Error;                 // Not found,
-=======
-    
-    i = _cmsSearchTag(Icc, sig, TRUE);
-    if (i < 0) goto Error;                 // Not found, 
->>>>>>> bf17e918
 
     // It is already read?
     if (Icc -> TagPtrs[i] == NULL) {
@@ -1850,19 +1840,11 @@
     }
 
     // Already read, or previously set by cmsWriteTag(). We need to serialize that
-<<<<<<< HEAD
-    // data to raw in order to maintain consistency.
-
+    // data to raw to get something that makes sense
+    
     _cmsUnlockMutex(ContextID, Icc ->UsrMutex);
     Object = cmsReadTag(ContextID, hProfile, sig);
     if (!_cmsLockMutex(ContextID, Icc ->UsrMutex)) return 0;
-=======
-    // data to raw to get something that makes sense
-    
-    _cmsUnlockMutex(Icc->ContextID, Icc ->UsrMutex);
-    Object = cmsReadTag(hProfile, sig);
-    if (!_cmsLockMutex(Icc->ContextID, Icc ->UsrMutex)) return 0;
->>>>>>> bf17e918
 
     if (Object == NULL) goto Error;
 
