//---------------------------------------------------------------------------------
//
//  Little Color Management System
//  Copyright (c) 1998-2020 Marti Maria Saguer
//
// Permission is hereby granted, free of charge, to any person obtaining
// a copy of this software and associated documentation files (the "Software"),
// to deal in the Software without restriction, including without limitation
// the rights to use, copy, modify, merge, publish, distribute, sublicense,
// and/or sell copies of the Software, and to permit persons to whom the Software
// is furnished to do so, subject to the following conditions:
//
// The above copyright notice and this permission notice shall be included in
// all copies or substantial portions of the Software.
//
// THE SOFTWARE IS PROVIDED "AS IS", WITHOUT WARRANTY OF ANY KIND,
// EXPRESS OR IMPLIED, INCLUDING BUT NOT LIMITED TO
// THE WARRANTIES OF MERCHANTABILITY, FITNESS FOR A PARTICULAR PURPOSE AND
// NONINFRINGEMENT. IN NO EVENT SHALL THE AUTHORS OR COPYRIGHT HOLDERS BE
// LIABLE FOR ANY CLAIM, DAMAGES OR OTHER LIABILITY, WHETHER IN AN ACTION
// OF CONTRACT, TORT OR OTHERWISE, ARISING FROM, OUT OF OR IN CONNECTION
// WITH THE SOFTWARE OR THE USE OR OTHER DEALINGS IN THE SOFTWARE.
//
//---------------------------------------------------------------------------------
//

#include "lcms2_internal.h"

// Generic I/O, tag dictionary management, profile struct

// IOhandlers are abstractions used by littleCMS to read from whatever file, stream,
// memory block or any storage. Each IOhandler provides implementations for read,
// write, seek and tell functions. LittleCMS code deals with IO across those objects.
// In this way, is easier to add support for new storage media.

// NULL stream, for taking care of used space -------------------------------------

// NULL IOhandler basically does nothing but keep track on how many bytes have been
// written. This is handy when creating profiles, where the file size is needed in the
// header. Then, whole profile is serialized across NULL IOhandler and a second pass
// writes the bytes to the pertinent IOhandler.

typedef struct {
    cmsUInt32Number Pointer;         // Points to current location
} FILENULL;

static
cmsUInt32Number NULLRead(cmsContext ContextID, cmsIOHANDLER* iohandler, void *Buffer, cmsUInt32Number size, cmsUInt32Number count)
{
    FILENULL* ResData = (FILENULL*) iohandler ->stream;
    cmsUInt32Number len = size * count;
    cmsUNUSED_PARAMETER(ContextID);

    ResData -> Pointer += len;
    return count;

    cmsUNUSED_PARAMETER(Buffer);
}

static
cmsBool  NULLSeek(cmsContext ContextID, cmsIOHANDLER* iohandler, cmsUInt32Number offset)
{
    FILENULL* ResData = (FILENULL*) iohandler ->stream;
    cmsUNUSED_PARAMETER(ContextID);

    ResData ->Pointer = offset;
    return TRUE;
}

static
cmsUInt32Number NULLTell(cmsContext ContextID, cmsIOHANDLER* iohandler)
{
    FILENULL* ResData = (FILENULL*) iohandler ->stream;
    cmsUNUSED_PARAMETER(ContextID);
    return ResData -> Pointer;
}

static
cmsBool  NULLWrite(cmsContext ContextID, cmsIOHANDLER* iohandler, cmsUInt32Number size, const void *Ptr)
{
    FILENULL* ResData = (FILENULL*) iohandler ->stream;
    cmsUNUSED_PARAMETER(ContextID);

    ResData ->Pointer += size;
    if (ResData ->Pointer > iohandler->UsedSpace)
        iohandler->UsedSpace = ResData ->Pointer;

    return TRUE;

    cmsUNUSED_PARAMETER(Ptr);
}

static
cmsBool  NULLClose(cmsContext ContextID, cmsIOHANDLER* iohandler)
{
    FILENULL* ResData = (FILENULL*) iohandler ->stream;

    _cmsFree(ContextID, ResData);
    _cmsFree(ContextID, iohandler);
    return TRUE;
}

// The NULL IOhandler creator
cmsIOHANDLER*  CMSEXPORT cmsOpenIOhandlerFromNULL(cmsContext ContextID)
{
    struct _cms_io_handler* iohandler = NULL;
    FILENULL* fm = NULL;

    iohandler = (struct _cms_io_handler*) _cmsMallocZero(ContextID, sizeof(struct _cms_io_handler));
    if (iohandler == NULL) return NULL;

    fm = (FILENULL*) _cmsMallocZero(ContextID, sizeof(FILENULL));
    if (fm == NULL) goto Error;

    fm ->Pointer = 0;

    iohandler ->stream  = (void*) fm;
    iohandler ->UsedSpace = 0;
    iohandler ->ReportedSize = 0;
    iohandler ->PhysicalFile[0] = 0;

    iohandler ->Read    = NULLRead;
    iohandler ->Seek    = NULLSeek;
    iohandler ->Close   = NULLClose;
    iohandler ->Tell    = NULLTell;
    iohandler ->Write   = NULLWrite;

    return iohandler;

Error:
    if (iohandler) _cmsFree(ContextID, iohandler);
    return NULL;

}


// Memory-based stream --------------------------------------------------------------

// Those functions implements an iohandler which takes a block of memory as storage medium.

typedef struct {
    cmsUInt8Number* Block;    // Points to allocated memory
    cmsUInt32Number Size;     // Size of allocated memory
    cmsUInt32Number Pointer;  // Points to current location
    int FreeBlockOnClose;     // As title

} FILEMEM;

static
cmsUInt32Number MemoryRead(cmsContext ContextID, struct _cms_io_handler* iohandler, void *Buffer, cmsUInt32Number size, cmsUInt32Number count)
{
    FILEMEM* ResData = (FILEMEM*) iohandler ->stream;
    cmsUInt8Number* Ptr;
    cmsUInt32Number len = size * count;

    if (ResData -> Pointer + len > ResData -> Size){

        len = (ResData -> Size - ResData -> Pointer);
        cmsSignalError(ContextID, cmsERROR_READ, "Read from memory error. Got %d bytes, block should be of %d bytes", len, count * size);
        return 0;
    }

    Ptr  = ResData -> Block;
    Ptr += ResData -> Pointer;
    memmove(Buffer, Ptr, len);
    ResData -> Pointer += len;

    return count;
}

// SEEK_CUR is assumed
static
cmsBool  MemorySeek(cmsContext ContextID, struct _cms_io_handler* iohandler, cmsUInt32Number offset)
{
    FILEMEM* ResData = (FILEMEM*) iohandler ->stream;

    if (offset > ResData ->Size) {
        cmsSignalError(ContextID, cmsERROR_SEEK,  "Too few data; probably corrupted profile");
        return FALSE;
    }

    ResData ->Pointer = offset;
    return TRUE;
}

// Tell for memory
static
cmsUInt32Number MemoryTell(cmsContext ContextID, struct _cms_io_handler* iohandler)
{
    FILEMEM* ResData = (FILEMEM*) iohandler ->stream;
    cmsUNUSED_PARAMETER(ContextID);

    if (ResData == NULL) return 0;
    return ResData -> Pointer;
}


// Writes data to memory, also keeps used space for further reference.
static
cmsBool MemoryWrite(cmsContext ContextID, struct _cms_io_handler* iohandler, cmsUInt32Number size, const void *Ptr)
{
    FILEMEM* ResData = (FILEMEM*) iohandler ->stream;
    cmsUNUSED_PARAMETER(ContextID);

    if (ResData == NULL) return FALSE; // Housekeeping

    // Check for available space. Clip.
    if (ResData->Pointer + size > ResData->Size) {
        size = ResData ->Size - ResData->Pointer;
    }

    if (size == 0) return TRUE;     // Write zero bytes is ok, but does nothing

    memmove(ResData ->Block + ResData ->Pointer, Ptr, size);
    ResData ->Pointer += size;

    if (ResData ->Pointer > iohandler->UsedSpace)
        iohandler->UsedSpace = ResData ->Pointer;

    return TRUE;
}


static
cmsBool  MemoryClose(cmsContext ContextID, struct _cms_io_handler* iohandler)
{
    FILEMEM* ResData = (FILEMEM*) iohandler ->stream;

    if (ResData ->FreeBlockOnClose) {

        if (ResData ->Block) _cmsFree(ContextID, ResData ->Block);
    }

    _cmsFree(ContextID, ResData);
    _cmsFree(ContextID, iohandler);

    return TRUE;
}

// Create a iohandler for memory block. AccessMode=='r' assumes the iohandler is going to read, and makes
// a copy of the memory block for letting user to free the memory after invoking open profile. In write
// mode ("w"), Buffer points to the begin of memory block to be written.
cmsIOHANDLER* CMSEXPORT cmsOpenIOhandlerFromMem(cmsContext ContextID, void *Buffer, cmsUInt32Number size, const char* AccessMode)
{
    cmsIOHANDLER* iohandler = NULL;
    FILEMEM* fm = NULL;

    _cmsAssert(AccessMode != NULL);

    iohandler = (cmsIOHANDLER*) _cmsMallocZero(ContextID, sizeof(cmsIOHANDLER));
    if (iohandler == NULL) return NULL;

    switch (*AccessMode) {

    case 'r':
        fm = (FILEMEM*) _cmsMallocZero(ContextID, sizeof(FILEMEM));
        if (fm == NULL) goto Error;

        if (Buffer == NULL) {
            cmsSignalError(ContextID, cmsERROR_READ, "Couldn't read profile from NULL pointer");
            goto Error;
        }

        fm ->Block = (cmsUInt8Number*) _cmsMalloc(ContextID, size);
        if (fm ->Block == NULL) {

            _cmsFree(ContextID, fm);
            _cmsFree(ContextID, iohandler);
            cmsSignalError(ContextID, cmsERROR_READ, "Couldn't allocate %ld bytes for profile", (long) size);
            return NULL;
        }


        memmove(fm->Block, Buffer, size);
        fm ->FreeBlockOnClose = TRUE;
        fm ->Size    = size;
        fm ->Pointer = 0;
        iohandler -> ReportedSize = size;
        break;

    case 'w':
        fm = (FILEMEM*) _cmsMallocZero(ContextID, sizeof(FILEMEM));
        if (fm == NULL) goto Error;

        fm ->Block = (cmsUInt8Number*) Buffer;
        fm ->FreeBlockOnClose = FALSE;
        fm ->Size    = size;
        fm ->Pointer = 0;
        iohandler -> ReportedSize = 0;
        break;

    default:
        cmsSignalError(ContextID, cmsERROR_UNKNOWN_EXTENSION, "Unknown access mode '%c'", *AccessMode);
        return NULL;
    }

    iohandler ->stream  = (void*) fm;
    iohandler ->UsedSpace = 0;
    iohandler ->PhysicalFile[0] = 0;

    iohandler ->Read    = MemoryRead;
    iohandler ->Seek    = MemorySeek;
    iohandler ->Close   = MemoryClose;
    iohandler ->Tell    = MemoryTell;
    iohandler ->Write   = MemoryWrite;

    return iohandler;

Error:
    if (fm) _cmsFree(ContextID, fm);
    if (iohandler) _cmsFree(ContextID, iohandler);
    return NULL;
}

// File-based stream -------------------------------------------------------

// Read count elements of size bytes each. Return number of elements read
static
cmsUInt32Number FileRead(cmsContext ContextID, cmsIOHANDLER* iohandler, void *Buffer, cmsUInt32Number size, cmsUInt32Number count)
{
    cmsUInt32Number nReaded = (cmsUInt32Number) fread(Buffer, size, count, (FILE*) iohandler->stream);

    if (nReaded != count) {
            cmsSignalError(ContextID, cmsERROR_FILE, "Read error. Got %d bytes, block should be of %d bytes", nReaded * size, count * size);
            return 0;
    }

    return nReaded;
}

// Position file pointer in the file
static
cmsBool  FileSeek(cmsContext ContextID, cmsIOHANDLER* iohandler, cmsUInt32Number offset)
{
    if (fseek((FILE*) iohandler ->stream, (long) offset, SEEK_SET) != 0) {

       cmsSignalError(ContextID, cmsERROR_FILE, "Seek error; probably corrupted file");
       return FALSE;
    }

    return TRUE;
}

// Returns file pointer position or 0 on error, which is also a valid position.
static
cmsUInt32Number FileTell(cmsContext ContextID, cmsIOHANDLER* iohandler)
{
    long t = ftell((FILE*)iohandler ->stream);
    if (t == -1L) {
        cmsSignalError(ContextID, cmsERROR_FILE, "Tell error; probably corrupted file");
        return 0;
    }

    return (cmsUInt32Number)t;
}

// Writes data to stream, also keeps used space for further reference. Returns TRUE on success, FALSE on error
static
cmsBool  FileWrite(cmsContext ContextID, cmsIOHANDLER* iohandler, cmsUInt32Number size, const void* Buffer)
{
    cmsUNUSED_PARAMETER(ContextID);
    if (size == 0) return TRUE;  // We allow to write 0 bytes, but nothing is written

    iohandler->UsedSpace += size;
    return (fwrite(Buffer, size, 1, (FILE*)iohandler->stream) == 1);
}

// Closes the file
static
cmsBool  FileClose(cmsContext ContextID, cmsIOHANDLER* iohandler)
{
    if (fclose((FILE*) iohandler ->stream) != 0) return FALSE;
    _cmsFree(ContextID, iohandler);
    return TRUE;
}

// Create a iohandler for disk based files.
cmsIOHANDLER* CMSEXPORT cmsOpenIOhandlerFromFile(cmsContext ContextID, const char* FileName, const char* AccessMode)
{
    cmsIOHANDLER* iohandler = NULL;
    FILE* fm = NULL;
    cmsInt32Number fileLen;

    _cmsAssert(FileName != NULL);
    _cmsAssert(AccessMode != NULL);

    iohandler = (cmsIOHANDLER*) _cmsMallocZero(ContextID, sizeof(cmsIOHANDLER));
    if (iohandler == NULL) return NULL;

    switch (*AccessMode) {

    case 'r':
        fm = fopen(FileName, "rb");
        if (fm == NULL) {
            _cmsFree(ContextID, iohandler);
             cmsSignalError(ContextID, cmsERROR_FILE, "File '%s' not found", FileName);
            return NULL;
        }
        fileLen = cmsfilelength(fm);
        if (fileLen < 0)
        {
            fclose(fm);
            _cmsFree(ContextID, iohandler);
            cmsSignalError(ContextID, cmsERROR_FILE, "Cannot get size of file '%s'", FileName);
            return NULL;
        }

        iohandler -> ReportedSize = (cmsUInt32Number) fileLen;
        break;

    case 'w':
        fm = fopen(FileName, "wb");
        if (fm == NULL) {
            _cmsFree(ContextID, iohandler);
             cmsSignalError(ContextID, cmsERROR_FILE, "Couldn't create '%s'", FileName);
            return NULL;
        }
        iohandler -> ReportedSize = 0;
        break;

    default:
        _cmsFree(ContextID, iohandler);
         cmsSignalError(ContextID, cmsERROR_FILE, "Unknown access mode '%c'", *AccessMode);
        return NULL;
    }

    iohandler ->stream = (void*) fm;
    iohandler ->UsedSpace = 0;

    // Keep track of the original file
    strncpy(iohandler -> PhysicalFile, FileName, sizeof(iohandler -> PhysicalFile)-1);
    iohandler -> PhysicalFile[sizeof(iohandler -> PhysicalFile)-1] = 0;

    iohandler ->Read    = FileRead;
    iohandler ->Seek    = FileSeek;
    iohandler ->Close   = FileClose;
    iohandler ->Tell    = FileTell;
    iohandler ->Write   = FileWrite;

    return iohandler;
}

// Create a iohandler for stream based files
cmsIOHANDLER* CMSEXPORT cmsOpenIOhandlerFromStream(cmsContext ContextID, FILE* Stream)
{
    cmsIOHANDLER* iohandler = NULL;
    cmsInt32Number fileSize;

    fileSize = cmsfilelength(Stream);
    if (fileSize < 0)
    {
        cmsSignalError(ContextID, cmsERROR_FILE, "Cannot get size of stream");
        return NULL;
    }

    iohandler = (cmsIOHANDLER*) _cmsMallocZero(ContextID, sizeof(cmsIOHANDLER));
    if (iohandler == NULL) return NULL;

    iohandler -> stream = (void*) Stream;
    iohandler -> UsedSpace = 0;
    iohandler -> ReportedSize = (cmsUInt32Number) fileSize;
    iohandler -> PhysicalFile[0] = 0;

    iohandler ->Read    = FileRead;
    iohandler ->Seek    = FileSeek;
    iohandler ->Close   = FileClose;
    iohandler ->Tell    = FileTell;
    iohandler ->Write   = FileWrite;

    return iohandler;
}



// Close an open IO handler
cmsBool CMSEXPORT cmsCloseIOhandler(cmsContext ContextID, cmsIOHANDLER* io)
{
    return io -> Close(ContextID, io);
}

// -------------------------------------------------------------------------------------------------------

cmsIOHANDLER* CMSEXPORT cmsGetProfileIOhandler(cmsContext ContextID, cmsHPROFILE hProfile)
{
<<<<<<< HEAD
	_cmsICCPROFILE* Icc = (_cmsICCPROFILE*)hProfile;
    cmsUNUSED_PARAMETER(ContextID);
=======
    _cmsICCPROFILE* Icc = (_cmsICCPROFILE*)hProfile;
>>>>>>> 058827ed

    if (Icc == NULL) return NULL;
    return Icc->IOhandler;
}

// Creates an empty structure holding all required parameters
cmsHPROFILE CMSEXPORT cmsCreateProfilePlaceholder(cmsContext ContextID)
{
    _cmsICCPROFILE* Icc = (_cmsICCPROFILE*) _cmsMallocZero(ContextID, sizeof(_cmsICCPROFILE));
    if (Icc == NULL) return NULL;


    // Set it to empty
    Icc -> TagCount   = 0;

    // Set default version
    Icc ->Version =  0x02100000;

    // Set creation date/time
    if (!_cmsGetTime(&Icc->Created))
        goto Error;

    // Create a mutex if the user provided proper plugin. NULL otherwise
    Icc ->UsrMutex = _cmsCreateMutex(ContextID);

    // Return the handle
    return (cmsHPROFILE) Icc;

Error:
    _cmsFree(ContextID, Icc);
    return NULL;
}

// Return the number of tags
cmsInt32Number CMSEXPORT cmsGetTagCount(cmsContext ContextID, cmsHPROFILE hProfile)
{
    _cmsICCPROFILE* Icc = (_cmsICCPROFILE*) hProfile;
    cmsUNUSED_PARAMETER(ContextID);
    if (Icc == NULL) return -1;

    return  (cmsInt32Number) Icc->TagCount;
}

// Return the tag signature of a given tag number
cmsTagSignature CMSEXPORT cmsGetTagSignature(cmsContext ContextID, cmsHPROFILE hProfile, cmsUInt32Number n)
{
    _cmsICCPROFILE* Icc = (_cmsICCPROFILE*) hProfile;
    cmsUNUSED_PARAMETER(ContextID);

    if (n > Icc->TagCount) return (cmsTagSignature) 0;  // Mark as not available
    if (n >= MAX_TABLE_TAG) return (cmsTagSignature) 0; // As double check

    return Icc ->TagNames[n];
}


static
int SearchOneTag(_cmsICCPROFILE* Profile, cmsTagSignature sig)
{
    int i;

    for (i=0; i < (int) Profile -> TagCount; i++) {

        if (sig == Profile -> TagNames[i])
            return i;
    }

    return -1;
}

// Search for a specific tag in tag dictionary. Returns position or -1 if tag not found.
// If followlinks is turned on, then the position of the linked tag is returned
int _cmsSearchTag(cmsContext ContextID, _cmsICCPROFILE* Icc, cmsTagSignature sig, cmsBool lFollowLinks)
{
    int n;
    cmsTagSignature LinkedSig;
    cmsUNUSED_PARAMETER(ContextID);

    do {

        // Search for given tag in ICC profile directory
        n = SearchOneTag(Icc, sig);
        if (n < 0)
            return -1;        // Not found

        if (!lFollowLinks)
            return n;         // Found, don't follow links

        // Is this a linked tag?
        LinkedSig = Icc ->TagLinked[n];

        // Yes, follow link
        if (LinkedSig != (cmsTagSignature) 0) {
            sig = LinkedSig;
        }

    } while (LinkedSig != (cmsTagSignature) 0);

    return n;
}

// Deletes a tag entry

static
void _cmsDeleteTagByPos(cmsContext ContextID, _cmsICCPROFILE* Icc, int i)
{
    _cmsAssert(Icc != NULL);
    _cmsAssert(i >= 0);


    if (Icc -> TagPtrs[i] != NULL) {

        // Free previous version
        if (Icc ->TagSaveAsRaw[i]) {
            _cmsFree(ContextID, Icc ->TagPtrs[i]);
        }
        else {
            cmsTagTypeHandler* TypeHandler = Icc ->TagTypeHandlers[i];

            if (TypeHandler != NULL) {

                cmsTagTypeHandler LocalTypeHandler = *TypeHandler;
                LocalTypeHandler.ICCVersion = Icc ->Version;
                LocalTypeHandler.FreePtr(ContextID, &LocalTypeHandler, Icc -> TagPtrs[i]);
                Icc ->TagPtrs[i] = NULL;
            }
        }

    }
}


// Creates a new tag entry
static
cmsBool _cmsNewTag(cmsContext ContextID, _cmsICCPROFILE* Icc, cmsTagSignature sig, int* NewPos)
{
    int i;

    // Search for the tag
    i = _cmsSearchTag(ContextID,Icc, sig, FALSE);
    if (i >= 0) {

        // Already exists? delete it
        _cmsDeleteTagByPos(ContextID, Icc, i);
        *NewPos = i;
    }
    else  {

        // No, make a new one
        if (Icc -> TagCount >= MAX_TABLE_TAG) {
            cmsSignalError(ContextID, cmsERROR_RANGE, "Too many tags (%d)", MAX_TABLE_TAG);
            return FALSE;
        }

        *NewPos = (int) Icc ->TagCount;
        Icc -> TagCount++;
    }

    return TRUE;
}


// Check existence
cmsBool CMSEXPORT cmsIsTag(cmsContext ContextID, cmsHPROFILE hProfile, cmsTagSignature sig)
{
       _cmsICCPROFILE*  Icc = (_cmsICCPROFILE*) (void*) hProfile;
       return _cmsSearchTag(ContextID, Icc, sig, FALSE) >= 0;
}

// Enforces that the profile version is per. spec.
// Operates on the big endian bytes from the profile.
// Called before converting to platform endianness.
// Byte 0 is BCD major version, so max 9.
// Byte 1 is 2 BCD digits, one per nibble.
// Reserved bytes 2 & 3 must be 0.
static
cmsUInt32Number _validatedVersion(cmsUInt32Number DWord)
{
    cmsUInt8Number* pByte = (cmsUInt8Number*) &DWord;
    cmsUInt8Number temp1;
    cmsUInt8Number temp2;

    if (*pByte > 0x09) *pByte = (cmsUInt8Number) 0x09;
    temp1 = (cmsUInt8Number) (*(pByte+1) & 0xf0);
    temp2 = (cmsUInt8Number) (*(pByte+1) & 0x0f);
    if (temp1 > 0x90U) temp1 = 0x90U;
    if (temp2 > 0x09U) temp2 = 0x09U;
    *(pByte+1) = (cmsUInt8Number)(temp1 | temp2);
    *(pByte+2) = (cmsUInt8Number)0;
    *(pByte+3) = (cmsUInt8Number)0;

    return DWord;
}

// Read profile header and validate it
cmsBool _cmsReadHeader(cmsContext ContextID, _cmsICCPROFILE* Icc)
{
    cmsTagEntry Tag;
    cmsICCHeader Header;
    cmsUInt32Number i, j;
    cmsUInt32Number HeaderSize;
    cmsIOHANDLER* io = Icc ->IOhandler;
    cmsUInt32Number TagCount;


    // Read the header
    if (io -> Read(ContextID, io, &Header, sizeof(cmsICCHeader), 1) != 1) {
        return FALSE;
    }

    // Validate file as an ICC profile
    if (_cmsAdjustEndianess32(Header.magic) != cmsMagicNumber) {
        cmsSignalError(ContextID, cmsERROR_BAD_SIGNATURE, "not an ICC profile, invalid signature");
        return FALSE;
    }

    // Adjust endianness of the used parameters
    Icc -> DeviceClass     = (cmsProfileClassSignature) _cmsAdjustEndianess32(Header.deviceClass);
    Icc -> ColorSpace      = (cmsColorSpaceSignature)   _cmsAdjustEndianess32(Header.colorSpace);
    Icc -> PCS             = (cmsColorSpaceSignature)   _cmsAdjustEndianess32(Header.pcs);

    Icc -> RenderingIntent = _cmsAdjustEndianess32(Header.renderingIntent);
    Icc -> flags           = _cmsAdjustEndianess32(Header.flags);
    Icc -> manufacturer    = _cmsAdjustEndianess32(Header.manufacturer);
    Icc -> model           = _cmsAdjustEndianess32(Header.model);
    Icc -> creator         = _cmsAdjustEndianess32(Header.creator);

    _cmsAdjustEndianess64(&Icc -> attributes, &Header.attributes);
    Icc -> Version         = _cmsAdjustEndianess32(_validatedVersion(Header.version));

    // Get size as reported in header
    HeaderSize = _cmsAdjustEndianess32(Header.size);

    // Make sure HeaderSize is lower than profile size
    if (HeaderSize >= Icc ->IOhandler ->ReportedSize)
            HeaderSize = Icc ->IOhandler ->ReportedSize;


    // Get creation date/time
    _cmsDecodeDateTimeNumber(ContextID, &Header.date, &Icc ->Created);

    // The profile ID are 32 raw bytes
    memmove(Icc ->ProfileID.ID32, Header.profileID.ID32, 16);


    // Read tag directory
    if (!_cmsReadUInt32Number(ContextID, io, &TagCount)) return FALSE;
    if (TagCount > MAX_TABLE_TAG) {

        cmsSignalError(ContextID, cmsERROR_RANGE, "Too many tags (%d)", TagCount);
        return FALSE;
    }


    // Read tag directory
    Icc -> TagCount = 0;
    for (i=0; i < TagCount; i++) {

        if (!_cmsReadUInt32Number(ContextID, io, (cmsUInt32Number *) &Tag.sig)) return FALSE;
        if (!_cmsReadUInt32Number(ContextID, io, &Tag.offset)) return FALSE;
        if (!_cmsReadUInt32Number(ContextID, io, &Tag.size)) return FALSE;

        // Perform some sanity check. Offset + size should fall inside file.
        if (Tag.offset + Tag.size > HeaderSize ||
            Tag.offset + Tag.size < Tag.offset)
                  continue;

        Icc -> TagNames[Icc ->TagCount]   = Tag.sig;
        Icc -> TagOffsets[Icc ->TagCount] = Tag.offset;
        Icc -> TagSizes[Icc ->TagCount]   = Tag.size;

       // Search for links
        for (j=0; j < Icc ->TagCount; j++) {

            if ((Icc ->TagOffsets[j] == Tag.offset) &&
                (Icc ->TagSizes[j]   == Tag.size)) {

                Icc ->TagLinked[Icc ->TagCount] = Icc ->TagNames[j];
            }

        }

        Icc ->TagCount++;
    }

    return TRUE;
}

// Saves profile header
cmsBool _cmsWriteHeader(cmsContext ContextID, _cmsICCPROFILE* Icc, cmsUInt32Number UsedSpace)
{
    cmsICCHeader Header;
    cmsUInt32Number i;
    cmsTagEntry Tag;
    cmsUInt32Number Count;

    Header.size        = _cmsAdjustEndianess32(UsedSpace);
    Header.cmmId       = _cmsAdjustEndianess32(lcmsSignature);
    Header.version     = _cmsAdjustEndianess32(Icc ->Version);

    Header.deviceClass = (cmsProfileClassSignature) _cmsAdjustEndianess32(Icc -> DeviceClass);
    Header.colorSpace  = (cmsColorSpaceSignature) _cmsAdjustEndianess32(Icc -> ColorSpace);
    Header.pcs         = (cmsColorSpaceSignature) _cmsAdjustEndianess32(Icc -> PCS);

    //   NOTE: in v4 Timestamp must be in UTC rather than in local time
    _cmsEncodeDateTimeNumber(ContextID, &Header.date, &Icc ->Created);

    Header.magic       = _cmsAdjustEndianess32(cmsMagicNumber);

#ifdef CMS_IS_WINDOWS_
    Header.platform    = (cmsPlatformSignature) _cmsAdjustEndianess32(cmsSigMicrosoft);
#else
    Header.platform    = (cmsPlatformSignature) _cmsAdjustEndianess32(cmsSigMacintosh);
#endif

    Header.flags        = _cmsAdjustEndianess32(Icc -> flags);
    Header.manufacturer = _cmsAdjustEndianess32(Icc -> manufacturer);
    Header.model        = _cmsAdjustEndianess32(Icc -> model);

    _cmsAdjustEndianess64(&Header.attributes, &Icc -> attributes);

    // Rendering intent in the header (for embedded profiles)
    Header.renderingIntent = _cmsAdjustEndianess32(Icc -> RenderingIntent);

    // Illuminant is always D50
    Header.illuminant.X = (cmsS15Fixed16Number) _cmsAdjustEndianess32((cmsUInt32Number) _cmsDoubleTo15Fixed16(ContextID, cmsD50_XYZ(ContextID)->X));
    Header.illuminant.Y = (cmsS15Fixed16Number) _cmsAdjustEndianess32((cmsUInt32Number) _cmsDoubleTo15Fixed16(ContextID, cmsD50_XYZ(ContextID)->Y));
    Header.illuminant.Z = (cmsS15Fixed16Number) _cmsAdjustEndianess32((cmsUInt32Number) _cmsDoubleTo15Fixed16(ContextID, cmsD50_XYZ(ContextID)->Z));

    // Created by LittleCMS (that's me!)
    Header.creator      = _cmsAdjustEndianess32(lcmsSignature);

    memset(&Header.reserved, 0, sizeof(Header.reserved));

    // Set profile ID. Endianness is always big endian
    memmove(&Header.profileID, &Icc ->ProfileID, 16);

    // Dump the header
    if (!Icc -> IOhandler->Write(ContextID, Icc->IOhandler, sizeof(cmsICCHeader), &Header)) return FALSE;

    // Saves Tag directory

    // Get true count
    Count = 0;
    for (i=0;  i < Icc -> TagCount; i++) {
        if (Icc ->TagNames[i] != (cmsTagSignature) 0)
            Count++;
    }

    // Store number of tags
    if (!_cmsWriteUInt32Number(ContextID, Icc ->IOhandler, Count)) return FALSE;

    for (i=0; i < Icc -> TagCount; i++) {

        if (Icc ->TagNames[i] == (cmsTagSignature) 0) continue;   // It is just a placeholder

        Tag.sig    = (cmsTagSignature) _cmsAdjustEndianess32((cmsUInt32Number) Icc -> TagNames[i]);
        Tag.offset = _cmsAdjustEndianess32((cmsUInt32Number) Icc -> TagOffsets[i]);
        Tag.size   = _cmsAdjustEndianess32((cmsUInt32Number) Icc -> TagSizes[i]);

        if (!Icc ->IOhandler -> Write(ContextID, Icc-> IOhandler, sizeof(cmsTagEntry), &Tag)) return FALSE;
    }

    return TRUE;
}

// ----------------------------------------------------------------------- Set/Get several struct members


cmsUInt32Number CMSEXPORT cmsGetHeaderRenderingIntent(cmsContext ContextID, cmsHPROFILE hProfile)
{
    _cmsICCPROFILE*  Icc = (_cmsICCPROFILE*) hProfile;
    cmsUNUSED_PARAMETER(ContextID);
    return Icc -> RenderingIntent;
}

void CMSEXPORT cmsSetHeaderRenderingIntent(cmsContext ContextID, cmsHPROFILE hProfile, cmsUInt32Number RenderingIntent)
{
    _cmsICCPROFILE*  Icc = (_cmsICCPROFILE*) hProfile;
    cmsUNUSED_PARAMETER(ContextID);
    Icc -> RenderingIntent = RenderingIntent;
}

cmsUInt32Number CMSEXPORT cmsGetHeaderFlags(cmsContext ContextID, cmsHPROFILE hProfile)
{
    _cmsICCPROFILE*  Icc = (_cmsICCPROFILE*) hProfile;
    cmsUNUSED_PARAMETER(ContextID);
    return (cmsUInt32Number) Icc -> flags;
}

void CMSEXPORT cmsSetHeaderFlags(cmsContext ContextID, cmsHPROFILE hProfile, cmsUInt32Number Flags)
{
    _cmsICCPROFILE*  Icc = (_cmsICCPROFILE*) hProfile;
    cmsUNUSED_PARAMETER(ContextID);
    Icc -> flags = (cmsUInt32Number) Flags;
}

cmsUInt32Number CMSEXPORT cmsGetHeaderManufacturer(cmsContext ContextID, cmsHPROFILE hProfile)
{
    _cmsICCPROFILE*  Icc = (_cmsICCPROFILE*) hProfile;
    cmsUNUSED_PARAMETER(ContextID);
    return Icc ->manufacturer;
}

void CMSEXPORT cmsSetHeaderManufacturer(cmsContext ContextID, cmsHPROFILE hProfile, cmsUInt32Number manufacturer)
{
    _cmsICCPROFILE*  Icc = (_cmsICCPROFILE*) hProfile;
    cmsUNUSED_PARAMETER(ContextID);
    Icc -> manufacturer = manufacturer;
}

cmsUInt32Number CMSEXPORT cmsGetHeaderCreator(cmsContext ContextID, cmsHPROFILE hProfile)
{
    _cmsICCPROFILE*  Icc = (_cmsICCPROFILE*) hProfile;
    cmsUNUSED_PARAMETER(ContextID);
    return Icc ->creator;
}

cmsUInt32Number CMSEXPORT cmsGetHeaderModel(cmsContext ContextID, cmsHPROFILE hProfile)
{
    _cmsICCPROFILE*  Icc = (_cmsICCPROFILE*) hProfile;
    cmsUNUSED_PARAMETER(ContextID);
    return Icc ->model;
}

void CMSEXPORT cmsSetHeaderModel(cmsContext ContextID, cmsHPROFILE hProfile, cmsUInt32Number model)
{
    _cmsICCPROFILE*  Icc = (_cmsICCPROFILE*) hProfile;
    cmsUNUSED_PARAMETER(ContextID);
    Icc -> model = model;
}

void CMSEXPORT cmsGetHeaderAttributes(cmsContext ContextID, cmsHPROFILE hProfile, cmsUInt64Number* Flags)
{
    _cmsICCPROFILE*  Icc = (_cmsICCPROFILE*) hProfile;
    cmsUNUSED_PARAMETER(ContextID);
    memmove(Flags, &Icc -> attributes, sizeof(cmsUInt64Number));
}

void CMSEXPORT cmsSetHeaderAttributes(cmsContext ContextID, cmsHPROFILE hProfile, cmsUInt64Number Flags)
{
    _cmsICCPROFILE*  Icc = (_cmsICCPROFILE*) hProfile;
    cmsUNUSED_PARAMETER(ContextID);
    memmove(&Icc -> attributes, &Flags, sizeof(cmsUInt64Number));
}

void CMSEXPORT cmsGetHeaderProfileID(cmsContext ContextID, cmsHPROFILE hProfile, cmsUInt8Number* ProfileID)
{
    _cmsICCPROFILE*  Icc = (_cmsICCPROFILE*) hProfile;
    cmsUNUSED_PARAMETER(ContextID);
    memmove(ProfileID, Icc ->ProfileID.ID8, 16);
}

void CMSEXPORT cmsSetHeaderProfileID(cmsContext ContextID, cmsHPROFILE hProfile, cmsUInt8Number* ProfileID)
{
    _cmsICCPROFILE*  Icc = (_cmsICCPROFILE*) hProfile;
    cmsUNUSED_PARAMETER(ContextID);
    memmove(&Icc -> ProfileID, ProfileID, 16);
}

cmsBool  CMSEXPORT cmsGetHeaderCreationDateTime(cmsContext ContextID, cmsHPROFILE hProfile, struct tm *Dest)
{
    _cmsICCPROFILE*  Icc = (_cmsICCPROFILE*) hProfile;
    cmsUNUSED_PARAMETER(ContextID);
    memmove(Dest, &Icc ->Created, sizeof(struct tm));
    return TRUE;
}

cmsColorSpaceSignature CMSEXPORT cmsGetPCS(cmsContext ContextID, cmsHPROFILE hProfile)
{
    _cmsICCPROFILE*  Icc = (_cmsICCPROFILE*) hProfile;
    cmsUNUSED_PARAMETER(ContextID);
    return Icc -> PCS;
}

void CMSEXPORT cmsSetPCS(cmsContext ContextID, cmsHPROFILE hProfile, cmsColorSpaceSignature pcs)
{
    _cmsICCPROFILE*  Icc = (_cmsICCPROFILE*) hProfile;
    cmsUNUSED_PARAMETER(ContextID);
    Icc -> PCS = pcs;
}

cmsColorSpaceSignature CMSEXPORT cmsGetColorSpace(cmsContext ContextID, cmsHPROFILE hProfile)
{
    _cmsICCPROFILE*  Icc = (_cmsICCPROFILE*) hProfile;
    cmsUNUSED_PARAMETER(ContextID);
    return Icc -> ColorSpace;
}

void CMSEXPORT cmsSetColorSpace(cmsContext ContextID, cmsHPROFILE hProfile, cmsColorSpaceSignature sig)
{
    _cmsICCPROFILE*  Icc = (_cmsICCPROFILE*) hProfile;
    cmsUNUSED_PARAMETER(ContextID);
    Icc -> ColorSpace = sig;
}

cmsProfileClassSignature CMSEXPORT cmsGetDeviceClass(cmsContext ContextID, cmsHPROFILE hProfile)
{
    _cmsICCPROFILE*  Icc = (_cmsICCPROFILE*) hProfile;
    cmsUNUSED_PARAMETER(ContextID);
    return Icc -> DeviceClass;
}

void CMSEXPORT cmsSetDeviceClass(cmsContext ContextID, cmsHPROFILE hProfile, cmsProfileClassSignature sig)
{
    _cmsICCPROFILE*  Icc = (_cmsICCPROFILE*) hProfile;
    cmsUNUSED_PARAMETER(ContextID);
    Icc -> DeviceClass = sig;
}

cmsUInt32Number CMSEXPORT cmsGetEncodedICCversion(cmsContext ContextID, cmsHPROFILE hProfile)
{
    _cmsICCPROFILE*  Icc = (_cmsICCPROFILE*) hProfile;
    cmsUNUSED_PARAMETER(ContextID);
    return Icc -> Version;
}

void CMSEXPORT cmsSetEncodedICCversion(cmsContext ContextID, cmsHPROFILE hProfile, cmsUInt32Number Version)
{
    _cmsICCPROFILE*  Icc = (_cmsICCPROFILE*) hProfile;
    cmsUNUSED_PARAMETER(ContextID);
    Icc -> Version = Version;
}

// Get an hexadecimal number with same digits as v
static
cmsUInt32Number BaseToBase(cmsUInt32Number in, int BaseIn, int BaseOut)
{
    char Buff[100];
    int i, len;
    cmsUInt32Number out;

    for (len=0; in > 0 && len < 100; len++) {

        Buff[len] = (char) (in % BaseIn);
        in /= BaseIn;
    }

    for (i=len-1, out=0; i >= 0; --i) {
        out = out * BaseOut + Buff[i];
    }

    return out;
}

void  CMSEXPORT cmsSetProfileVersion(cmsContext ContextID, cmsHPROFILE hProfile, cmsFloat64Number Version)
{
    _cmsICCPROFILE*  Icc = (_cmsICCPROFILE*) hProfile;
    cmsUNUSED_PARAMETER(ContextID);

    // 4.2 -> 0x4200000

    Icc -> Version = BaseToBase((cmsUInt32Number) floor(Version * 100.0 + 0.5), 10, 16) << 16;
}

cmsFloat64Number CMSEXPORT cmsGetProfileVersion(cmsContext ContextID, cmsHPROFILE hProfile)
{
    _cmsICCPROFILE*  Icc = (_cmsICCPROFILE*) hProfile;
    cmsUInt32Number n = Icc -> Version >> 16;
    cmsUNUSED_PARAMETER(ContextID);

    return BaseToBase(n, 16, 10) / 100.0;
}
// --------------------------------------------------------------------------------------------------------------


// Create profile from IOhandler
cmsHPROFILE CMSEXPORT cmsOpenProfileFromIOhandler(cmsContext ContextID, cmsIOHANDLER* io)
{
    _cmsICCPROFILE* NewIcc;
    cmsHPROFILE hEmpty = cmsCreateProfilePlaceholder(ContextID);

    if (hEmpty == NULL) return NULL;

    NewIcc = (_cmsICCPROFILE*) hEmpty;

    NewIcc ->IOhandler = io;
    if (!_cmsReadHeader(ContextID, NewIcc)) goto Error;
    return hEmpty;

Error:
    cmsCloseProfile(ContextID, hEmpty);
    return NULL;
}

// Create profile from IOhandler
cmsHPROFILE CMSEXPORT cmsOpenProfileFromIOhandler2(cmsContext ContextID, cmsIOHANDLER* io, cmsBool write)
{
    _cmsICCPROFILE* NewIcc;
    cmsHPROFILE hEmpty = cmsCreateProfilePlaceholder(ContextID);

    if (hEmpty == NULL) return NULL;

    NewIcc = (_cmsICCPROFILE*) hEmpty;

    NewIcc ->IOhandler = io;
    if (write) {

        NewIcc -> IsWrite = TRUE;
        return hEmpty;
    }

    if (!_cmsReadHeader(ContextID, NewIcc)) goto Error;
    return hEmpty;

Error:
    cmsCloseProfile(ContextID, hEmpty);
    return NULL;
}


// Create profile from disk file
cmsHPROFILE CMSEXPORT cmsOpenProfileFromFile(cmsContext ContextID, const char *lpFileName, const char *sAccess)
{
    _cmsICCPROFILE* NewIcc;
    cmsHPROFILE hEmpty = cmsCreateProfilePlaceholder(ContextID);

    if (hEmpty == NULL) return NULL;

    NewIcc = (_cmsICCPROFILE*) hEmpty;

    NewIcc ->IOhandler = cmsOpenIOhandlerFromFile(ContextID, lpFileName, sAccess);
    if (NewIcc ->IOhandler == NULL) goto Error;

    if (*sAccess == 'W' || *sAccess == 'w') {

        NewIcc -> IsWrite = TRUE;

        return hEmpty;
    }

    if (!_cmsReadHeader(ContextID, NewIcc)) goto Error;
    return hEmpty;

Error:
    cmsCloseProfile(ContextID, hEmpty);
    return NULL;
}


cmsHPROFILE  CMSEXPORT cmsOpenProfileFromStream(cmsContext ContextID, FILE* ICCProfile, const char *sAccess)
{
    _cmsICCPROFILE* NewIcc;
    cmsHPROFILE hEmpty = cmsCreateProfilePlaceholder(ContextID);

    if (hEmpty == NULL) return NULL;

    NewIcc = (_cmsICCPROFILE*) hEmpty;

    NewIcc ->IOhandler = cmsOpenIOhandlerFromStream(ContextID, ICCProfile);
    if (NewIcc ->IOhandler == NULL) goto Error;

    if (*sAccess == 'w') {

        NewIcc -> IsWrite = TRUE;
        return hEmpty;
    }

    if (!_cmsReadHeader(ContextID, NewIcc)) goto Error;
    return hEmpty;

Error:
    cmsCloseProfile(ContextID, hEmpty);
    return NULL;

}


// Open from memory block
cmsHPROFILE CMSEXPORT cmsOpenProfileFromMem(cmsContext ContextID, const void* MemPtr, cmsUInt32Number dwSize)
{
    _cmsICCPROFILE* NewIcc;
    cmsHPROFILE hEmpty;

    hEmpty = cmsCreateProfilePlaceholder(ContextID);
    if (hEmpty == NULL) return NULL;

    NewIcc = (_cmsICCPROFILE*) hEmpty;

    // Ok, in this case const void* is casted to void* just because open IO handler
    // shares read and writing modes. Don't abuse this feature!
    NewIcc ->IOhandler = cmsOpenIOhandlerFromMem(ContextID, (void*) MemPtr, dwSize, "r");
    if (NewIcc ->IOhandler == NULL) goto Error;

    if (!_cmsReadHeader(ContextID, NewIcc)) goto Error;

    return hEmpty;

Error:
    cmsCloseProfile(ContextID, hEmpty);
    return NULL;
}



// Dump tag contents. If the profile is being modified, untouched tags are copied from FileOrig
static
cmsBool SaveTags(cmsContext ContextID, _cmsICCPROFILE* Icc, _cmsICCPROFILE* FileOrig)
{
    cmsUInt8Number* Data;
    cmsUInt32Number i;
    cmsUInt32Number Begin;
    cmsIOHANDLER* io = Icc ->IOhandler;
    cmsTagDescriptor* TagDescriptor;
    cmsTagTypeSignature TypeBase;
    cmsTagTypeSignature Type;
    cmsTagTypeHandler* TypeHandler;
    cmsFloat64Number   Version = cmsGetProfileVersion(ContextID, (cmsHPROFILE) Icc);
    cmsTagTypeHandler LocalTypeHandler;

    for (i=0; i < Icc -> TagCount; i++) {

        if (Icc ->TagNames[i] == (cmsTagSignature) 0) continue;

        // Linked tags are not written
        if (Icc ->TagLinked[i] != (cmsTagSignature) 0) continue;

        Icc -> TagOffsets[i] = Begin = io ->UsedSpace;

        Data = (cmsUInt8Number*)  Icc -> TagPtrs[i];

        if (!Data) {

            // Reach here if we are copying a tag from a disk-based ICC profile which has not been modified by user.
            // In this case a blind copy of the block data is performed
            if (FileOrig != NULL && Icc -> TagOffsets[i]) {

                if (FileOrig->IOhandler != NULL)
                {
                    cmsUInt32Number TagSize = FileOrig->TagSizes[i];
                    cmsUInt32Number TagOffset = FileOrig->TagOffsets[i];
                    void* Mem;

                    if (!FileOrig ->IOhandler->Seek(ContextID, FileOrig ->IOhandler, TagOffset)) return FALSE;

                    Mem = _cmsMalloc(ContextID, TagSize);
                    if (Mem == NULL) return FALSE;

                    if (FileOrig ->IOhandler->Read(ContextID, FileOrig->IOhandler, Mem, TagSize, 1) != 1) return FALSE;
                    if (!io ->Write(ContextID, io, TagSize, Mem)) return FALSE;
                    _cmsFree(ContextID, Mem);

                    Icc->TagSizes[i] = (io->UsedSpace - Begin);


                    // Align to 32 bit boundary.
                    if (! _cmsWriteAlignment(ContextID, io))
                        return FALSE;
                }
            }

            continue;
        }


        // Should this tag be saved as RAW? If so, tagsizes should be specified in advance (no further cooking is done)
        if (Icc ->TagSaveAsRaw[i]) {

            if (io -> Write(ContextID, io, Icc ->TagSizes[i], Data) != 1) return FALSE;
        }
        else {

            // Search for support on this tag
            TagDescriptor = _cmsGetTagDescriptor(ContextID, Icc -> TagNames[i]);
            if (TagDescriptor == NULL) continue;                        // Unsupported, ignore it

            if (TagDescriptor ->DecideType != NULL) {
                Type = TagDescriptor ->DecideType(ContextID, Version, Data);
            }
            else {
                Type = TagDescriptor ->SupportedTypes[0];
            }

            TypeHandler =  _cmsGetTagTypeHandler(ContextID, Type);

            if (TypeHandler == NULL) {
                cmsSignalError(ContextID, cmsERROR_INTERNAL, "(Internal) no handler for tag %x", Icc -> TagNames[i]);
                continue;
            }

            TypeBase = TypeHandler ->Signature;
            if (!_cmsWriteTypeBase(ContextID, io, TypeBase))
                return FALSE;

            LocalTypeHandler = *TypeHandler;
            LocalTypeHandler.ICCVersion = Icc ->Version;
            if (!LocalTypeHandler.WritePtr(ContextID, &LocalTypeHandler, io, Data, TagDescriptor ->ElemCount)) {

                char String[5];

                _cmsTagSignature2String(String, (cmsTagSignature) TypeBase);
                cmsSignalError(ContextID, cmsERROR_WRITE, "Couldn't write type '%s'", String);
                return FALSE;
            }
        }


        Icc -> TagSizes[i] = (io ->UsedSpace - Begin);

        // Align to 32 bit boundary.
        if (! _cmsWriteAlignment(ContextID, io))
            return FALSE;
    }


    return TRUE;
}


// Fill the offset and size fields for all linked tags
static
cmsBool SetLinks(cmsContext ContextID, _cmsICCPROFILE* Icc)
{
    cmsUInt32Number i;

    for (i=0; i < Icc -> TagCount; i++) {

        cmsTagSignature lnk = Icc ->TagLinked[i];
        if (lnk != (cmsTagSignature) 0) {

            int j = _cmsSearchTag(ContextID, Icc, lnk, FALSE);
            if (j >= 0) {

                Icc ->TagOffsets[i] = Icc ->TagOffsets[j];
                Icc ->TagSizes[i]   = Icc ->TagSizes[j];
            }

        }
    }

    return TRUE;
}

// Low-level save to IOHANDLER. It returns the number of bytes used to
// store the profile, or zero on error. io may be NULL and in this case
// no data is written--only sizes are calculated
cmsUInt32Number CMSEXPORT cmsSaveProfileToIOhandler(cmsContext ContextID, cmsHPROFILE hProfile, cmsIOHANDLER* io)
{
    _cmsICCPROFILE* Icc = (_cmsICCPROFILE*) hProfile;
    _cmsICCPROFILE Keep;
    cmsIOHANDLER* PrevIO = NULL;
    cmsUInt32Number UsedSpace;

    _cmsAssert(hProfile != NULL);

    if (!_cmsLockMutex(ContextID, Icc->UsrMutex)) return 0;
    memmove(&Keep, Icc, sizeof(_cmsICCPROFILE));

    PrevIO = Icc ->IOhandler = cmsOpenIOhandlerFromNULL(ContextID);
    if (PrevIO == NULL) {
        _cmsUnlockMutex(ContextID, Icc->UsrMutex);
        return 0;
    }

    // Pass #1 does compute offsets

    if (!_cmsWriteHeader(ContextID,Icc, 0)) goto Error;
    if (!SaveTags(ContextID, Icc, &Keep)) goto Error;

    UsedSpace = PrevIO ->UsedSpace;

    // Pass #2 does save to iohandler

    if (io != NULL) {

        Icc ->IOhandler = io;
        if (!SetLinks(ContextID, Icc)) goto Error;
        if (!_cmsWriteHeader(ContextID, Icc, UsedSpace)) goto Error;
        if (!SaveTags(ContextID, Icc, &Keep)) goto Error;
    }

    memmove(Icc, &Keep, sizeof(_cmsICCPROFILE));
    if (!cmsCloseIOhandler(ContextID, PrevIO))
        UsedSpace = 0; // As a error marker

    _cmsUnlockMutex(ContextID, Icc->UsrMutex);

    return UsedSpace;


Error:
    cmsCloseIOhandler(ContextID, PrevIO);
    memmove(Icc, &Keep, sizeof(_cmsICCPROFILE));
    _cmsUnlockMutex(ContextID, Icc->UsrMutex);

    return 0;
}


// Low-level save to disk.
cmsBool  CMSEXPORT cmsSaveProfileToFile(cmsContext ContextID, cmsHPROFILE hProfile, const char* FileName)
{
    cmsIOHANDLER* io = cmsOpenIOhandlerFromFile(ContextID, FileName, "w");
    cmsBool rc;

    if (io == NULL) return FALSE;

    rc = (cmsSaveProfileToIOhandler(ContextID, hProfile, io) != 0);
    rc &= cmsCloseIOhandler(ContextID, io);

    if (rc == FALSE) {          // remove() is C99 per 7.19.4.1
            remove(FileName);   // We have to IGNORE return value in this case
    }
    return rc;
}

// Same as anterior, but for streams
cmsBool CMSEXPORT cmsSaveProfileToStream(cmsContext ContextID, cmsHPROFILE hProfile, FILE* Stream)
{
    cmsBool rc;
    cmsIOHANDLER* io = cmsOpenIOhandlerFromStream(ContextID, Stream);

    if (io == NULL) return FALSE;

    rc = (cmsSaveProfileToIOhandler(ContextID, hProfile, io) != 0);
    rc &= cmsCloseIOhandler(ContextID, io);

    return rc;
}


// Same as anterior, but for memory blocks. In this case, a NULL as MemPtr means calculate needed space only
cmsBool CMSEXPORT cmsSaveProfileToMem(cmsContext ContextID, cmsHPROFILE hProfile, void *MemPtr, cmsUInt32Number* BytesNeeded)
{
    cmsBool rc;
    cmsIOHANDLER* io;

    _cmsAssert(BytesNeeded != NULL);

    // Should we just calculate the needed space?
    if (MemPtr == NULL) {

           *BytesNeeded =  cmsSaveProfileToIOhandler(ContextID, hProfile, NULL);
            return (*BytesNeeded == 0) ? FALSE : TRUE;
    }

    // That is a real write operation
    io =  cmsOpenIOhandlerFromMem(ContextID, MemPtr, *BytesNeeded, "w");
    if (io == NULL) return FALSE;

    rc = (cmsSaveProfileToIOhandler(ContextID, hProfile, io) != 0);
    rc &= cmsCloseIOhandler(ContextID, io);

    return rc;
}



// Closes a profile freeing any involved resources
cmsBool  CMSEXPORT cmsCloseProfile(cmsContext ContextID, cmsHPROFILE hProfile)
{
    _cmsICCPROFILE* Icc = (_cmsICCPROFILE*) hProfile;
    cmsBool  rc = TRUE;
    cmsUInt32Number i;

    if (!Icc) return FALSE;

    // Was open in write mode?
    if (Icc ->IsWrite) {

        Icc ->IsWrite = FALSE;      // Assure no further writing
        rc &= cmsSaveProfileToFile(ContextID, hProfile, Icc ->IOhandler->PhysicalFile);
    }

    for (i=0; i < Icc -> TagCount; i++) {

        if (Icc -> TagPtrs[i]) {

            cmsTagTypeHandler* TypeHandler = Icc ->TagTypeHandlers[i];

            if (TypeHandler != NULL) {
                cmsTagTypeHandler LocalTypeHandler = *TypeHandler;

                LocalTypeHandler.ICCVersion = Icc ->Version;
                LocalTypeHandler.FreePtr(ContextID, &LocalTypeHandler, Icc -> TagPtrs[i]);
            }
            else
                _cmsFree(ContextID, Icc ->TagPtrs[i]);
        }
    }

    if (Icc ->IOhandler != NULL) {
        rc &= cmsCloseIOhandler(ContextID, Icc->IOhandler);
    }

    _cmsDestroyMutex(ContextID, Icc->UsrMutex);

    _cmsFree(ContextID, Icc);   // Free placeholder memory

    return rc;
}


// -------------------------------------------------------------------------------------------------------------------


// Returns TRUE if a given tag is supported by a plug-in
static
cmsBool IsTypeSupported(cmsTagDescriptor* TagDescriptor, cmsTagTypeSignature Type)
{
    cmsUInt32Number i, nMaxTypes;

    nMaxTypes = TagDescriptor->nSupportedTypes;
    if (nMaxTypes >= MAX_TYPES_IN_LCMS_PLUGIN)
        nMaxTypes = MAX_TYPES_IN_LCMS_PLUGIN;

    for (i=0; i < nMaxTypes; i++) {
        if (Type == TagDescriptor ->SupportedTypes[i]) return TRUE;
    }

    return FALSE;
}


// That's the main read function
void* CMSEXPORT cmsReadTag(cmsContext ContextID, cmsHPROFILE hProfile, cmsTagSignature sig)
{
    _cmsICCPROFILE* Icc = (_cmsICCPROFILE*) hProfile;
    cmsIOHANDLER* io;
    cmsTagTypeHandler* TypeHandler;
    cmsTagTypeHandler LocalTypeHandler;
    cmsTagDescriptor*  TagDescriptor;
    cmsTagTypeSignature BaseType;
    cmsUInt32Number Offset, TagSize;
    cmsUInt32Number ElemCount;
    int n;

    if (!_cmsLockMutex(ContextID, Icc ->UsrMutex)) return NULL;

    n = _cmsSearchTag(ContextID, Icc, sig, TRUE);
    if (n < 0) goto Error;               // Not found, return NULL


    // If the element is already in memory, return the pointer
    if (Icc -> TagPtrs[n]) {

        if (Icc->TagTypeHandlers[n] == NULL) goto Error;

        // Sanity check
        BaseType = Icc->TagTypeHandlers[n]->Signature;
        if (BaseType == 0) goto Error;

        TagDescriptor = _cmsGetTagDescriptor(ContextID, sig);
        if (TagDescriptor == NULL) goto Error;

        if (!IsTypeSupported(TagDescriptor, BaseType)) goto Error;

        if (Icc ->TagSaveAsRaw[n]) goto Error;  // We don't support read raw tags as cooked

        _cmsUnlockMutex(ContextID, Icc ->UsrMutex);
        return Icc -> TagPtrs[n];
    }

    // We need to read it. Get the offset and size to the file
    Offset    = Icc -> TagOffsets[n];
    TagSize   = Icc -> TagSizes[n];

    if (TagSize < 8) goto Error;

    io = Icc ->IOhandler;
    // Seek to its location
    if (!io -> Seek(ContextID, io, Offset))
        goto Error;

    // Search for support on this tag
    TagDescriptor = _cmsGetTagDescriptor( ContextID, sig);
    if (TagDescriptor == NULL) {

        char String[5];

        _cmsTagSignature2String(String, sig);

        // An unknown element was found.
        cmsSignalError(ContextID, cmsERROR_UNKNOWN_EXTENSION, "Unknown tag type '%s' found.", String);
        goto Error;     // Unsupported.
    }

    // if supported, get type and check if in list
    BaseType = _cmsReadTypeBase(ContextID, io);
    if (BaseType == 0) goto Error;

    if (!IsTypeSupported(TagDescriptor, BaseType)) goto Error;

    TagSize  -= 8;       // Already read by the type base logic

    // Get type handler
    TypeHandler = _cmsGetTagTypeHandler(ContextID, BaseType);
    if (TypeHandler == NULL) goto Error;
    LocalTypeHandler = *TypeHandler;


    // Read the tag
    Icc -> TagTypeHandlers[n] = TypeHandler;

    LocalTypeHandler.ICCVersion = Icc ->Version;
    Icc -> TagPtrs[n] = LocalTypeHandler.ReadPtr(ContextID, &LocalTypeHandler, io, &ElemCount, TagSize);

    // The tag type is supported, but something wrong happened and we cannot read the tag.
    // let know the user about this (although it is just a warning)
    if (Icc -> TagPtrs[n] == NULL) {

        char String[5];

        _cmsTagSignature2String(String, sig);
        cmsSignalError(ContextID, cmsERROR_CORRUPTION_DETECTED, "Corrupted tag '%s'", String);
        goto Error;
    }

    // This is a weird error that may be a symptom of something more serious, the number of
    // stored item is actually less than the number of required elements.
    if (ElemCount < TagDescriptor ->ElemCount) {

        char String[5];

        _cmsTagSignature2String(String, sig);
        cmsSignalError(ContextID, cmsERROR_CORRUPTION_DETECTED, "'%s' Inconsistent number of items: expected %d, got %d",
            String, TagDescriptor ->ElemCount, ElemCount);
        goto Error;
    }


    // Return the data
    _cmsUnlockMutex(ContextID, Icc ->UsrMutex);
    return Icc -> TagPtrs[n];


    // Return error and unlock the data
Error:
<<<<<<< HEAD
    _cmsUnlockMutex(ContextID, Icc ->UsrMutex);
=======

    if (Icc->TagPtrs[n] != NULL)
    {
        _cmsFree(Icc->ContextID, Icc->TagPtrs[n]);
        Icc->TagPtrs[n] = NULL;
    }

    _cmsUnlockMutex(Icc->ContextID, Icc ->UsrMutex);
>>>>>>> 058827ed
    return NULL;
}


// Get true type of data
cmsTagTypeSignature _cmsGetTagTrueType(cmsContext ContextID, cmsHPROFILE hProfile, cmsTagSignature sig)
{
    _cmsICCPROFILE* Icc = (_cmsICCPROFILE*) hProfile;
    cmsTagTypeHandler* TypeHandler;
    int n;

    // Search for given tag in ICC profile directory
    n = _cmsSearchTag(ContextID, Icc, sig, TRUE);
    if (n < 0) return (cmsTagTypeSignature) 0;                // Not found, return NULL

    // Get the handler. The true type is there
    TypeHandler =  Icc -> TagTypeHandlers[n];
    return TypeHandler ->Signature;
}


// Write a single tag. This just keeps track of the tak into a list of "to be written". If the tag is already
// in that list, the previous version is deleted.
cmsBool CMSEXPORT cmsWriteTag(cmsContext ContextID, cmsHPROFILE hProfile, cmsTagSignature sig, const void* data)
{
    _cmsICCPROFILE* Icc = (_cmsICCPROFILE*) hProfile;
    cmsTagTypeHandler* TypeHandler = NULL;
    cmsTagTypeHandler LocalTypeHandler;
    cmsTagDescriptor* TagDescriptor = NULL;
    cmsTagTypeSignature Type;
    int i;
    cmsFloat64Number Version;
    char TypeString[5], SigString[5];

    if (!_cmsLockMutex(ContextID, Icc ->UsrMutex)) return FALSE;

    // To delete tags.
    if (data == NULL) {

         // Delete the tag
         i = _cmsSearchTag(ContextID, Icc, sig, FALSE);
         if (i >= 0) {

             // Use zero as a mark of deleted
             _cmsDeleteTagByPos(ContextID, Icc, i);
             Icc ->TagNames[i] = (cmsTagSignature) 0;
             _cmsUnlockMutex(ContextID, Icc ->UsrMutex);
             return TRUE;
         }
         // Didn't find the tag
        goto Error;
    }

    if (!_cmsNewTag(ContextID, Icc, sig, &i)) goto Error;

    // This is not raw
    Icc ->TagSaveAsRaw[i] = FALSE;

    // This is not a link
    Icc ->TagLinked[i] = (cmsTagSignature) 0;

    // Get information about the TAG.
    TagDescriptor = _cmsGetTagDescriptor(ContextID, sig);
    if (TagDescriptor == NULL){
         cmsSignalError(ContextID, cmsERROR_UNKNOWN_EXTENSION, "Unsupported tag '%x'", sig);
        goto Error;
    }


    // Now we need to know which type to use. It depends on the version.
    Version = cmsGetProfileVersion(ContextID, hProfile);

    if (TagDescriptor ->DecideType != NULL) {

        // Let the tag descriptor to decide the type base on depending on
        // the data. This is useful for example on parametric curves, where
        // curves specified by a table cannot be saved as parametric and needs
        // to be casted to single v2-curves, even on v4 profiles.

        Type = TagDescriptor ->DecideType(ContextID, Version, data);
    }
    else {

        Type = TagDescriptor ->SupportedTypes[0];
    }

    // Does the tag support this type?
    if (!IsTypeSupported(TagDescriptor, Type)) {

        _cmsTagSignature2String(TypeString, (cmsTagSignature) Type);
        _cmsTagSignature2String(SigString,  sig);

        cmsSignalError(ContextID, cmsERROR_UNKNOWN_EXTENSION, "Unsupported type '%s' for tag '%s'", TypeString, SigString);
        goto Error;
    }

    // Does we have a handler for this type?
    TypeHandler =  _cmsGetTagTypeHandler(ContextID, Type);
    if (TypeHandler == NULL) {

        _cmsTagSignature2String(TypeString, (cmsTagSignature) Type);
        _cmsTagSignature2String(SigString,  sig);

        cmsSignalError(ContextID, cmsERROR_UNKNOWN_EXTENSION, "Unsupported type '%s' for tag '%s'", TypeString, SigString);
        goto Error;           // Should never happen
    }


    // Fill fields on icc structure
    Icc ->TagTypeHandlers[i]  = TypeHandler;
    Icc ->TagNames[i]         = sig;
    Icc ->TagSizes[i]         = 0;
    Icc ->TagOffsets[i]       = 0;

    LocalTypeHandler = *TypeHandler;
    LocalTypeHandler.ICCVersion = Icc ->Version;
    Icc ->TagPtrs[i]            = LocalTypeHandler.DupPtr(ContextID, &LocalTypeHandler, data, TagDescriptor ->ElemCount);

    if (Icc ->TagPtrs[i] == NULL)  {

        _cmsTagSignature2String(TypeString, (cmsTagSignature) Type);
        _cmsTagSignature2String(SigString,  sig);
        cmsSignalError(ContextID, cmsERROR_CORRUPTION_DETECTED, "Malformed struct in type '%s' for tag '%s'", TypeString, SigString);

        goto Error;
    }

    _cmsUnlockMutex(ContextID, Icc ->UsrMutex);
    return TRUE;

Error:
    _cmsUnlockMutex(ContextID, Icc ->UsrMutex);
    return FALSE;

}

// Read and write raw data. The only way those function would work and keep consistence with normal read and write
// is to do an additional step of serialization. That means, readRaw would issue a normal read and then convert the obtained
// data to raw bytes by using the "write" serialization logic. And vice-versa. I know this may end in situations where
// raw data written does not exactly correspond with the raw data proposed to cmsWriteRaw data, but this approach allows
// to write a tag as raw data and the read it as handled.

cmsUInt32Number CMSEXPORT cmsReadRawTag(cmsContext ContextID, cmsHPROFILE hProfile, cmsTagSignature sig, void* data, cmsUInt32Number BufferSize)
{
    _cmsICCPROFILE* Icc = (_cmsICCPROFILE*) hProfile;
    void *Object;
    int i;
    cmsIOHANDLER* MemIO;
    cmsTagTypeHandler* TypeHandler = NULL;
    cmsTagTypeHandler LocalTypeHandler;
    cmsTagDescriptor* TagDescriptor = NULL;
    cmsUInt32Number rc;
    cmsUInt32Number Offset, TagSize;

    if (!_cmsLockMutex(ContextID, Icc ->UsrMutex)) return 0;

    // Search for given tag in ICC profile directory
    i = _cmsSearchTag(ContextID, Icc, sig, TRUE);
    if (i < 0) goto Error;                 // Not found,

    // It is already read?
    if (Icc -> TagPtrs[i] == NULL) {

        // Not yet, get original position
        Offset   = Icc ->TagOffsets[i];
        TagSize  = Icc ->TagSizes[i];

        // read the data directly, don't keep copy
        if (data != NULL) {

            if (BufferSize < TagSize)
                TagSize = BufferSize;

            if (!Icc ->IOhandler ->Seek(ContextID, Icc ->IOhandler, Offset)) goto Error;
            if (!Icc ->IOhandler ->Read(ContextID, Icc ->IOhandler, data, 1, TagSize)) goto Error;

            _cmsUnlockMutex(ContextID, Icc ->UsrMutex);
            return TagSize;
        }

        _cmsUnlockMutex(ContextID, Icc ->UsrMutex);
        return Icc ->TagSizes[i];
    }

    // The data has been already read, or written. But wait!, maybe the user chose to save as
    // raw data. In this case, return the raw data directly
    if (Icc ->TagSaveAsRaw[i]) {

        if (data != NULL)  {

            TagSize  = Icc ->TagSizes[i];
            if (BufferSize < TagSize)
                TagSize = BufferSize;

            memmove(data, Icc ->TagPtrs[i], TagSize);

            _cmsUnlockMutex(ContextID, Icc ->UsrMutex);
            return TagSize;
        }

        _cmsUnlockMutex(ContextID, Icc ->UsrMutex);
        return Icc ->TagSizes[i];
    }

    // Already read, or previously set by cmsWriteTag(). We need to serialize that
    // data to raw in order to maintain consistency.

    _cmsUnlockMutex(ContextID, Icc ->UsrMutex);
    Object = cmsReadTag(ContextID, hProfile, sig);
    if (!_cmsLockMutex(ContextID, Icc ->UsrMutex)) return 0;

    if (Object == NULL) goto Error;

    // Now we need to serialize to a memory block: just use a memory iohandler

    if (data == NULL) {
        MemIO = cmsOpenIOhandlerFromNULL(ContextID);
    } else{
        MemIO = cmsOpenIOhandlerFromMem(ContextID, data, BufferSize, "w");
    }
    if (MemIO == NULL) goto Error;

    // Obtain type handling for the tag
    TypeHandler = Icc ->TagTypeHandlers[i];
    TagDescriptor = _cmsGetTagDescriptor( ContextID, sig);
    if (TagDescriptor == NULL) {
        cmsCloseIOhandler(ContextID, MemIO);
        goto Error;
    }

    if (TypeHandler == NULL) goto Error;

    // Serialize
    LocalTypeHandler = *TypeHandler;
    LocalTypeHandler.ICCVersion = Icc ->Version;

    if (!_cmsWriteTypeBase(ContextID, MemIO, TypeHandler ->Signature)) {
        cmsCloseIOhandler(ContextID, MemIO);
        goto Error;
    }

    if (!LocalTypeHandler.WritePtr(ContextID, &LocalTypeHandler, MemIO, Object, TagDescriptor ->ElemCount)) {
        cmsCloseIOhandler(ContextID, MemIO);
        goto Error;
    }

    // Get Size and close
    rc = MemIO ->Tell(ContextID, MemIO);
    cmsCloseIOhandler(ContextID, MemIO);      // Ignore return code this time

    _cmsUnlockMutex(ContextID, Icc ->UsrMutex);
    return rc;

Error:
    _cmsUnlockMutex(ContextID, Icc ->UsrMutex);
    return 0;
}

// Similar to the anterior. This function allows to write directly to the ICC profile any data, without
// checking anything. As a rule, mixing Raw with cooked doesn't work, so writing a tag as raw and then reading
// it as cooked without serializing does result into an error. If that is what you want, you will need to dump
// the profile to memry or disk and then reopen it.
cmsBool CMSEXPORT cmsWriteRawTag(cmsContext ContextID, cmsHPROFILE hProfile, cmsTagSignature sig, const void* data, cmsUInt32Number Size)
{
    _cmsICCPROFILE* Icc = (_cmsICCPROFILE*) hProfile;
    int i;

    if (!_cmsLockMutex(ContextID, Icc ->UsrMutex)) return 0;

    if (!_cmsNewTag(ContextID, Icc, sig, &i)) {
        _cmsUnlockMutex(ContextID, Icc ->UsrMutex);
         return FALSE;
    }

    // Mark the tag as being written as RAW
    Icc ->TagSaveAsRaw[i] = TRUE;
    Icc ->TagNames[i]     = sig;
    Icc ->TagLinked[i]    = (cmsTagSignature) 0;

    // Keep a copy of the block
    Icc ->TagPtrs[i]  = _cmsDupMem(ContextID, data, Size);
    Icc ->TagSizes[i] = Size;

    _cmsUnlockMutex(ContextID, Icc ->UsrMutex);

    if (Icc->TagPtrs[i] == NULL) {
           Icc->TagNames[i] = (cmsTagSignature) 0;
           return FALSE;
    }
    return TRUE;
}

// Using this function you can collapse several tag entries to the same block in the profile
cmsBool CMSEXPORT cmsLinkTag(cmsContext ContextID, cmsHPROFILE hProfile, cmsTagSignature sig, cmsTagSignature dest)
{
    _cmsICCPROFILE* Icc = (_cmsICCPROFILE*) hProfile;
    int i;

     if (!_cmsLockMutex(ContextID, Icc ->UsrMutex)) return FALSE;

    if (!_cmsNewTag(ContextID, Icc, sig, &i)) {
        _cmsUnlockMutex(ContextID, Icc ->UsrMutex);
        return FALSE;
    }

    // Keep necessary information
    Icc ->TagSaveAsRaw[i] = FALSE;
    Icc ->TagNames[i]     = sig;
    Icc ->TagLinked[i]    = dest;

    Icc ->TagPtrs[i]    = NULL;
    Icc ->TagSizes[i]   = 0;
    Icc ->TagOffsets[i] = 0;

    _cmsUnlockMutex(ContextID, Icc ->UsrMutex);
    return TRUE;
}


// Returns the tag linked to sig, in the case two tags are sharing same resource
cmsTagSignature  CMSEXPORT cmsTagLinkedTo(cmsContext ContextID, cmsHPROFILE hProfile, cmsTagSignature sig)
{
    _cmsICCPROFILE* Icc = (_cmsICCPROFILE*) hProfile;
    int i;

    // Search for given tag in ICC profile directory
    i = _cmsSearchTag(ContextID, Icc, sig, FALSE);
    if (i < 0) return (cmsTagSignature) 0;                 // Not found, return 0

    return Icc -> TagLinked[i];
}<|MERGE_RESOLUTION|>--- conflicted
+++ resolved
@@ -482,12 +482,8 @@
 
 cmsIOHANDLER* CMSEXPORT cmsGetProfileIOhandler(cmsContext ContextID, cmsHPROFILE hProfile)
 {
-<<<<<<< HEAD
-	_cmsICCPROFILE* Icc = (_cmsICCPROFILE*)hProfile;
-    cmsUNUSED_PARAMETER(ContextID);
-=======
     _cmsICCPROFILE* Icc = (_cmsICCPROFILE*)hProfile;
->>>>>>> 058827ed
+    cmsUNUSED_PARAMETER(ContextID);
 
     if (Icc == NULL) return NULL;
     return Icc->IOhandler;
@@ -1616,9 +1612,6 @@
 
     // Return error and unlock the data
 Error:
-<<<<<<< HEAD
-    _cmsUnlockMutex(ContextID, Icc ->UsrMutex);
-=======
 
     if (Icc->TagPtrs[n] != NULL)
     {
@@ -1626,8 +1619,7 @@
         Icc->TagPtrs[n] = NULL;
     }
 
-    _cmsUnlockMutex(Icc->ContextID, Icc ->UsrMutex);
->>>>>>> 058827ed
+    _cmsUnlockMutex(ContextID, Icc ->UsrMutex);
     return NULL;
 }
 
