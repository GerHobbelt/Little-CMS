--- conflicted
+++ resolved
@@ -712,7 +712,7 @@
 // Byte 0 is BCD major version, so max 9.
 // Byte 1 is 2 BCD digits, one per nibble.
 // Reserved bytes 2 & 3 must be 0.
-static
+static 
 cmsUInt32Number _validatedVersion(cmsUInt32Number DWord)
 {
     cmsUInt8Number* pByte = (cmsUInt8Number*) &DWord;
@@ -1858,14 +1858,10 @@
     cmsUInt32Number rc;
     cmsUInt32Number Offset, TagSize;
 
-<<<<<<< HEAD
-    if (!_cmsLockMutex(ContextID, Icc ->UsrMutex)) return 0;
-=======
     // Sanity check
     if (data != NULL && BufferSize == 0) return 0;
 
-    if (!_cmsLockMutex(Icc->ContextID, Icc ->UsrMutex)) return 0;
->>>>>>> 97d37df9
+    if (!_cmsLockMutex(ContextID, Icc ->UsrMutex)) return 0;
 
     // Search for given tag in ICC profile directory
     
