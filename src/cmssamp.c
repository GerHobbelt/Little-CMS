//---------------------------------------------------------------------------------
//
//  Little Color Management System
//  Copyright (c) 1998-2024 Marti Maria Saguer
//
// Permission is hereby granted, free of charge, to any person obtaining
// a copy of this software and associated documentation files (the "Software"),
// to deal in the Software without restriction, including without limitation
// the rights to use, copy, modify, merge, publish, distribute, sublicense,
// and/or sell copies of the Software, and to permit persons to whom the Software
// is furnished to do so, subject to the following conditions:
//
// The above copyright notice and this permission notice shall be included in
// all copies or substantial portions of the Software.
//
// THE SOFTWARE IS PROVIDED "AS IS", WITHOUT WARRANTY OF ANY KIND,
// EXPRESS OR IMPLIED, INCLUDING BUT NOT LIMITED TO
// THE WARRANTIES OF MERCHANTABILITY, FITNESS FOR A PARTICULAR PURPOSE AND
// NONINFRINGEMENT. IN NO EVENT SHALL THE AUTHORS OR COPYRIGHT HOLDERS BE
// LIABLE FOR ANY CLAIM, DAMAGES OR OTHER LIABILITY, WHETHER IN AN ACTION
// OF CONTRACT, TORT OR OTHERWISE, ARISING FROM, OUT OF OR IN CONNECTION
// WITH THE SOFTWARE OR THE USE OR OTHER DEALINGS IN THE SOFTWARE.
//
//---------------------------------------------------------------------------------
//

#include "lcms2_internal.h"


#define cmsmin(a, b) (((a) < (b)) ? (a) : (b))
#define cmsmax(a, b) (((a) > (b)) ? (a) : (b))

// This file contains routines for resampling and LUT optimization, black point detection
// and black preservation.

// Black point detection -------------------------------------------------------------------------


// PCS -> PCS round trip transform, always uses relative intent on the device -> pcs
static
cmsHTRANSFORM CreateRoundtripXForm(cmsContext ContextID, cmsHPROFILE hProfile, cmsUInt32Number nIntent)
{
    cmsHPROFILE hLab = cmsCreateLab4Profile(ContextID, NULL);
    cmsHTRANSFORM xform;
    cmsBool BPC[4] = { FALSE, FALSE, FALSE, FALSE };
    cmsFloat64Number States[4] = { 1.0, 1.0, 1.0, 1.0 };
    cmsHPROFILE hProfiles[4];
    cmsUInt32Number Intents[4];

    hProfiles[0] = hLab; hProfiles[1] = hProfile; hProfiles[2] = hProfile; hProfiles[3] = hLab;
    Intents[0]   = INTENT_RELATIVE_COLORIMETRIC; Intents[1] = nIntent; Intents[2] = INTENT_RELATIVE_COLORIMETRIC; Intents[3] = INTENT_RELATIVE_COLORIMETRIC;

    xform =  cmsCreateExtendedTransform(ContextID, 4, hProfiles, BPC, Intents,
        States, NULL, 0, TYPE_Lab_DBL, TYPE_Lab_DBL, cmsFLAGS_NOCACHE|cmsFLAGS_NOOPTIMIZE);

    cmsCloseProfile(ContextID, hLab);
    return xform;
}

// Use darker colorants to obtain black point. This works in the relative colorimetric intent and
// assumes more ink results in darker colors. No ink limit is assumed.
static
cmsBool  BlackPointAsDarkerColorant(cmsContext ContextID,
                                    cmsHPROFILE hInput,
                                    cmsUInt32Number Intent,
                                    cmsCIEXYZ* BlackPoint,
                                    cmsUInt32Number dwFlags)
{
    cmsUInt16Number *Black;
    cmsHTRANSFORM xform;
    cmsColorSpaceSignature Space;
    cmsUInt32Number nChannels;
    cmsUInt32Number dwFormat;
    cmsHPROFILE hLab;
    cmsCIELab  Lab;
<<<<<<< HEAD
    cmsCIEXYZ  BlackXYZ;
=======
    cmsCIEXYZ  BlackXYZ;    
    cmsContext ContextID = cmsGetProfileContextID(hInput);
>>>>>>> bfd4b61e

    // If the profile does not support input direction, assume Black point 0
    if (!cmsIsIntentSupported(ContextID, hInput, Intent, LCMS_USED_AS_INPUT)) {

        BlackPoint -> X = BlackPoint ->Y = BlackPoint -> Z = 0.0;
        return FALSE;
    }

    // Create a formatter which has n channels and no floating point
    dwFormat = cmsFormatterForColorspaceOfProfile(ContextID, hInput, 2, FALSE);

    // Try to get black by using black colorant
    Space = cmsGetColorSpace(ContextID, hInput);

    // This function returns darker colorant in 16 bits for several spaces
    if (!_cmsEndPointsBySpace(Space, NULL, &Black, &nChannels)) {

        BlackPoint -> X = BlackPoint ->Y = BlackPoint -> Z = 0.0;
        return FALSE;
    }

    if (nChannels != T_CHANNELS(dwFormat)) {
       BlackPoint -> X = BlackPoint ->Y = BlackPoint -> Z = 0.0;
       return FALSE;
    }

    // Lab will be used as the output space, but lab2 will avoid recursion
    hLab = cmsCreateLab2Profile(ContextID, NULL);
    if (hLab == NULL) {
       BlackPoint -> X = BlackPoint ->Y = BlackPoint -> Z = 0.0;
       return FALSE;
    }

    // Create the transform
    xform = cmsCreateTransform(ContextID, hInput, dwFormat,
                                hLab, TYPE_Lab_DBL, Intent, cmsFLAGS_NOOPTIMIZE|cmsFLAGS_NOCACHE);
    cmsCloseProfile(ContextID, hLab);

    if (xform == NULL) {

        // Something went wrong. Get rid of open resources and return zero as black
        BlackPoint -> X = BlackPoint ->Y = BlackPoint -> Z = 0.0;
        return FALSE;
    }

    // Convert black to Lab
    cmsDoTransform(ContextID, xform, Black, &Lab, 1);

    if (Lab.L > 95)
        Lab.L = 0;  // for synthetical negative profiles
    else if (Lab.L < 0)
        Lab.L = 0;
    else if (Lab.L > 50)
        Lab.L = 50;

    // Free the resources
    cmsDeleteTransform(ContextID, xform);

    // Convert from Lab (which is now clipped) to XYZ.
    cmsLab2XYZ(ContextID, NULL, &BlackXYZ, &Lab);

    if (BlackPoint != NULL)
        *BlackPoint = BlackXYZ;

    return TRUE;

    cmsUNUSED_PARAMETER(dwFlags);
}

// Get a black point of output CMYK profile, discounting any ink-limiting embedded
// in the profile. For doing that, we use perceptual intent in input direction:
// Lab (0, 0, 0) -> [Perceptual] Profile -> CMYK -> [Rel. colorimetric] Profile -> Lab
static
cmsBool BlackPointUsingPerceptualBlack(cmsContext ContextID, cmsCIEXYZ* BlackPoint, cmsHPROFILE hProfile)
{
    cmsHTRANSFORM hRoundTrip;
    cmsCIELab LabIn, LabOut;
    cmsCIEXYZ  BlackXYZ;

     // Is the intent supported by the profile?
    if (!cmsIsIntentSupported(ContextID, hProfile, INTENT_PERCEPTUAL, LCMS_USED_AS_INPUT)) {

        BlackPoint -> X = BlackPoint ->Y = BlackPoint -> Z = 0.0;
        return TRUE;
    }

    hRoundTrip = CreateRoundtripXForm(ContextID, hProfile, INTENT_PERCEPTUAL);
    if (hRoundTrip == NULL) {
        BlackPoint -> X = BlackPoint ->Y = BlackPoint -> Z = 0.0;
        return FALSE;
    }

    LabIn.L = LabIn.a = LabIn.b = 0;
    cmsDoTransform(ContextID, hRoundTrip, &LabIn, &LabOut, 1);

    // Clip Lab to reasonable limits
    if (LabOut.L > 50) LabOut.L = 50;
    LabOut.a = LabOut.b = 0;

    cmsDeleteTransform(ContextID, hRoundTrip);

    // Convert it to XYZ
    cmsLab2XYZ(ContextID, NULL, &BlackXYZ, &LabOut);

    if (BlackPoint != NULL)
        *BlackPoint = BlackXYZ;

    return TRUE;
}

// This function shouldn't exist at all -- there is such quantity of broken
// profiles on black point tag, that we must somehow fix chromaticity to
// avoid huge tint when doing Black point compensation. This function does
// just that. There is a special flag for using black point tag, but turned
// off by default because it is bogus on most profiles. The detection algorithm
// involves to turn BP to neutral and to use only L component.
cmsBool CMSEXPORT cmsDetectBlackPoint(cmsContext ContextID, cmsCIEXYZ* BlackPoint, cmsHPROFILE hProfile, cmsUInt32Number Intent, cmsUInt32Number dwFlags)
{
    cmsProfileClassSignature devClass;

    // Make sure the device class is adequate
    devClass = cmsGetDeviceClass(ContextID, hProfile);
    if (devClass == cmsSigLinkClass ||
        devClass == cmsSigAbstractClass ||
        devClass == cmsSigNamedColorClass) {
            BlackPoint -> X = BlackPoint ->Y = BlackPoint -> Z = 0.0;
            return FALSE;
    }

    // Make sure intent is adequate
    if (Intent != INTENT_PERCEPTUAL &&
        Intent != INTENT_RELATIVE_COLORIMETRIC &&
        Intent != INTENT_SATURATION) {
            BlackPoint -> X = BlackPoint ->Y = BlackPoint -> Z = 0.0;
            return FALSE;
    }

    // v4 + perceptual & saturation intents does have its own black point, and it is
    // well specified enough to use it. Black point tag is deprecated in V4.
    if ((cmsGetEncodedICCversion(ContextID, hProfile) >= 0x4000000) &&
        (Intent == INTENT_PERCEPTUAL || Intent == INTENT_SATURATION)) {

            // Matrix shaper share MRC & perceptual intents
            if (cmsIsMatrixShaper(ContextID, hProfile))
                return BlackPointAsDarkerColorant(ContextID, hProfile, INTENT_RELATIVE_COLORIMETRIC, BlackPoint, 0);

            // Get Perceptual black out of v4 profiles. That is fixed for perceptual & saturation intents
            BlackPoint -> X = cmsPERCEPTUAL_BLACK_X;
            BlackPoint -> Y = cmsPERCEPTUAL_BLACK_Y;
            BlackPoint -> Z = cmsPERCEPTUAL_BLACK_Z;

            return TRUE;
    }


#ifdef CMS_USE_PROFILE_BLACK_POINT_TAG

    // v2, v4 rel/abs colorimetric
    if (cmsIsTag(ContextID, hProfile, cmsSigMediaBlackPointTag) &&
        Intent == INTENT_RELATIVE_COLORIMETRIC) {

            cmsCIEXYZ *BlackPtr, BlackXYZ, UntrustedBlackPoint, TrustedBlackPoint, MediaWhite;
            cmsCIELab Lab;

            // If black point is specified, then use it,

            BlackPtr = cmsReadTag(ContextID, hProfile, cmsSigMediaBlackPointTag);
            if (BlackPtr != NULL) {

                BlackXYZ = *BlackPtr;
                _cmsReadMediaWhitePoint(ContextID, &MediaWhite, hProfile);

                // Black point is absolute XYZ, so adapt to D50 to get PCS value
                cmsAdaptToIlluminant(ContextID, &UntrustedBlackPoint, &MediaWhite, cmsD50_XYZ(ContextID), &BlackXYZ);

                // Force a=b=0 to get rid of any chroma
                cmsXYZ2Lab(ContextID, NULL, &Lab, &UntrustedBlackPoint);
                Lab.a = Lab.b = 0;
                if (Lab.L > 50) Lab.L = 50; // Clip to L* <= 50
                cmsLab2XYZ(ContextID, NULL, &TrustedBlackPoint, &Lab);

                if (BlackPoint != NULL)
                    *BlackPoint = TrustedBlackPoint;

                return TRUE;
            }
    }
#endif

    // That is about v2 profiles.

    // If output profile, discount ink-limiting and that's all
    if (Intent == INTENT_RELATIVE_COLORIMETRIC &&
        (cmsGetDeviceClass(ContextID, hProfile) == cmsSigOutputClass) &&
        (cmsGetColorSpace(ContextID, hProfile)  == cmsSigCmykData))
        return BlackPointUsingPerceptualBlack(ContextID, BlackPoint, hProfile);

    // Nope, compute BP using current intent.
    return BlackPointAsDarkerColorant(ContextID, hProfile, Intent, BlackPoint, dwFlags);
}



// ---------------------------------------------------------------------------------------------------------

// Least Squares Fit of a Quadratic Curve to Data
// http://www.personal.psu.edu/jhm/f90/lectures/lsq2.html

static
cmsFloat64Number RootOfLeastSquaresFitQuadraticCurve(cmsContext ContextID, int n, cmsFloat64Number x[], cmsFloat64Number y[])
{
    double sum_x = 0, sum_x2 = 0, sum_x3 = 0, sum_x4 = 0;
    double sum_y = 0, sum_yx = 0, sum_yx2 = 0;
    double d, a, b, c;
    int i;
    cmsMAT3 m;
    cmsVEC3 v, res;

    if (n < 4) return 0;

    for (i=0; i < n; i++) {

        double xn = x[i];
        double yn = y[i];

        sum_x  += xn;
        sum_x2 += xn*xn;
        sum_x3 += xn*xn*xn;
        sum_x4 += xn*xn*xn*xn;

        sum_y += yn;
        sum_yx += yn*xn;
        sum_yx2 += yn*xn*xn;
    }

    _cmsVEC3init(ContextID, &m.v[0], n,      sum_x,  sum_x2);
    _cmsVEC3init(ContextID, &m.v[1], sum_x,  sum_x2, sum_x3);
    _cmsVEC3init(ContextID, &m.v[2], sum_x2, sum_x3, sum_x4);

    _cmsVEC3init(ContextID, &v, sum_y, sum_yx, sum_yx2);

    if (!_cmsMAT3solve(ContextID, &res, &m, &v)) return 0;


    a = res.n[2];
    b = res.n[1];
    c = res.n[0];

    if (fabs(a) < 1.0E-10) {

        if (fabs(b) < 1.0E-10) return 0;
        return cmsmin(0, cmsmax(50, -c/b ));
    }
    else {

         d = b*b - 4.0 * a * c;
         if (d <= 0) {
             return 0;
         }
         else {

             double rt;

             if (fabs(a) < 1.0E-10) return 0;

             rt = (-b + sqrt(d)) / (2.0 * a);

             return cmsmax(0, cmsmin(50, rt));
         }
   }

}



// Calculates the black point of a destination profile.
// This algorithm comes from the Adobe paper disclosing its black point compensation method.
cmsBool CMSEXPORT cmsDetectDestinationBlackPoint(cmsContext ContextID, cmsCIEXYZ* BlackPoint, cmsHPROFILE hProfile, cmsUInt32Number Intent, cmsUInt32Number dwFlags)
{
    cmsColorSpaceSignature ColorSpace;
    cmsHTRANSFORM hRoundTrip = NULL;
    cmsCIELab InitialLab, destLab, Lab;
    cmsFloat64Number inRamp[256], outRamp[256];
    cmsFloat64Number MinL, MaxL;
    cmsBool NearlyStraightMidrange = TRUE;
    cmsFloat64Number yRamp[256];
    cmsFloat64Number x[256], y[256];
    cmsFloat64Number lo, hi;
    int n, l;
    cmsProfileClassSignature devClass;

    // Make sure the device class is adequate
    devClass = cmsGetDeviceClass(ContextID, hProfile);
    if (devClass == cmsSigLinkClass ||
        devClass == cmsSigAbstractClass ||
        devClass == cmsSigNamedColorClass) {
            BlackPoint -> X = BlackPoint ->Y = BlackPoint -> Z = 0.0;
            return FALSE;
    }

    // Make sure intent is adequate
    if (Intent != INTENT_PERCEPTUAL &&
        Intent != INTENT_RELATIVE_COLORIMETRIC &&
        Intent != INTENT_SATURATION) {
            BlackPoint -> X = BlackPoint ->Y = BlackPoint -> Z = 0.0;
            return FALSE;
    }


    // v4 + perceptual & saturation intents does have its own black point, and it is
    // well specified enough to use it. Black point tag is deprecated in V4.
    if ((cmsGetEncodedICCversion(ContextID, hProfile) >= 0x4000000) &&
        (Intent == INTENT_PERCEPTUAL || Intent == INTENT_SATURATION)) {

            // Matrix shaper share MRC & perceptual intents
            if (cmsIsMatrixShaper(ContextID, hProfile))
                return BlackPointAsDarkerColorant(ContextID, hProfile, INTENT_RELATIVE_COLORIMETRIC, BlackPoint, 0);

            // Get Perceptual black out of v4 profiles. That is fixed for perceptual & saturation intents
            BlackPoint -> X = cmsPERCEPTUAL_BLACK_X;
            BlackPoint -> Y = cmsPERCEPTUAL_BLACK_Y;
            BlackPoint -> Z = cmsPERCEPTUAL_BLACK_Z;
            return TRUE;
    }


    // Check if the profile is lut based and gray, rgb or cmyk (7.2 in Adobe's document)
    ColorSpace = cmsGetColorSpace(ContextID, hProfile);
    if (!cmsIsCLUT(ContextID, hProfile, Intent, LCMS_USED_AS_OUTPUT ) ||
        (ColorSpace != cmsSigGrayData &&
         ColorSpace != cmsSigRgbData  &&
         ColorSpace != cmsSigCmykData)) {

        // In this case, handle as input case
        return cmsDetectBlackPoint(ContextID, BlackPoint, hProfile, Intent, dwFlags);
    }

    // It is one of the valid cases!, use Adobe algorithm


    // Set a first guess, that should work on good profiles.
    if (Intent == INTENT_RELATIVE_COLORIMETRIC) {

        cmsCIEXYZ IniXYZ;

        // calculate initial Lab as source black point
        if (!cmsDetectBlackPoint(ContextID, &IniXYZ, hProfile, Intent, dwFlags)) {
            return FALSE;
        }

        // convert the XYZ to lab
        cmsXYZ2Lab(ContextID, NULL, &InitialLab, &IniXYZ);

    } else {

        // set the initial Lab to zero, that should be the black point for perceptual and saturation
        InitialLab.L = 0;
        InitialLab.a = 0;
        InitialLab.b = 0;
    }


    // Step 2
    // ======

    // Create a roundtrip. Define a Transform BT for all x in L*a*b*
    hRoundTrip = CreateRoundtripXForm(ContextID, hProfile, Intent);
    if (hRoundTrip == NULL)  return FALSE;

    // Compute ramps

    for (l=0; l < 256; l++) {

        Lab.L = (cmsFloat64Number) (l * 100.0) / 255.0;
        Lab.a = cmsmin(50, cmsmax(-50, InitialLab.a));
        Lab.b = cmsmin(50, cmsmax(-50, InitialLab.b));

        cmsDoTransform(ContextID, hRoundTrip, &Lab, &destLab, 1);

        inRamp[l]  = Lab.L;
        outRamp[l] = destLab.L;
    }

    // Make monotonic
    for (l = 254; l > 0; --l) {
        outRamp[l] = cmsmin(outRamp[l], outRamp[l+1]);
    }

    // Check
    if (! (outRamp[0] < outRamp[255])) {

        cmsDeleteTransform(ContextID, hRoundTrip);
        BlackPoint -> X = BlackPoint ->Y = BlackPoint -> Z = 0.0;
        return FALSE;
    }


    // Test for mid range straight (only on relative colorimetric)
    NearlyStraightMidrange = TRUE;
    MinL = outRamp[0]; MaxL = outRamp[255];
    if (Intent == INTENT_RELATIVE_COLORIMETRIC) {

        for (l=0; l < 256; l++) {

            if (! ((inRamp[l] <= MinL + 0.2 * (MaxL - MinL) ) ||
                (fabs(inRamp[l] - outRamp[l]) < 4.0 )))
                NearlyStraightMidrange = FALSE;
        }

        // If the mid range is straight (as determined above) then the
        // DestinationBlackPoint shall be the same as initialLab.
        // Otherwise, the DestinationBlackPoint shall be determined
        // using curve fitting.
        if (NearlyStraightMidrange) {

            cmsLab2XYZ(ContextID, NULL, BlackPoint, &InitialLab);
            cmsDeleteTransform(ContextID, hRoundTrip);
            return TRUE;
        }
    }


    // curve fitting: The round-trip curve normally looks like a nearly constant section at the black point,
    // with a corner and a nearly straight line to the white point.
    for (l=0; l < 256; l++) {

        yRamp[l] = (outRamp[l] - MinL) / (MaxL - MinL);
    }

    // find the black point using the least squares error quadratic curve fitting
    if (Intent == INTENT_RELATIVE_COLORIMETRIC) {
        lo = 0.1;
        hi = 0.5;
    }
    else {

        // Perceptual and saturation
        lo = 0.03;
        hi = 0.25;
    }

    // Capture shadow points for the fitting.
    n = 0;
    for (l=0; l < 256; l++) {

        cmsFloat64Number ff = yRamp[l];

        if (ff >= lo && ff < hi) {
            x[n] = inRamp[l];
            y[n] = yRamp[l];
            n++;
        }
    }


    // No suitable points
    if (n < 3 ) {
        cmsDeleteTransform(ContextID, hRoundTrip);
        BlackPoint -> X = BlackPoint ->Y = BlackPoint -> Z = 0.0;
        return FALSE;
    }


    // fit and get the vertex of quadratic curve
    Lab.L = RootOfLeastSquaresFitQuadraticCurve(ContextID, n, x, y);

    if (Lab.L < 0.0) { // clip to zero L* if the vertex is negative
        Lab.L = 0;
    }

    Lab.a = InitialLab.a;
    Lab.b = InitialLab.b;

    cmsLab2XYZ(ContextID, NULL, BlackPoint, &Lab);

    cmsDeleteTransform(ContextID, hRoundTrip);
    return TRUE;
}<|MERGE_RESOLUTION|>--- conflicted
+++ resolved
@@ -73,12 +73,7 @@
     cmsUInt32Number dwFormat;
     cmsHPROFILE hLab;
     cmsCIELab  Lab;
-<<<<<<< HEAD
-    cmsCIEXYZ  BlackXYZ;
-=======
     cmsCIEXYZ  BlackXYZ;    
-    cmsContext ContextID = cmsGetProfileContextID(hInput);
->>>>>>> bfd4b61e
 
     // If the profile does not support input direction, assume Black point 0
     if (!cmsIsIntentSupported(ContextID, hInput, Intent, LCMS_USED_AS_INPUT)) {
