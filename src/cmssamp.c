//---------------------------------------------------------------------------------
//
//  Little Color Management System
//  Copyright (c) 1998-2022 Marti Maria Saguer
//
// Permission is hereby granted, free of charge, to any person obtaining
// a copy of this software and associated documentation files (the "Software"),
// to deal in the Software without restriction, including without limitation
// the rights to use, copy, modify, merge, publish, distribute, sublicense,
// and/or sell copies of the Software, and to permit persons to whom the Software
// is furnished to do so, subject to the following conditions:
//
// The above copyright notice and this permission notice shall be included in
// all copies or substantial portions of the Software.
//
// THE SOFTWARE IS PROVIDED "AS IS", WITHOUT WARRANTY OF ANY KIND,
// EXPRESS OR IMPLIED, INCLUDING BUT NOT LIMITED TO
// THE WARRANTIES OF MERCHANTABILITY, FITNESS FOR A PARTICULAR PURPOSE AND
// NONINFRINGEMENT. IN NO EVENT SHALL THE AUTHORS OR COPYRIGHT HOLDERS BE
// LIABLE FOR ANY CLAIM, DAMAGES OR OTHER LIABILITY, WHETHER IN AN ACTION
// OF CONTRACT, TORT OR OTHERWISE, ARISING FROM, OUT OF OR IN CONNECTION
// WITH THE SOFTWARE OR THE USE OR OTHER DEALINGS IN THE SOFTWARE.
//
//---------------------------------------------------------------------------------
//

#include "lcms2_internal.h"


#define cmsmin(a, b) (((a) < (b)) ? (a) : (b))
#define cmsmax(a, b) (((a) > (b)) ? (a) : (b))

// This file contains routines for resampling and LUT optimization, black point detection
// and black preservation.

// Black point detection -------------------------------------------------------------------------


// PCS -> PCS round trip transform, always uses relative intent on the device -> pcs
static
cmsHTRANSFORM CreateRoundtripXForm(cmsContext ContextID, cmsHPROFILE hProfile, cmsUInt32Number nIntent)
{
    cmsHPROFILE hLab = cmsCreateLab4Profile(ContextID, NULL);
    cmsHTRANSFORM xform;
    cmsBool BPC[4] = { FALSE, FALSE, FALSE, FALSE };
    cmsFloat64Number States[4] = { 1.0, 1.0, 1.0, 1.0 };
    cmsHPROFILE hProfiles[4];
    cmsUInt32Number Intents[4];

    hProfiles[0] = hLab; hProfiles[1] = hProfile; hProfiles[2] = hProfile; hProfiles[3] = hLab;
    Intents[0]   = INTENT_RELATIVE_COLORIMETRIC; Intents[1] = nIntent; Intents[2] = INTENT_RELATIVE_COLORIMETRIC; Intents[3] = INTENT_RELATIVE_COLORIMETRIC;

    xform =  cmsCreateExtendedTransform(ContextID, 4, hProfiles, BPC, Intents,
        States, NULL, 0, TYPE_Lab_DBL, TYPE_Lab_DBL, cmsFLAGS_NOCACHE|cmsFLAGS_NOOPTIMIZE);

    cmsCloseProfile(ContextID, hLab);
    return xform;
}

// Use darker colorants to obtain black point. This works in the relative colorimetric intent and
// assumes more ink results in darker colors. No ink limit is assumed.
static
cmsBool  BlackPointAsDarkerColorant(cmsContext ContextID,
                                    cmsHPROFILE hInput,
                                    cmsUInt32Number Intent,
                                    cmsCIEXYZ* BlackPoint,
                                    cmsUInt32Number dwFlags)
{
    cmsUInt16Number *Black;
    cmsHTRANSFORM xform;
    cmsColorSpaceSignature Space;
    cmsUInt32Number nChannels;
    cmsUInt32Number dwFormat;
    cmsHPROFILE hLab;
    cmsCIELab  Lab;
    cmsCIEXYZ  BlackXYZ;

    // If the profile does not support input direction, assume Black point 0
    if (!cmsIsIntentSupported(ContextID, hInput, Intent, LCMS_USED_AS_INPUT)) {

        BlackPoint -> X = BlackPoint ->Y = BlackPoint -> Z = 0.0;
        return FALSE;
    }

    // Create a formatter which has n channels and no floating point
    dwFormat = cmsFormatterForColorspaceOfProfile(ContextID, hInput, 2, FALSE);

    // Try to get black by using black colorant
    Space = cmsGetColorSpace(ContextID, hInput);

    // This function returns darker colorant in 16 bits for several spaces
    if (!_cmsEndPointsBySpace(Space, NULL, &Black, &nChannels)) {

        BlackPoint -> X = BlackPoint ->Y = BlackPoint -> Z = 0.0;
        return FALSE;
    }

    if (nChannels != T_CHANNELS(dwFormat)) {
       BlackPoint -> X = BlackPoint ->Y = BlackPoint -> Z = 0.0;
       return FALSE;
    }

    // Lab will be used as the output space, but lab2 will avoid recursion
    hLab = cmsCreateLab2Profile(ContextID, NULL);
    if (hLab == NULL) {
       BlackPoint -> X = BlackPoint ->Y = BlackPoint -> Z = 0.0;
       return FALSE;
    }

    // Create the transform
    xform = cmsCreateTransform(ContextID, hInput, dwFormat,
                                hLab, TYPE_Lab_DBL, Intent, cmsFLAGS_NOOPTIMIZE|cmsFLAGS_NOCACHE);
    cmsCloseProfile(ContextID, hLab);

    if (xform == NULL) {

        // Something went wrong. Get rid of open resources and return zero as black
        BlackPoint -> X = BlackPoint ->Y = BlackPoint -> Z = 0.0;
        return FALSE;
    }

    // Convert black to Lab
    cmsDoTransform(ContextID, xform, Black, &Lab, 1);

    // Force it to be neutral, clip to max. L* of 50
    Lab.a = Lab.b = 0;
    if (Lab.L > 50) Lab.L = 50;
    if (Lab.L < 0) Lab.L = 0;

    // Free the resources
    cmsDeleteTransform(ContextID, xform);

    // Convert from Lab (which is now clipped) to XYZ.
    cmsLab2XYZ(ContextID, NULL, &BlackXYZ, &Lab);

    if (BlackPoint != NULL)
        *BlackPoint = BlackXYZ;

    return TRUE;

    cmsUNUSED_PARAMETER(dwFlags);
}

// Get a black point of output CMYK profile, discounting any ink-limiting embedded
// in the profile. For doing that, we use perceptual intent in input direction:
// Lab (0, 0, 0) -> [Perceptual] Profile -> CMYK -> [Rel. colorimetric] Profile -> Lab
static
cmsBool BlackPointUsingPerceptualBlack(cmsContext ContextID, cmsCIEXYZ* BlackPoint, cmsHPROFILE hProfile)
{
    cmsHTRANSFORM hRoundTrip;
    cmsCIELab LabIn, LabOut;
    cmsCIEXYZ  BlackXYZ;

     // Is the intent supported by the profile?
    if (!cmsIsIntentSupported(ContextID, hProfile, INTENT_PERCEPTUAL, LCMS_USED_AS_INPUT)) {

        BlackPoint -> X = BlackPoint ->Y = BlackPoint -> Z = 0.0;
        return TRUE;
    }

    hRoundTrip = CreateRoundtripXForm(ContextID, hProfile, INTENT_PERCEPTUAL);
    if (hRoundTrip == NULL) {
        BlackPoint -> X = BlackPoint ->Y = BlackPoint -> Z = 0.0;
        return FALSE;
    }

    LabIn.L = LabIn.a = LabIn.b = 0;
    cmsDoTransform(ContextID, hRoundTrip, &LabIn, &LabOut, 1);

    // Clip Lab to reasonable limits
    if (LabOut.L > 50) LabOut.L = 50;
    LabOut.a = LabOut.b = 0;

    cmsDeleteTransform(ContextID, hRoundTrip);

    // Convert it to XYZ
    cmsLab2XYZ(ContextID, NULL, &BlackXYZ, &LabOut);

    if (BlackPoint != NULL)
        *BlackPoint = BlackXYZ;

    return TRUE;
}

// This function shouldn't exist at all -- there is such quantity of broken
// profiles on black point tag, that we must somehow fix chromaticity to
// avoid huge tint when doing Black point compensation. This function does
// just that. There is a special flag for using black point tag, but turned
// off by default because it is bogus on most profiles. The detection algorithm
// involves to turn BP to neutral and to use only L component.
cmsBool CMSEXPORT cmsDetectBlackPoint(cmsContext ContextID, cmsCIEXYZ* BlackPoint, cmsHPROFILE hProfile, cmsUInt32Number Intent, cmsUInt32Number dwFlags)
{
    cmsProfileClassSignature devClass;

    // Make sure the device class is adequate
    devClass = cmsGetDeviceClass(ContextID, hProfile);
    if (devClass == cmsSigLinkClass ||
        devClass == cmsSigAbstractClass ||
        devClass == cmsSigNamedColorClass) {
            BlackPoint -> X = BlackPoint ->Y = BlackPoint -> Z = 0.0;
            return FALSE;
    }

    // Make sure intent is adequate
    if (Intent != INTENT_PERCEPTUAL &&
        Intent != INTENT_RELATIVE_COLORIMETRIC &&
        Intent != INTENT_SATURATION) {
            BlackPoint -> X = BlackPoint ->Y = BlackPoint -> Z = 0.0;
            return FALSE;
    }

    // v4 + perceptual & saturation intents does have its own black point, and it is
    // well specified enough to use it. Black point tag is deprecated in V4.
    if ((cmsGetEncodedICCversion(ContextID, hProfile) >= 0x4000000) &&
        (Intent == INTENT_PERCEPTUAL || Intent == INTENT_SATURATION)) {

            // Matrix shaper share MRC & perceptual intents
            if (cmsIsMatrixShaper(ContextID, hProfile))
                return BlackPointAsDarkerColorant(ContextID, hProfile, INTENT_RELATIVE_COLORIMETRIC, BlackPoint, 0);

            // Get Perceptual black out of v4 profiles. That is fixed for perceptual & saturation intents
            BlackPoint -> X = cmsPERCEPTUAL_BLACK_X;
            BlackPoint -> Y = cmsPERCEPTUAL_BLACK_Y;
            BlackPoint -> Z = cmsPERCEPTUAL_BLACK_Z;

            return TRUE;
    }


#ifdef CMS_USE_PROFILE_BLACK_POINT_TAG

    // v2, v4 rel/abs colorimetric
    if (cmsIsTag(ContextID, hProfile, cmsSigMediaBlackPointTag) &&
        Intent == INTENT_RELATIVE_COLORIMETRIC) {

            cmsCIEXYZ *BlackPtr, BlackXYZ, UntrustedBlackPoint, TrustedBlackPoint, MediaWhite;
            cmsCIELab Lab;

            // If black point is specified, then use it,

            BlackPtr = cmsReadTag(ContextID, hProfile, cmsSigMediaBlackPointTag);
            if (BlackPtr != NULL) {

                BlackXYZ = *BlackPtr;
                _cmsReadMediaWhitePoint(ContextID, &MediaWhite, hProfile);

                // Black point is absolute XYZ, so adapt to D50 to get PCS value
                cmsAdaptToIlluminant(ContextID, &UntrustedBlackPoint, &MediaWhite, cmsD50_XYZ(ContextID), &BlackXYZ);

                // Force a=b=0 to get rid of any chroma
                cmsXYZ2Lab(ContextID, NULL, &Lab, &UntrustedBlackPoint);
                Lab.a = Lab.b = 0;
                if (Lab.L > 50) Lab.L = 50; // Clip to L* <= 50
                cmsLab2XYZ(ContextID, NULL, &TrustedBlackPoint, &Lab);

                if (BlackPoint != NULL)
                    *BlackPoint = TrustedBlackPoint;

                return TRUE;
            }
    }
#endif

    // That is about v2 profiles.

    // If output profile, discount ink-limiting and that's all
    if (Intent == INTENT_RELATIVE_COLORIMETRIC &&
        (cmsGetDeviceClass(ContextID, hProfile) == cmsSigOutputClass) &&
        (cmsGetColorSpace(ContextID, hProfile)  == cmsSigCmykData))
        return BlackPointUsingPerceptualBlack(ContextID, BlackPoint, hProfile);

    // Nope, compute BP using current intent.
    return BlackPointAsDarkerColorant(ContextID, hProfile, Intent, BlackPoint, dwFlags);
}



// ---------------------------------------------------------------------------------------------------------

// Least Squares Fit of a Quadratic Curve to Data
// http://www.personal.psu.edu/jhm/f90/lectures/lsq2.html

static
cmsFloat64Number RootOfLeastSquaresFitQuadraticCurve(cmsContext ContextID, int n, cmsFloat64Number x[], cmsFloat64Number y[])
{
    double sum_x = 0, sum_x2 = 0, sum_x3 = 0, sum_x4 = 0;
    double sum_y = 0, sum_yx = 0, sum_yx2 = 0;
    double d, a, b, c;
    int i;
    cmsMAT3 m;
    cmsVEC3 v, res;

    if (n < 4) return 0;

    for (i=0; i < n; i++) {

        double xn = x[i];
        double yn = y[i];

        sum_x  += xn;
        sum_x2 += xn*xn;
        sum_x3 += xn*xn*xn;
        sum_x4 += xn*xn*xn*xn;

        sum_y += yn;
        sum_yx += yn*xn;
        sum_yx2 += yn*xn*xn;
    }

    _cmsVEC3init(ContextID, &m.v[0], n,      sum_x,  sum_x2);
    _cmsVEC3init(ContextID, &m.v[1], sum_x,  sum_x2, sum_x3);
    _cmsVEC3init(ContextID, &m.v[2], sum_x2, sum_x3, sum_x4);

    _cmsVEC3init(ContextID, &v, sum_y, sum_yx, sum_yx2);

    if (!_cmsMAT3solve(ContextID, &res, &m, &v)) return 0;


    a = res.n[2];
    b = res.n[1];
    c = res.n[0];

    if (fabs(a) < 1.0E-10) {
<<<<<<< HEAD

=======
    
        if (fabs(b) < 1.0E-10) return 0;
>>>>>>> eaed773f
        return cmsmin(0, cmsmax(50, -c/b ));
    }
    else {

         d = b*b - 4.0 * a * c;
         if (d <= 0) {
             return 0;
         }
         else {

             double rt;
             
             if (fabs(a) < 1.0E-10) return 0;

             rt = (-b + sqrt(d)) / (2.0 * a);

             return cmsmax(0, cmsmin(50, rt));
         }
   }

}



// Calculates the black point of a destination profile.
// This algorithm comes from the Adobe paper disclosing its black point compensation method.
cmsBool CMSEXPORT cmsDetectDestinationBlackPoint(cmsContext ContextID, cmsCIEXYZ* BlackPoint, cmsHPROFILE hProfile, cmsUInt32Number Intent, cmsUInt32Number dwFlags)
{
    cmsColorSpaceSignature ColorSpace;
    cmsHTRANSFORM hRoundTrip = NULL;
    cmsCIELab InitialLab, destLab, Lab;
    cmsFloat64Number inRamp[256], outRamp[256];
    cmsFloat64Number MinL, MaxL;
    cmsBool NearlyStraightMidrange = TRUE;
    cmsFloat64Number yRamp[256];
    cmsFloat64Number x[256], y[256];
    cmsFloat64Number lo, hi;
    int n, l;
    cmsProfileClassSignature devClass;

    // Make sure the device class is adequate
    devClass = cmsGetDeviceClass(ContextID, hProfile);
    if (devClass == cmsSigLinkClass ||
        devClass == cmsSigAbstractClass ||
        devClass == cmsSigNamedColorClass) {
            BlackPoint -> X = BlackPoint ->Y = BlackPoint -> Z = 0.0;
            return FALSE;
    }

    // Make sure intent is adequate
    if (Intent != INTENT_PERCEPTUAL &&
        Intent != INTENT_RELATIVE_COLORIMETRIC &&
        Intent != INTENT_SATURATION) {
            BlackPoint -> X = BlackPoint ->Y = BlackPoint -> Z = 0.0;
            return FALSE;
    }


    // v4 + perceptual & saturation intents does have its own black point, and it is
    // well specified enough to use it. Black point tag is deprecated in V4.
    if ((cmsGetEncodedICCversion(ContextID, hProfile) >= 0x4000000) &&
        (Intent == INTENT_PERCEPTUAL || Intent == INTENT_SATURATION)) {

            // Matrix shaper share MRC & perceptual intents
            if (cmsIsMatrixShaper(ContextID, hProfile))
                return BlackPointAsDarkerColorant(ContextID, hProfile, INTENT_RELATIVE_COLORIMETRIC, BlackPoint, 0);

            // Get Perceptual black out of v4 profiles. That is fixed for perceptual & saturation intents
            BlackPoint -> X = cmsPERCEPTUAL_BLACK_X;
            BlackPoint -> Y = cmsPERCEPTUAL_BLACK_Y;
            BlackPoint -> Z = cmsPERCEPTUAL_BLACK_Z;
            return TRUE;
    }


    // Check if the profile is lut based and gray, rgb or cmyk (7.2 in Adobe's document)
    ColorSpace = cmsGetColorSpace(ContextID, hProfile);
    if (!cmsIsCLUT(ContextID, hProfile, Intent, LCMS_USED_AS_OUTPUT ) ||
        (ColorSpace != cmsSigGrayData &&
         ColorSpace != cmsSigRgbData  &&
         ColorSpace != cmsSigCmykData)) {

        // In this case, handle as input case
        return cmsDetectBlackPoint(ContextID, BlackPoint, hProfile, Intent, dwFlags);
    }

    // It is one of the valid cases!, use Adobe algorithm


    // Set a first guess, that should work on good profiles.
    if (Intent == INTENT_RELATIVE_COLORIMETRIC) {

        cmsCIEXYZ IniXYZ;

        // calculate initial Lab as source black point
        if (!cmsDetectBlackPoint(ContextID, &IniXYZ, hProfile, Intent, dwFlags)) {
            return FALSE;
        }

        // convert the XYZ to lab
        cmsXYZ2Lab(ContextID, NULL, &InitialLab, &IniXYZ);

    } else {

        // set the initial Lab to zero, that should be the black point for perceptual and saturation
        InitialLab.L = 0;
        InitialLab.a = 0;
        InitialLab.b = 0;
    }


    // Step 2
    // ======

    // Create a roundtrip. Define a Transform BT for all x in L*a*b*
    hRoundTrip = CreateRoundtripXForm(ContextID, hProfile, Intent);
    if (hRoundTrip == NULL)  return FALSE;

    // Compute ramps

    for (l=0; l < 256; l++) {

        Lab.L = (cmsFloat64Number) (l * 100.0) / 255.0;
        Lab.a = cmsmin(50, cmsmax(-50, InitialLab.a));
        Lab.b = cmsmin(50, cmsmax(-50, InitialLab.b));

        cmsDoTransform(ContextID, hRoundTrip, &Lab, &destLab, 1);

        inRamp[l]  = Lab.L;
        outRamp[l] = destLab.L;
    }

    // Make monotonic
    for (l = 254; l > 0; --l) {
        outRamp[l] = cmsmin(outRamp[l], outRamp[l+1]);
    }

    // Check
    if (! (outRamp[0] < outRamp[255])) {

        cmsDeleteTransform(ContextID, hRoundTrip);
        BlackPoint -> X = BlackPoint ->Y = BlackPoint -> Z = 0.0;
        return FALSE;
    }


    // Test for mid range straight (only on relative colorimetric)
    NearlyStraightMidrange = TRUE;
    MinL = outRamp[0]; MaxL = outRamp[255];
    if (Intent == INTENT_RELATIVE_COLORIMETRIC) {

        for (l=0; l < 256; l++) {

            if (! ((inRamp[l] <= MinL + 0.2 * (MaxL - MinL) ) ||
                (fabs(inRamp[l] - outRamp[l]) < 4.0 )))
                NearlyStraightMidrange = FALSE;
        }

        // If the mid range is straight (as determined above) then the
        // DestinationBlackPoint shall be the same as initialLab.
        // Otherwise, the DestinationBlackPoint shall be determined
        // using curve fitting.
        if (NearlyStraightMidrange) {

            cmsLab2XYZ(ContextID, NULL, BlackPoint, &InitialLab);
            cmsDeleteTransform(ContextID, hRoundTrip);
            return TRUE;
        }
    }


    // curve fitting: The round-trip curve normally looks like a nearly constant section at the black point,
    // with a corner and a nearly straight line to the white point.
    for (l=0; l < 256; l++) {

        yRamp[l] = (outRamp[l] - MinL) / (MaxL - MinL);
    }

    // find the black point using the least squares error quadratic curve fitting
    if (Intent == INTENT_RELATIVE_COLORIMETRIC) {
        lo = 0.1;
        hi = 0.5;
    }
    else {

        // Perceptual and saturation
        lo = 0.03;
        hi = 0.25;
    }

    // Capture shadow points for the fitting.
    n = 0;
    for (l=0; l < 256; l++) {

        cmsFloat64Number ff = yRamp[l];

        if (ff >= lo && ff < hi) {
            x[n] = inRamp[l];
            y[n] = yRamp[l];
            n++;
        }
    }


    // No suitable points
    if (n < 3 ) {
        cmsDeleteTransform(ContextID, hRoundTrip);
        BlackPoint -> X = BlackPoint ->Y = BlackPoint -> Z = 0.0;
        return FALSE;
    }


    // fit and get the vertex of quadratic curve
    Lab.L = RootOfLeastSquaresFitQuadraticCurve(ContextID, n, x, y);

    if (Lab.L < 0.0) { // clip to zero L* if the vertex is negative
        Lab.L = 0;
    }

    Lab.a = InitialLab.a;
    Lab.b = InitialLab.b;

    cmsLab2XYZ(ContextID, NULL, BlackPoint, &Lab);

    cmsDeleteTransform(ContextID, hRoundTrip);
    return TRUE;
}<|MERGE_RESOLUTION|>--- conflicted
+++ resolved
@@ -321,12 +321,8 @@
     c = res.n[0];
 
     if (fabs(a) < 1.0E-10) {
-<<<<<<< HEAD
-
-=======
-    
+
         if (fabs(b) < 1.0E-10) return 0;
->>>>>>> eaed773f
         return cmsmin(0, cmsmax(50, -c/b ));
     }
     else {
