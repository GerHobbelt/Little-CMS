//---------------------------------------------------------------------------------
//
//  Little Color Management System
//  Copyright (c) 1998-2020 Marti Maria Saguer
//
// Permission is hereby granted, free of charge, to any person obtaining
// a copy of this software and associated documentation files (the "Software"),
// to deal in the Software without restriction, including without limitation
// the rights to use, copy, modify, merge, publish, distribute, sublicense,
// and/or sell copies of the Software, and to permit persons to whom the Software
// is furnished to do so, subject to the following conditions:
//
// The above copyright notice and this permission notice shall be included in
// all copies or substantial portions of the Software.
//
// THE SOFTWARE IS PROVIDED "AS IS", WITHOUT WARRANTY OF ANY KIND,
// EXPRESS OR IMPLIED, INCLUDING BUT NOT LIMITED TO
// THE WARRANTIES OF MERCHANTABILITY, FITNESS FOR A PARTICULAR PURPOSE AND
// NONINFRINGEMENT. IN NO EVENT SHALL THE AUTHORS OR COPYRIGHT HOLDERS BE
// LIABLE FOR ANY CLAIM, DAMAGES OR OTHER LIABILITY, WHETHER IN AN ACTION
// OF CONTRACT, TORT OR OTHERWISE, ARISING FROM, OUT OF OR IN CONNECTION
// WITH THE SOFTWARE OR THE USE OR OTHER DEALINGS IN THE SOFTWARE.
//
//---------------------------------------------------------------------------------
//

#include "lcms2_internal.h"

// Tag Serialization  -----------------------------------------------------------------------------
// This file implements every single tag and tag type as described in the ICC spec. Some types
// have been deprecated, like ncl and Data. There is no implementation for those types as there
// are no profiles holding them. The programmer can also extend this list by defining his own types
// by using the appropriate plug-in. There are three types of plug ins regarding that. First type
// allows to define new tags using any existing type. Next plug-in type allows to define new types
// and the third one is very specific: allows to extend the number of elements in the multiprocessing
// elements special type.
//--------------------------------------------------------------------------------------------------

// Some broken types
#define cmsCorbisBrokenXYZtype    ((cmsTagTypeSignature) 0x17A505B8)
#define cmsMonacoBrokenCurveType  ((cmsTagTypeSignature) 0x9478ee00)

// This is the linked list that keeps track of the defined types
typedef struct _cmsTagTypeLinkedList_st {

    cmsTagTypeHandler Handler;
    struct _cmsTagTypeLinkedList_st* Next;

} _cmsTagTypeLinkedList;

// Some macros to define callbacks.
#define READ_FN(x)  Type_##x##_Read
#define WRITE_FN(x) Type_##x##_Write
#define FREE_FN(x)  Type_##x##_Free
#define DUP_FN(x)   Type_##x##_Dup

// Helper macro to define a handler. Callbacks do have a fixed naming convention.
#define TYPE_HANDLER(t, x)  { (t), READ_FN(x), WRITE_FN(x), DUP_FN(x), FREE_FN(x), 0 }

// Helper macro to define a MPE handler. Callbacks do have a fixed naming convention
#define TYPE_MPE_HANDLER(t, x)  { (t), READ_FN(x), WRITE_FN(x), GenericMPEdup, GenericMPEfree, 0 }

// Infinites
#define MINUS_INF   (-1E22F)
#define PLUS_INF    (+1E22F)


// Register a new type handler. This routine is shared between normal types and MPE. LinkedList points to the optional list head
static
cmsBool RegisterTypesPlugin(cmsContext ContextID, cmsPluginBase* Data, _cmsMemoryClient pos)
{
    cmsPluginTagType* Plugin = (cmsPluginTagType*) Data;
    _cmsTagTypePluginChunkType* ctx = ( _cmsTagTypePluginChunkType*) _cmsContextGetClientChunk(ContextID, pos);
    _cmsTagTypeLinkedList *pt;

    // Calling the function with NULL as plug-in would unregister the plug in.
    if (Data == NULL) {

        // There is no need to set free the memory, as pool is destroyed as a whole.
        ctx ->TagTypes = NULL;
        return TRUE;
    }

    // Registering happens in plug-in memory pool.
    pt = (_cmsTagTypeLinkedList*) _cmsPluginMalloc(ContextID, sizeof(_cmsTagTypeLinkedList));
    if (pt == NULL) return FALSE;

    pt ->Handler   = Plugin ->Handler;
    pt ->Next      = ctx ->TagTypes;

    ctx ->TagTypes = pt;

    return TRUE;
}

// Return handler for a given type or NULL if not found. Shared between normal types and MPE. It first tries the additions
// made by plug-ins and then the built-in defaults.
static
cmsTagTypeHandler* GetHandler(cmsTagTypeSignature sig, _cmsTagTypeLinkedList* PluginLinkedList, _cmsTagTypeLinkedList* DefaultLinkedList)
{
    _cmsTagTypeLinkedList* pt;

    for (pt = PluginLinkedList;
         pt != NULL;
         pt = pt ->Next) {

            if (sig == pt -> Handler.Signature) return &pt ->Handler;
    }

    for (pt = DefaultLinkedList;
         pt != NULL;
         pt = pt ->Next) {

            if (sig == pt -> Handler.Signature) return &pt ->Handler;
    }

    return NULL;
}


// Auxiliary to convert UTF-32 to UTF-16 in some cases
static
cmsBool _cmsWriteWCharArray(cmsContext ContextID, cmsIOHANDLER* io, cmsUInt32Number n, const wchar_t* Array)
{
    cmsUInt32Number i;

    _cmsAssert(io != NULL);
    _cmsAssert(!(Array == NULL && n > 0));

    for (i=0; i < n; i++) {
        if (!_cmsWriteUInt16Number(ContextID, io, (cmsUInt16Number) Array[i])) return FALSE;
    }

    return TRUE;
}

// Try to promote correctly to wchar_t when 32 bits
cmsINLINE cmsBool is_surrogate(cmsUInt32Number uc) { return (uc - 0xd800u) < 2048u; }
cmsINLINE cmsBool is_high_surrogate(cmsUInt32Number uc) { return (uc & 0xfffffc00) == 0xd800; }
cmsINLINE cmsBool is_low_surrogate(cmsUInt32Number uc)  { return (uc & 0xfffffc00) == 0xdc00; }

cmsINLINE cmsUInt32Number surrogate_to_utf32(cmsUInt32Number high, cmsUInt32Number low)
{
    return (high << 10) + low - 0x35fdc00;
}

cmsINLINE cmsBool convert_utf16_to_utf32(cmsContext ContextID, cmsIOHANDLER* io, cmsInt32Number n, wchar_t* output)
{
    cmsUInt16Number uc;

    while (n > 0)
    {
        if (!_cmsReadUInt16Number(ContextID, io, &uc)) return FALSE;
        n--;

        if (!is_surrogate(uc))
        {
            *output++ = (wchar_t)uc;
        }
        else {

            cmsUInt16Number low;

            if (!_cmsReadUInt16Number(ContextID, io, &low)) return FALSE;
            n--;

            if (is_high_surrogate(uc) && is_low_surrogate(low))
                *output++ = (wchar_t)surrogate_to_utf32(uc, low);
            else
                return FALSE;   // Corrupted string, just ignore
        }
    }

    return TRUE;
}


// Auxiliary to read an array of wchar_t
static
cmsBool _cmsReadWCharArray(cmsContext ContextID, cmsIOHANDLER* io, cmsUInt32Number n, wchar_t* Array)
{
    cmsUInt32Number i;
    cmsUInt16Number tmp;
    cmsBool is32 = sizeof(wchar_t) > sizeof(cmsUInt16Number);

    _cmsAssert(io != NULL);

    if (is32 && Array != NULL)
    {
        return convert_utf16_to_utf32(ContextID, io, n, Array);
    }

    for (i=0; i < n; i++) {

        if (Array != NULL) {

            if (!_cmsReadUInt16Number(ContextID, io, &tmp)) return FALSE;
            Array[i] = (wchar_t) tmp;
        }
        else {
            if (!_cmsReadUInt16Number(ContextID, io, NULL)) return FALSE;
        }

    }
    return TRUE;
}

// To deal with position tables
typedef cmsBool (* PositionTableEntryFn)(cmsContext ContextID, struct _cms_typehandler_struct* self,
                                             cmsIOHANDLER* io,
                                             void* Cargo,
                                             cmsUInt32Number n,
                                             cmsUInt32Number SizeOfTag);

// Helper function to deal with position tables as described in ICC spec 4.3
// A table of n elements is read, where first comes n records containing offsets and sizes and
// then a block containing the data itself. This allows to reuse same data in more than one entry
static
cmsBool ReadPositionTable(cmsContext ContextID, struct _cms_typehandler_struct* self,
                              cmsIOHANDLER* io,
                              cmsUInt32Number Count,
                              cmsUInt32Number BaseOffset,
                              void *Cargo,
                              PositionTableEntryFn ElementFn)
{
    cmsUInt32Number i;
    cmsUInt32Number *ElementOffsets = NULL, *ElementSizes = NULL;
    cmsUInt32Number currentPosition;

    currentPosition = io->Tell(ContextID, io);

    // Verify there is enough space left to read at least two cmsUInt32Number items for Count items.
    if (((io->ReportedSize - currentPosition) / (2 * sizeof(cmsUInt32Number))) < Count)
        return FALSE;

    // Let's take the offsets to each element
    ElementOffsets = (cmsUInt32Number *) _cmsCalloc(ContextID, Count, sizeof(cmsUInt32Number));
    if (ElementOffsets == NULL) goto Error;

    ElementSizes = (cmsUInt32Number *) _cmsCalloc(ContextID, Count, sizeof(cmsUInt32Number));
    if (ElementSizes == NULL) goto Error;

    for (i=0; i < Count; i++) {

        if (!_cmsReadUInt32Number(ContextID, io, &ElementOffsets[i])) goto Error;
        if (!_cmsReadUInt32Number(ContextID, io, &ElementSizes[i])) goto Error;

        ElementOffsets[i] += BaseOffset;
    }

    // Seek to each element and read it
    for (i=0; i < Count; i++) {

        if (!io -> Seek(ContextID, io, ElementOffsets[i])) goto Error;

        // This is the reader callback
        if (!ElementFn(ContextID, self, io, Cargo, i, ElementSizes[i])) goto Error;
    }

    // Success
    if (ElementOffsets != NULL) _cmsFree(ContextID, ElementOffsets);
    if (ElementSizes != NULL) _cmsFree(ContextID, ElementSizes);
    return TRUE;

Error:
    if (ElementOffsets != NULL) _cmsFree(ContextID, ElementOffsets);
    if (ElementSizes != NULL) _cmsFree(ContextID, ElementSizes);
    return FALSE;
}

// Same as anterior, but for write position tables
static
cmsBool WritePositionTable(cmsContext ContextID, struct _cms_typehandler_struct* self,
                               cmsIOHANDLER* io,
                               cmsUInt32Number SizeOfTag,
                               cmsUInt32Number Count,
                               cmsUInt32Number BaseOffset,
                               void *Cargo,
                               PositionTableEntryFn ElementFn)
{
    cmsUInt32Number i;
    cmsUInt32Number DirectoryPos, CurrentPos, Before;
    cmsUInt32Number *ElementOffsets = NULL, *ElementSizes = NULL;

     // Create table
    ElementOffsets = (cmsUInt32Number *) _cmsCalloc(ContextID, Count, sizeof(cmsUInt32Number));
    if (ElementOffsets == NULL) goto Error;

    ElementSizes = (cmsUInt32Number *) _cmsCalloc(ContextID, Count, sizeof(cmsUInt32Number));
    if (ElementSizes == NULL) goto Error;

    // Keep starting position of curve offsets
    DirectoryPos = io ->Tell(ContextID, io);

    // Write a fake directory to be filled latter on
    for (i=0; i < Count; i++) {

        if (!_cmsWriteUInt32Number(ContextID, io, 0)) goto Error;  // Offset
        if (!_cmsWriteUInt32Number(ContextID, io, 0)) goto Error;  // size
    }

    // Write each element. Keep track of the size as well.
    for (i=0; i < Count; i++) {

        Before = io ->Tell(ContextID, io);
        ElementOffsets[i] = Before - BaseOffset;

        // Callback to write...
        if (!ElementFn(ContextID, self, io, Cargo, i, SizeOfTag)) goto Error;

        // Now the size
        ElementSizes[i] = io ->Tell(ContextID, io) - Before;
    }

    // Write the directory
    CurrentPos = io ->Tell(ContextID, io);
    if (!io ->Seek(ContextID, io, DirectoryPos)) goto Error;

    for (i=0; i <  Count; i++) {
        if (!_cmsWriteUInt32Number(ContextID, io, ElementOffsets[i])) goto Error;
        if (!_cmsWriteUInt32Number(ContextID, io, ElementSizes[i])) goto Error;
    }

    if (!io ->Seek(ContextID, io, CurrentPos)) goto Error;

    if (ElementOffsets != NULL) _cmsFree(ContextID, ElementOffsets);
    if (ElementSizes != NULL) _cmsFree(ContextID, ElementSizes);
    return TRUE;

Error:
    if (ElementOffsets != NULL) _cmsFree(ContextID, ElementOffsets);
    if (ElementSizes != NULL) _cmsFree(ContextID, ElementSizes);
    return FALSE;
}


// ********************************************************************************
// Type XYZ. Only one value is allowed
// ********************************************************************************

//The XYZType contains an array of three encoded values for the XYZ tristimulus
//values. Tristimulus values must be non-negative. The signed encoding allows for
//implementation optimizations by minimizing the number of fixed formats.


static
void *Type_XYZ_Read(cmsContext ContextID, struct _cms_typehandler_struct* self, cmsIOHANDLER* io, cmsUInt32Number* nItems, cmsUInt32Number SizeOfTag)
{
    cmsCIEXYZ* xyz;
    cmsUNUSED_PARAMETER(self);

    *nItems = 0;
    xyz = (cmsCIEXYZ*) _cmsMallocZero(ContextID, sizeof(cmsCIEXYZ));
    if (xyz == NULL) return NULL;

    if (!_cmsReadXYZNumber(ContextID, io, xyz)) {
        _cmsFree(ContextID, xyz);
        return NULL;
    }

    *nItems = 1;
    return (void*) xyz;

    cmsUNUSED_PARAMETER(SizeOfTag);
}

static
cmsBool  Type_XYZ_Write(cmsContext ContextID, struct _cms_typehandler_struct* self, cmsIOHANDLER* io, void* Ptr, cmsUInt32Number nItems)
{
    return _cmsWriteXYZNumber(ContextID, io, (cmsCIEXYZ*) Ptr);

    cmsUNUSED_PARAMETER(nItems);
    cmsUNUSED_PARAMETER(self);
}

static
void* Type_XYZ_Dup(cmsContext ContextID, struct _cms_typehandler_struct* self, const void *Ptr, cmsUInt32Number n)
{
    return _cmsDupMem(ContextID, Ptr, sizeof(cmsCIEXYZ));

    cmsUNUSED_PARAMETER(self);
    cmsUNUSED_PARAMETER(n);
}

static
void Type_XYZ_Free(cmsContext ContextID, struct _cms_typehandler_struct* self, void *Ptr)
{
    cmsUNUSED_PARAMETER(self);
    _cmsFree(ContextID, Ptr);
}


static
cmsTagTypeSignature DecideXYZtype(cmsContext ContextID, cmsFloat64Number ICCVersion, const void *Data)
{
    return cmsSigXYZType;

    cmsUNUSED_PARAMETER(ICCVersion);
    cmsUNUSED_PARAMETER(Data);
    cmsUNUSED_PARAMETER(ContextID);
}


// ********************************************************************************
// Type chromaticity. Only one value is allowed
// ********************************************************************************
// The chromaticity tag type provides basic chromaticity data and type of
// phosphors or colorants of a monitor to applications and utilities.

static
void *Type_Chromaticity_Read(cmsContext ContextID, struct _cms_typehandler_struct* self, cmsIOHANDLER* io, cmsUInt32Number* nItems, cmsUInt32Number SizeOfTag)
{
    cmsCIExyYTRIPLE* chrm;
    cmsUInt16Number nChans, Table;
    cmsUNUSED_PARAMETER(self);

    *nItems = 0;
    chrm =  (cmsCIExyYTRIPLE*) _cmsMallocZero(ContextID, sizeof(cmsCIExyYTRIPLE));
    if (chrm == NULL) return NULL;

    if (!_cmsReadUInt16Number(ContextID, io, &nChans)) goto Error;

    // Let's recover from a bug introduced in early versions of lcms1
    if (nChans == 0 && SizeOfTag == 32) {

        if (!_cmsReadUInt16Number(ContextID, io, NULL)) goto Error;
        if (!_cmsReadUInt16Number(ContextID, io, &nChans)) goto Error;
    }

    if (nChans != 3) goto Error;

    if (!_cmsReadUInt16Number(ContextID, io, &Table)) goto Error;

    if (!_cmsRead15Fixed16Number(ContextID, io, &chrm ->Red.x)) goto Error;
    if (!_cmsRead15Fixed16Number(ContextID, io, &chrm ->Red.y)) goto Error;

    chrm ->Red.Y = 1.0;

    if (!_cmsRead15Fixed16Number(ContextID, io, &chrm ->Green.x)) goto Error;
    if (!_cmsRead15Fixed16Number(ContextID, io, &chrm ->Green.y)) goto Error;

    chrm ->Green.Y = 1.0;

    if (!_cmsRead15Fixed16Number(ContextID, io, &chrm ->Blue.x)) goto Error;
    if (!_cmsRead15Fixed16Number(ContextID, io, &chrm ->Blue.y)) goto Error;

    chrm ->Blue.Y = 1.0;

    *nItems = 1;
    return (void*) chrm;

Error:
    _cmsFree(ContextID, (void*) chrm);
    return NULL;

    cmsUNUSED_PARAMETER(SizeOfTag);
}

static
cmsBool  SaveOneChromaticity(cmsContext ContextID, cmsFloat64Number x, cmsFloat64Number y, cmsIOHANDLER* io)
{
    if (!_cmsWriteUInt32Number(ContextID, io, (cmsUInt32Number) _cmsDoubleTo15Fixed16(ContextID, x))) return FALSE;
    if (!_cmsWriteUInt32Number(ContextID, io, (cmsUInt32Number) _cmsDoubleTo15Fixed16(ContextID, y))) return FALSE;

    return TRUE;
}

static
cmsBool  Type_Chromaticity_Write(cmsContext ContextID, struct _cms_typehandler_struct* self, cmsIOHANDLER* io, void* Ptr, cmsUInt32Number nItems)
{
    cmsCIExyYTRIPLE* chrm = (cmsCIExyYTRIPLE*) Ptr;

    if (!_cmsWriteUInt16Number(ContextID, io, 3)) return FALSE;        // nChannels
    if (!_cmsWriteUInt16Number(ContextID, io, 0)) return FALSE;        // Table

    if (!SaveOneChromaticity(ContextID, chrm -> Red.x,   chrm -> Red.y, io)) return FALSE;
    if (!SaveOneChromaticity(ContextID, chrm -> Green.x, chrm -> Green.y, io)) return FALSE;
    if (!SaveOneChromaticity(ContextID, chrm -> Blue.x,  chrm -> Blue.y, io)) return FALSE;

    return TRUE;

    cmsUNUSED_PARAMETER(nItems);
    cmsUNUSED_PARAMETER(self);
}

static
void* Type_Chromaticity_Dup(cmsContext ContextID, struct _cms_typehandler_struct* self, const void *Ptr, cmsUInt32Number n)
{
    return _cmsDupMem(ContextID, Ptr, sizeof(cmsCIExyYTRIPLE));

    cmsUNUSED_PARAMETER(self);
    cmsUNUSED_PARAMETER(n);
}

static
void Type_Chromaticity_Free(cmsContext ContextID, struct _cms_typehandler_struct* self, void* Ptr)
{
    cmsUNUSED_PARAMETER(self);
    _cmsFree(ContextID, Ptr);
}


// ********************************************************************************
// Type cmsSigColorantOrderType
// ********************************************************************************

// This is an optional tag which specifies the laydown order in which colorants will
// be printed on an n-colorant device. The laydown order may be the same as the
// channel generation order listed in the colorantTableTag or the channel order of a
// colour space such as CMYK, in which case this tag is not needed. When this is not
// the case (for example, ink-towers sometimes use the order KCMY), this tag may be
// used to specify the laydown order of the colorants.


static
void *Type_ColorantOrderType_Read(cmsContext ContextID, struct _cms_typehandler_struct* self, cmsIOHANDLER* io, cmsUInt32Number* nItems, cmsUInt32Number SizeOfTag)
{
    cmsUInt8Number* ColorantOrder;
    cmsUInt32Number Count;
    cmsUNUSED_PARAMETER(self);

    *nItems = 0;
    if (!_cmsReadUInt32Number(ContextID, io, &Count)) return NULL;
    if (Count > cmsMAXCHANNELS) return NULL;

    ColorantOrder = (cmsUInt8Number*) _cmsCalloc(ContextID, cmsMAXCHANNELS, sizeof(cmsUInt8Number));
    if (ColorantOrder == NULL) return NULL;

    // We use FF as end marker
    memset(ColorantOrder, 0xFF, cmsMAXCHANNELS * sizeof(cmsUInt8Number));

    if (io ->Read(ContextID, io, ColorantOrder, sizeof(cmsUInt8Number), Count) != Count) {

        _cmsFree(ContextID, (void*) ColorantOrder);
        return NULL;
    }

    *nItems = 1;
    return (void*) ColorantOrder;

    cmsUNUSED_PARAMETER(SizeOfTag);
}

static
cmsBool Type_ColorantOrderType_Write(cmsContext ContextID, struct _cms_typehandler_struct* self, cmsIOHANDLER* io, void* Ptr, cmsUInt32Number nItems)
{
    cmsUInt8Number*  ColorantOrder = (cmsUInt8Number*) Ptr;
    cmsUInt32Number i, sz, Count;

    // Get the length
    for (Count=i=0; i < cmsMAXCHANNELS; i++) {
        if (ColorantOrder[i] != 0xFF) Count++;
    }

    if (!_cmsWriteUInt32Number(ContextID, io, Count)) return FALSE;

    sz = Count * sizeof(cmsUInt8Number);
    if (!io -> Write(ContextID, io, sz, ColorantOrder)) return FALSE;

    return TRUE;

    cmsUNUSED_PARAMETER(nItems);
    cmsUNUSED_PARAMETER(self);
}

static
void* Type_ColorantOrderType_Dup(cmsContext ContextID, struct _cms_typehandler_struct* self, const void *Ptr, cmsUInt32Number n)
{
    return _cmsDupMem(ContextID, Ptr, cmsMAXCHANNELS * sizeof(cmsUInt8Number));

    cmsUNUSED_PARAMETER(self);
    cmsUNUSED_PARAMETER(n);
}


static
void Type_ColorantOrderType_Free(cmsContext ContextID, struct _cms_typehandler_struct* self, void* Ptr)
{
    cmsUNUSED_PARAMETER(self);
    _cmsFree(ContextID, Ptr);
}

// ********************************************************************************
// Type cmsSigS15Fixed16ArrayType
// ********************************************************************************
// This type represents an array of generic 4-byte/32-bit fixed point quantity.
// The number of values is determined from the size of the tag.

static
void *Type_S15Fixed16_Read(cmsContext ContextID, struct _cms_typehandler_struct* self, cmsIOHANDLER* io, cmsUInt32Number* nItems, cmsUInt32Number SizeOfTag)
{
    cmsFloat64Number*  array_double;
    cmsUInt32Number i, n;
    cmsUNUSED_PARAMETER(self);

    *nItems = 0;
    n = SizeOfTag / sizeof(cmsUInt32Number);
    array_double = (cmsFloat64Number*) _cmsCalloc(ContextID, n, sizeof(cmsFloat64Number));
    if (array_double == NULL) return NULL;

    for (i=0; i < n; i++) {

        if (!_cmsRead15Fixed16Number(ContextID, io, &array_double[i])) {

            _cmsFree(ContextID, array_double);
            return NULL;
        }
    }

    *nItems = n;
    return (void*) array_double;
}

static
cmsBool Type_S15Fixed16_Write(cmsContext ContextID, struct _cms_typehandler_struct* self, cmsIOHANDLER* io, void* Ptr, cmsUInt32Number nItems)
{
    cmsFloat64Number* Value = (cmsFloat64Number*) Ptr;
    cmsUInt32Number i;

    for (i=0; i < nItems; i++) {

        if (!_cmsWrite15Fixed16Number(ContextID, io, Value[i])) return FALSE;
    }

    return TRUE;

    cmsUNUSED_PARAMETER(self);
}

static
void* Type_S15Fixed16_Dup(cmsContext ContextID, struct _cms_typehandler_struct* self, const void *Ptr, cmsUInt32Number n)
{
    cmsUNUSED_PARAMETER(self);
    return _cmsDupMem(ContextID, Ptr, n * sizeof(cmsFloat64Number));
}


static
void Type_S15Fixed16_Free(cmsContext ContextID, struct _cms_typehandler_struct* self, void* Ptr)
{
    cmsUNUSED_PARAMETER(self);
    _cmsFree(ContextID, Ptr);
}

// ********************************************************************************
// Type cmsSigU16Fixed16ArrayType
// ********************************************************************************
// This type represents an array of generic 4-byte/32-bit quantity.
// The number of values is determined from the size of the tag.


static
void *Type_U16Fixed16_Read(cmsContext ContextID, struct _cms_typehandler_struct* self, cmsIOHANDLER* io, cmsUInt32Number* nItems, cmsUInt32Number SizeOfTag)
{
    cmsFloat64Number*  array_double;
    cmsUInt32Number v;
    cmsUInt32Number i, n;
    cmsUNUSED_PARAMETER(self);

    *nItems = 0;
    n = SizeOfTag / sizeof(cmsUInt32Number);
    array_double = (cmsFloat64Number*) _cmsCalloc(ContextID, n, sizeof(cmsFloat64Number));
    if (array_double == NULL) return NULL;

    for (i=0; i < n; i++) {

        if (!_cmsReadUInt32Number(ContextID, io, &v)) {
            _cmsFree(ContextID, (void*) array_double);
            return NULL;
        }

        // Convert to cmsFloat64Number
        array_double[i] =  (cmsFloat64Number) (v / 65536.0);
    }

    *nItems = n;
    return (void*) array_double;
}

static
cmsBool Type_U16Fixed16_Write(cmsContext ContextID, struct _cms_typehandler_struct* self, cmsIOHANDLER* io, void* Ptr, cmsUInt32Number nItems)
{
    cmsFloat64Number* Value = (cmsFloat64Number*) Ptr;
    cmsUInt32Number i;

    for (i=0; i < nItems; i++) {

        cmsUInt32Number v = (cmsUInt32Number) floor(Value[i]*65536.0 + 0.5);

        if (!_cmsWriteUInt32Number(ContextID, io, v)) return FALSE;
    }

    return TRUE;

    cmsUNUSED_PARAMETER(self);
}


static
void* Type_U16Fixed16_Dup(cmsContext ContextID, struct _cms_typehandler_struct* self, const void *Ptr, cmsUInt32Number n)
{
    cmsUNUSED_PARAMETER(self);
    return _cmsDupMem(ContextID, Ptr, n * sizeof(cmsFloat64Number));
}

static
void Type_U16Fixed16_Free(cmsContext ContextID, struct _cms_typehandler_struct* self, void* Ptr)
{
    cmsUNUSED_PARAMETER(self);
    _cmsFree(ContextID, Ptr);
}

// ********************************************************************************
// Type cmsSigSignatureType
// ********************************************************************************
//
// The signatureType contains a four-byte sequence, Sequences of less than four
// characters are padded at the end with spaces, 20h.
// Typically this type is used for registered tags that can be displayed on many
// development systems as a sequence of four characters.

static
void *Type_Signature_Read(cmsContext ContextID, struct _cms_typehandler_struct* self, cmsIOHANDLER* io, cmsUInt32Number* nItems, cmsUInt32Number SizeOfTag)
{
    cmsSignature* SigPtr = (cmsSignature*) _cmsMalloc(ContextID, sizeof(cmsSignature));
    if (SigPtr == NULL) return NULL;

     if (!_cmsReadUInt32Number(ContextID, io, SigPtr)) return NULL;
     *nItems = 1;

     return SigPtr;

     cmsUNUSED_PARAMETER(self);
     cmsUNUSED_PARAMETER(SizeOfTag);
}

static
cmsBool  Type_Signature_Write(cmsContext ContextID, struct _cms_typehandler_struct* self, cmsIOHANDLER* io, void* Ptr, cmsUInt32Number nItems)
{
    cmsSignature* SigPtr = (cmsSignature*) Ptr;

    return _cmsWriteUInt32Number(ContextID, io, *SigPtr);

    cmsUNUSED_PARAMETER(nItems);
    cmsUNUSED_PARAMETER(self);
}

static
void* Type_Signature_Dup(cmsContext ContextID, struct _cms_typehandler_struct* self, const void *Ptr, cmsUInt32Number n)
{
    cmsUNUSED_PARAMETER(self);
    return _cmsDupMem(ContextID, Ptr, n * sizeof(cmsSignature));
}

static
void Type_Signature_Free(cmsContext ContextID, struct _cms_typehandler_struct* self, void* Ptr)
{
    cmsUNUSED_PARAMETER(self);
    _cmsFree(ContextID, Ptr);
}


// ********************************************************************************
// Type cmsSigTextType
// ********************************************************************************
//
// The textType is a simple text structure that contains a 7-bit ASCII text string.
// The length of the string is obtained by subtracting 8 from the element size portion
// of the tag itself. This string must be terminated with a 00h byte.

static
void *Type_Text_Read(cmsContext ContextID, struct _cms_typehandler_struct* self, cmsIOHANDLER* io, cmsUInt32Number* nItems, cmsUInt32Number SizeOfTag)
{
    char* Text = NULL;
    cmsMLU* mlu = NULL;
    cmsUNUSED_PARAMETER(self);

    // Create a container
    mlu = cmsMLUalloc(ContextID, 1);
    if (mlu == NULL) return NULL;

    *nItems = 0;

    // We need to store the "\0" at the end, so +1
    if (SizeOfTag == UINT_MAX) goto Error;

    Text = (char*) _cmsMalloc(ContextID, SizeOfTag + 1);
    if (Text == NULL) goto Error;

    if (io -> Read(ContextID, io, Text, sizeof(char), SizeOfTag) != SizeOfTag) goto Error;

    // Make sure text is properly ended
    Text[SizeOfTag] = 0;
    *nItems = 1;

    // Keep the result
    if (!cmsMLUsetASCII(ContextID, mlu, cmsNoLanguage, cmsNoCountry, Text)) goto Error;

    _cmsFree(ContextID, Text);
    return (void*) mlu;

Error:
    if (mlu != NULL)
        cmsMLUfree(ContextID, mlu);
    if (Text != NULL)
        _cmsFree(ContextID, Text);

    return NULL;
}

// The conversion implies to choose a language. So, we choose the actual language.
static
cmsBool Type_Text_Write(cmsContext ContextID, struct _cms_typehandler_struct* self, cmsIOHANDLER* io, void* Ptr, cmsUInt32Number nItems)
{
    cmsMLU* mlu = (cmsMLU*) Ptr;
    cmsUInt32Number size;
    cmsBool  rc;
    char* Text;
    cmsUNUSED_PARAMETER(self);

    // Get the size of the string. Note there is an extra "\0" at the end
    size = cmsMLUgetASCII(ContextID, mlu, cmsNoLanguage, cmsNoCountry, NULL, 0);
    if (size == 0) return FALSE;       // Cannot be zero!

    // Create memory
    Text = (char*) _cmsMalloc(ContextID, size);
    if (Text == NULL) return FALSE;

    cmsMLUgetASCII(ContextID, mlu, cmsNoLanguage, cmsNoCountry, Text, size);

    // Write it, including separator
    rc = io ->Write(ContextID, io, size, Text);

    _cmsFree(ContextID, Text);
    return rc;

    cmsUNUSED_PARAMETER(nItems);
}

static
void* Type_Text_Dup(cmsContext ContextID, struct _cms_typehandler_struct* self, const void *Ptr, cmsUInt32Number n)
{
    return (void*) cmsMLUdup(ContextID, (cmsMLU*) Ptr);

    cmsUNUSED_PARAMETER(n);
    cmsUNUSED_PARAMETER(self);
}


static
void Type_Text_Free(cmsContext ContextID, struct _cms_typehandler_struct* self, void* Ptr)
{
    cmsMLU* mlu = (cmsMLU*) Ptr;
    cmsMLUfree(ContextID, mlu);
    return;

    cmsUNUSED_PARAMETER(self);
}

static
cmsTagTypeSignature DecideTextType(cmsContext ContextID, cmsFloat64Number ICCVersion, const void *Data)
{
    cmsUNUSED_PARAMETER(ContextID);
    if (ICCVersion >= 4.0)
        return cmsSigMultiLocalizedUnicodeType;

    return cmsSigTextType;

    cmsUNUSED_PARAMETER(Data);
}


// ********************************************************************************
// Type cmsSigDataType
// ********************************************************************************

// General purpose data type
static
void *Type_Data_Read(cmsContext ContextID, struct _cms_typehandler_struct* self, cmsIOHANDLER* io, cmsUInt32Number* nItems, cmsUInt32Number SizeOfTag)
{
    cmsICCData* BinData;
    cmsUInt32Number LenOfData;
    cmsUNUSED_PARAMETER(self);

    *nItems = 0;

    if (SizeOfTag < sizeof(cmsUInt32Number)) return NULL;

    LenOfData = SizeOfTag - sizeof(cmsUInt32Number);
    if (LenOfData > INT_MAX) return NULL;

    BinData = (cmsICCData*) _cmsMalloc(ContextID, sizeof(cmsICCData) + LenOfData - 1);
    if (BinData == NULL) return NULL;

    BinData ->len = LenOfData;
    if (!_cmsReadUInt32Number(ContextID, io, &BinData->flag)) {
        _cmsFree(ContextID, BinData);
        return NULL;
    }

    if (io -> Read(ContextID, io, BinData ->data, sizeof(cmsUInt8Number), LenOfData) != LenOfData) {

        _cmsFree(ContextID, BinData);
        return NULL;
    }

    *nItems = 1;

    return (void*) BinData;
}


static
cmsBool Type_Data_Write(cmsContext ContextID, struct _cms_typehandler_struct* self, cmsIOHANDLER* io, void* Ptr, cmsUInt32Number nItems)
{
   cmsICCData* BinData = (cmsICCData*) Ptr;

   if (!_cmsWriteUInt32Number(ContextID, io, BinData ->flag)) return FALSE;

   return io ->Write(ContextID, io, BinData ->len, BinData ->data);

   cmsUNUSED_PARAMETER(nItems);
   cmsUNUSED_PARAMETER(self);
}


static
void* Type_Data_Dup(cmsContext ContextID, struct _cms_typehandler_struct* self, const void *Ptr, cmsUInt32Number n)
{
    cmsICCData* BinData = (cmsICCData*) Ptr;

    return _cmsDupMem(ContextID, Ptr, sizeof(cmsICCData) + BinData ->len - 1);

    cmsUNUSED_PARAMETER(self);
    cmsUNUSED_PARAMETER(n);
}

static
void Type_Data_Free(cmsContext ContextID, struct _cms_typehandler_struct* self, void* Ptr)
{
    cmsUNUSED_PARAMETER(self);
    _cmsFree(ContextID, Ptr);
}

// ********************************************************************************
// Type cmsSigTextDescriptionType
// ********************************************************************************

static
void *Type_Text_Description_Read(cmsContext ContextID, struct _cms_typehandler_struct* self, cmsIOHANDLER* io, cmsUInt32Number* nItems, cmsUInt32Number SizeOfTag)
{
    char* Text = NULL;
    cmsMLU* mlu = NULL;
    cmsUInt32Number  AsciiCount;
    cmsUInt32Number  i, UnicodeCode, UnicodeCount;
    cmsUInt16Number  ScriptCodeCode, Dummy;
    cmsUInt8Number   ScriptCodeCount;
    cmsUNUSED_PARAMETER(self);

    *nItems = 0;

    //  One dword should be there
    if (SizeOfTag < sizeof(cmsUInt32Number)) return NULL;

    // Read len of ASCII
    if (!_cmsReadUInt32Number(ContextID, io, &AsciiCount)) return NULL;
    SizeOfTag -= sizeof(cmsUInt32Number);

    // Check for size
    if (SizeOfTag < AsciiCount) return NULL;

    // All seems Ok, allocate the container
    mlu = cmsMLUalloc(ContextID, 1);
    if (mlu == NULL) return NULL;

    // As many memory as size of tag
    Text = (char*) _cmsMalloc(ContextID, AsciiCount + 1);
    if (Text == NULL) goto Error;

    // Read it
    if (io ->Read(ContextID, io, Text, sizeof(char), AsciiCount) != AsciiCount) goto Error;
    SizeOfTag -= AsciiCount;

    // Make sure there is a terminator
    Text[AsciiCount] = 0;

    // Set the MLU entry. From here we can be tolerant to wrong types
    if (!cmsMLUsetASCII(ContextID, mlu, cmsNoLanguage, cmsNoCountry, Text)) goto Error;
    _cmsFree(ContextID, (void*) Text);
    Text = NULL;

    // Skip Unicode code
    if (SizeOfTag < 2* sizeof(cmsUInt32Number)) goto Done;
    if (!_cmsReadUInt32Number(ContextID, io, &UnicodeCode)) goto Done;
    if (!_cmsReadUInt32Number(ContextID, io, &UnicodeCount)) goto Done;
    SizeOfTag -= 2* sizeof(cmsUInt32Number);

    if (SizeOfTag < UnicodeCount*sizeof(cmsUInt16Number)) goto Done;

    for (i=0; i < UnicodeCount; i++) {
        if (!io ->Read(ContextID, io, &Dummy, sizeof(cmsUInt16Number), 1)) goto Done;
    }
    SizeOfTag -= UnicodeCount*sizeof(cmsUInt16Number);

    // Skip ScriptCode code if present. Some buggy profiles does have less
    // data that stricttly required. We need to skip it as this type may come
    // embedded in other types.

    if (SizeOfTag >= sizeof(cmsUInt16Number) + sizeof(cmsUInt8Number) + 67) {

        if (!_cmsReadUInt16Number(ContextID, io, &ScriptCodeCode)) goto Done;
        if (!_cmsReadUInt8Number(ContextID, io,  &ScriptCodeCount)) goto Done;

        // Skip rest of tag
        for (i=0; i < 67; i++) {
            if (!io ->Read(ContextID, io, &Dummy, sizeof(cmsUInt8Number), 1)) goto Error;
        }
    }

Done:

    *nItems = 1;
    return mlu;

Error:
    if (Text) _cmsFree(ContextID, (void*) Text);
    if (mlu) cmsMLUfree(ContextID, mlu);
    return NULL;
}


// This tag can come IN UNALIGNED SIZE. In order to prevent issues, we force zeros on description to align it
static
cmsBool  Type_Text_Description_Write(cmsContext ContextID, struct _cms_typehandler_struct* self, cmsIOHANDLER* io, void* Ptr, cmsUInt32Number nItems)
{
    cmsMLU* mlu = (cmsMLU*) Ptr;
    char *Text = NULL;
    wchar_t *Wide = NULL;
    cmsUInt32Number len, len_text, len_tag_requirement, len_aligned;
    cmsBool  rc = FALSE;
    char Filler[68];
    cmsUNUSED_PARAMETER(self);

    // Used below for writing zeroes
    memset(Filler, 0, sizeof(Filler));

    // Get the len of string
    len = cmsMLUgetASCII(ContextID, mlu, cmsNoLanguage, cmsNoCountry, NULL, 0);

    // Specification ICC.1:2001-04 (v2.4.0): It has been found that textDescriptionType can contain misaligned data
    //(see clause 4.1 for the definition of 'aligned'). Because the Unicode language
    // code and Unicode count immediately follow the ASCII description, their
    // alignment is not correct if the ASCII count is not a multiple of four. The
    // ScriptCode code is misaligned when the ASCII count is odd. Profile reading and
    // writing software must be written carefully in order to handle these alignment
    // problems.
    //
    // The above last sentence suggest to handle alignment issues in the
    // parser. The provided example (Table 69 on Page 60) makes this clear.
    // The padding only in the ASCII count is not sufficient for a aligned tag
    // size, with the same text size in ASCII and Unicode.

    // Null strings
    if (len <= 0) {

        Text = (char*)    _cmsDupMem(ContextID, "", sizeof(char));
        Wide = (wchar_t*) _cmsDupMem(ContextID, L"", sizeof(wchar_t));
    }
    else {
        // Create independent buffers
        Text = (char*) _cmsCalloc(ContextID, len, sizeof(char));
        if (Text == NULL) goto Error;

        Wide = (wchar_t*) _cmsCalloc(ContextID, len, sizeof(wchar_t));
        if (Wide == NULL) goto Error;

        // Get both representations.
        cmsMLUgetASCII(ContextID, mlu, cmsNoLanguage, cmsNoCountry,  Text, len * sizeof(char));
        cmsMLUgetWide(ContextID, mlu,  cmsNoLanguage, cmsNoCountry,  Wide, len * sizeof(wchar_t));
    }

    // Tell the real text len including the null terminator and padding
    len_text = (cmsUInt32Number) strlen(Text) + 1;
    // Compute an total tag size requirement
    len_tag_requirement = (8+4+len_text+4+4+2*len_text+2+1+67);
    len_aligned = _cmsALIGNLONG(len_tag_requirement);

  // * cmsUInt32Number       count;          * Description length
  // * cmsInt8Number         desc[count]     * NULL terminated ascii string
  // * cmsUInt32Number       ucLangCode;     * UniCode language code
  // * cmsUInt32Number       ucCount;        * UniCode description length
  // * cmsInt16Number        ucDesc[ucCount];* The UniCode description
  // * cmsUInt16Number       scCode;         * ScriptCode code
  // * cmsUInt8Number        scCount;        * ScriptCode count
  // * cmsInt8Number         scDesc[67];     * ScriptCode Description

    if (!_cmsWriteUInt32Number(ContextID, io, len_text)) goto Error;
    if (!io ->Write(ContextID, io, len_text, Text)) goto Error;

    if (!_cmsWriteUInt32Number(ContextID, io, 0)) goto Error;  // ucLanguageCode

    if (!_cmsWriteUInt32Number(ContextID, io, len_text)) goto Error;
    // Note that in some compilers sizeof(cmsUInt16Number) != sizeof(wchar_t)
    if (!_cmsWriteWCharArray(ContextID, io, len_text, Wide)) goto Error;

    // ScriptCode Code & count (unused)
    if (!_cmsWriteUInt16Number(ContextID, io, 0)) goto Error;
    if (!_cmsWriteUInt8Number(ContextID, io, 0)) goto Error;

    if (!io ->Write(ContextID, io, 67, Filler)) goto Error;

    // possibly add pad at the end of tag
    if(len_aligned - len_tag_requirement > 0)
      if (!io ->Write(ContextID, io, len_aligned - len_tag_requirement, Filler)) goto Error;

    rc = TRUE;

Error:
    if (Text) _cmsFree(ContextID, Text);
    if (Wide) _cmsFree(ContextID, Wide);

    return rc;

    cmsUNUSED_PARAMETER(nItems);
}


static
void* Type_Text_Description_Dup(cmsContext ContextID, struct _cms_typehandler_struct* self, const void *Ptr, cmsUInt32Number n)
{
    return (void*) cmsMLUdup(ContextID, (cmsMLU*) Ptr);

    cmsUNUSED_PARAMETER(n);
    cmsUNUSED_PARAMETER(self);
}

static
void Type_Text_Description_Free(cmsContext ContextID, struct _cms_typehandler_struct* self, void* Ptr)
{
    cmsMLU* mlu = (cmsMLU*) Ptr;

    cmsMLUfree(ContextID, mlu);
    return;

    cmsUNUSED_PARAMETER(self);
}


static
cmsTagTypeSignature DecideTextDescType(cmsContext ContextID, cmsFloat64Number ICCVersion, const void *Data)
{
    cmsUNUSED_PARAMETER(ContextID);
    if (ICCVersion >= 4.0)
        return cmsSigMultiLocalizedUnicodeType;

    return cmsSigTextDescriptionType;

    cmsUNUSED_PARAMETER(Data);
}


// ********************************************************************************
// Type cmsSigCurveType
// ********************************************************************************

static
void *Type_Curve_Read(cmsContext ContextID, struct _cms_typehandler_struct* self, cmsIOHANDLER* io, cmsUInt32Number* nItems, cmsUInt32Number SizeOfTag)
{
    cmsUInt32Number Count;
    cmsToneCurve* NewGamma;
    cmsUNUSED_PARAMETER(self);

    *nItems = 0;
    if (!_cmsReadUInt32Number(ContextID, io, &Count)) return NULL;

    switch (Count) {

           case 0:   // Linear.
               {
                   cmsFloat64Number SingleGamma = 1.0;

                   NewGamma = cmsBuildParametricToneCurve(ContextID, 1, &SingleGamma);
                   if (!NewGamma) return NULL;
                   *nItems = 1;
                   return NewGamma;
               }

           case 1:  // Specified as the exponent of gamma function
               {
                   cmsUInt16Number SingleGammaFixed;
                   cmsFloat64Number SingleGamma;

                   if (!_cmsReadUInt16Number(ContextID, io, &SingleGammaFixed)) return NULL;
                   SingleGamma = _cms8Fixed8toDouble(ContextID, SingleGammaFixed);

                   *nItems = 1;
                   return cmsBuildParametricToneCurve(ContextID, 1, &SingleGamma);
               }

           default:  // Curve

               if (Count > 0x7FFF)
                   return NULL; // This is to prevent bad guys for doing bad things

               NewGamma = cmsBuildTabulatedToneCurve16(ContextID, Count, NULL);
               if (!NewGamma) return NULL;

               if (!_cmsReadUInt16Array(ContextID, io, Count, NewGamma -> Table16)) {
                   cmsFreeToneCurve(ContextID, NewGamma);
                   return NULL;
               }

               *nItems = 1;
               return NewGamma;
    }

    cmsUNUSED_PARAMETER(SizeOfTag);
}


static
cmsBool  Type_Curve_Write(cmsContext ContextID, struct _cms_typehandler_struct* self, cmsIOHANDLER* io, void* Ptr, cmsUInt32Number nItems)
{
    cmsToneCurve* Curve = (cmsToneCurve*) Ptr;

    if (Curve ->nSegments == 1 && Curve ->Segments[0].Type == 1) {

            // Single gamma, preserve number
            cmsUInt16Number SingleGammaFixed = _cmsDoubleTo8Fixed8(ContextID, Curve ->Segments[0].Params[0]);

            if (!_cmsWriteUInt32Number(ContextID, io, 1)) return FALSE;
            if (!_cmsWriteUInt16Number(ContextID, io, SingleGammaFixed)) return FALSE;
            return TRUE;

    }

    if (!_cmsWriteUInt32Number(ContextID, io, Curve ->nEntries)) return FALSE;
    return _cmsWriteUInt16Array(ContextID, io, Curve ->nEntries, Curve ->Table16);

    cmsUNUSED_PARAMETER(nItems);
    cmsUNUSED_PARAMETER(self);
}


static
void* Type_Curve_Dup(cmsContext ContextID, struct _cms_typehandler_struct* self, const void *Ptr, cmsUInt32Number n)
{
    return (void*) cmsDupToneCurve(ContextID, (cmsToneCurve*) Ptr);

    cmsUNUSED_PARAMETER(n);
    cmsUNUSED_PARAMETER(self);
}

static
void Type_Curve_Free(cmsContext ContextID, struct _cms_typehandler_struct* self, void* Ptr)
{
    cmsToneCurve* gamma = (cmsToneCurve*) Ptr;

    cmsFreeToneCurve(ContextID, gamma);
    return;

    cmsUNUSED_PARAMETER(self);
}


// ********************************************************************************
// Type cmsSigParametricCurveType
// ********************************************************************************


// Decide which curve type to use on writing
static
cmsTagTypeSignature DecideCurveType(cmsContext ContextID, cmsFloat64Number ICCVersion, const void *Data)
{
    cmsToneCurve* Curve = (cmsToneCurve*) Data;
    cmsUNUSED_PARAMETER(ContextID);

    if (ICCVersion < 4.0) return cmsSigCurveType;
    if (Curve ->nSegments != 1) return cmsSigCurveType;          // Only 1-segment curves can be saved as parametric
    if (Curve ->Segments[0].Type < 0) return cmsSigCurveType;    // Only non-inverted curves
    if (Curve ->Segments[0].Type > 5) return cmsSigCurveType;    // Only ICC parametric curves

    return cmsSigParametricCurveType;
}

static
void *Type_ParametricCurve_Read(cmsContext ContextID, struct _cms_typehandler_struct* self, cmsIOHANDLER* io, cmsUInt32Number* nItems, cmsUInt32Number SizeOfTag)
{
    static const int ParamsByType[] = { 1, 3, 4, 5, 7 };
    cmsFloat64Number Params[10];
    cmsUInt16Number Type;
    int i, n;
    cmsToneCurve* NewGamma;
    cmsUNUSED_PARAMETER(self);

    if (!_cmsReadUInt16Number(ContextID, io, &Type)) return NULL;
    if (!_cmsReadUInt16Number(ContextID, io, NULL)) return NULL;   // Reserved

    if (Type > 4) {

        cmsSignalError(ContextID, cmsERROR_UNKNOWN_EXTENSION, "Unknown parametric curve type '%d'", Type);
        return NULL;
    }

    memset(Params, 0, sizeof(Params));
    n = ParamsByType[Type];

    for (i=0; i < n; i++) {

        if (!_cmsRead15Fixed16Number(ContextID, io, &Params[i])) return NULL;
    }

    NewGamma = cmsBuildParametricToneCurve(ContextID, Type+1, Params);

    *nItems = 1;
    return NewGamma;

    cmsUNUSED_PARAMETER(SizeOfTag);
}


static
cmsBool  Type_ParametricCurve_Write(cmsContext ContextID, struct _cms_typehandler_struct* self, cmsIOHANDLER* io, void* Ptr, cmsUInt32Number nItems)
{
    cmsToneCurve* Curve = (cmsToneCurve*) Ptr;
    int i, nParams, typen;
    static const int ParamsByType[] = { 0, 1, 3, 4, 5, 7 };
    cmsUNUSED_PARAMETER(self);

    typen = Curve -> Segments[0].Type;

    if (Curve ->nSegments > 1 || typen < 1) {

        cmsSignalError(ContextID, cmsERROR_UNKNOWN_EXTENSION, "Multisegment or Inverted parametric curves cannot be written");
        return FALSE;
    }

    if (typen > 5) {
        cmsSignalError(ContextID, cmsERROR_UNKNOWN_EXTENSION, "Unsupported parametric curve");
        return FALSE;
    }

    nParams = ParamsByType[typen];

    if (!_cmsWriteUInt16Number(ContextID, io, (cmsUInt16Number) (Curve ->Segments[0].Type - 1))) return FALSE;
    if (!_cmsWriteUInt16Number(ContextID, io, 0)) return FALSE;        // Reserved

    for (i=0; i < nParams; i++) {

        if (!_cmsWrite15Fixed16Number(ContextID, io, Curve -> Segments[0].Params[i])) return FALSE;
    }

    return TRUE;

    cmsUNUSED_PARAMETER(nItems);
}

static
void* Type_ParametricCurve_Dup(cmsContext ContextID, struct _cms_typehandler_struct* self, const void *Ptr, cmsUInt32Number n)
{
    return (void*) cmsDupToneCurve(ContextID, (cmsToneCurve*) Ptr);

    cmsUNUSED_PARAMETER(n);
    cmsUNUSED_PARAMETER(self);
}

static
void Type_ParametricCurve_Free(cmsContext ContextID, struct _cms_typehandler_struct* self, void* Ptr)
{
    cmsToneCurve* gamma = (cmsToneCurve*) Ptr;

    cmsFreeToneCurve(ContextID, gamma);
    return;

    cmsUNUSED_PARAMETER(self);
}


// ********************************************************************************
// Type cmsSigDateTimeType
// ********************************************************************************

// A 12-byte value representation of the time and date, where the byte usage is assigned
// as specified in table 1. The actual values are encoded as 16-bit unsigned integers
// (uInt16Number - see 5.1.6).
//
// All the dateTimeNumber values in a profile shall be in Coordinated Universal Time
// (UTC, also known as GMT or ZULU Time). Profile writers are required to convert local
// time to UTC when setting these values. Programs that display these values may show
// the dateTimeNumber as UTC, show the equivalent local time (at current locale), or
// display both UTC and local versions of the dateTimeNumber.

static
void *Type_DateTime_Read(cmsContext ContextID, struct _cms_typehandler_struct* self, cmsIOHANDLER* io, cmsUInt32Number* nItems, cmsUInt32Number SizeOfTag)
{
    cmsDateTimeNumber timestamp;
    struct tm * NewDateTime;
    cmsUNUSED_PARAMETER(self);

    *nItems = 0;
    NewDateTime = (struct tm*) _cmsMalloc(ContextID, sizeof(struct tm));
    if (NewDateTime == NULL) return NULL;

    if (io->Read(ContextID, io, &timestamp, sizeof(cmsDateTimeNumber), 1) != 1) return NULL;

     _cmsDecodeDateTimeNumber(ContextID, &timestamp, NewDateTime);

     *nItems = 1;
     return NewDateTime;

     cmsUNUSED_PARAMETER(SizeOfTag);
}


static
cmsBool  Type_DateTime_Write(cmsContext ContextID, struct _cms_typehandler_struct* self, cmsIOHANDLER* io, void* Ptr, cmsUInt32Number nItems)
{
    struct tm * DateTime = (struct tm*) Ptr;
    cmsDateTimeNumber timestamp;

    _cmsEncodeDateTimeNumber(ContextID, &timestamp, DateTime);
    if (!io ->Write(ContextID, io, sizeof(cmsDateTimeNumber), &timestamp)) return FALSE;

    return TRUE;

    cmsUNUSED_PARAMETER(nItems);
    cmsUNUSED_PARAMETER(self);
}

static
void* Type_DateTime_Dup(cmsContext ContextID, struct _cms_typehandler_struct* self, const void *Ptr, cmsUInt32Number n)
{
    return _cmsDupMem(ContextID, Ptr, sizeof(struct tm));
    cmsUNUSED_PARAMETER(self);
    cmsUNUSED_PARAMETER(n);
}

static
void Type_DateTime_Free(cmsContext ContextID, struct _cms_typehandler_struct* self, void* Ptr)
{
    cmsUNUSED_PARAMETER(self);
    _cmsFree(ContextID, Ptr);
}



// ********************************************************************************
// Type icMeasurementType
// ********************************************************************************

/*
The measurementType information refers only to the internal profile data and is
meant to provide profile makers an alternative to the default measurement
specifications.
*/

static
void *Type_Measurement_Read(cmsContext ContextID, struct _cms_typehandler_struct* self, cmsIOHANDLER* io, cmsUInt32Number* nItems, cmsUInt32Number SizeOfTag)
{
    cmsICCMeasurementConditions mc;
    cmsUNUSED_PARAMETER(self);


    memset(&mc, 0, sizeof(mc));

    if (!_cmsReadUInt32Number(ContextID, io, &mc.Observer)) return NULL;
    if (!_cmsReadXYZNumber(ContextID, io,    &mc.Backing)) return NULL;
    if (!_cmsReadUInt32Number(ContextID, io, &mc.Geometry)) return NULL;
    if (!_cmsRead15Fixed16Number(ContextID, io, &mc.Flare)) return NULL;
    if (!_cmsReadUInt32Number(ContextID, io, &mc.IlluminantType)) return NULL;

    *nItems = 1;
    return _cmsDupMem(ContextID, &mc, sizeof(cmsICCMeasurementConditions));

    cmsUNUSED_PARAMETER(SizeOfTag);
}


static
cmsBool  Type_Measurement_Write(cmsContext ContextID, struct _cms_typehandler_struct* self, cmsIOHANDLER* io, void* Ptr, cmsUInt32Number nItems)
{
    cmsICCMeasurementConditions* mc =(cmsICCMeasurementConditions*) Ptr;

    if (!_cmsWriteUInt32Number(ContextID, io, mc->Observer)) return FALSE;
    if (!_cmsWriteXYZNumber(ContextID, io,    &mc->Backing)) return FALSE;
    if (!_cmsWriteUInt32Number(ContextID, io, mc->Geometry)) return FALSE;
    if (!_cmsWrite15Fixed16Number(ContextID, io, mc->Flare)) return FALSE;
    if (!_cmsWriteUInt32Number(ContextID, io, mc->IlluminantType)) return FALSE;

    return TRUE;

    cmsUNUSED_PARAMETER(nItems);
    cmsUNUSED_PARAMETER(self);
}

static
void* Type_Measurement_Dup(cmsContext ContextID, struct _cms_typehandler_struct* self, const void *Ptr, cmsUInt32Number n)
{
     return _cmsDupMem(ContextID, Ptr, sizeof(cmsICCMeasurementConditions));
     cmsUNUSED_PARAMETER(self);
     cmsUNUSED_PARAMETER(n);
}

static
void Type_Measurement_Free(cmsContext ContextID, struct _cms_typehandler_struct* self, void* Ptr)
{
    cmsUNUSED_PARAMETER(self);
    _cmsFree(ContextID, Ptr);
}


// ********************************************************************************
// Type cmsSigMultiLocalizedUnicodeType
// ********************************************************************************
//
//   Do NOT trust SizeOfTag as there is an issue on the definition of profileSequenceDescTag. See the TechNote from
//   Max Derhak and Rohit Patil about this: basically the size of the string table should be guessed and cannot be
//   taken from the size of tag if this tag is embedded as part of bigger structures (profileSequenceDescTag, for instance)
//

static
void *Type_MLU_Read(cmsContext ContextID, struct _cms_typehandler_struct* self, cmsIOHANDLER* io, cmsUInt32Number* nItems, cmsUInt32Number SizeOfTag)
{
    cmsMLU* mlu;
    cmsUInt32Number Count, RecLen, NumOfWchar;
    cmsUInt32Number SizeOfHeader;
    cmsUInt32Number  Len, Offset;
    cmsUInt32Number  i;
    wchar_t*         Block;
    cmsUInt32Number  BeginOfThisString, EndOfThisString, LargestPosition;
    cmsUNUSED_PARAMETER(self);

    *nItems = 0;
    if (!_cmsReadUInt32Number(ContextID, io, &Count)) return NULL;
    if (!_cmsReadUInt32Number(ContextID, io, &RecLen)) return NULL;

    if (RecLen != 12) {

        cmsSignalError(ContextID, cmsERROR_UNKNOWN_EXTENSION, "multiLocalizedUnicodeType of len != 12 is not supported.");
        return NULL;
    }

    mlu = cmsMLUalloc(ContextID, Count);
    if (mlu == NULL) return NULL;

    mlu ->UsedEntries = Count;

    SizeOfHeader = 12 * Count + sizeof(_cmsTagBase);
    LargestPosition = 0;

    for (i=0; i < Count; i++) {

        if (!_cmsReadUInt16Number(ContextID, io, &mlu ->Entries[i].Language)) goto Error;
        if (!_cmsReadUInt16Number(ContextID, io, &mlu ->Entries[i].Country))  goto Error;

        // Now deal with Len and offset.
        if (!_cmsReadUInt32Number(ContextID, io, &Len)) goto Error;
        if (!_cmsReadUInt32Number(ContextID, io, &Offset)) goto Error;

        // Check for overflow
        if (Offset < (SizeOfHeader + 8)) goto Error;
        if (((Offset + Len) < Len) || ((Offset + Len) > SizeOfTag + 8)) goto Error;

        // True begin of the string
        BeginOfThisString = Offset - SizeOfHeader - 8;

        // Adjust to wchar_t elements
        mlu ->Entries[i].Len = (Len * sizeof(wchar_t)) / sizeof(cmsUInt16Number);
        mlu ->Entries[i].StrW = (BeginOfThisString * sizeof(wchar_t)) / sizeof(cmsUInt16Number);

        // To guess maximum size, add offset + len
        EndOfThisString = BeginOfThisString + Len;
        if (EndOfThisString > LargestPosition)
            LargestPosition = EndOfThisString;
    }

    // Now read the remaining of tag and fill all strings. Subtract the directory
    SizeOfTag   = (LargestPosition * sizeof(wchar_t)) / sizeof(cmsUInt16Number);
    if (SizeOfTag == 0)
    {
        Block = NULL;
        NumOfWchar = 0;

    }
    else
    {
        Block = (wchar_t*) _cmsMalloc(ContextID, SizeOfTag);
        if (Block == NULL) goto Error;
        NumOfWchar = SizeOfTag / sizeof(wchar_t);
        if (!_cmsReadWCharArray(ContextID, io, NumOfWchar, Block)) goto Error;
    }

    mlu ->MemPool  = Block;
    mlu ->PoolSize = SizeOfTag;
    mlu ->PoolUsed = SizeOfTag;

    *nItems = 1;
    return (void*) mlu;

Error:
    if (mlu) cmsMLUfree(ContextID, mlu);
    return NULL;
}

static
cmsBool  Type_MLU_Write(cmsContext ContextID, struct _cms_typehandler_struct* self, cmsIOHANDLER* io, void* Ptr, cmsUInt32Number nItems)
{
    cmsMLU* mlu =(cmsMLU*) Ptr;
    cmsUInt32Number HeaderSize;
    cmsUInt32Number  Len, Offset;
    cmsUInt32Number i;

    if (Ptr == NULL) {

          // Empty placeholder
          if (!_cmsWriteUInt32Number(ContextID, io, 0)) return FALSE;
          if (!_cmsWriteUInt32Number(ContextID, io, 12)) return FALSE;
          return TRUE;
    }

    if (!_cmsWriteUInt32Number(ContextID, io, mlu ->UsedEntries)) return FALSE;
    if (!_cmsWriteUInt32Number(ContextID, io, 12)) return FALSE;

    HeaderSize = 12 * mlu ->UsedEntries + sizeof(_cmsTagBase);

    for (i=0; i < mlu ->UsedEntries; i++) {

        Len    =  mlu ->Entries[i].Len;
        Offset =  mlu ->Entries[i].StrW;

        Len    = (Len * sizeof(cmsUInt16Number)) / sizeof(wchar_t);
        Offset = (Offset * sizeof(cmsUInt16Number)) / sizeof(wchar_t) + HeaderSize + 8;

        if (!_cmsWriteUInt16Number(ContextID, io, mlu ->Entries[i].Language)) return FALSE;
        if (!_cmsWriteUInt16Number(ContextID, io, mlu ->Entries[i].Country))  return FALSE;
        if (!_cmsWriteUInt32Number(ContextID, io, Len)) return FALSE;
        if (!_cmsWriteUInt32Number(ContextID, io, Offset)) return FALSE;
    }

    if (!_cmsWriteWCharArray(ContextID, io, mlu ->PoolUsed / sizeof(wchar_t), (wchar_t*)  mlu ->MemPool)) return FALSE;

    return TRUE;

    cmsUNUSED_PARAMETER(nItems);
    cmsUNUSED_PARAMETER(self);
}


static
void* Type_MLU_Dup(cmsContext ContextID, struct _cms_typehandler_struct* self, const void *Ptr, cmsUInt32Number n)
{
    return (void*) cmsMLUdup(ContextID, (cmsMLU*) Ptr);

    cmsUNUSED_PARAMETER(n);
    cmsUNUSED_PARAMETER(self);
}

static
void Type_MLU_Free(cmsContext ContextID, struct _cms_typehandler_struct* self, void* Ptr)
{
    cmsMLUfree(ContextID, (cmsMLU*) Ptr);
    return;

    cmsUNUSED_PARAMETER(self);
}


// ********************************************************************************
// Type cmsSigLut8Type
// ********************************************************************************

// Decide which LUT type to use on writing
static
cmsTagTypeSignature DecideLUTtypeA2B(cmsContext ContextID, cmsFloat64Number ICCVersion, const void *Data)
{
    cmsPipeline* Lut = (cmsPipeline*) Data;
    cmsUNUSED_PARAMETER(ContextID);

    if (ICCVersion < 4.0) {
        if (Lut ->SaveAs8Bits) return cmsSigLut8Type;
        return cmsSigLut16Type;
    }
    else {
         return cmsSigLutAtoBType;
    }
}

static
cmsTagTypeSignature DecideLUTtypeB2A(cmsContext ContextID, cmsFloat64Number ICCVersion, const void *Data)
{
    cmsPipeline* Lut = (cmsPipeline*) Data;
    cmsUNUSED_PARAMETER(ContextID);

    if (ICCVersion < 4.0) {
        if (Lut ->SaveAs8Bits) return cmsSigLut8Type;
        return cmsSigLut16Type;
    }
    else {
         return cmsSigLutBtoAType;
    }
}

/*
This structure represents a colour transform using tables of 8-bit precision.
This type contains four processing elements: a 3 by 3 matrix (which shall be
the identity matrix unless the input colour space is XYZ), a set of one dimensional
input tables, a multidimensional lookup table, and a set of one dimensional output
tables. Data is processed using these elements via the following sequence:
(matrix) -> (1d input tables)  -> (multidimensional lookup table - CLUT) -> (1d output tables)

Byte Position   Field Length (bytes)  Content Encoded as...
8                  1          Number of Input Channels (i)    uInt8Number
9                  1          Number of Output Channels (o)   uInt8Number
10                 1          Number of CLUT grid points (identical for each side) (g) uInt8Number
11                 1          Reserved for padding (fill with 00h)

12..15             4          Encoded e00 parameter   s15Fixed16Number
*/


// Read 8 bit tables as gamma functions
static
cmsBool  Read8bitTables(cmsContext ContextID, cmsIOHANDLER* io, cmsPipeline* lut, cmsUInt32Number nChannels)
{
    cmsUInt8Number* Temp = NULL;
    cmsUInt32Number i, j;
    cmsToneCurve* Tables[cmsMAXCHANNELS];

    if (nChannels > cmsMAXCHANNELS) return FALSE;
    if (nChannels <= 0) return FALSE;

    memset(Tables, 0, sizeof(Tables));

    Temp = (cmsUInt8Number*) _cmsMalloc(ContextID, 256);
    if (Temp == NULL) return FALSE;

    for (i=0; i < nChannels; i++) {
        Tables[i] = cmsBuildTabulatedToneCurve16(ContextID, 256, NULL);
        if (Tables[i] == NULL) goto Error;
    }

    for (i=0; i < nChannels; i++) {

        if (io ->Read(ContextID, io, Temp, 256, 1) != 1) goto Error;

        for (j=0; j < 256; j++)
            Tables[i]->Table16[j] = (cmsUInt16Number) FROM_8_TO_16(Temp[j]);
    }

    _cmsFree(ContextID, Temp);
    Temp = NULL;

    if (!cmsPipelineInsertStage(ContextID, lut, cmsAT_END, cmsStageAllocToneCurves(ContextID, nChannels, Tables)))
        goto Error;

    for (i=0; i < nChannels; i++)
        cmsFreeToneCurve(ContextID, Tables[i]);

    return TRUE;

Error:
    for (i=0; i < nChannels; i++) {
        if (Tables[i]) cmsFreeToneCurve(ContextID, Tables[i]);
    }

    if (Temp) _cmsFree(ContextID, Temp);
    return FALSE;
}


static
cmsBool Write8bitTables(cmsContext ContextID, cmsIOHANDLER* io, cmsUInt32Number n, _cmsStageToneCurvesData* Tables)
{
    int j;
    cmsUInt32Number i;
    cmsUInt8Number val;

    for (i=0; i < n; i++) {

        if (Tables) {

            // Usual case of identity curves
            if ((Tables ->TheCurves[i]->nEntries == 2) &&
                (Tables->TheCurves[i]->Table16[0] == 0) &&
                (Tables->TheCurves[i]->Table16[1] == 65535)) {

                    for (j=0; j < 256; j++) {
                        if (!_cmsWriteUInt8Number(ContextID, io, (cmsUInt8Number) j)) return FALSE;
                    }
            }
            else
                if (Tables ->TheCurves[i]->nEntries != 256) {
                    cmsSignalError(ContextID, cmsERROR_RANGE, "LUT8 needs 256 entries on prelinearization");
                    return FALSE;
                }
                else
                    for (j=0; j < 256; j++) {

                        val = (cmsUInt8Number) FROM_16_TO_8(Tables->TheCurves[i]->Table16[j]);

                        if (!_cmsWriteUInt8Number(ContextID, io, val)) return FALSE;
                    }
        }
    }
    return TRUE;
}


// Check overflow
static
cmsUInt32Number uipow(cmsUInt32Number n, cmsUInt32Number a, cmsUInt32Number b)
{
    cmsUInt32Number rv = 1, rc;

    if (a == 0) return 0;
    if (n == 0) return 0;

    for (; b > 0; b--) {

        rv *= a;

        // Check for overflow
        if (rv > UINT_MAX / a) return (cmsUInt32Number) -1;

    }

    rc = rv * n;

    if (rv != rc / n) return (cmsUInt32Number) -1;
    return rc;
}


// That will create a MPE LUT with Matrix, pre tables, CLUT and post tables.
// 8 bit lut may be scaled easily to v4 PCS, but we need also to properly adjust
// PCS on BToAxx tags and AtoB if abstract. We need to fix input direction.

static
void *Type_LUT8_Read(cmsContext ContextID, struct _cms_typehandler_struct* self, cmsIOHANDLER* io, cmsUInt32Number* nItems, cmsUInt32Number SizeOfTag)
{
    cmsUInt8Number InputChannels, OutputChannels, CLUTpoints;
    cmsUInt8Number* Temp = NULL;
    cmsPipeline* NewLUT = NULL;
    cmsUInt32Number nTabSize, i;
    cmsFloat64Number Matrix[3*3];
    cmsUNUSED_PARAMETER(self);

    *nItems = 0;

    if (!_cmsReadUInt8Number(ContextID, io, &InputChannels)) goto Error;
    if (!_cmsReadUInt8Number(ContextID, io, &OutputChannels)) goto Error;
    if (!_cmsReadUInt8Number(ContextID, io, &CLUTpoints)) goto Error;

     if (CLUTpoints == 1) goto Error; // Impossible value, 0 for no CLUT and then 2 at least

    // Padding
    if (!_cmsReadUInt8Number(ContextID, io, NULL)) goto Error;

    // Do some checking
    if (InputChannels == 0 || InputChannels > cmsMAXCHANNELS)  goto Error;
    if (OutputChannels == 0 || OutputChannels > cmsMAXCHANNELS) goto Error;

   // Allocates an empty Pipeline
    NewLUT = cmsPipelineAlloc(ContextID, InputChannels, OutputChannels);
    if (NewLUT == NULL) goto Error;

    // Read the Matrix
    if (!_cmsRead15Fixed16Number(ContextID, io,  &Matrix[0])) goto Error;
    if (!_cmsRead15Fixed16Number(ContextID, io,  &Matrix[1])) goto Error;
    if (!_cmsRead15Fixed16Number(ContextID, io,  &Matrix[2])) goto Error;
    if (!_cmsRead15Fixed16Number(ContextID, io,  &Matrix[3])) goto Error;
    if (!_cmsRead15Fixed16Number(ContextID, io,  &Matrix[4])) goto Error;
    if (!_cmsRead15Fixed16Number(ContextID, io,  &Matrix[5])) goto Error;
    if (!_cmsRead15Fixed16Number(ContextID, io,  &Matrix[6])) goto Error;
    if (!_cmsRead15Fixed16Number(ContextID, io,  &Matrix[7])) goto Error;
    if (!_cmsRead15Fixed16Number(ContextID, io,  &Matrix[8])) goto Error;


    // Only operates if not identity...
    if ((InputChannels == 3) && !_cmsMAT3isIdentity(ContextID, (cmsMAT3*) Matrix)) {

        if (!cmsPipelineInsertStage(ContextID, NewLUT, cmsAT_BEGIN, cmsStageAllocMatrix(ContextID, 3, 3, Matrix, NULL)))
            goto Error;
    }

    // Get input tables
    if (!Read8bitTables(ContextID, io,  NewLUT, InputChannels)) goto Error;

    // Get 3D CLUT. Check the overflow....
    nTabSize = uipow(OutputChannels, CLUTpoints, InputChannels);
    if (nTabSize == (cmsUInt32Number) -1) goto Error;
    if (nTabSize > 0) {

        cmsUInt16Number *PtrW, *T;

        PtrW = T  = (cmsUInt16Number*) _cmsCalloc(ContextID, nTabSize, sizeof(cmsUInt16Number));
        if (T  == NULL) goto Error;

        Temp = (cmsUInt8Number*) _cmsMalloc(ContextID, nTabSize);
        if (Temp == NULL) {
            _cmsFree(ContextID, T);
            goto Error;
        }

        if (io ->Read(ContextID, io, Temp, nTabSize, 1) != 1) {
            _cmsFree(ContextID, T);
            _cmsFree(ContextID, Temp);
            goto Error;
        }

        for (i = 0; i < nTabSize; i++) {

            *PtrW++ = FROM_8_TO_16(Temp[i]);
        }
        _cmsFree(ContextID, Temp);
        Temp = NULL;

        if (!cmsPipelineInsertStage(ContextID, NewLUT, cmsAT_END, cmsStageAllocCLut16bit(ContextID, CLUTpoints, InputChannels, OutputChannels, T))) {
            _cmsFree(ContextID, T);
            goto Error;
        }
        _cmsFree(ContextID, T);
    }


    // Get output tables
    if (!Read8bitTables(ContextID, io,  NewLUT, OutputChannels)) goto Error;

    *nItems = 1;
    return NewLUT;

Error:
    if (NewLUT != NULL) cmsPipelineFree(ContextID, NewLUT);
    return NULL;

    cmsUNUSED_PARAMETER(SizeOfTag);
}

// We only allow a specific MPE structure: Matrix plus prelin, plus clut, plus post-lin.
static
cmsBool  Type_LUT8_Write(cmsContext ContextID, struct _cms_typehandler_struct* self, cmsIOHANDLER* io, void* Ptr, cmsUInt32Number nItems)
{
    cmsUInt32Number j, nTabSize, i;
    cmsUInt8Number  val;
    cmsPipeline* NewLUT = (cmsPipeline*) Ptr;
    cmsStage* mpe;
    _cmsStageToneCurvesData* PreMPE = NULL, *PostMPE = NULL;
    _cmsStageMatrixData* MatMPE = NULL;
    _cmsStageCLutData* clut = NULL;
    cmsUInt32Number clutPoints;
    cmsUNUSED_PARAMETER(self);

    // Disassemble the LUT into components.
    mpe = NewLUT -> Elements;
    if (mpe ->Type == cmsSigMatrixElemType) {

        if (mpe->InputChannels != 3 || mpe->OutputChannels != 3) return FALSE;
        MatMPE = (_cmsStageMatrixData*) mpe ->Data;
        mpe = mpe -> Next;
    }

    if (mpe != NULL && mpe ->Type == cmsSigCurveSetElemType) {
        PreMPE = (_cmsStageToneCurvesData*) mpe ->Data;
        mpe = mpe -> Next;
    }

    if (mpe != NULL && mpe ->Type == cmsSigCLutElemType) {
        clut  = (_cmsStageCLutData*) mpe -> Data;
        mpe = mpe ->Next;
    }

    if (mpe != NULL && mpe ->Type == cmsSigCurveSetElemType) {
        PostMPE = (_cmsStageToneCurvesData*) mpe ->Data;
        mpe = mpe -> Next;
    }

    // That should be all
    if (mpe != NULL) {
        cmsSignalError(ContextID, cmsERROR_UNKNOWN_EXTENSION, "LUT is not suitable to be saved as LUT8");
        return FALSE;
    }

    if (clut == NULL)
        clutPoints = 0;
    else
        clutPoints    = clut->Params->nSamples[0];

    if (!_cmsWriteUInt8Number(ContextID, io, (cmsUInt8Number) NewLUT ->InputChannels)) return FALSE;
    if (!_cmsWriteUInt8Number(ContextID, io, (cmsUInt8Number) NewLUT ->OutputChannels)) return FALSE;
    if (!_cmsWriteUInt8Number(ContextID, io, (cmsUInt8Number) clutPoints)) return FALSE;
    if (!_cmsWriteUInt8Number(ContextID, io, 0)) return FALSE; // Padding

    if (MatMPE != NULL) {

		for (i = 0; i < 9; i++)
		{
	        if (!_cmsWrite15Fixed16Number(ContextID, io, MatMPE -> Double[i])) return FALSE;
		}
    }
    else {
		
        if (!_cmsWrite15Fixed16Number(ContextID, io, 1)) return FALSE;
        if (!_cmsWrite15Fixed16Number(ContextID, io, 0)) return FALSE;
        if (!_cmsWrite15Fixed16Number(ContextID, io, 0)) return FALSE;
        if (!_cmsWrite15Fixed16Number(ContextID, io, 0)) return FALSE;
        if (!_cmsWrite15Fixed16Number(ContextID, io, 1)) return FALSE;
        if (!_cmsWrite15Fixed16Number(ContextID, io, 0)) return FALSE;
        if (!_cmsWrite15Fixed16Number(ContextID, io, 0)) return FALSE;
        if (!_cmsWrite15Fixed16Number(ContextID, io, 0)) return FALSE;
        if (!_cmsWrite15Fixed16Number(ContextID, io, 1)) return FALSE;
    }

    // The prelinearization table
    if (!Write8bitTables(ContextID, io, NewLUT ->InputChannels, PreMPE)) return FALSE;

    nTabSize = uipow(NewLUT->OutputChannels, clutPoints, NewLUT ->InputChannels);
    if (nTabSize == (cmsUInt32Number) -1) return FALSE;
    if (nTabSize > 0) {

        // The 3D CLUT.
        if (clut != NULL) {

            for (j=0; j < nTabSize; j++) {

                val = (cmsUInt8Number) FROM_16_TO_8(clut ->Tab.T[j]);
                if (!_cmsWriteUInt8Number(ContextID, io, val)) return FALSE;
            }
        }
    }

    // The postlinearization table
    if (!Write8bitTables(ContextID, io, NewLUT ->OutputChannels, PostMPE)) return FALSE;

    return TRUE;

    cmsUNUSED_PARAMETER(nItems);
}


static
void* Type_LUT8_Dup(cmsContext ContextID, struct _cms_typehandler_struct* self, const void *Ptr, cmsUInt32Number n)
{
    return (void*) cmsPipelineDup(ContextID, (cmsPipeline*) Ptr);

    cmsUNUSED_PARAMETER(n);
    cmsUNUSED_PARAMETER(self);
}

static
void Type_LUT8_Free(cmsContext ContextID, struct _cms_typehandler_struct* self, void* Ptr)
{
    cmsPipelineFree(ContextID, (cmsPipeline*) Ptr);
    return;

    cmsUNUSED_PARAMETER(self);
}

// ********************************************************************************
// Type cmsSigLut16Type
// ********************************************************************************

// Read 16 bit tables as gamma functions
static
cmsBool  Read16bitTables(cmsContext ContextID, cmsIOHANDLER* io, cmsPipeline* lut,
                                    cmsUInt32Number nChannels, cmsUInt32Number nEntries)
{
    cmsUInt32Number i;
    cmsToneCurve* Tables[cmsMAXCHANNELS];

    // Maybe an empty table? (this is a lcms extension)
    if (nEntries <= 0) return TRUE;

    // Check for malicious profiles
    if (nEntries < 2) return FALSE;
    if (nChannels > cmsMAXCHANNELS) return FALSE;

    // Init table to zero
    memset(Tables, 0, sizeof(Tables));

    for (i=0; i < nChannels; i++) {

        Tables[i] = cmsBuildTabulatedToneCurve16(ContextID, nEntries, NULL);
        if (Tables[i] == NULL) goto Error;

        if (!_cmsReadUInt16Array(ContextID, io, nEntries, Tables[i]->Table16)) goto Error;
    }


    // Add the table (which may certainly be an identity, but this is up to the optimizer, not the reading code)
    if (!cmsPipelineInsertStage(ContextID, lut, cmsAT_END, cmsStageAllocToneCurves(ContextID, nChannels, Tables)))
        goto Error;

    for (i=0; i < nChannels; i++)
        cmsFreeToneCurve(ContextID, Tables[i]);

    return TRUE;

Error:
    for (i=0; i < nChannels; i++) {
        if (Tables[i]) cmsFreeToneCurve(ContextID, Tables[i]);
    }

    return FALSE;
}

static
cmsBool Write16bitTables(cmsContext ContextID, cmsIOHANDLER* io, _cmsStageToneCurvesData* Tables)
{
    cmsUInt32Number j;
    cmsUInt32Number i;
    cmsUInt16Number val;
    cmsUInt32Number nEntries;

    _cmsAssert(Tables != NULL);

    nEntries = Tables->TheCurves[0]->nEntries;

    for (i=0; i < Tables ->nCurves; i++) {

        for (j=0; j < nEntries; j++) {

            val = Tables->TheCurves[i]->Table16[j];
            if (!_cmsWriteUInt16Number(ContextID, io, val)) return FALSE;
        }
    }
    return TRUE;
}

static
void *Type_LUT16_Read(cmsContext ContextID, struct _cms_typehandler_struct* self, cmsIOHANDLER* io, cmsUInt32Number* nItems, cmsUInt32Number SizeOfTag)
{
    cmsUInt8Number InputChannels, OutputChannels, CLUTpoints;
    cmsPipeline* NewLUT = NULL;
    cmsUInt32Number nTabSize;
    cmsFloat64Number Matrix[3*3];
    cmsUInt16Number InputEntries, OutputEntries;
    cmsUNUSED_PARAMETER(self);

    *nItems = 0;

    if (!_cmsReadUInt8Number(ContextID, io, &InputChannels)) return NULL;
    if (!_cmsReadUInt8Number(ContextID, io, &OutputChannels)) return NULL;
    if (!_cmsReadUInt8Number(ContextID, io, &CLUTpoints)) return NULL;   // 255 maximum

    // Padding
    if (!_cmsReadUInt8Number(ContextID, io, NULL)) return NULL;

    // Do some checking
    if (InputChannels == 0 || InputChannels > cmsMAXCHANNELS)  goto Error;
    if (OutputChannels == 0 || OutputChannels > cmsMAXCHANNELS) goto Error;

    // Allocates an empty LUT
    NewLUT = cmsPipelineAlloc(ContextID, InputChannels, OutputChannels);
    if (NewLUT == NULL) goto Error;

    // Read the Matrix
    if (!_cmsRead15Fixed16Number(ContextID, io,  &Matrix[0])) goto Error;
    if (!_cmsRead15Fixed16Number(ContextID, io,  &Matrix[1])) goto Error;
    if (!_cmsRead15Fixed16Number(ContextID, io,  &Matrix[2])) goto Error;
    if (!_cmsRead15Fixed16Number(ContextID, io,  &Matrix[3])) goto Error;
    if (!_cmsRead15Fixed16Number(ContextID, io,  &Matrix[4])) goto Error;
    if (!_cmsRead15Fixed16Number(ContextID, io,  &Matrix[5])) goto Error;
    if (!_cmsRead15Fixed16Number(ContextID, io,  &Matrix[6])) goto Error;
    if (!_cmsRead15Fixed16Number(ContextID, io,  &Matrix[7])) goto Error;
    if (!_cmsRead15Fixed16Number(ContextID, io,  &Matrix[8])) goto Error;


    // Only operates on 3 channels
    if ((InputChannels == 3) && !_cmsMAT3isIdentity(ContextID, (cmsMAT3*) Matrix)) {

        if (!cmsPipelineInsertStage(ContextID, NewLUT, cmsAT_END, cmsStageAllocMatrix(ContextID, 3, 3, Matrix, NULL)))
            goto Error;
    }

    if (!_cmsReadUInt16Number(ContextID, io, &InputEntries)) goto Error;
    if (!_cmsReadUInt16Number(ContextID, io, &OutputEntries)) goto Error;

    if (InputEntries > 0x7FFF || OutputEntries > 0x7FFF) goto Error;
    if (CLUTpoints == 1) goto Error; // Impossible value, 0 for no CLUT and then 2 at least

    // Get input tables
    if (!Read16bitTables(ContextID, io,  NewLUT, InputChannels, InputEntries)) goto Error;

    // Get 3D CLUT
    nTabSize = uipow(OutputChannels, CLUTpoints, InputChannels);
    if (nTabSize == (cmsUInt32Number) -1) goto Error;
    if (nTabSize > 0) {

        cmsUInt16Number *T;

        T  = (cmsUInt16Number*) _cmsCalloc(ContextID, nTabSize, sizeof(cmsUInt16Number));
        if (T  == NULL) goto Error;

        if (!_cmsReadUInt16Array(ContextID, io, nTabSize, T)) {
            _cmsFree(ContextID, T);
            goto Error;
        }

        if (!cmsPipelineInsertStage(ContextID, NewLUT, cmsAT_END, cmsStageAllocCLut16bit(ContextID, CLUTpoints, InputChannels, OutputChannels, T))) {
            _cmsFree(ContextID, T);
            goto Error;
        }
        _cmsFree(ContextID, T);
    }


    // Get output tables
    if (!Read16bitTables(ContextID, io,  NewLUT, OutputChannels, OutputEntries)) goto Error;

    *nItems = 1;
    return NewLUT;

Error:
    if (NewLUT != NULL) cmsPipelineFree(ContextID, NewLUT);
    return NULL;

    cmsUNUSED_PARAMETER(SizeOfTag);
}

// We only allow some specific MPE structures: Matrix plus prelin, plus clut, plus post-lin.
// Some empty defaults are created for missing parts

static
cmsBool Type_LUT16_Write(cmsContext ContextID, struct _cms_typehandler_struct* self, cmsIOHANDLER* io, void* Ptr, cmsUInt32Number nItems)
{
    cmsUInt32Number nTabSize;
    cmsPipeline* NewLUT = (cmsPipeline*) Ptr;
    cmsStage* mpe;
    _cmsStageToneCurvesData* PreMPE = NULL, *PostMPE = NULL;
    _cmsStageMatrixData* MatMPE = NULL;
    _cmsStageCLutData* clut = NULL;
    cmsUInt32Number i, InputChannels, OutputChannels, clutPoints;
    cmsUNUSED_PARAMETER(self);

    // Disassemble the LUT into components.
    mpe = NewLUT -> Elements;
    if (mpe != NULL && mpe ->Type == cmsSigMatrixElemType) {

        MatMPE = (_cmsStageMatrixData*) mpe ->Data;
        if (mpe->InputChannels != 3 || mpe->OutputChannels != 3) return FALSE;
        mpe = mpe -> Next;
    }


    if (mpe != NULL && mpe ->Type == cmsSigCurveSetElemType) {
        PreMPE = (_cmsStageToneCurvesData*) mpe ->Data;
        mpe = mpe -> Next;
    }

    if (mpe != NULL && mpe ->Type == cmsSigCLutElemType) {
        clut  = (_cmsStageCLutData*) mpe -> Data;
        mpe = mpe ->Next;
    }

    if (mpe != NULL && mpe ->Type == cmsSigCurveSetElemType) {
        PostMPE = (_cmsStageToneCurvesData*) mpe ->Data;
        mpe = mpe -> Next;
    }

    // That should be all
    if (mpe != NULL) {
        cmsSignalError(ContextID, cmsERROR_UNKNOWN_EXTENSION, "LUT is not suitable to be saved as LUT16");
        return FALSE;
    }

    InputChannels  = cmsPipelineInputChannels(ContextID, NewLUT);
    OutputChannels = cmsPipelineOutputChannels(ContextID, NewLUT);

    if (clut == NULL)
        clutPoints = 0;
    else
        clutPoints    = clut->Params->nSamples[0];

    if (!_cmsWriteUInt8Number(ContextID, io, (cmsUInt8Number) InputChannels)) return FALSE;
    if (!_cmsWriteUInt8Number(ContextID, io, (cmsUInt8Number) OutputChannels)) return FALSE;
    if (!_cmsWriteUInt8Number(ContextID, io, (cmsUInt8Number) clutPoints)) return FALSE;
    if (!_cmsWriteUInt8Number(ContextID, io, 0)) return FALSE; // Padding
    if (MatMPE != NULL) {

		for (i = 0; i < 9; i++)
		{
	        if (!_cmsWrite15Fixed16Number(ContextID, io, MatMPE -> Double[i])) return FALSE;
		}
      
    }
    else {
		
        if (!_cmsWrite15Fixed16Number(ContextID, io, 1)) return FALSE;
        if (!_cmsWrite15Fixed16Number(ContextID, io, 0)) return FALSE;
        if (!_cmsWrite15Fixed16Number(ContextID, io, 0)) return FALSE;
        if (!_cmsWrite15Fixed16Number(ContextID, io, 0)) return FALSE;
        if (!_cmsWrite15Fixed16Number(ContextID, io, 1)) return FALSE;
        if (!_cmsWrite15Fixed16Number(ContextID, io, 0)) return FALSE;
        if (!_cmsWrite15Fixed16Number(ContextID, io, 0)) return FALSE;
        if (!_cmsWrite15Fixed16Number(ContextID, io, 0)) return FALSE;
        if (!_cmsWrite15Fixed16Number(ContextID, io, 1)) return FALSE;
    }


    if (PreMPE != NULL) {
        if (!_cmsWriteUInt16Number(ContextID, io, (cmsUInt16Number) PreMPE ->TheCurves[0]->nEntries)) return FALSE;
    } else {
            if (!_cmsWriteUInt16Number(ContextID, io, 2)) return FALSE;
    }

    if (PostMPE != NULL) {
        if (!_cmsWriteUInt16Number(ContextID, io, (cmsUInt16Number) PostMPE ->TheCurves[0]->nEntries)) return FALSE;
    } else {
        if (!_cmsWriteUInt16Number(ContextID, io, 2)) return FALSE;

    }

    // The prelinearization table

    if (PreMPE != NULL) {
        if (!Write16bitTables(ContextID, io, PreMPE)) return FALSE;
    }
    else {
        for (i=0; i < InputChannels; i++) {

            if (!_cmsWriteUInt16Number(ContextID, io, 0)) return FALSE;
            if (!_cmsWriteUInt16Number(ContextID, io, 0xffff)) return FALSE;
        }
    }

    nTabSize = uipow(OutputChannels, clutPoints, InputChannels);
    if (nTabSize == (cmsUInt32Number) -1) return FALSE;
    if (nTabSize > 0) {
        // The 3D CLUT.
        if (clut != NULL) {
            if (!_cmsWriteUInt16Array(ContextID, io, nTabSize, clut->Tab.T)) return FALSE;
        }
    }

    // The postlinearization table
    if (PostMPE != NULL) {
        if (!Write16bitTables(ContextID, io, PostMPE)) return FALSE;
    }
    else {
        for (i=0; i < OutputChannels; i++) {

            if (!_cmsWriteUInt16Number(ContextID, io, 0)) return FALSE;
            if (!_cmsWriteUInt16Number(ContextID, io, 0xffff)) return FALSE;
        }
    }

    return TRUE;

    cmsUNUSED_PARAMETER(nItems);
}

static
void* Type_LUT16_Dup(cmsContext ContextID, struct _cms_typehandler_struct* self, const void *Ptr, cmsUInt32Number n)
{
    return (void*) cmsPipelineDup(ContextID, (cmsPipeline*) Ptr);

    cmsUNUSED_PARAMETER(n);
    cmsUNUSED_PARAMETER(self);
}

static
void Type_LUT16_Free(cmsContext ContextID, struct _cms_typehandler_struct* self, void* Ptr)
{
    cmsPipelineFree(ContextID, (cmsPipeline*) Ptr);
    return;

    cmsUNUSED_PARAMETER(self);
}


// ********************************************************************************
// Type cmsSigLutAToBType
// ********************************************************************************


// V4 stuff. Read matrix for LutAtoB and LutBtoA

static
cmsStage* ReadMatrix(cmsContext ContextID, struct _cms_typehandler_struct* self, cmsIOHANDLER* io, cmsUInt32Number Offset)
{
    cmsFloat64Number dMat[3*3];
    cmsFloat64Number dOff[3];
    cmsStage* Mat;
    cmsUNUSED_PARAMETER(self);

    // Go to address
    if (!io -> Seek(ContextID, io, Offset)) return NULL;

    // Read the Matrix
    if (!_cmsRead15Fixed16Number(ContextID, io, &dMat[0])) return NULL;
    if (!_cmsRead15Fixed16Number(ContextID, io, &dMat[1])) return NULL;
    if (!_cmsRead15Fixed16Number(ContextID, io, &dMat[2])) return NULL;
    if (!_cmsRead15Fixed16Number(ContextID, io, &dMat[3])) return NULL;
    if (!_cmsRead15Fixed16Number(ContextID, io, &dMat[4])) return NULL;
    if (!_cmsRead15Fixed16Number(ContextID, io, &dMat[5])) return NULL;
    if (!_cmsRead15Fixed16Number(ContextID, io, &dMat[6])) return NULL;
    if (!_cmsRead15Fixed16Number(ContextID, io, &dMat[7])) return NULL;
    if (!_cmsRead15Fixed16Number(ContextID, io, &dMat[8])) return NULL;

    if (!_cmsRead15Fixed16Number(ContextID, io, &dOff[0])) return NULL;
    if (!_cmsRead15Fixed16Number(ContextID, io, &dOff[1])) return NULL;
    if (!_cmsRead15Fixed16Number(ContextID, io, &dOff[2])) return NULL;

    Mat = cmsStageAllocMatrix(ContextID, 3, 3, dMat, dOff);

     return Mat;
}




//  V4 stuff. Read CLUT part for LutAtoB and LutBtoA

static
cmsStage* ReadCLUT(cmsContext ContextID, struct _cms_typehandler_struct* self, cmsIOHANDLER* io,
                   cmsUInt32Number Offset, cmsUInt32Number InputChannels, cmsUInt32Number OutputChannels)
{
    cmsUInt8Number  gridPoints8[cmsMAXCHANNELS]; // Number of grid points in each dimension.
    cmsUInt32Number GridPoints[cmsMAXCHANNELS], i;
    cmsUInt8Number  Precision;
    cmsStage* CLUT;
    _cmsStageCLutData* Data;
    cmsUNUSED_PARAMETER(self);

    if (!io -> Seek(ContextID, io, Offset)) return NULL;
    if (io -> Read(ContextID, io, gridPoints8, cmsMAXCHANNELS, 1) != 1) return NULL;


    for (i=0; i < cmsMAXCHANNELS; i++) {

        if (gridPoints8[i] == 1) return NULL; // Impossible value, 0 for no CLUT and then 2 at least
        GridPoints[i] = gridPoints8[i];
    }

    if (!_cmsReadUInt8Number(ContextID, io, &Precision)) return NULL;

    if (!_cmsReadUInt8Number(ContextID, io, NULL)) return NULL;
    if (!_cmsReadUInt8Number(ContextID, io, NULL)) return NULL;
    if (!_cmsReadUInt8Number(ContextID, io, NULL)) return NULL;

    CLUT = cmsStageAllocCLut16bitGranular(ContextID, GridPoints, InputChannels, OutputChannels, NULL);
    if (CLUT == NULL) return NULL;

    Data = (_cmsStageCLutData*) CLUT ->Data;

    // Precision can be 1 or 2 bytes
    if (Precision == 1) {

        cmsUInt8Number  v;

        for (i=0; i < Data ->nEntries; i++) {

            if (io ->Read(ContextID, io, &v, sizeof(cmsUInt8Number), 1) != 1) {
                cmsStageFree(ContextID, CLUT);
                return NULL;
            }
            Data ->Tab.T[i] = FROM_8_TO_16(v);
        }

    }
    else
        if (Precision == 2) {

            if (!_cmsReadUInt16Array(ContextID, io, Data->nEntries, Data ->Tab.T)) {
                cmsStageFree(ContextID, CLUT);
                return NULL;
            }
        }
        else {
            cmsStageFree(ContextID, CLUT);
            cmsSignalError(ContextID, cmsERROR_UNKNOWN_EXTENSION, "Unknown precision of '%d'", Precision);
            return NULL;
        }

    return CLUT;
}

static
cmsToneCurve* ReadEmbeddedCurve(cmsContext ContextID, struct _cms_typehandler_struct* self, cmsIOHANDLER* io)
{
    cmsTagTypeSignature  BaseType;
    cmsUInt32Number nItems;

    BaseType = _cmsReadTypeBase(ContextID, io);
    switch (BaseType) {

            case cmsSigCurveType:
                return (cmsToneCurve*) Type_Curve_Read(ContextID, self, io, &nItems, 0);

            case cmsSigParametricCurveType:
                return (cmsToneCurve*) Type_ParametricCurve_Read(ContextID, self, io, &nItems, 0);

            default:
                {
                    char String[5];

                    _cmsTagSignature2String(String, (cmsTagSignature) BaseType);
                    cmsSignalError(ContextID, cmsERROR_UNKNOWN_EXTENSION, "Unknown curve type '%s'", String);
                }
                return NULL;
    }
}


// Read a set of curves from specific offset
static
cmsStage* ReadSetOfCurves(cmsContext ContextID, struct _cms_typehandler_struct* self, cmsIOHANDLER* io, cmsUInt32Number Offset, cmsUInt32Number nCurves)
{
    cmsToneCurve* Curves[cmsMAXCHANNELS];
    cmsUInt32Number i;
    cmsStage* Lin = NULL;

    if (nCurves > cmsMAXCHANNELS) return FALSE;

    if (!io -> Seek(ContextID, io, Offset)) return FALSE;

    for (i=0; i < nCurves; i++)
        Curves[i] = NULL;

    for (i=0; i < nCurves; i++) {

        Curves[i] = ReadEmbeddedCurve(ContextID, self, io);
        if (Curves[i] == NULL) goto Error;
        if (!_cmsReadAlignment(ContextID, io)) goto Error;

    }

    Lin = cmsStageAllocToneCurves(ContextID, nCurves, Curves);

Error:
    for (i=0; i < nCurves; i++)
        cmsFreeToneCurve(ContextID, Curves[i]);

    return Lin;
}


// LutAtoB type

// This structure represents a colour transform. The type contains up to five processing
// elements which are stored in the AtoBTag tag in the following order: a set of one
// dimensional curves, a 3 by 3 matrix with offset terms, a set of one dimensional curves,
// a multidimensional lookup table, and a set of one dimensional output curves.
// Data are processed using these elements via the following sequence:
//
//("A" curves) -> (multidimensional lookup table - CLUT) -> ("M" curves) -> (matrix) -> ("B" curves).
//
/*
It is possible to use any or all of these processing elements. At least one processing element
must be included.Only the following combinations are allowed:

B
M - Matrix - B
A - CLUT - B
A - CLUT - M - Matrix - B

*/

static
void* Type_LUTA2B_Read(cmsContext ContextID, struct _cms_typehandler_struct* self, cmsIOHANDLER* io, cmsUInt32Number* nItems, cmsUInt32Number SizeOfTag)
{
    cmsUInt32Number      BaseOffset;
    cmsUInt8Number       inputChan;      // Number of input channels
    cmsUInt8Number       outputChan;     // Number of output channels
    cmsUInt32Number      offsetB;        // Offset to first "B" curve
    cmsUInt32Number      offsetMat;      // Offset to matrix
    cmsUInt32Number      offsetM;        // Offset to first "M" curve
    cmsUInt32Number      offsetC;        // Offset to CLUT
    cmsUInt32Number      offsetA;        // Offset to first "A" curve
    cmsPipeline* NewLUT = NULL;


    BaseOffset = io ->Tell(ContextID, io) - sizeof(_cmsTagBase);

    if (!_cmsReadUInt8Number(ContextID, io, &inputChan)) return NULL;
    if (!_cmsReadUInt8Number(ContextID, io, &outputChan)) return NULL;

    if (!_cmsReadUInt16Number(ContextID, io, NULL)) return NULL;

    if (!_cmsReadUInt32Number(ContextID, io, &offsetB)) return NULL;
    if (!_cmsReadUInt32Number(ContextID, io, &offsetMat)) return NULL;
    if (!_cmsReadUInt32Number(ContextID, io, &offsetM)) return NULL;
    if (!_cmsReadUInt32Number(ContextID, io, &offsetC)) return NULL;
    if (!_cmsReadUInt32Number(ContextID, io, &offsetA)) return NULL;

    if (inputChan == 0 || inputChan >= cmsMAXCHANNELS) return NULL;
    if (outputChan == 0 || outputChan >= cmsMAXCHANNELS) return NULL;

    // Allocates an empty LUT
    NewLUT = cmsPipelineAlloc(ContextID, inputChan, outputChan);
    if (NewLUT == NULL) return NULL;

    if (offsetA!= 0) {
        if (!cmsPipelineInsertStage(ContextID, NewLUT, cmsAT_END, ReadSetOfCurves(ContextID, self, io, BaseOffset + offsetA, inputChan)))
            goto Error;
    }

    if (offsetC != 0) {
        if (!cmsPipelineInsertStage(ContextID, NewLUT, cmsAT_END, ReadCLUT(ContextID, self, io, BaseOffset + offsetC, inputChan, outputChan)))
            goto Error;
    }

    if (offsetM != 0) {
        if (!cmsPipelineInsertStage(ContextID, NewLUT, cmsAT_END, ReadSetOfCurves(ContextID, self, io, BaseOffset + offsetM, outputChan)))
            goto Error;
    }

    if (offsetMat != 0) {
        if (!cmsPipelineInsertStage(ContextID, NewLUT, cmsAT_END, ReadMatrix(ContextID, self, io, BaseOffset + offsetMat)))
            goto Error;
    }

    if (offsetB != 0) {
        if (!cmsPipelineInsertStage(ContextID, NewLUT, cmsAT_END, ReadSetOfCurves(ContextID, self, io, BaseOffset + offsetB, outputChan)))
            goto Error;
    }

    *nItems = 1;
    return NewLUT;
Error:
    cmsPipelineFree(ContextID, NewLUT);
    return NULL;

    cmsUNUSED_PARAMETER(SizeOfTag);
}

// Write a set of curves
static
cmsBool  WriteMatrix(cmsContext ContextID, struct _cms_typehandler_struct* self, cmsIOHANDLER* io, cmsStage* mpe)
{
	cmsUInt32Number i, n;

    _cmsStageMatrixData* m = (_cmsStageMatrixData*) mpe -> Data;

	n = mpe->InputChannels * mpe->OutputChannels;

	// Write the Matrix
	for (i = 0; i < n; i++)
	{
		if (!_cmsWrite15Fixed16Number(ContextID, io, m->Double[i])) return FALSE;
	}

	if (m->Offset != NULL) {

		for (i = 0; i < mpe->OutputChannels; i++)
		{
			if (!_cmsWrite15Fixed16Number(ContextID, io, m->Offset[i])) return FALSE;
		}
	}
	else {
		for (i = 0; i < mpe->OutputChannels; i++)
		{
			if (!_cmsWrite15Fixed16Number(ContextID, io, 0)) return FALSE;
		}
	}


    return TRUE;

    cmsUNUSED_PARAMETER(self);
}


// Write a set of curves
static
cmsBool WriteSetOfCurves(cmsContext ContextID, struct _cms_typehandler_struct* self, cmsIOHANDLER* io, cmsTagTypeSignature Type, cmsStage* mpe)
{
    cmsUInt32Number i, n;
    cmsTagTypeSignature CurrentType;
    cmsToneCurve** Curves;


    n      = cmsStageOutputChannels(ContextID, mpe);
    Curves = _cmsStageGetPtrToCurveSet(mpe);

    for (i=0; i < n; i++) {

        // If this is a table-based curve, use curve type even on V4
        CurrentType = Type;

        if ((Curves[i] ->nSegments == 0)||
            ((Curves[i]->nSegments == 2) && (Curves[i] ->Segments[1].Type == 0)) )
            CurrentType = cmsSigCurveType;
        else
        if (Curves[i] ->Segments[0].Type < 0)
            CurrentType = cmsSigCurveType;

        if (!_cmsWriteTypeBase(ContextID, io, CurrentType)) return FALSE;

        switch (CurrentType) {

            case cmsSigCurveType:
                if (!Type_Curve_Write(ContextID, self, io, Curves[i], 1)) return FALSE;
                break;

            case cmsSigParametricCurveType:
                if (!Type_ParametricCurve_Write(ContextID, self, io, Curves[i], 1)) return FALSE;
                break;

            default:
                {
                    char String[5];

                    _cmsTagSignature2String(String, (cmsTagSignature) Type);
                    cmsSignalError(ContextID, cmsERROR_UNKNOWN_EXTENSION, "Unknown curve type '%s'", String);
                }
                return FALSE;
        }

        if (!_cmsWriteAlignment(ContextID, io)) return FALSE;
    }


    return TRUE;
}


static
cmsBool WriteCLUT(cmsContext ContextID, struct _cms_typehandler_struct* self, cmsIOHANDLER* io, cmsUInt8Number  Precision, cmsStage* mpe)
{
    cmsUInt8Number  gridPoints[cmsMAXCHANNELS]; // Number of grid points in each dimension.
    cmsUInt32Number i;
    _cmsStageCLutData* CLUT = ( _cmsStageCLutData*) mpe -> Data;
    cmsUNUSED_PARAMETER(self);

    if (CLUT ->HasFloatValues) {
         cmsSignalError(ContextID, cmsERROR_NOT_SUITABLE, "Cannot save floating point data, CLUT are 8 or 16 bit only");
         return FALSE;
    }

    memset(gridPoints, 0, sizeof(gridPoints));
    for (i=0; i < (cmsUInt32Number) CLUT ->Params ->nInputs; i++)
        gridPoints[i] = (cmsUInt8Number) CLUT ->Params ->nSamples[i];

    if (!io -> Write(ContextID, io, cmsMAXCHANNELS*sizeof(cmsUInt8Number), gridPoints)) return FALSE;

    if (!_cmsWriteUInt8Number(ContextID, io, (cmsUInt8Number) Precision)) return FALSE;
    if (!_cmsWriteUInt8Number(ContextID, io, 0)) return FALSE;
    if (!_cmsWriteUInt8Number(ContextID, io, 0)) return FALSE;
    if (!_cmsWriteUInt8Number(ContextID, io, 0)) return FALSE;

    // Precision can be 1 or 2 bytes
    if (Precision == 1) {

        for (i=0; i < CLUT->nEntries; i++) {

            if (!_cmsWriteUInt8Number(ContextID, io, FROM_16_TO_8(CLUT->Tab.T[i]))) return FALSE;
        }
    }
    else
        if (Precision == 2) {

            if (!_cmsWriteUInt16Array(ContextID, io, CLUT->nEntries, CLUT ->Tab.T)) return FALSE;
        }
        else {
             cmsSignalError(ContextID, cmsERROR_UNKNOWN_EXTENSION, "Unknown precision of '%d'", Precision);
            return FALSE;
        }

    if (!_cmsWriteAlignment(ContextID, io)) return FALSE;

    return TRUE;
}




static
cmsBool Type_LUTA2B_Write(cmsContext ContextID, struct _cms_typehandler_struct* self, cmsIOHANDLER* io, void* Ptr, cmsUInt32Number nItems)
{
    cmsPipeline* Lut = (cmsPipeline*) Ptr;
    cmsUInt32Number inputChan, outputChan;
    cmsStage *A = NULL, *B = NULL, *M = NULL;
    cmsStage * Matrix = NULL;
    cmsStage * CLUT = NULL;
    cmsUInt32Number offsetB = 0, offsetMat = 0, offsetM = 0, offsetC = 0, offsetA = 0;
    cmsUInt32Number BaseOffset, DirectoryPos, CurrentPos;

    // Get the base for all offsets
    BaseOffset = io ->Tell(ContextID, io) - sizeof(_cmsTagBase);

    if (Lut ->Elements != NULL)
        if (!cmsPipelineCheckAndRetreiveStages(ContextID, Lut, 1, cmsSigCurveSetElemType, &B))
            if (!cmsPipelineCheckAndRetreiveStages(ContextID, Lut, 3, cmsSigCurveSetElemType, cmsSigMatrixElemType, cmsSigCurveSetElemType, &M, &Matrix, &B))
                if (!cmsPipelineCheckAndRetreiveStages(ContextID, Lut, 3, cmsSigCurveSetElemType, cmsSigCLutElemType, cmsSigCurveSetElemType, &A, &CLUT, &B))
                    if (!cmsPipelineCheckAndRetreiveStages(ContextID, Lut, 5, cmsSigCurveSetElemType, cmsSigCLutElemType, cmsSigCurveSetElemType,
                        cmsSigMatrixElemType, cmsSigCurveSetElemType, &A, &CLUT, &M, &Matrix, &B)) {

                            cmsSignalError(ContextID, cmsERROR_NOT_SUITABLE, "LUT is not suitable to be saved as LutAToB");
                            return FALSE;
                    }

    // Get input, output channels
    inputChan  = cmsPipelineInputChannels(ContextID, Lut);
    outputChan = cmsPipelineOutputChannels(ContextID, Lut);

    // Write channel count
    if (!_cmsWriteUInt8Number(ContextID, io, (cmsUInt8Number) inputChan)) return FALSE;
    if (!_cmsWriteUInt8Number(ContextID, io, (cmsUInt8Number) outputChan)) return FALSE;
    if (!_cmsWriteUInt16Number(ContextID, io, 0)) return FALSE;

    // Keep directory to be filled latter
    DirectoryPos = io ->Tell(ContextID, io);

    // Write the directory
    if (!_cmsWriteUInt32Number(ContextID, io, 0)) return FALSE;
    if (!_cmsWriteUInt32Number(ContextID, io, 0)) return FALSE;
    if (!_cmsWriteUInt32Number(ContextID, io, 0)) return FALSE;
    if (!_cmsWriteUInt32Number(ContextID, io, 0)) return FALSE;
    if (!_cmsWriteUInt32Number(ContextID, io, 0)) return FALSE;

    if (A != NULL) {

        offsetA = io ->Tell(ContextID, io) - BaseOffset;
        if (!WriteSetOfCurves(ContextID, self, io, cmsSigParametricCurveType, A)) return FALSE;
    }

    if (CLUT != NULL) {
        offsetC = io ->Tell(ContextID, io) - BaseOffset;
        if (!WriteCLUT(ContextID, self, io, (Lut ->SaveAs8Bits ? 1U : 2U), CLUT)) return FALSE;

    }
    if (M != NULL) {

        offsetM = io ->Tell(ContextID, io) - BaseOffset;
        if (!WriteSetOfCurves(ContextID, self, io, cmsSigParametricCurveType, M)) return FALSE;
    }

    if (Matrix != NULL) {
        offsetMat = io ->Tell(ContextID, io) - BaseOffset;
        if (!WriteMatrix(ContextID, self, io, Matrix)) return FALSE;
    }

    if (B != NULL) {

        offsetB = io ->Tell(ContextID, io) - BaseOffset;
        if (!WriteSetOfCurves(ContextID, self, io, cmsSigParametricCurveType, B)) return FALSE;
    }

    CurrentPos = io ->Tell(ContextID, io);

    if (!io ->Seek(ContextID, io, DirectoryPos)) return FALSE;

    if (!_cmsWriteUInt32Number(ContextID, io, offsetB)) return FALSE;
    if (!_cmsWriteUInt32Number(ContextID, io, offsetMat)) return FALSE;
    if (!_cmsWriteUInt32Number(ContextID, io, offsetM)) return FALSE;
    if (!_cmsWriteUInt32Number(ContextID, io, offsetC)) return FALSE;
    if (!_cmsWriteUInt32Number(ContextID, io, offsetA)) return FALSE;

    if (!io ->Seek(ContextID, io, CurrentPos)) return FALSE;

    return TRUE;

    cmsUNUSED_PARAMETER(nItems);
}


static
void* Type_LUTA2B_Dup(cmsContext ContextID, struct _cms_typehandler_struct* self, const void *Ptr, cmsUInt32Number n)
{
    return (void*) cmsPipelineDup(ContextID, (cmsPipeline*) Ptr);

    cmsUNUSED_PARAMETER(n);
    cmsUNUSED_PARAMETER(self);
}

static
void Type_LUTA2B_Free(cmsContext ContextID, struct _cms_typehandler_struct* self, void* Ptr)
{
    cmsPipelineFree(ContextID, (cmsPipeline*) Ptr);
    return;

    cmsUNUSED_PARAMETER(self);
}


// LutBToA type

static
void* Type_LUTB2A_Read(cmsContext ContextID, struct _cms_typehandler_struct* self, cmsIOHANDLER* io, cmsUInt32Number* nItems, cmsUInt32Number SizeOfTag)
{
    cmsUInt8Number       inputChan;      // Number of input channels
    cmsUInt8Number       outputChan;     // Number of output channels
    cmsUInt32Number      BaseOffset;     // Actual position in file
    cmsUInt32Number      offsetB;        // Offset to first "B" curve
    cmsUInt32Number      offsetMat;      // Offset to matrix
    cmsUInt32Number      offsetM;        // Offset to first "M" curve
    cmsUInt32Number      offsetC;        // Offset to CLUT
    cmsUInt32Number      offsetA;        // Offset to first "A" curve
    cmsPipeline* NewLUT = NULL;


    BaseOffset = io ->Tell(ContextID, io) - sizeof(_cmsTagBase);

    if (!_cmsReadUInt8Number(ContextID, io, &inputChan)) return NULL;
    if (!_cmsReadUInt8Number(ContextID, io, &outputChan)) return NULL;

    if (inputChan == 0 || inputChan >= cmsMAXCHANNELS) return NULL;
    if (outputChan == 0 || outputChan >= cmsMAXCHANNELS) return NULL;

    // Padding
    if (!_cmsReadUInt16Number(ContextID, io, NULL)) return NULL;

    if (!_cmsReadUInt32Number(ContextID, io, &offsetB)) return NULL;
    if (!_cmsReadUInt32Number(ContextID, io, &offsetMat)) return NULL;
    if (!_cmsReadUInt32Number(ContextID, io, &offsetM)) return NULL;
    if (!_cmsReadUInt32Number(ContextID, io, &offsetC)) return NULL;
    if (!_cmsReadUInt32Number(ContextID, io, &offsetA)) return NULL;

    // Allocates an empty LUT
    NewLUT = cmsPipelineAlloc(ContextID, inputChan, outputChan);
    if (NewLUT == NULL) return NULL;

    if (offsetB != 0) {
        if (!cmsPipelineInsertStage(ContextID, NewLUT, cmsAT_END, ReadSetOfCurves(ContextID, self, io, BaseOffset + offsetB, inputChan)))
            goto Error;
    }

    if (offsetMat != 0) {
        if (!cmsPipelineInsertStage(ContextID, NewLUT, cmsAT_END, ReadMatrix(ContextID, self, io, BaseOffset + offsetMat)))
            goto Error;
    }

    if (offsetM != 0) {
        if (!cmsPipelineInsertStage(ContextID, NewLUT, cmsAT_END, ReadSetOfCurves(ContextID, self, io, BaseOffset + offsetM, inputChan)))
            goto Error;
    }

    if (offsetC != 0) {
        if (!cmsPipelineInsertStage(ContextID, NewLUT, cmsAT_END, ReadCLUT(ContextID, self, io, BaseOffset + offsetC, inputChan, outputChan)))
            goto Error;
    }

    if (offsetA!= 0) {
        if (!cmsPipelineInsertStage(ContextID, NewLUT, cmsAT_END, ReadSetOfCurves(ContextID, self, io, BaseOffset + offsetA, outputChan)))
            goto Error;
    }

    *nItems = 1;
    return NewLUT;
Error:
    cmsPipelineFree(ContextID, NewLUT);
    return NULL;

    cmsUNUSED_PARAMETER(SizeOfTag);
}


/*
B
B - Matrix - M
B - CLUT - A
B - Matrix - M - CLUT - A
*/

static
cmsBool  Type_LUTB2A_Write(cmsContext ContextID, struct _cms_typehandler_struct* self, cmsIOHANDLER* io, void* Ptr, cmsUInt32Number nItems)
{
    cmsPipeline* Lut = (cmsPipeline*) Ptr;
    cmsUInt32Number inputChan, outputChan;
    cmsStage *A = NULL, *B = NULL, *M = NULL;
    cmsStage *Matrix = NULL;
    cmsStage *CLUT = NULL;
    cmsUInt32Number offsetB = 0, offsetMat = 0, offsetM = 0, offsetC = 0, offsetA = 0;
    cmsUInt32Number BaseOffset, DirectoryPos, CurrentPos;


    BaseOffset = io ->Tell(ContextID, io) - sizeof(_cmsTagBase);

    if (!cmsPipelineCheckAndRetreiveStages(ContextID, Lut, 1, cmsSigCurveSetElemType, &B))
        if (!cmsPipelineCheckAndRetreiveStages(ContextID, Lut, 3, cmsSigCurveSetElemType, cmsSigMatrixElemType, cmsSigCurveSetElemType, &B, &Matrix, &M))
            if (!cmsPipelineCheckAndRetreiveStages(ContextID, Lut, 3, cmsSigCurveSetElemType, cmsSigCLutElemType, cmsSigCurveSetElemType, &B, &CLUT, &A))
                if (!cmsPipelineCheckAndRetreiveStages(ContextID, Lut, 5, cmsSigCurveSetElemType, cmsSigMatrixElemType, cmsSigCurveSetElemType,
                    cmsSigCLutElemType, cmsSigCurveSetElemType, &B, &Matrix, &M, &CLUT, &A)) {
                        cmsSignalError(ContextID, cmsERROR_NOT_SUITABLE, "LUT is not suitable to be saved as LutBToA");
                        return FALSE;
                }

    inputChan  = cmsPipelineInputChannels(ContextID, Lut);
    outputChan = cmsPipelineOutputChannels(ContextID, Lut);

    if (!_cmsWriteUInt8Number(ContextID, io, (cmsUInt8Number) inputChan)) return FALSE;
    if (!_cmsWriteUInt8Number(ContextID, io, (cmsUInt8Number) outputChan)) return FALSE;
    if (!_cmsWriteUInt16Number(ContextID, io, 0)) return FALSE;

    DirectoryPos = io ->Tell(ContextID, io);

    if (!_cmsWriteUInt32Number(ContextID, io, 0)) return FALSE;
    if (!_cmsWriteUInt32Number(ContextID, io, 0)) return FALSE;
    if (!_cmsWriteUInt32Number(ContextID, io, 0)) return FALSE;
    if (!_cmsWriteUInt32Number(ContextID, io, 0)) return FALSE;
    if (!_cmsWriteUInt32Number(ContextID, io, 0)) return FALSE;

    if (A != NULL) {

        offsetA = io ->Tell(ContextID, io) - BaseOffset;
        if (!WriteSetOfCurves(ContextID, self, io, cmsSigParametricCurveType, A)) return FALSE;
    }

    if (CLUT != NULL) {
        offsetC = io ->Tell(ContextID, io) - BaseOffset;
        if (!WriteCLUT(ContextID, self, io, (Lut ->SaveAs8Bits ? 1U : 2U), CLUT)) return FALSE;

    }
    if (M != NULL) {

        offsetM = io ->Tell(ContextID, io) - BaseOffset;
        if (!WriteSetOfCurves(ContextID, self, io, cmsSigParametricCurveType, M)) return FALSE;
    }

    if (Matrix != NULL) {
        offsetMat = io ->Tell(ContextID, io) - BaseOffset;
        if (!WriteMatrix(ContextID, self, io, Matrix)) return FALSE;
    }

    if (B != NULL) {

        offsetB = io ->Tell(ContextID, io) - BaseOffset;
        if (!WriteSetOfCurves(ContextID, self, io, cmsSigParametricCurveType, B)) return FALSE;
    }

    CurrentPos = io ->Tell(ContextID, io);

    if (!io ->Seek(ContextID, io, DirectoryPos)) return FALSE;

    if (!_cmsWriteUInt32Number(ContextID, io, offsetB)) return FALSE;
    if (!_cmsWriteUInt32Number(ContextID, io, offsetMat)) return FALSE;
    if (!_cmsWriteUInt32Number(ContextID, io, offsetM)) return FALSE;
    if (!_cmsWriteUInt32Number(ContextID, io, offsetC)) return FALSE;
    if (!_cmsWriteUInt32Number(ContextID, io, offsetA)) return FALSE;

    if (!io ->Seek(ContextID, io, CurrentPos)) return FALSE;

    return TRUE;

    cmsUNUSED_PARAMETER(nItems);
}



static
void* Type_LUTB2A_Dup(cmsContext ContextID, struct _cms_typehandler_struct* self, const void *Ptr, cmsUInt32Number n)
{
    return (void*) cmsPipelineDup(ContextID, (cmsPipeline*) Ptr);

    cmsUNUSED_PARAMETER(n);
    cmsUNUSED_PARAMETER(self);
}

static
void Type_LUTB2A_Free(cmsContext ContextID, struct _cms_typehandler_struct* self, void* Ptr)
{
    cmsPipelineFree(ContextID, (cmsPipeline*) Ptr);
    return;

    cmsUNUSED_PARAMETER(self);
}



// ********************************************************************************
// Type cmsSigColorantTableType
// ********************************************************************************
/*
The purpose of this tag is to identify the colorants used in the profile by a
unique name and set of XYZ or L*a*b* values to give the colorant an unambiguous
value. The first colorant listed is the colorant of the first device channel of
a lut tag. The second colorant listed is the colorant of the second device channel
of a lut tag, and so on.
*/

static
void *Type_ColorantTable_Read(cmsContext ContextID, struct _cms_typehandler_struct* self, cmsIOHANDLER* io, cmsUInt32Number* nItems, cmsUInt32Number SizeOfTag)
{
    cmsUInt32Number i, Count;
    cmsNAMEDCOLORLIST* List;
    char Name[34];
    cmsUInt16Number PCS[3];
    cmsUNUSED_PARAMETER(self);


    if (!_cmsReadUInt32Number(ContextID, io, &Count)) return NULL;

    if (Count > cmsMAXCHANNELS) {
        cmsSignalError(ContextID, cmsERROR_RANGE, "Too many colorants '%d'", Count);
        return NULL;
    }

    List = cmsAllocNamedColorList(ContextID, Count, 0, "", "");
    if (List == NULL) {
        cmsSignalError(ContextID, cmsERROR_RANGE, "Too many named colors '%d'", Count);
        return NULL;
    }
    for (i=0; i < Count; i++) {

        if (io ->Read(ContextID, io,Name, 32, 1) != 1) goto Error;
        Name[32] = 0;

        if (!_cmsReadUInt16Array(ContextID, io, 3, PCS)) goto Error;

        if (!cmsAppendNamedColor(ContextID, List, Name, PCS, NULL)) goto Error;

    }

    *nItems = 1;
    return List;

Error:
    *nItems = 0;
    cmsFreeNamedColorList(ContextID, List);
    return NULL;

    cmsUNUSED_PARAMETER(SizeOfTag);
}



// Saves a colorant table. It is using the named color structure for simplicity sake
static
cmsBool  Type_ColorantTable_Write(cmsContext ContextID, struct _cms_typehandler_struct* self, cmsIOHANDLER* io, void* Ptr, cmsUInt32Number nItems)
{
    cmsNAMEDCOLORLIST* NamedColorList = (cmsNAMEDCOLORLIST*) Ptr;
    cmsUInt32Number i, nColors;

    nColors = cmsNamedColorCount(ContextID, NamedColorList);

    if (!_cmsWriteUInt32Number(ContextID, io, nColors)) return FALSE;

    for (i=0; i < nColors; i++) {

        char root[cmsMAX_PATH];
        cmsUInt16Number PCS[3];

        memset(root, 0, sizeof(root));

        if (!cmsNamedColorInfo(ContextID, NamedColorList, i, root, NULL, NULL, PCS, NULL)) return 0;
        root[32] = 0;

        if (!io ->Write(ContextID, io, 32, root)) return FALSE;
        if (!_cmsWriteUInt16Array(ContextID, io, 3, PCS)) return FALSE;
    }

    return TRUE;

    cmsUNUSED_PARAMETER(nItems);
    cmsUNUSED_PARAMETER(self);
}


static
void* Type_ColorantTable_Dup(cmsContext ContextID, struct _cms_typehandler_struct* self, const void* Ptr, cmsUInt32Number n)
{
    cmsNAMEDCOLORLIST* nc = (cmsNAMEDCOLORLIST*) Ptr;
    return (void*) cmsDupNamedColorList(ContextID, nc);

    cmsUNUSED_PARAMETER(n);
    cmsUNUSED_PARAMETER(self);
}


static
void Type_ColorantTable_Free(cmsContext ContextID, struct _cms_typehandler_struct* self, void* Ptr)
{
    cmsFreeNamedColorList(ContextID, (cmsNAMEDCOLORLIST*) Ptr);
    return;

    cmsUNUSED_PARAMETER(self);
}


// ********************************************************************************
// Type cmsSigNamedColor2Type
// ********************************************************************************
//
//The namedColor2Type is a count value and array of structures that provide color
//coordinates for 7-bit ASCII color names. For each named color, a PCS and optional
//device representation of the color are given. Both representations are 16-bit values.
//The device representation corresponds to the header's 'color space of data' field.
//This representation should be consistent with the 'number of device components'
//field in the namedColor2Type. If this field is 0, device coordinates are not provided.
//The PCS representation corresponds to the header's PCS field. The PCS representation
//is always provided. Color names are fixed-length, 32-byte fields including null
//termination. In order to maintain maximum portability, it is strongly recommended
//that special characters of the 7-bit ASCII set not be used.

static
void *Type_NamedColor_Read(cmsContext ContextID, struct _cms_typehandler_struct* self, cmsIOHANDLER* io, cmsUInt32Number* nItems, cmsUInt32Number SizeOfTag)
{

    cmsUInt32Number      vendorFlag;     // Bottom 16 bits for ICC use
    cmsUInt32Number      count;          // Count of named colors
    cmsUInt32Number      nDeviceCoords;  // Num of device coordinates
    char                 prefix[32];     // Prefix for each color name
    char                 suffix[32];     // Suffix for each color name
    cmsNAMEDCOLORLIST*   v;
    cmsUInt32Number      i;
    cmsUNUSED_PARAMETER(self);


    *nItems = 0;
    if (!_cmsReadUInt32Number(ContextID, io, &vendorFlag)) return NULL;
    if (!_cmsReadUInt32Number(ContextID, io, &count)) return NULL;
    if (!_cmsReadUInt32Number(ContextID, io, &nDeviceCoords)) return NULL;

    if (io -> Read(ContextID, io,prefix, 32, 1) != 1) return NULL;
    if (io -> Read(ContextID, io,suffix, 32, 1) != 1) return NULL;

    prefix[31] = suffix[31] = 0;

    v = cmsAllocNamedColorList(ContextID, count, nDeviceCoords, prefix, suffix);
    if (v == NULL) {
        cmsSignalError(ContextID, cmsERROR_RANGE, "Too many named colors '%d'", count);
        return NULL;
    }

    if (nDeviceCoords > cmsMAXCHANNELS) {
        cmsSignalError(ContextID, cmsERROR_RANGE, "Too many device coordinates '%d'", nDeviceCoords);
        goto Error;
    }
    for (i=0; i < count; i++) {

        cmsUInt16Number PCS[3];
        cmsUInt16Number Colorant[cmsMAXCHANNELS];
        char Root[33];

        memset(Colorant, 0, sizeof(Colorant));
        if (io -> Read(ContextID, io,Root, 32, 1) != 1) goto Error;
        Root[32] = 0;  // To prevent exploits

        if (!_cmsReadUInt16Array(ContextID, io, 3, PCS)) goto Error;
        if (!_cmsReadUInt16Array(ContextID, io, nDeviceCoords, Colorant)) goto Error;

        if (!cmsAppendNamedColor(ContextID, v, Root, PCS, Colorant)) goto Error;
    }

    *nItems = 1;
    return (void*) v ;

Error:
    cmsFreeNamedColorList(ContextID, v);
    return NULL;

    cmsUNUSED_PARAMETER(SizeOfTag);
}


// Saves a named color list into a named color profile
static
cmsBool Type_NamedColor_Write(cmsContext ContextID, struct _cms_typehandler_struct* self, cmsIOHANDLER* io, void* Ptr, cmsUInt32Number nItems)
{
    cmsNAMEDCOLORLIST* NamedColorList = (cmsNAMEDCOLORLIST*) Ptr;
    char                prefix[33];     // Prefix for each color name
    char                suffix[33];     // Suffix for each color name
    cmsUInt32Number     i, nColors;

    nColors = cmsNamedColorCount(ContextID, NamedColorList);

    if (!_cmsWriteUInt32Number(ContextID, io, 0)) return FALSE;
    if (!_cmsWriteUInt32Number(ContextID, io, nColors)) return FALSE;
    if (!_cmsWriteUInt32Number(ContextID, io, NamedColorList ->ColorantCount)) return FALSE;

    strncpy(prefix, (const char*) NamedColorList->Prefix, 32);
    strncpy(suffix, (const char*) NamedColorList->Suffix, 32);

    suffix[32] = prefix[32] = 0;

    if (!io ->Write(ContextID, io, 32, prefix)) return FALSE;
    if (!io ->Write(ContextID, io, 32, suffix)) return FALSE;

    for (i=0; i < nColors; i++) {

       cmsUInt16Number PCS[3];
       cmsUInt16Number Colorant[cmsMAXCHANNELS];
       char Root[cmsMAX_PATH];

       memset(Root, 0, sizeof(Root));
       memset(PCS, 0, sizeof(PCS));
       memset(Colorant, 0, sizeof(Colorant));

        if (!cmsNamedColorInfo(ContextID, NamedColorList, i, Root, NULL, NULL, PCS, Colorant)) return 0;
        Root[32] = 0;
        if (!io ->Write(ContextID, io, 32 , Root)) return FALSE;
        if (!_cmsWriteUInt16Array(ContextID, io, 3, PCS)) return FALSE;
        if (!_cmsWriteUInt16Array(ContextID, io, NamedColorList ->ColorantCount, Colorant)) return FALSE;
    }

    return TRUE;

    cmsUNUSED_PARAMETER(nItems);
    cmsUNUSED_PARAMETER(self);
}

static
void* Type_NamedColor_Dup(cmsContext ContextID, struct _cms_typehandler_struct* self, const void* Ptr, cmsUInt32Number n)
{
    cmsNAMEDCOLORLIST* nc = (cmsNAMEDCOLORLIST*) Ptr;

    return (void*) cmsDupNamedColorList(ContextID, nc);

    cmsUNUSED_PARAMETER(n);
    cmsUNUSED_PARAMETER(self);
}


static
void Type_NamedColor_Free(cmsContext ContextID, struct _cms_typehandler_struct* self, void* Ptr)
{
    cmsFreeNamedColorList(ContextID, (cmsNAMEDCOLORLIST*) Ptr);
    return;

    cmsUNUSED_PARAMETER(self);
}


// ********************************************************************************
// Type cmsSigProfileSequenceDescType
// ********************************************************************************

// This type is an array of structures, each of which contains information from the
// header fields and tags from the original profiles which were combined to create
// the final profile. The order of the structures is the order in which the profiles
// were combined and includes a structure for the final profile. This provides a
// description of the profile sequence from source to destination,
// typically used with the DeviceLink profile.

static
cmsBool ReadEmbeddedText(cmsContext ContextID, struct _cms_typehandler_struct* self, cmsIOHANDLER* io, cmsMLU** mlu, cmsUInt32Number SizeOfTag)
{
    cmsTagTypeSignature  BaseType;
    cmsUInt32Number nItems;

    BaseType = _cmsReadTypeBase(ContextID, io);

    switch (BaseType) {

       case cmsSigTextType:
           if (*mlu) cmsMLUfree(ContextID, *mlu);
           *mlu = (cmsMLU*)Type_Text_Read(ContextID, self, io, &nItems, SizeOfTag);
           return (*mlu != NULL);

       case cmsSigTextDescriptionType:
           if (*mlu) cmsMLUfree(ContextID, *mlu);
           *mlu =  (cmsMLU*) Type_Text_Description_Read(ContextID, self, io, &nItems, SizeOfTag);
           return (*mlu != NULL);

           /*
           TBD: Size is needed for MLU, and we have no idea on which is the available size
           */

       case cmsSigMultiLocalizedUnicodeType:
           if (*mlu) cmsMLUfree(ContextID, *mlu);
           *mlu =  (cmsMLU*) Type_MLU_Read(ContextID, self, io, &nItems, SizeOfTag);
           return (*mlu != NULL);

       default: return FALSE;
    }
}


static
void *Type_ProfileSequenceDesc_Read(cmsContext ContextID, struct _cms_typehandler_struct* self, cmsIOHANDLER* io, cmsUInt32Number* nItems, cmsUInt32Number SizeOfTag)
{
    cmsSEQ* OutSeq;
    cmsUInt32Number i, Count;

    *nItems = 0;

    if (!_cmsReadUInt32Number(ContextID, io, &Count)) return NULL;

    if (SizeOfTag < sizeof(cmsUInt32Number)) return NULL;
    SizeOfTag -= sizeof(cmsUInt32Number);


    OutSeq = cmsAllocProfileSequenceDescription(ContextID, Count);
    if (OutSeq == NULL) return NULL;

    OutSeq ->n = Count;

    // Get structures as well

    for (i=0; i < Count; i++) {

        cmsPSEQDESC* sec = &OutSeq -> seq[i];

        if (!_cmsReadUInt32Number(ContextID, io, &sec ->deviceMfg)) goto Error;
        if (SizeOfTag < sizeof(cmsUInt32Number)) goto Error;
        SizeOfTag -= sizeof(cmsUInt32Number);

        if (!_cmsReadUInt32Number(ContextID, io, &sec ->deviceModel)) goto Error;
        if (SizeOfTag < sizeof(cmsUInt32Number)) goto Error;
        SizeOfTag -= sizeof(cmsUInt32Number);

        if (!_cmsReadUInt64Number(ContextID, io, &sec ->attributes)) goto Error;
        if (SizeOfTag < sizeof(cmsUInt64Number)) goto Error;
        SizeOfTag -= sizeof(cmsUInt64Number);

        if (!_cmsReadUInt32Number(ContextID, io, (cmsUInt32Number *)&sec ->technology)) goto Error;
        if (SizeOfTag < sizeof(cmsUInt32Number)) goto Error;
        SizeOfTag -= sizeof(cmsUInt32Number);

        if (!ReadEmbeddedText(ContextID, self, io, &sec ->Manufacturer, SizeOfTag)) goto Error;
        if (!ReadEmbeddedText(ContextID, self, io, &sec ->Model, SizeOfTag)) goto Error;
    }

    *nItems = 1;
    return OutSeq;

Error:
    cmsFreeProfileSequenceDescription(ContextID, OutSeq);
    return NULL;
}


// Aux--Embed a text description type. It can be of type text description or multilocalized unicode
// and it depends of the version number passed on cmsTagDescriptor structure instead of stack
static
cmsBool  SaveDescription(cmsContext ContextID, struct _cms_typehandler_struct* self, cmsIOHANDLER* io, cmsMLU* Text)
{
    if (self ->ICCVersion < 0x4000000) {

        if (!_cmsWriteTypeBase(ContextID, io, cmsSigTextDescriptionType)) return FALSE;
        return Type_Text_Description_Write(ContextID, self, io, Text, 1);
    }
    else {
        if (!_cmsWriteTypeBase(ContextID, io, cmsSigMultiLocalizedUnicodeType)) return FALSE;
        return Type_MLU_Write(ContextID, self, io, Text, 1);
    }
}


static
cmsBool  Type_ProfileSequenceDesc_Write(cmsContext ContextID, struct _cms_typehandler_struct* self, cmsIOHANDLER* io, void* Ptr, cmsUInt32Number nItems)
{
    cmsSEQ* Seq = (cmsSEQ*) Ptr;
    cmsUInt32Number i;

    if (!_cmsWriteUInt32Number(ContextID, io, Seq->n)) return FALSE;

    for (i=0; i < Seq ->n; i++) {

        cmsPSEQDESC* sec = &Seq -> seq[i];

        if (!_cmsWriteUInt32Number(ContextID, io, sec ->deviceMfg)) return FALSE;
        if (!_cmsWriteUInt32Number(ContextID, io, sec ->deviceModel)) return FALSE;
        if (!_cmsWriteUInt64Number(ContextID, io, &sec ->attributes)) return FALSE;
        if (!_cmsWriteUInt32Number(ContextID, io, sec ->technology)) return FALSE;

        if (!SaveDescription(ContextID, self, io, sec ->Manufacturer)) return FALSE;
        if (!SaveDescription(ContextID, self, io, sec ->Model)) return FALSE;
    }

     return TRUE;

     cmsUNUSED_PARAMETER(nItems);
}


static
void* Type_ProfileSequenceDesc_Dup(cmsContext ContextID, struct _cms_typehandler_struct* self, const void* Ptr, cmsUInt32Number n)
{
    return (void*) cmsDupProfileSequenceDescription(ContextID, (cmsSEQ*) Ptr);

    cmsUNUSED_PARAMETER(n);
    cmsUNUSED_PARAMETER(self);
}

static
void Type_ProfileSequenceDesc_Free(cmsContext ContextID, struct _cms_typehandler_struct* self, void* Ptr)
{
    cmsFreeProfileSequenceDescription(ContextID, (cmsSEQ*) Ptr);
    return;

    cmsUNUSED_PARAMETER(self);
}


// ********************************************************************************
// Type cmsSigProfileSequenceIdType
// ********************************************************************************
/*
In certain workflows using ICC Device Link Profiles, it is necessary to identify the
original profiles that were combined to create the Device Link Profile.
This type is an array of structures, each of which contains information for
identification of a profile used in a sequence
*/


static
cmsBool ReadSeqID(cmsContext ContextID, struct _cms_typehandler_struct* self,
                                             cmsIOHANDLER* io,
                                             void* Cargo,
                                             cmsUInt32Number n,
                                             cmsUInt32Number SizeOfTag)
{
    cmsSEQ* OutSeq = (cmsSEQ*) Cargo;
    cmsPSEQDESC* seq = &OutSeq ->seq[n];

    if (io -> Read(ContextID, io,seq ->ProfileID.ID8, 16, 1) != 1) return FALSE;
    if (!ReadEmbeddedText(ContextID, self, io, &seq ->Description, SizeOfTag)) return FALSE;

    return TRUE;
}



static
void *Type_ProfileSequenceId_Read(cmsContext ContextID, struct _cms_typehandler_struct* self, cmsIOHANDLER* io, cmsUInt32Number* nItems, cmsUInt32Number SizeOfTag)
{
    cmsSEQ* OutSeq;
    cmsUInt32Number Count;
    cmsUInt32Number BaseOffset;

    *nItems = 0;

    // Get actual position as a basis for element offsets
    BaseOffset = io ->Tell(ContextID, io) - sizeof(_cmsTagBase);

    // Get table count
    if (!_cmsReadUInt32Number(ContextID, io, &Count)) return NULL;
    SizeOfTag -= sizeof(cmsUInt32Number);

    // Allocate an empty structure
    OutSeq = cmsAllocProfileSequenceDescription(ContextID, Count);
    if (OutSeq == NULL) return NULL;


    // Read the position table
    if (!ReadPositionTable(ContextID, self, io, Count, BaseOffset, OutSeq, ReadSeqID)) {

        cmsFreeProfileSequenceDescription(ContextID, OutSeq);
        return NULL;
    }

    // Success
    *nItems = 1;
    return OutSeq;

}


static
cmsBool WriteSeqID(cmsContext ContextID, struct _cms_typehandler_struct* self,
                                             cmsIOHANDLER* io,
                                             void* Cargo,
                                             cmsUInt32Number n,
                                             cmsUInt32Number SizeOfTag)
{
    cmsSEQ* Seq = (cmsSEQ*) Cargo;

    if (!io ->Write(ContextID, io, 16, Seq ->seq[n].ProfileID.ID8)) return FALSE;

    // Store here the MLU
    if (!SaveDescription(ContextID, self, io, Seq ->seq[n].Description)) return FALSE;

    return TRUE;

    cmsUNUSED_PARAMETER(SizeOfTag);
}

static
cmsBool  Type_ProfileSequenceId_Write(cmsContext ContextID, struct _cms_typehandler_struct* self, cmsIOHANDLER* io, void* Ptr, cmsUInt32Number nItems)
{
    cmsSEQ* Seq = (cmsSEQ*) Ptr;
    cmsUInt32Number BaseOffset;

    // Keep the base offset
    BaseOffset = io ->Tell(ContextID, io) - sizeof(_cmsTagBase);

    // This is the table count
    if (!_cmsWriteUInt32Number(ContextID, io, Seq ->n)) return FALSE;

    // This is the position table and content
    if (!WritePositionTable(ContextID, self, io, 0, Seq ->n, BaseOffset, Seq, WriteSeqID)) return FALSE;

    return TRUE;

    cmsUNUSED_PARAMETER(nItems);
}

static
void* Type_ProfileSequenceId_Dup(cmsContext ContextID, struct _cms_typehandler_struct* self, const void* Ptr, cmsUInt32Number n)
{
    return (void*) cmsDupProfileSequenceDescription(ContextID, (cmsSEQ*) Ptr);

    cmsUNUSED_PARAMETER(n);
    cmsUNUSED_PARAMETER(self);
}

static
void Type_ProfileSequenceId_Free(cmsContext ContextID, struct _cms_typehandler_struct* self, void* Ptr)
{
    cmsFreeProfileSequenceDescription(ContextID, (cmsSEQ*) Ptr);
    return;

    cmsUNUSED_PARAMETER(self);
}


// ********************************************************************************
// Type cmsSigUcrBgType
// ********************************************************************************
/*
This type contains curves representing the under color removal and black
generation and a text string which is a general description of the method used
for the ucr/bg.
*/

static
void *Type_UcrBg_Read(cmsContext ContextID, struct _cms_typehandler_struct* self, cmsIOHANDLER* io, cmsUInt32Number* nItems, cmsUInt32Number SizeOfTag)
{
    cmsUcrBg* n = (cmsUcrBg*) _cmsMallocZero(ContextID, sizeof(cmsUcrBg));
    cmsUInt32Number CountUcr, CountBg;
    cmsInt32Number SignedSizeOfTag = (cmsInt32Number)SizeOfTag;
    char* ASCIIString;
    cmsUNUSED_PARAMETER(self);

    *nItems = 0;
    if (n == NULL) return NULL;

    // First curve is Under color removal

    if (SignedSizeOfTag < sizeof(cmsUInt32Number)) return NULL;    
    if (!_cmsReadUInt32Number(ContextID, io, &CountUcr)) return NULL;
    SignedSizeOfTag -= sizeof(cmsUInt32Number);

    n ->Ucr = cmsBuildTabulatedToneCurve16(ContextID, CountUcr, NULL);
    if (n ->Ucr == NULL) goto error;

    if (SignedSizeOfTag < (cmsInt32Number)CountUcr * sizeof(cmsUInt16Number)) goto error;
    if (!_cmsReadUInt16Array(ContextID, io, CountUcr, n ->Ucr->Table16)) goto error;
  
    SignedSizeOfTag -= CountUcr * sizeof(cmsUInt16Number);

    // Second curve is Black generation

    if (SignedSizeOfTag < sizeof(cmsUInt32Number)) goto error;
    if (!_cmsReadUInt32Number(ContextID, io, &CountBg)) goto error;
    SignedSizeOfTag -= sizeof(cmsUInt32Number);

    n ->Bg = cmsBuildTabulatedToneCurve16(ContextID, CountBg, NULL);
    if (n ->Bg == NULL) goto error;

<<<<<<< HEAD
    if (SignedSizeOfTag < (cmsInt32Number) CountBg * sizeof(cmsUInt16Number)) goto error;
    if (!_cmsReadUInt16Array(ContextID, io, CountBg, n ->Bg->Table16)) goto error;
=======
    if (SignedSizeOfTag < (cmsInt32Number) (CountBg * sizeof(cmsUInt16Number))) goto error;
    if (!_cmsReadUInt16Array(io, CountBg, n ->Bg->Table16)) goto error;
>>>>>>> a86da495
    SignedSizeOfTag -= CountBg * sizeof(cmsUInt16Number);

    if (SignedSizeOfTag < 0 || SignedSizeOfTag > 32000) goto error;

    // Now comes the text. The length is specified by the tag size
    n ->Desc = cmsMLUalloc(ContextID, 1);
    if (n ->Desc == NULL) goto error;

    ASCIIString = (char*) _cmsMalloc(ContextID, SignedSizeOfTag + 1);
    if (io->Read(ContextID, io, ASCIIString, sizeof(char), SignedSizeOfTag) != (cmsUInt32Number)SignedSizeOfTag)
    {
        _cmsFree(ContextID, ASCIIString);
        goto error;
    }

    ASCIIString[SignedSizeOfTag] = 0;
    cmsMLUsetASCII(ContextID, n ->Desc, cmsNoLanguage, cmsNoCountry, ASCIIString);
    _cmsFree(ContextID, ASCIIString);

    *nItems = 1;
    return (void*) n;

error:

    if (n->Ucr) cmsFreeToneCurve(ContextID, n->Ucr);
    if (n->Bg) cmsFreeToneCurve(ContextID, n->Bg);
    if (n->Desc) cmsMLUfree(ContextID, n->Desc);
    _cmsFree(ContextID, n);
    *nItems = 0;
    return NULL;

}

static
cmsBool  Type_UcrBg_Write(cmsContext ContextID, struct _cms_typehandler_struct* self, cmsIOHANDLER* io, void* Ptr, cmsUInt32Number nItems)
{
    cmsUcrBg* Value = (cmsUcrBg*) Ptr;
    cmsUInt32Number TextSize;
    char* Text;
    cmsUNUSED_PARAMETER(self);

    // First curve is Under color removal
    if (!_cmsWriteUInt32Number(ContextID, io, Value ->Ucr ->nEntries)) return FALSE;
    if (!_cmsWriteUInt16Array(ContextID, io, Value ->Ucr ->nEntries, Value ->Ucr ->Table16)) return FALSE;

    // Then black generation
    if (!_cmsWriteUInt32Number(ContextID, io, Value ->Bg ->nEntries)) return FALSE;
    if (!_cmsWriteUInt16Array(ContextID, io, Value ->Bg ->nEntries, Value ->Bg ->Table16)) return FALSE;

    // Now comes the text. The length is specified by the tag size
    TextSize = cmsMLUgetASCII(ContextID, Value ->Desc, cmsNoLanguage, cmsNoCountry, NULL, 0);
    Text     = (char*) _cmsMalloc(ContextID, TextSize);
    if (cmsMLUgetASCII(ContextID, Value ->Desc, cmsNoLanguage, cmsNoCountry, Text, TextSize) != TextSize) return FALSE;

    if (!io ->Write(ContextID, io, TextSize, Text)) return FALSE;
    _cmsFree(ContextID, Text);

    return TRUE;

    cmsUNUSED_PARAMETER(nItems);
}

static
void* Type_UcrBg_Dup(cmsContext ContextID, struct _cms_typehandler_struct* self, const void *Ptr, cmsUInt32Number n)
{
    cmsUcrBg* Src = (cmsUcrBg*) Ptr;
    cmsUcrBg* NewUcrBg = (cmsUcrBg*) _cmsMallocZero(ContextID, sizeof(cmsUcrBg));
    cmsUNUSED_PARAMETER(self);

    if (NewUcrBg == NULL) return NULL;

    NewUcrBg ->Bg   = cmsDupToneCurve(ContextID, Src ->Bg);
    NewUcrBg ->Ucr  = cmsDupToneCurve(ContextID, Src ->Ucr);
    NewUcrBg ->Desc = cmsMLUdup(ContextID, Src ->Desc);

    return (void*) NewUcrBg;

    cmsUNUSED_PARAMETER(n);
}

static
void Type_UcrBg_Free(cmsContext ContextID, struct _cms_typehandler_struct* self, void *Ptr)
{
   cmsUcrBg* Src = (cmsUcrBg*) Ptr;
   cmsUNUSED_PARAMETER(self);

   if (Src ->Ucr) cmsFreeToneCurve(ContextID, Src ->Ucr);
   if (Src ->Bg)  cmsFreeToneCurve(ContextID, Src ->Bg);
   if (Src ->Desc) cmsMLUfree(ContextID, Src ->Desc);

   _cmsFree(ContextID, Ptr);
}

// ********************************************************************************
// Type cmsSigCrdInfoType
// ********************************************************************************

/*
This type contains the PostScript product name to which this profile corresponds
and the names of the companion CRDs. Recall that a single profile can generate
multiple CRDs. It is implemented as a MLU being the language code "PS" and then
country varies for each element:

                nm: PostScript product name
                #0: Rendering intent 0 CRD name
                #1: Rendering intent 1 CRD name
                #2: Rendering intent 2 CRD name
                #3: Rendering intent 3 CRD name
*/



// Auxiliary, read an string specified as count + string
static
cmsBool  ReadCountAndSting(cmsContext ContextID, struct _cms_typehandler_struct* self, cmsIOHANDLER* io, cmsMLU* mlu, cmsUInt32Number* SizeOfTag, const char* Section)
{
    cmsUInt32Number Count;
    char* Text;
    cmsUNUSED_PARAMETER(self);

    if (*SizeOfTag < sizeof(cmsUInt32Number)) return FALSE;

    if (!_cmsReadUInt32Number(ContextID, io, &Count)) return FALSE;

    if (Count > UINT_MAX - sizeof(cmsUInt32Number)) return FALSE;
    if (*SizeOfTag < Count + sizeof(cmsUInt32Number)) return FALSE;

    Text     = (char*) _cmsMalloc(ContextID, Count+1);
    if (Text == NULL) return FALSE;

    if (io ->Read(ContextID, io,Text, sizeof(cmsUInt8Number), Count) != Count) {
        _cmsFree(ContextID, Text);
        return FALSE;
    }

    Text[Count] = 0;

    cmsMLUsetASCII(ContextID, mlu, "PS", Section, Text);
    _cmsFree(ContextID, Text);

    *SizeOfTag -= (Count + sizeof(cmsUInt32Number));
    return TRUE;
}

static
cmsBool  WriteCountAndSting(cmsContext ContextID, struct _cms_typehandler_struct* self, cmsIOHANDLER* io, cmsMLU* mlu, const char* Section)
{
 cmsUInt32Number TextSize;
 char* Text;
 cmsUNUSED_PARAMETER(self);

    TextSize = cmsMLUgetASCII(ContextID, mlu, "PS", Section, NULL, 0);
    Text     = (char*) _cmsMalloc(ContextID, TextSize);

    if (!_cmsWriteUInt32Number(ContextID, io, TextSize)) return FALSE;

    if (cmsMLUgetASCII(ContextID, mlu, "PS", Section, Text, TextSize) == 0) return FALSE;

    if (!io ->Write(ContextID, io, TextSize, Text)) return FALSE;
    _cmsFree(ContextID, Text);

    return TRUE;
}

static
void *Type_CrdInfo_Read(cmsContext ContextID, struct _cms_typehandler_struct* self, cmsIOHANDLER* io, cmsUInt32Number* nItems, cmsUInt32Number SizeOfTag)
{
    cmsMLU* mlu = cmsMLUalloc(ContextID, 5);

    *nItems = 0;
    if (!ReadCountAndSting(ContextID, self, io, mlu, &SizeOfTag, "nm")) goto Error;
    if (!ReadCountAndSting(ContextID, self, io, mlu, &SizeOfTag, "#0")) goto Error;
    if (!ReadCountAndSting(ContextID, self, io, mlu, &SizeOfTag, "#1")) goto Error;
    if (!ReadCountAndSting(ContextID, self, io, mlu, &SizeOfTag, "#2")) goto Error;
    if (!ReadCountAndSting(ContextID, self, io, mlu, &SizeOfTag, "#3")) goto Error;

    *nItems = 1;
    return (void*) mlu;

Error:
    cmsMLUfree(ContextID, mlu);
    return NULL;

}

static
cmsBool  Type_CrdInfo_Write(cmsContext ContextID, struct _cms_typehandler_struct* self, cmsIOHANDLER* io, void* Ptr, cmsUInt32Number nItems)
{

    cmsMLU* mlu = (cmsMLU*) Ptr;

    if (!WriteCountAndSting(ContextID, self, io, mlu, "nm")) goto Error;
    if (!WriteCountAndSting(ContextID, self, io, mlu, "#0")) goto Error;
    if (!WriteCountAndSting(ContextID, self, io, mlu, "#1")) goto Error;
    if (!WriteCountAndSting(ContextID, self, io, mlu, "#2")) goto Error;
    if (!WriteCountAndSting(ContextID, self, io, mlu, "#3")) goto Error;

    return TRUE;

Error:
    return FALSE;

    cmsUNUSED_PARAMETER(nItems);
}


static
void* Type_CrdInfo_Dup(cmsContext ContextID, struct _cms_typehandler_struct* self, const void *Ptr, cmsUInt32Number n)
{
    return (void*) cmsMLUdup(ContextID, (cmsMLU*) Ptr);

    cmsUNUSED_PARAMETER(n);
    cmsUNUSED_PARAMETER(self);
}

static
void Type_CrdInfo_Free(cmsContext ContextID, struct _cms_typehandler_struct* self, void *Ptr)
{
    cmsMLUfree(ContextID, (cmsMLU*) Ptr);
    return;

    cmsUNUSED_PARAMETER(self);
}

// ********************************************************************************
// Type cmsSigScreeningType
// ********************************************************************************
//
//The screeningType describes various screening parameters including screen
//frequency, screening angle, and spot shape.

static
void *Type_Screening_Read(cmsContext ContextID, struct _cms_typehandler_struct* self, cmsIOHANDLER* io, cmsUInt32Number* nItems, cmsUInt32Number SizeOfTag)
{
    cmsScreening* sc = NULL;
    cmsUInt32Number i;

    sc = (cmsScreening*) _cmsMallocZero(ContextID, sizeof(cmsScreening));
    if (sc == NULL) return NULL;

    *nItems = 0;

    if (!_cmsReadUInt32Number(ContextID, io, &sc ->Flag)) goto Error;
    if (!_cmsReadUInt32Number(ContextID, io, &sc ->nChannels)) goto Error;

    if (sc ->nChannels > cmsMAXCHANNELS - 1)
        sc ->nChannels = cmsMAXCHANNELS - 1;

    for (i=0; i < sc ->nChannels; i++) {

        if (!_cmsRead15Fixed16Number(ContextID, io, &sc ->Channels[i].Frequency)) goto Error;
        if (!_cmsRead15Fixed16Number(ContextID, io, &sc ->Channels[i].ScreenAngle)) goto Error;
        if (!_cmsReadUInt32Number(ContextID, io, &sc ->Channels[i].SpotShape)) goto Error;
    }


    *nItems = 1;

    return (void*) sc;

Error:
    if (sc != NULL)
        _cmsFree(ContextID, sc);

    return NULL;
    cmsUNUSED_PARAMETER(self);
    cmsUNUSED_PARAMETER(SizeOfTag);
}


static
cmsBool Type_Screening_Write(cmsContext ContextID, struct _cms_typehandler_struct* self, cmsIOHANDLER* io, void* Ptr, cmsUInt32Number nItems)
{
    cmsScreening* sc = (cmsScreening* ) Ptr;
    cmsUInt32Number i;

    if (!_cmsWriteUInt32Number(ContextID, io, sc ->Flag)) return FALSE;
    if (!_cmsWriteUInt32Number(ContextID, io, sc ->nChannels)) return FALSE;

    for (i=0; i < sc ->nChannels; i++) {

        if (!_cmsWrite15Fixed16Number(ContextID, io, sc ->Channels[i].Frequency)) return FALSE;
        if (!_cmsWrite15Fixed16Number(ContextID, io, sc ->Channels[i].ScreenAngle)) return FALSE;
        if (!_cmsWriteUInt32Number(ContextID, io, sc ->Channels[i].SpotShape)) return FALSE;
    }

    return TRUE;

    cmsUNUSED_PARAMETER(nItems);
    cmsUNUSED_PARAMETER(self);
}


static
void* Type_Screening_Dup(cmsContext ContextID, struct _cms_typehandler_struct* self, const void *Ptr, cmsUInt32Number n)
{
    cmsUNUSED_PARAMETER(self);
    return _cmsDupMem(ContextID, Ptr, sizeof(cmsScreening));

   cmsUNUSED_PARAMETER(n);
}


static
void Type_Screening_Free(cmsContext ContextID, struct _cms_typehandler_struct* self, void* Ptr)
{
    cmsUNUSED_PARAMETER(self);
    _cmsFree(ContextID, Ptr);
}

// ********************************************************************************
// Type cmsSigViewingConditionsType
// ********************************************************************************
//
//This type represents a set of viewing condition parameters including:
//CIE 'absolute' illuminant white point tristimulus values and CIE 'absolute'
//surround tristimulus values.

static
void *Type_ViewingConditions_Read(cmsContext ContextID, struct _cms_typehandler_struct* self, cmsIOHANDLER* io, cmsUInt32Number* nItems, cmsUInt32Number SizeOfTag)
{
    cmsICCViewingConditions* vc = NULL;
    cmsUNUSED_PARAMETER(self);

    vc = (cmsICCViewingConditions*) _cmsMallocZero(ContextID, sizeof(cmsICCViewingConditions));
    if (vc == NULL) return NULL;

    *nItems = 0;

    if (!_cmsReadXYZNumber(ContextID, io, &vc ->IlluminantXYZ)) goto Error;
    if (!_cmsReadXYZNumber(ContextID, io, &vc ->SurroundXYZ)) goto Error;
    if (!_cmsReadUInt32Number(ContextID, io, &vc ->IlluminantType)) goto Error;

    *nItems = 1;

    return (void*) vc;

Error:
    if (vc != NULL)
        _cmsFree(ContextID, vc);

    return NULL;

    cmsUNUSED_PARAMETER(SizeOfTag);
}


static
cmsBool Type_ViewingConditions_Write(cmsContext ContextID, struct _cms_typehandler_struct* self, cmsIOHANDLER* io, void* Ptr, cmsUInt32Number nItems)
{
    cmsICCViewingConditions* sc = (cmsICCViewingConditions* ) Ptr;

    if (!_cmsWriteXYZNumber(ContextID, io, &sc ->IlluminantXYZ)) return FALSE;
    if (!_cmsWriteXYZNumber(ContextID, io, &sc ->SurroundXYZ)) return FALSE;
    if (!_cmsWriteUInt32Number(ContextID, io, sc ->IlluminantType)) return FALSE;

    return TRUE;

    cmsUNUSED_PARAMETER(nItems);
    cmsUNUSED_PARAMETER(self);
}


static
void* Type_ViewingConditions_Dup(cmsContext ContextID, struct _cms_typehandler_struct* self, const void *Ptr, cmsUInt32Number n)
{
    cmsUNUSED_PARAMETER(self);
    return _cmsDupMem(ContextID, Ptr, sizeof(cmsICCViewingConditions));

   cmsUNUSED_PARAMETER(n);
}


static
void Type_ViewingConditions_Free(cmsContext ContextID, struct _cms_typehandler_struct* self, void* Ptr)
{
    cmsUNUSED_PARAMETER(self);
    _cmsFree(ContextID, Ptr);
}


// ********************************************************************************
// Type cmsSigMultiProcessElementType
// ********************************************************************************


static
void* GenericMPEdup(cmsContext ContextID, struct _cms_typehandler_struct* self, const void *Ptr, cmsUInt32Number n)
{
    return (void*) cmsStageDup(ContextID, (cmsStage*) Ptr);

    cmsUNUSED_PARAMETER(n);
    cmsUNUSED_PARAMETER(self);
}

static
void GenericMPEfree(cmsContext ContextID, struct _cms_typehandler_struct* self, void *Ptr)
{
    cmsStageFree(ContextID, (cmsStage*) Ptr);
    return;

    cmsUNUSED_PARAMETER(self);
}

// Each curve is stored in one or more curve segments, with break-points specified between curve segments.
// The first curve segment always starts at -Infinity, and the last curve segment always ends at +Infinity. The
// first and last curve segments shall be specified in terms of a formula, whereas the other segments shall be
// specified either in terms of a formula, or by a sampled curve.


// Read an embedded segmented curve
static
cmsToneCurve* ReadSegmentedCurve(cmsContext ContextID, struct _cms_typehandler_struct* self, cmsIOHANDLER* io)
{
    cmsCurveSegSignature ElementSig;
    cmsUInt32Number i, j;
    cmsUInt16Number nSegments;
    cmsCurveSegment*  Segments;
    cmsToneCurve* Curve;
    cmsFloat32Number PrevBreak = MINUS_INF;    // - infinite
    cmsUNUSED_PARAMETER(self);

    // Take signature and channels for each element.
     if (!_cmsReadUInt32Number(ContextID, io, (cmsUInt32Number*) &ElementSig)) return NULL;

     // That should be a segmented curve
     if (ElementSig != cmsSigSegmentedCurve) return NULL;

     if (!_cmsReadUInt32Number(ContextID, io, NULL)) return NULL;
     if (!_cmsReadUInt16Number(ContextID, io, &nSegments)) return NULL;
     if (!_cmsReadUInt16Number(ContextID, io, NULL)) return NULL;

     if (nSegments < 1) return NULL;
     Segments = (cmsCurveSegment*) _cmsCalloc(ContextID, nSegments, sizeof(cmsCurveSegment));
     if (Segments == NULL) return NULL;

     // Read breakpoints
     for (i=0; i < (cmsUInt32Number) nSegments - 1; i++) {

         Segments[i].x0 = PrevBreak;
         if (!_cmsReadFloat32Number(ContextID, io, &Segments[i].x1)) goto Error;
         PrevBreak = Segments[i].x1;
     }

     Segments[nSegments-1].x0 = PrevBreak;
     Segments[nSegments-1].x1 = PLUS_INF;     // A big cmsFloat32Number number

     // Read segments
     for (i=0; i < nSegments; i++) {

          if (!_cmsReadUInt32Number(ContextID, io, (cmsUInt32Number*) &ElementSig)) goto Error;
          if (!_cmsReadUInt32Number(ContextID, io, NULL)) goto Error;

           switch (ElementSig) {

           case cmsSigFormulaCurveSeg: {

               cmsUInt16Number Type;
               cmsUInt32Number ParamsByType[] = { 4, 5, 5 };

                if (!_cmsReadUInt16Number(ContextID, io, &Type)) goto Error;
                if (!_cmsReadUInt16Number(ContextID, io, NULL)) goto Error;

               Segments[i].Type = Type + 6;
               if (Type > 2) goto Error;

               for (j = 0; j < ParamsByType[Type]; j++) {

                   cmsFloat32Number f;
                   if (!_cmsReadFloat32Number(ContextID, io, &f)) goto Error;
                   Segments[i].Params[j] = f;
               }
           }
           break;


           case cmsSigSampledCurveSeg: {
               cmsUInt32Number Count;

               if (!_cmsReadUInt32Number(ContextID, io, &Count)) goto Error;

               // The first point is implicit in the last stage, we allocate an extra note to be populated latter on
               Count++;
               Segments[i].nGridPoints = Count;
               Segments[i].SampledPoints = (cmsFloat32Number*) _cmsCalloc(ContextID, Count, sizeof(cmsFloat32Number));
               if (Segments[i].SampledPoints == NULL) goto Error;

               Segments[i].SampledPoints[0] = 0;
               for (j = 1; j < Count; j++) {
                   if (!_cmsReadFloat32Number(ContextID, io, &Segments[i].SampledPoints[j])) goto Error;
               }
           }
           break;

            default:
                {
                char String[5];

                _cmsTagSignature2String(String, (cmsTagSignature) ElementSig);
                cmsSignalError(ContextID, cmsERROR_UNKNOWN_EXTENSION, "Unknown curve element type '%s' found.", String);
                }
                goto Error;

         }
     }

     Curve = cmsBuildSegmentedToneCurve(ContextID, nSegments, Segments);

     for (i=0; i < nSegments; i++) {
         if (Segments[i].SampledPoints) _cmsFree(ContextID, Segments[i].SampledPoints);
     }
     _cmsFree(ContextID, Segments);

     // Explore for missing implicit points 
     for (i = 0; i < nSegments; i++) {

         // If sampled curve, fix it
         if (Curve->Segments[i].Type == 0) {

             Curve->Segments[i].SampledPoints[0] = cmsEvalToneCurveFloat(ContextID, Curve, Curve->Segments[i].x0);
         }
     }

     return Curve;

Error:
     if (Segments) {
         for (i=0; i < nSegments; i++) {
             if (Segments[i].SampledPoints) _cmsFree(ContextID, Segments[i].SampledPoints);
         }
         _cmsFree(ContextID, Segments);
     }
     return NULL;
}


static
cmsBool ReadMPECurve(cmsContext ContextID, struct _cms_typehandler_struct* self,
                     cmsIOHANDLER* io,
                     void* Cargo,
                     cmsUInt32Number n,
                     cmsUInt32Number SizeOfTag)
{
      cmsToneCurve** GammaTables = ( cmsToneCurve**) Cargo;

      GammaTables[n] = ReadSegmentedCurve(ContextID, self, io);
      return (GammaTables[n] != NULL);

      cmsUNUSED_PARAMETER(SizeOfTag);
}

static
void *Type_MPEcurve_Read(cmsContext ContextID, struct _cms_typehandler_struct* self, cmsIOHANDLER* io, cmsUInt32Number* nItems, cmsUInt32Number SizeOfTag)
{
    cmsStage* mpe = NULL;
    cmsUInt16Number InputChans, OutputChans;
    cmsUInt32Number i, BaseOffset;
    cmsToneCurve** GammaTables;

    *nItems = 0;

    // Get actual position as a basis for element offsets
    BaseOffset = io ->Tell(ContextID, io) - sizeof(_cmsTagBase);

    if (!_cmsReadUInt16Number(ContextID, io, &InputChans)) return NULL;
    if (!_cmsReadUInt16Number(ContextID, io, &OutputChans)) return NULL;

    if (InputChans != OutputChans) return NULL;

    GammaTables = (cmsToneCurve**) _cmsCalloc(ContextID, InputChans, sizeof(cmsToneCurve*));
    if (GammaTables == NULL) return NULL;

    if (ReadPositionTable(ContextID, self, io, InputChans, BaseOffset, GammaTables, ReadMPECurve)) {

        mpe = cmsStageAllocToneCurves(ContextID, InputChans, GammaTables);
    }
    else {
        mpe = NULL;
    }

    for (i=0; i < InputChans; i++) {
        if (GammaTables[i]) cmsFreeToneCurve(ContextID, GammaTables[i]);
    }

    _cmsFree(ContextID, GammaTables);
    *nItems = (mpe != NULL) ? 1U : 0;
    return mpe;

    cmsUNUSED_PARAMETER(SizeOfTag);
}


// Write a single segmented curve. NO CHECK IS PERFORMED ON VALIDITY
static
cmsBool WriteSegmentedCurve(cmsContext ContextID, cmsIOHANDLER* io, cmsToneCurve* g)
{
    cmsUInt32Number i, j;
    cmsCurveSegment* Segments = g ->Segments;
    cmsUInt32Number nSegments = g ->nSegments;

    if (!_cmsWriteUInt32Number(ContextID, io, cmsSigSegmentedCurve)) goto Error;
    if (!_cmsWriteUInt32Number(ContextID, io, 0)) goto Error;
    if (!_cmsWriteUInt16Number(ContextID, io, (cmsUInt16Number) nSegments)) goto Error;
    if (!_cmsWriteUInt16Number(ContextID, io, 0)) goto Error;

    // Write the break-points
    for (i=0; i < nSegments - 1; i++) {
        if (!_cmsWriteFloat32Number(ContextID, io, Segments[i].x1)) goto Error;
    }

    // Write the segments
    for (i=0; i < g ->nSegments; i++) {

        cmsCurveSegment* ActualSeg = Segments + i;

        if (ActualSeg -> Type == 0) {

            // This is a sampled curve. First point is implicit in the ICC format, but not in our representation
            if (!_cmsWriteUInt32Number(ContextID, io, (cmsUInt32Number) cmsSigSampledCurveSeg)) goto Error;
            if (!_cmsWriteUInt32Number(ContextID, io, 0)) goto Error;
            if (!_cmsWriteUInt32Number(ContextID, io, ActualSeg -> nGridPoints - 1)) goto Error;

            for (j=1; j < g ->Segments[i].nGridPoints; j++) {
                if (!_cmsWriteFloat32Number(ContextID, io, ActualSeg -> SampledPoints[j])) goto Error;
            }

        }
        else {
            int Type;
            cmsUInt32Number ParamsByType[] = { 4, 5, 5 };

            // This is a formula-based
            if (!_cmsWriteUInt32Number(ContextID, io, (cmsUInt32Number) cmsSigFormulaCurveSeg)) goto Error;
            if (!_cmsWriteUInt32Number(ContextID, io, 0)) goto Error;

            // We only allow 1, 2 and 3 as types
            Type = ActualSeg ->Type - 6;
            if (Type > 2 || Type < 0) goto Error;

            if (!_cmsWriteUInt16Number(ContextID, io, (cmsUInt16Number) Type)) goto Error;
            if (!_cmsWriteUInt16Number(ContextID, io, 0)) goto Error;

            for (j=0; j < ParamsByType[Type]; j++) {
                if (!_cmsWriteFloat32Number(ContextID, io, (cmsFloat32Number) ActualSeg ->Params[j])) goto Error;
            }
        }

        // It seems there is no need to align. Code is here, and for safety commented out
        // if (!_cmsWriteAlignment(ContextID, io)) goto Error;
    }

    return TRUE;

Error:
    return FALSE;
}


static
cmsBool WriteMPECurve(cmsContext ContextID, struct _cms_typehandler_struct* self,
                      cmsIOHANDLER* io,
                      void* Cargo,
                      cmsUInt32Number n,
                      cmsUInt32Number SizeOfTag)
{
    _cmsStageToneCurvesData* Curves  = (_cmsStageToneCurvesData*) Cargo;

    return WriteSegmentedCurve(ContextID, io, Curves ->TheCurves[n]);

    cmsUNUSED_PARAMETER(SizeOfTag);
    cmsUNUSED_PARAMETER(self);
}

// Write a curve, checking first for validity
static
cmsBool  Type_MPEcurve_Write(cmsContext ContextID, struct _cms_typehandler_struct* self, cmsIOHANDLER* io, void* Ptr, cmsUInt32Number nItems)
{
    cmsUInt32Number BaseOffset;
    cmsStage* mpe = (cmsStage*) Ptr;
    _cmsStageToneCurvesData* Curves = (_cmsStageToneCurvesData*) mpe ->Data;

    BaseOffset = io ->Tell(ContextID, io) - sizeof(_cmsTagBase);

    // Write the header. Since those are curves, input and output channels are same
    if (!_cmsWriteUInt16Number(ContextID, io, (cmsUInt16Number) mpe ->InputChannels)) return FALSE;
    if (!_cmsWriteUInt16Number(ContextID, io, (cmsUInt16Number) mpe ->InputChannels)) return FALSE;

    if (!WritePositionTable(ContextID, self, io, 0,
                                mpe ->InputChannels, BaseOffset, Curves, WriteMPECurve)) return FALSE;


    return TRUE;

    cmsUNUSED_PARAMETER(nItems);
}



// The matrix is organized as an array of PxQ+Q elements, where P is the number of input channels to the
// matrix, and Q is the number of output channels. The matrix elements are each float32Numbers. The array
// is organized as follows:
// array = [e11, e12, ..., e1P, e21, e22, ..., e2P, ..., eQ1, eQ2, ..., eQP, e1, e2, ..., eQ]

static
void *Type_MPEmatrix_Read(cmsContext ContextID, struct _cms_typehandler_struct* self, cmsIOHANDLER* io, cmsUInt32Number* nItems, cmsUInt32Number SizeOfTag)
{
    cmsStage* mpe;
    cmsUInt16Number   InputChans, OutputChans;
    cmsUInt32Number   nElems, i;
    cmsFloat64Number* Matrix;
    cmsFloat64Number* Offsets;
    cmsUNUSED_PARAMETER(self);

    if (!_cmsReadUInt16Number(ContextID, io, &InputChans)) return NULL;
    if (!_cmsReadUInt16Number(ContextID, io, &OutputChans)) return NULL;


    // Input and output chans may be ANY (up to 0xffff),
    // but we choose to limit to 16 channels for now
    if (InputChans >= cmsMAXCHANNELS) return NULL;
    if (OutputChans >= cmsMAXCHANNELS) return NULL;

    nElems = (cmsUInt32Number) InputChans * OutputChans;

    Matrix = (cmsFloat64Number*) _cmsCalloc(ContextID, nElems, sizeof(cmsFloat64Number));
    if (Matrix == NULL) return NULL;

    Offsets = (cmsFloat64Number*) _cmsCalloc(ContextID, OutputChans, sizeof(cmsFloat64Number));
    if (Offsets == NULL) {

        _cmsFree(ContextID, Matrix);
        return NULL;
    }

    for (i=0; i < nElems; i++) {

        cmsFloat32Number v;

        if (!_cmsReadFloat32Number(ContextID, io, &v)) {
            _cmsFree(ContextID, Matrix);
            _cmsFree(ContextID, Offsets);
            return NULL;
        }
        Matrix[i] = v;
    }


    for (i=0; i < OutputChans; i++) {

        cmsFloat32Number v;

        if (!_cmsReadFloat32Number(ContextID, io, &v)) {
            _cmsFree(ContextID, Matrix);
            _cmsFree(ContextID, Offsets);
            return NULL;
        }
        Offsets[i] = v;
    }


    mpe = cmsStageAllocMatrix(ContextID, OutputChans, InputChans, Matrix, Offsets);
    _cmsFree(ContextID, Matrix);
    _cmsFree(ContextID, Offsets);

    *nItems = 1;

    return mpe;

    cmsUNUSED_PARAMETER(SizeOfTag);
}

static
cmsBool  Type_MPEmatrix_Write(cmsContext ContextID, struct _cms_typehandler_struct* self, cmsIOHANDLER* io, void* Ptr, cmsUInt32Number nItems)
{
    cmsUInt32Number i, nElems;
    cmsStage* mpe = (cmsStage*) Ptr;
    _cmsStageMatrixData* Matrix = (_cmsStageMatrixData*) mpe ->Data;

    if (!_cmsWriteUInt16Number(ContextID, io, (cmsUInt16Number) mpe ->InputChannels)) return FALSE;
    if (!_cmsWriteUInt16Number(ContextID, io, (cmsUInt16Number) mpe ->OutputChannels)) return FALSE;

    nElems = mpe ->InputChannels * mpe ->OutputChannels;

    for (i=0; i < nElems; i++) {
        if (!_cmsWriteFloat32Number(ContextID, io, (cmsFloat32Number) Matrix->Double[i])) return FALSE;
    }


    for (i=0; i < mpe ->OutputChannels; i++) {

        if (Matrix ->Offset == NULL) {

               if (!_cmsWriteFloat32Number(ContextID, io, 0)) return FALSE;
        }
        else {
               if (!_cmsWriteFloat32Number(ContextID, io, (cmsFloat32Number) Matrix->Offset[i])) return FALSE;
        }
    }

    return TRUE;

    cmsUNUSED_PARAMETER(nItems);
    cmsUNUSED_PARAMETER(self);
}



static
void *Type_MPEclut_Read(cmsContext ContextID, struct _cms_typehandler_struct* self, cmsIOHANDLER* io, cmsUInt32Number* nItems, cmsUInt32Number SizeOfTag)
{
    cmsStage* mpe = NULL;
    cmsUInt16Number InputChans, OutputChans;
    cmsUInt8Number Dimensions8[16];
    cmsUInt32Number i, nMaxGrids, GridPoints[MAX_INPUT_DIMENSIONS];
    _cmsStageCLutData* clut;
    cmsUNUSED_PARAMETER(self);

    if (!_cmsReadUInt16Number(ContextID, io, &InputChans)) return NULL;
    if (!_cmsReadUInt16Number(ContextID, io, &OutputChans)) return NULL;

    if (InputChans == 0) goto Error;
    if (OutputChans == 0) goto Error;

    if (io ->Read(ContextID, io,Dimensions8, sizeof(cmsUInt8Number), 16) != 16)
        goto Error;

    // Copy MAX_INPUT_DIMENSIONS at most. Expand to cmsUInt32Number
    nMaxGrids = InputChans > MAX_INPUT_DIMENSIONS ? (cmsUInt32Number) MAX_INPUT_DIMENSIONS : InputChans;

    for (i = 0; i < nMaxGrids; i++) {
        if (Dimensions8[i] == 1) goto Error; // Impossible value, 0 for no CLUT and then 2 at least
        GridPoints[i] = (cmsUInt32Number)Dimensions8[i];
    }

    // Allocate the true CLUT
    mpe = cmsStageAllocCLutFloatGranular(ContextID, GridPoints, InputChans, OutputChans, NULL);
    if (mpe == NULL) goto Error;

    // Read and sanitize the data
    clut = (_cmsStageCLutData*) mpe ->Data;
    for (i=0; i < clut ->nEntries; i++) {

        if (!_cmsReadFloat32Number(ContextID, io, &clut ->Tab.TFloat[i])) goto Error;
    }

    *nItems = 1;
    return mpe;

Error:
    *nItems = 0;
    if (mpe != NULL) cmsStageFree(ContextID, mpe);
    return NULL;

    cmsUNUSED_PARAMETER(SizeOfTag);
}

// Write a CLUT in floating point
static
cmsBool  Type_MPEclut_Write(cmsContext ContextID, struct _cms_typehandler_struct* self, cmsIOHANDLER* io, void* Ptr, cmsUInt32Number nItems)
{
    cmsUInt8Number Dimensions8[16];  // 16 because the spec says 16 and not max number of channels
    cmsUInt32Number i;
    cmsStage* mpe = (cmsStage*) Ptr;
    _cmsStageCLutData* clut = (_cmsStageCLutData*) mpe ->Data;

    // Check for maximum number of channels supported by lcms
    if (mpe -> InputChannels > MAX_INPUT_DIMENSIONS) return FALSE;

    // Only floats are supported in MPE
    if (clut ->HasFloatValues == FALSE) return FALSE;

    if (!_cmsWriteUInt16Number(ContextID, io, (cmsUInt16Number) mpe ->InputChannels)) return FALSE;
    if (!_cmsWriteUInt16Number(ContextID, io, (cmsUInt16Number) mpe ->OutputChannels)) return FALSE;

    memset(Dimensions8, 0, sizeof(Dimensions8));

    for (i=0; i < mpe ->InputChannels; i++)
        Dimensions8[i] = (cmsUInt8Number) clut ->Params ->nSamples[i];

    if (!io ->Write(ContextID, io, 16, Dimensions8)) return FALSE;

    for (i=0; i < clut ->nEntries; i++) {

        if (!_cmsWriteFloat32Number(ContextID, io, clut ->Tab.TFloat[i])) return FALSE;
    }

    return TRUE;

    cmsUNUSED_PARAMETER(nItems);
    cmsUNUSED_PARAMETER(self);
}



// This is the list of built-in MPE types
static _cmsTagTypeLinkedList SupportedMPEtypes[] = {

{{ (cmsTagTypeSignature) cmsSigBAcsElemType, NULL, NULL, NULL, NULL, 0 }, &SupportedMPEtypes[1] },   // Ignore those elements for now
{{ (cmsTagTypeSignature) cmsSigEAcsElemType, NULL, NULL, NULL, NULL, 0 }, &SupportedMPEtypes[2] },   // (That's what the spec says)

{TYPE_MPE_HANDLER((cmsTagTypeSignature) cmsSigCurveSetElemType,     MPEcurve),      &SupportedMPEtypes[3] },
{TYPE_MPE_HANDLER((cmsTagTypeSignature) cmsSigMatrixElemType,       MPEmatrix),     &SupportedMPEtypes[4] },
{TYPE_MPE_HANDLER((cmsTagTypeSignature) cmsSigCLutElemType,         MPEclut),        NULL },
};

_cmsTagTypePluginChunkType _cmsMPETypePluginChunk = { NULL };

static
cmsBool ReadMPEElem(cmsContext ContextID, struct _cms_typehandler_struct* self,
                    cmsIOHANDLER* io,
                    void* Cargo,
                    cmsUInt32Number n,
                    cmsUInt32Number SizeOfTag)
{
    cmsStageSignature ElementSig;
    cmsTagTypeHandler* TypeHandler;
    cmsUInt32Number nItems;
    cmsPipeline *NewLUT = (cmsPipeline *) Cargo;
    _cmsTagTypePluginChunkType* MPETypePluginChunk  = ( _cmsTagTypePluginChunkType*) _cmsContextGetClientChunk(ContextID, MPEPlugin);


    // Take signature and channels for each element.
    if (!_cmsReadUInt32Number(ContextID, io, (cmsUInt32Number*) &ElementSig)) return FALSE;

    // The reserved placeholder
    if (!_cmsReadUInt32Number(ContextID, io, NULL)) return FALSE;

    // Read diverse MPE types
    TypeHandler = GetHandler((cmsTagTypeSignature) ElementSig, MPETypePluginChunk ->TagTypes, SupportedMPEtypes);
    if (TypeHandler == NULL)  {

        char String[5];

        _cmsTagSignature2String(String, (cmsTagSignature) ElementSig);

        // An unknown element was found.
        cmsSignalError(ContextID, cmsERROR_UNKNOWN_EXTENSION, "Unknown MPE type '%s' found.", String);
        return FALSE;
    }

    // If no read method, just ignore the element (valid for cmsSigBAcsElemType and cmsSigEAcsElemType)
    // Read the MPE. No size is given
    if (TypeHandler ->ReadPtr != NULL) {

        // This is a real element which should be read and processed
        if (!cmsPipelineInsertStage(ContextID, NewLUT, cmsAT_END, (cmsStage*) TypeHandler ->ReadPtr(ContextID, self, io, &nItems, SizeOfTag)))
            return FALSE;
    }

    return TRUE;

    cmsUNUSED_PARAMETER(SizeOfTag);
    cmsUNUSED_PARAMETER(n);
}


// This is the main dispatcher for MPE
static
void *Type_MPE_Read(cmsContext ContextID, struct _cms_typehandler_struct* self, cmsIOHANDLER* io, cmsUInt32Number* nItems, cmsUInt32Number SizeOfTag)
{
    cmsUInt16Number InputChans, OutputChans;
    cmsUInt32Number ElementCount;
    cmsPipeline *NewLUT = NULL;
    cmsUInt32Number BaseOffset;

    // Get actual position as a basis for element offsets
    BaseOffset = io ->Tell(ContextID, io) - sizeof(_cmsTagBase);

    // Read channels and element count
    if (!_cmsReadUInt16Number(ContextID, io, &InputChans)) return NULL;
    if (!_cmsReadUInt16Number(ContextID, io, &OutputChans)) return NULL;

    if (InputChans == 0 || InputChans >= cmsMAXCHANNELS) return NULL;
    if (OutputChans == 0 || OutputChans >= cmsMAXCHANNELS) return NULL;

    // Allocates an empty LUT
    NewLUT = cmsPipelineAlloc(ContextID, InputChans, OutputChans);
    if (NewLUT == NULL) return NULL;

    if (!_cmsReadUInt32Number(ContextID, io, &ElementCount)) goto Error;
    if (!ReadPositionTable(ContextID, self, io, ElementCount, BaseOffset, NewLUT, ReadMPEElem)) goto Error;

    // Check channel count
    if (InputChans != NewLUT->InputChannels ||
        OutputChans != NewLUT->OutputChannels) goto Error;

    // Success
    *nItems = 1;
    return NewLUT;

    // Error
Error:
    if (NewLUT != NULL) cmsPipelineFree(ContextID, NewLUT);
    *nItems = 0;
    return NULL;

    cmsUNUSED_PARAMETER(SizeOfTag);
}



// This one is a little bit more complex, so we don't use position tables this time.
static
cmsBool Type_MPE_Write(cmsContext ContextID, struct _cms_typehandler_struct* self, cmsIOHANDLER* io, void* Ptr, cmsUInt32Number nItems)
{
    cmsUInt32Number i, BaseOffset, DirectoryPos, CurrentPos;
    cmsUInt32Number inputChan, outputChan;
    cmsUInt32Number ElemCount;
    cmsUInt32Number *ElementOffsets = NULL, *ElementSizes = NULL, Before;
    cmsStageSignature ElementSig;
    cmsPipeline* Lut = (cmsPipeline*) Ptr;
    cmsStage* Elem = Lut ->Elements;
    cmsTagTypeHandler* TypeHandler;
    _cmsTagTypePluginChunkType* MPETypePluginChunk  = ( _cmsTagTypePluginChunkType*) _cmsContextGetClientChunk(ContextID, MPEPlugin);

    BaseOffset = io ->Tell(ContextID, io) - sizeof(_cmsTagBase);

    inputChan  = cmsPipelineInputChannels(ContextID, Lut);
    outputChan = cmsPipelineOutputChannels(ContextID, Lut);
    ElemCount  = cmsPipelineStageCount(ContextID, Lut);

    ElementOffsets = (cmsUInt32Number *) _cmsCalloc(ContextID, ElemCount, sizeof(cmsUInt32Number));
    if (ElementOffsets == NULL) goto Error;

    ElementSizes = (cmsUInt32Number *) _cmsCalloc(ContextID, ElemCount, sizeof(cmsUInt32Number));
    if (ElementSizes == NULL) goto Error;

    // Write the head
    if (!_cmsWriteUInt16Number(ContextID, io, (cmsUInt16Number) inputChan)) goto Error;
    if (!_cmsWriteUInt16Number(ContextID, io, (cmsUInt16Number) outputChan)) goto Error;
    if (!_cmsWriteUInt32Number(ContextID, io, (cmsUInt16Number) ElemCount)) goto Error;

    DirectoryPos = io ->Tell(ContextID, io);

    // Write a fake directory to be filled latter on
    for (i=0; i < ElemCount; i++) {
        if (!_cmsWriteUInt32Number(ContextID, io, 0)) goto Error;  // Offset
        if (!_cmsWriteUInt32Number(ContextID, io, 0)) goto Error;  // size
    }

    // Write each single tag. Keep track of the size as well.
    for (i=0; i < ElemCount; i++) {

        ElementOffsets[i] = io ->Tell(ContextID, io) - BaseOffset;

        ElementSig = Elem ->Type;

        TypeHandler = GetHandler((cmsTagTypeSignature) ElementSig, MPETypePluginChunk->TagTypes, SupportedMPEtypes);
        if (TypeHandler == NULL)  {

                char String[5];

                _cmsTagSignature2String(String, (cmsTagSignature) ElementSig);

                 // An unknown element was found.
                 cmsSignalError(ContextID, cmsERROR_UNKNOWN_EXTENSION, "Found unknown MPE type '%s'", String);
                 goto Error;
        }

        if (!_cmsWriteUInt32Number(ContextID, io, ElementSig)) goto Error;
        if (!_cmsWriteUInt32Number(ContextID, io, 0)) goto Error;
        Before = io ->Tell(ContextID, io);
        if (!TypeHandler ->WritePtr(ContextID, self, io, Elem, 1)) goto Error;
        if (!_cmsWriteAlignment(ContextID, io)) goto Error;

        ElementSizes[i] = io ->Tell(ContextID, io) - Before;

        Elem = Elem ->Next;
    }

    // Write the directory
    CurrentPos = io ->Tell(ContextID, io);

    if (!io ->Seek(ContextID, io, DirectoryPos)) goto Error;

    for (i=0; i < ElemCount; i++) {
        if (!_cmsWriteUInt32Number(ContextID, io, ElementOffsets[i])) goto Error;
        if (!_cmsWriteUInt32Number(ContextID, io, ElementSizes[i])) goto Error;
    }

    if (!io ->Seek(ContextID, io, CurrentPos)) goto Error;

    if (ElementOffsets != NULL) _cmsFree(ContextID, ElementOffsets);
    if (ElementSizes != NULL) _cmsFree(ContextID, ElementSizes);
    return TRUE;

Error:
    if (ElementOffsets != NULL) _cmsFree(ContextID, ElementOffsets);
    if (ElementSizes != NULL) _cmsFree(ContextID, ElementSizes);
    return FALSE;

    cmsUNUSED_PARAMETER(nItems);
}


static
void* Type_MPE_Dup(cmsContext ContextID, struct _cms_typehandler_struct* self, const void *Ptr, cmsUInt32Number n)
{
    return (void*) cmsPipelineDup(ContextID, (cmsPipeline*) Ptr);

    cmsUNUSED_PARAMETER(n);
    cmsUNUSED_PARAMETER(self);
}

static
void Type_MPE_Free(cmsContext ContextID, struct _cms_typehandler_struct* self, void *Ptr)
{
    cmsPipelineFree(ContextID, (cmsPipeline*) Ptr);
    return;

    cmsUNUSED_PARAMETER(self);
}


// ********************************************************************************
// Type cmsSigVcgtType
// ********************************************************************************


#define cmsVideoCardGammaTableType    0
#define cmsVideoCardGammaFormulaType  1

// Used internally
typedef struct {
    double Gamma;
    double Min;
    double Max;
} _cmsVCGTGAMMA;


static
void *Type_vcgt_Read(cmsContext ContextID, struct _cms_typehandler_struct* self,
                     cmsIOHANDLER* io,
                     cmsUInt32Number* nItems,
                     cmsUInt32Number SizeOfTag)
{
    cmsUInt32Number TagType, n, i;
    cmsToneCurve** Curves;
    cmsUNUSED_PARAMETER(self);

    *nItems = 0;

    // Read tag type
    if (!_cmsReadUInt32Number(ContextID, io, &TagType)) return NULL;

    // Allocate space for the array
    Curves = ( cmsToneCurve**) _cmsCalloc(ContextID, 3, sizeof(cmsToneCurve*));
    if (Curves == NULL) return NULL;

    // There are two possible flavors
    switch (TagType) {

    // Gamma is stored as a table
    case cmsVideoCardGammaTableType:
    {
       cmsUInt16Number nChannels, nElems, nBytes;

       // Check channel count, which should be 3 (we don't support monochrome this time)
       if (!_cmsReadUInt16Number(ContextID, io, &nChannels)) goto Error;

       if (nChannels != 3) {
           cmsSignalError(ContextID, cmsERROR_UNKNOWN_EXTENSION, "Unsupported number of channels for VCGT '%d'", nChannels);
           goto Error;
       }

       // Get Table element count and bytes per element
       if (!_cmsReadUInt16Number(ContextID, io, &nElems)) goto Error;
       if (!_cmsReadUInt16Number(ContextID, io, &nBytes)) goto Error;

       // Adobe's quirk fixup. Fixing broken profiles...
       if (nElems == 256 && nBytes == 1 && SizeOfTag == 1576)
           nBytes = 2;


       // Populate tone curves
       for (n=0; n < 3; n++) {

           Curves[n] = cmsBuildTabulatedToneCurve16(ContextID, nElems, NULL);
           if (Curves[n] == NULL) goto Error;

           // On depending on byte depth
           switch (nBytes) {

           // One byte, 0..255
           case 1:
               for (i=0; i < nElems; i++) {

                   cmsUInt8Number v;

                      if (!_cmsReadUInt8Number(ContextID, io, &v)) goto Error;
                      Curves[n] ->Table16[i] = FROM_8_TO_16(v);
               }
               break;

           // One word 0..65535
           case 2:
              if (!_cmsReadUInt16Array(ContextID, io, nElems, Curves[n]->Table16)) goto Error;
              break;

          // Unsupported
           default:
              cmsSignalError(ContextID, cmsERROR_UNKNOWN_EXTENSION, "Unsupported bit depth for VCGT '%d'", nBytes * 8);
              goto Error;
           }
       } // For all 3 channels
    }
    break;

   // In this case, gamma is stored as a formula
   case cmsVideoCardGammaFormulaType:
   {
       _cmsVCGTGAMMA Colorant[3];

        // Populate tone curves
       for (n=0; n < 3; n++) {

           double Params[10];

           if (!_cmsRead15Fixed16Number(ContextID, io, &Colorant[n].Gamma)) goto Error;
           if (!_cmsRead15Fixed16Number(ContextID, io, &Colorant[n].Min)) goto Error;
           if (!_cmsRead15Fixed16Number(ContextID, io, &Colorant[n].Max)) goto Error;

            // Parametric curve type 5 is:
            // Y = (aX + b)^Gamma + e | X >= d
            // Y = cX + f             | X < d

            // vcgt formula is:
            // Y = (Max - Min) * (X ^ Gamma) + Min

            // So, the translation is
            // a = (Max - Min) ^ ( 1 / Gamma)
            // e = Min
            // b=c=d=f=0

           Params[0] = Colorant[n].Gamma;
           Params[1] = pow((Colorant[n].Max - Colorant[n].Min), (1.0 / Colorant[n].Gamma));
           Params[2] = 0;
           Params[3] = 0;
           Params[4] = 0;
           Params[5] = Colorant[n].Min;
           Params[6] = 0;

           Curves[n] = cmsBuildParametricToneCurve(ContextID, 5, Params);
           if (Curves[n] == NULL) goto Error;
       }
   }
   break;

   // Unsupported
   default:
      cmsSignalError(ContextID, cmsERROR_UNKNOWN_EXTENSION, "Unsupported tag type for VCGT '%d'", TagType);
      goto Error;
   }

   *nItems = 1;
   return (void*) Curves;

// Regret,  free all resources
Error:

    cmsFreeToneCurveTriple(ContextID, Curves);
    _cmsFree(ContextID, Curves);
    return NULL;

     cmsUNUSED_PARAMETER(SizeOfTag);
}


// We don't support all flavors, only 16bits tables and formula
static
cmsBool Type_vcgt_Write(cmsContext ContextID, struct _cms_typehandler_struct* self, cmsIOHANDLER* io, void* Ptr, cmsUInt32Number nItems)
{
    cmsToneCurve** Curves =  (cmsToneCurve**) Ptr;
    cmsUInt32Number i, j;

    if (cmsGetToneCurveParametricType(ContextID, Curves[0]) == 5 &&
        cmsGetToneCurveParametricType(ContextID, Curves[1]) == 5 &&
        cmsGetToneCurveParametricType(ContextID, Curves[2]) == 5) {

            if (!_cmsWriteUInt32Number(ContextID, io, cmsVideoCardGammaFormulaType)) return FALSE;

            // Save parameters
            for (i=0; i < 3; i++) {

                _cmsVCGTGAMMA v;

                v.Gamma = Curves[i] ->Segments[0].Params[0];
                v.Min   = Curves[i] ->Segments[0].Params[5];
                v.Max   = pow(Curves[i] ->Segments[0].Params[1], v.Gamma) + v.Min;

                if (!_cmsWrite15Fixed16Number(ContextID, io, v.Gamma)) return FALSE;
                if (!_cmsWrite15Fixed16Number(ContextID, io, v.Min)) return FALSE;
                if (!_cmsWrite15Fixed16Number(ContextID, io, v.Max)) return FALSE;
            }
    }

    else {

        // Always store as a table of 256 words
        if (!_cmsWriteUInt32Number(ContextID, io, cmsVideoCardGammaTableType)) return FALSE;
        if (!_cmsWriteUInt16Number(ContextID, io, 3)) return FALSE;
        if (!_cmsWriteUInt16Number(ContextID, io, 256)) return FALSE;
        if (!_cmsWriteUInt16Number(ContextID, io, 2)) return FALSE;

        for (i=0; i < 3; i++) {
            for (j=0; j < 256; j++) {

                cmsFloat32Number v = cmsEvalToneCurveFloat(ContextID, Curves[i], (cmsFloat32Number) (j / 255.0));
                cmsUInt16Number  n = _cmsQuickSaturateWord(v * 65535.0);

                if (!_cmsWriteUInt16Number(ContextID, io, n)) return FALSE;
            }
        }
    }

    return TRUE;

    cmsUNUSED_PARAMETER(self);
    cmsUNUSED_PARAMETER(nItems);
}

static
void* Type_vcgt_Dup(cmsContext ContextID, struct _cms_typehandler_struct* self, const void *Ptr, cmsUInt32Number n)
{
    cmsToneCurve** OldCurves =  (cmsToneCurve**) Ptr;
    cmsToneCurve** NewCurves;
    cmsUNUSED_PARAMETER(self);

    NewCurves = ( cmsToneCurve**) _cmsCalloc(ContextID, 3, sizeof(cmsToneCurve*));
    if (NewCurves == NULL) return NULL;

    NewCurves[0] = cmsDupToneCurve(ContextID, OldCurves[0]);
    NewCurves[1] = cmsDupToneCurve(ContextID, OldCurves[1]);
    NewCurves[2] = cmsDupToneCurve(ContextID, OldCurves[2]);

    return (void*) NewCurves;

    cmsUNUSED_PARAMETER(n);
}


static
void Type_vcgt_Free(cmsContext ContextID, struct _cms_typehandler_struct* self, void* Ptr)
{
    cmsUNUSED_PARAMETER(self);
    cmsFreeToneCurveTriple(ContextID, (cmsToneCurve**) Ptr);
    _cmsFree(ContextID, Ptr);
}


// ********************************************************************************
// Type cmsSigDictType
// ********************************************************************************

// Single column of the table can point to wchar or MLUC elements. Holds arrays of data
typedef struct {
    cmsContext ContextID;
    cmsUInt32Number *Offsets;
    cmsUInt32Number *Sizes;
} _cmsDICelem;

typedef struct {
    _cmsDICelem Name, Value, DisplayName, DisplayValue;

} _cmsDICarray;

// Allocate an empty array element
static
cmsBool AllocElem(cmsContext ContextID, _cmsDICelem* e,  cmsUInt32Number Count)
{
    e->Offsets = (cmsUInt32Number *) _cmsCalloc(ContextID, Count, sizeof(cmsUInt32Number));
    if (e->Offsets == NULL) return FALSE;

    e->Sizes = (cmsUInt32Number *) _cmsCalloc(ContextID, Count, sizeof(cmsUInt32Number));
    if (e->Sizes == NULL) {

        _cmsFree(ContextID, e -> Offsets);
        return FALSE;
    }

    return TRUE;
}

// Free an array element
static
void FreeElem(cmsContext ContextID, _cmsDICelem* e)
{
    if (e ->Offsets != NULL)  _cmsFree(ContextID, e -> Offsets);
    if (e ->Sizes   != NULL)  _cmsFree(ContextID, e -> Sizes);
    e->Offsets = e ->Sizes = NULL;
}

// Get rid of whole array
static
void FreeArray(cmsContext ContextID, _cmsDICarray* a)
{
    if (a ->Name.Offsets != NULL) FreeElem(ContextID, &a->Name);
    if (a ->Value.Offsets != NULL) FreeElem(ContextID, &a ->Value);
    if (a ->DisplayName.Offsets != NULL) FreeElem(ContextID, &a->DisplayName);
    if (a ->DisplayValue.Offsets != NULL) FreeElem(ContextID, &a ->DisplayValue);
}


// Allocate whole array
static
cmsBool AllocArray(cmsContext ContextID, _cmsDICarray* a, cmsUInt32Number Count, cmsUInt32Number Length)
{
    // Empty values
    memset(a, 0, sizeof(_cmsDICarray));

    // On depending on record size, create column arrays
    if (!AllocElem(ContextID, &a ->Name, Count)) goto Error;
    if (!AllocElem(ContextID, &a ->Value, Count)) goto Error;

    if (Length > 16) {
        if (!AllocElem(ContextID, &a -> DisplayName, Count)) goto Error;

    }
    if (Length > 24) {
        if (!AllocElem(ContextID, &a ->DisplayValue, Count)) goto Error;
    }
    return TRUE;

Error:
    FreeArray(ContextID, a);
    return FALSE;
}

// Read one element
static
cmsBool ReadOneElem(cmsContext ContextID, cmsIOHANDLER* io,  _cmsDICelem* e, cmsUInt32Number i, cmsUInt32Number BaseOffset)
{
    if (!_cmsReadUInt32Number(ContextID, io, &e->Offsets[i])) return FALSE;
    if (!_cmsReadUInt32Number(ContextID, io, &e ->Sizes[i])) return FALSE;

    // An offset of zero has special meaning and shall be preserved
    if (e ->Offsets[i] > 0)
        e ->Offsets[i] += BaseOffset;
    return TRUE;
}


static
cmsBool ReadOffsetArray(cmsContext ContextID, cmsIOHANDLER* io,  _cmsDICarray* a, 
                        cmsUInt32Number Count, cmsUInt32Number Length, cmsUInt32Number BaseOffset,
                        cmsInt32Number* SignedSizeOfTagPtr)
{
    cmsUInt32Number i;
    cmsInt32Number SignedSizeOfTag = *SignedSizeOfTagPtr;

    // Read column arrays
    for (i=0; i < Count; i++) {

        if (SignedSizeOfTag < 4 * sizeof(cmsUInt32Number)) return FALSE;
        SignedSizeOfTag -= 4 * sizeof(cmsUInt32Number);

        if (!ReadOneElem(ContextID, io, &a -> Name, i, BaseOffset)) return FALSE;
        if (!ReadOneElem(ContextID, io, &a -> Value, i, BaseOffset)) return FALSE;

        if (Length > 16) {

            if (SignedSizeOfTag < 2 * sizeof(cmsUInt32Number)) return FALSE;
            SignedSizeOfTag -= 2 * sizeof(cmsUInt32Number);

            if (!ReadOneElem(ContextID, io, &a ->DisplayName, i, BaseOffset)) return FALSE;

        }

        if (Length > 24) {

            if (SignedSizeOfTag < 2 * sizeof(cmsUInt32Number)) return FALSE;
            SignedSizeOfTag -= 2 * sizeof(cmsUInt32Number);

            if (!ReadOneElem(ContextID, io, & a -> DisplayValue, i, BaseOffset)) return FALSE;
        }
    }

    *SignedSizeOfTagPtr = SignedSizeOfTag;
    return TRUE;
}


// Write one element
static
cmsBool WriteOneElem(cmsContext ContextID, cmsIOHANDLER* io,  _cmsDICelem* e, cmsUInt32Number i)
{
    if (!_cmsWriteUInt32Number(ContextID, io, e->Offsets[i])) return FALSE;
    if (!_cmsWriteUInt32Number(ContextID, io, e ->Sizes[i])) return FALSE;

    return TRUE;
}

static
cmsBool WriteOffsetArray(cmsContext ContextID, cmsIOHANDLER* io,  _cmsDICarray* a, cmsUInt32Number Count, cmsUInt32Number Length)
{
    cmsUInt32Number i;

    for (i=0; i < Count; i++) {

        if (!WriteOneElem(ContextID, io, &a -> Name, i)) return FALSE;
        if (!WriteOneElem(ContextID, io, &a -> Value, i))  return FALSE;

        if (Length > 16) {

            if (!WriteOneElem(ContextID, io, &a -> DisplayName, i))  return FALSE;
        }

        if (Length > 24) {

            if (!WriteOneElem(ContextID, io, &a -> DisplayValue, i))  return FALSE;
        }
    }

    return TRUE;
}

static
cmsBool ReadOneWChar(cmsContext ContextID, cmsIOHANDLER* io,  _cmsDICelem* e, cmsUInt32Number i, wchar_t ** wcstr)
{

    cmsUInt32Number nChars;

      // Special case for undefined strings (see ICC Votable
      // Proposal Submission, Dictionary Type and Metadata TAG Definition)
      if (e -> Offsets[i] == 0) {

          *wcstr = NULL;
          return TRUE;
      }

      if (!io -> Seek(ContextID, io, e -> Offsets[i])) return FALSE;

      nChars = e ->Sizes[i] / sizeof(cmsUInt16Number);


      *wcstr = (wchar_t*) _cmsMallocZero(ContextID, (nChars + 1) * sizeof(wchar_t));
      if (*wcstr == NULL) return FALSE;

      if (!_cmsReadWCharArray(ContextID, io, nChars, *wcstr)) {
          _cmsFree(ContextID, *wcstr);
          return FALSE;
      }

      // End of string marker
      (*wcstr)[nChars] = 0;
      return TRUE;
}

static
cmsUInt32Number mywcslen(const wchar_t *s)
{
    const wchar_t *p;

    p = s;
    while (*p)
        p++;

    return (cmsUInt32Number)(p - s);
}

static
cmsBool WriteOneWChar(cmsContext ContextID, cmsIOHANDLER* io,  _cmsDICelem* e, cmsUInt32Number i, const wchar_t * wcstr, cmsUInt32Number BaseOffset)
{
    cmsUInt32Number Before = io ->Tell(ContextID, io);
    cmsUInt32Number n;

    e ->Offsets[i] = Before - BaseOffset;

    if (wcstr == NULL) {
        e ->Sizes[i] = 0;
        e ->Offsets[i] = 0;
        return TRUE;
    }

    n = mywcslen(wcstr);
    if (!_cmsWriteWCharArray(ContextID, io,  n, wcstr)) return FALSE;

    e ->Sizes[i] = io ->Tell(ContextID, io) - Before;
    return TRUE;
}

static
cmsBool ReadOneMLUC(cmsContext ContextID, struct _cms_typehandler_struct* self, cmsIOHANDLER* io,  _cmsDICelem* e, cmsUInt32Number i, cmsMLU** mlu)
{
    cmsUInt32Number nItems = 0;

    // A way to get null MLUCs
    if (e -> Offsets[i] == 0 || e ->Sizes[i] == 0) {

        *mlu = NULL;
        return TRUE;
    }

    if (!io -> Seek(ContextID, io, e -> Offsets[i])) return FALSE;

    *mlu = (cmsMLU*) Type_MLU_Read(ContextID, self, io, &nItems, e ->Sizes[i]);
    return *mlu != NULL;
}

static
cmsBool WriteOneMLUC(cmsContext ContextID, struct _cms_typehandler_struct* self, cmsIOHANDLER* io,  _cmsDICelem* e, cmsUInt32Number i, const cmsMLU* mlu, cmsUInt32Number BaseOffset)
{
    cmsUInt32Number Before;

     // Special case for undefined strings (see ICC Votable
     // Proposal Submission, Dictionary Type and Metadata TAG Definition)
     if (mlu == NULL) {
        e ->Sizes[i] = 0;
        e ->Offsets[i] = 0;
        return TRUE;
    }

    Before = io ->Tell(ContextID, io);
    e ->Offsets[i] = Before - BaseOffset;

    if (!Type_MLU_Write(ContextID, self, io, (void*) mlu, 1)) return FALSE;

    e ->Sizes[i] = io ->Tell(ContextID, io) - Before;
    return TRUE;
}


static
void *Type_Dictionary_Read(cmsContext ContextID, struct _cms_typehandler_struct* self, cmsIOHANDLER* io, cmsUInt32Number* nItems, cmsUInt32Number SizeOfTag)
{
   cmsHANDLE hDict = NULL;
   cmsUInt32Number i, Count, Length;
   cmsUInt32Number BaseOffset;
   _cmsDICarray a;
   wchar_t *NameWCS = NULL, *ValueWCS = NULL;
   cmsMLU *DisplayNameMLU = NULL, *DisplayValueMLU=NULL;
   cmsBool rc;
   cmsInt32Number SignedSizeOfTag = (cmsInt32Number)SizeOfTag;

    *nItems = 0;
    memset(&a, 0, sizeof(a));

    // Get actual position as a basis for element offsets
    BaseOffset = io ->Tell(ContextID, io) - sizeof(_cmsTagBase);

    // Get name-value record count
    SignedSizeOfTag -= sizeof(cmsUInt32Number);
    if (SignedSizeOfTag < 0) goto Error;
    if (!_cmsReadUInt32Number(ContextID, io, &Count)) return NULL;
    
    // Get rec length
    SignedSizeOfTag -= sizeof(cmsUInt32Number);
    if (SignedSizeOfTag < 0) goto Error;
    if (!_cmsReadUInt32Number(ContextID, io, &Length)) return NULL;
    

    // Check for valid lengths
    if (Length != 16 && Length != 24 && Length != 32) {
         cmsSignalError(ContextID, cmsERROR_UNKNOWN_EXTENSION, "Unknown record length in dictionary '%d'", Length);
         return NULL;
    }

    // Creates an empty dictionary
    hDict = cmsDictAlloc(ContextID);
    if (hDict == NULL) return NULL;

    // On depending on record size, create column arrays
    if (!AllocArray(ContextID, &a, Count, Length)) goto Error;

    // Read column arrays
    if (!ReadOffsetArray(ContextID, io, &a, Count, Length, BaseOffset, &SignedSizeOfTag)) goto Error;

    // Seek to each element and read it
    for (i=0; i < Count; i++) {

        if (!ReadOneWChar(ContextID, io, &a.Name, i, &NameWCS)) goto Error;
        if (!ReadOneWChar(ContextID, io, &a.Value, i, &ValueWCS)) goto Error;

        if (Length > 16) {
            if (!ReadOneMLUC(ContextID, self, io, &a.DisplayName, i, &DisplayNameMLU)) goto Error;
        }

        if (Length > 24) {
            if (!ReadOneMLUC(ContextID, self, io, &a.DisplayValue, i, &DisplayValueMLU)) goto Error;
        }

        if (NameWCS == NULL || ValueWCS == NULL) {

            cmsSignalError(ContextID, cmsERROR_CORRUPTION_DETECTED, "Bad dictionary Name/Value");
            rc = FALSE;
        }
        else {

            rc = cmsDictAddEntry(ContextID, hDict, NameWCS, ValueWCS, DisplayNameMLU, DisplayValueMLU);
        }

        if (NameWCS != NULL) _cmsFree(ContextID, NameWCS);
        if (ValueWCS != NULL) _cmsFree(ContextID, ValueWCS);
        if (DisplayNameMLU != NULL) cmsMLUfree(ContextID, DisplayNameMLU);
        if (DisplayValueMLU != NULL) cmsMLUfree(ContextID, DisplayValueMLU);

        if (!rc) goto Error;
    }

   FreeArray(ContextID, &a);
   *nItems = 1;
   return (void*) hDict;

Error:
   FreeArray(ContextID, &a);
   if (hDict != NULL) cmsDictFree(ContextID, hDict);
   return NULL;
}


static
cmsBool Type_Dictionary_Write(cmsContext ContextID, struct _cms_typehandler_struct* self, cmsIOHANDLER* io, void* Ptr, cmsUInt32Number nItems)
{
    cmsHANDLE hDict = (cmsHANDLE) Ptr;
    const cmsDICTentry* p;
    cmsBool AnyName, AnyValue;
    cmsUInt32Number i, Count, Length;
    cmsUInt32Number DirectoryPos, CurrentPos, BaseOffset;
   _cmsDICarray a;

    if (hDict == NULL) return FALSE;

    BaseOffset = io ->Tell(ContextID, io) - sizeof(_cmsTagBase);

    // Let's inspect the dictionary
    Count = 0; AnyName = FALSE; AnyValue = FALSE;
    for (p = cmsDictGetEntryList(ContextID, hDict); p != NULL; p = cmsDictNextEntry(ContextID, p)) {

        if (p ->DisplayName != NULL) AnyName = TRUE;
        if (p ->DisplayValue != NULL) AnyValue = TRUE;
        Count++;
    }

    Length = 16;
    if (AnyName)  Length += 8;
    if (AnyValue) Length += 8;

    if (!_cmsWriteUInt32Number(ContextID, io, Count)) return FALSE;
    if (!_cmsWriteUInt32Number(ContextID, io, Length)) return FALSE;

    // Keep starting position of offsets table
    DirectoryPos = io ->Tell(ContextID, io);

    // Allocate offsets array
    if (!AllocArray(ContextID, &a, Count, Length)) goto Error;

    // Write a fake directory to be filled latter on
    if (!WriteOffsetArray(ContextID, io, &a, Count, Length)) goto Error;

    // Write each element. Keep track of the size as well.
    p = cmsDictGetEntryList(ContextID, hDict);
    for (i=0; i < Count; i++) {

        if (!WriteOneWChar(ContextID, io, &a.Name, i,  p ->Name, BaseOffset)) goto Error;
        if (!WriteOneWChar(ContextID, io, &a.Value, i, p ->Value, BaseOffset)) goto Error;

        if (p ->DisplayName != NULL) {
            if (!WriteOneMLUC(ContextID, self, io, &a.DisplayName, i, p ->DisplayName, BaseOffset)) goto Error;
        }

        if (p ->DisplayValue != NULL) {
            if (!WriteOneMLUC(ContextID, self, io, &a.DisplayValue, i, p ->DisplayValue, BaseOffset)) goto Error;
        }

       p = cmsDictNextEntry(ContextID, p);
    }

    // Write the directory
    CurrentPos = io ->Tell(ContextID, io);
    if (!io ->Seek(ContextID, io, DirectoryPos)) goto Error;

    if (!WriteOffsetArray(ContextID, io, &a, Count, Length)) goto Error;

    if (!io ->Seek(ContextID, io, CurrentPos)) goto Error;

    FreeArray(ContextID, &a);
    return TRUE;

Error:
    FreeArray(ContextID, &a);
    return FALSE;

    cmsUNUSED_PARAMETER(nItems);
}


static
void* Type_Dictionary_Dup(cmsContext ContextID, struct _cms_typehandler_struct* self, const void *Ptr, cmsUInt32Number n)
{
    return (void*)  cmsDictDup(ContextID, (cmsHANDLE) Ptr);

    cmsUNUSED_PARAMETER(n);
    cmsUNUSED_PARAMETER(self);
}


static
void Type_Dictionary_Free(cmsContext ContextID, struct _cms_typehandler_struct* self, void* Ptr)
{
    cmsDictFree(ContextID, (cmsHANDLE) Ptr);
    cmsUNUSED_PARAMETER(self);
}


// ********************************************************************************
// Type support main routines
// ********************************************************************************


// This is the list of built-in types
static _cmsTagTypeLinkedList SupportedTagTypes[] = {

{TYPE_HANDLER(cmsSigChromaticityType,          Chromaticity),        (_cmsTagTypeLinkedList*) &SupportedTagTypes[1] },
{TYPE_HANDLER(cmsSigColorantOrderType,         ColorantOrderType),   (_cmsTagTypeLinkedList*) &SupportedTagTypes[2] },
{TYPE_HANDLER(cmsSigS15Fixed16ArrayType,       S15Fixed16),          (_cmsTagTypeLinkedList*) &SupportedTagTypes[3] },
{TYPE_HANDLER(cmsSigU16Fixed16ArrayType,       U16Fixed16),          (_cmsTagTypeLinkedList*) &SupportedTagTypes[4] },
{TYPE_HANDLER(cmsSigTextType,                  Text),                (_cmsTagTypeLinkedList*) &SupportedTagTypes[5] },
{TYPE_HANDLER(cmsSigTextDescriptionType,       Text_Description),    (_cmsTagTypeLinkedList*) &SupportedTagTypes[6] },
{TYPE_HANDLER(cmsSigCurveType,                 Curve),               (_cmsTagTypeLinkedList*) &SupportedTagTypes[7] },
{TYPE_HANDLER(cmsSigParametricCurveType,       ParametricCurve),     (_cmsTagTypeLinkedList*) &SupportedTagTypes[8] },
{TYPE_HANDLER(cmsSigDateTimeType,              DateTime),            (_cmsTagTypeLinkedList*) &SupportedTagTypes[9] },
{TYPE_HANDLER(cmsSigLut8Type,                  LUT8),                (_cmsTagTypeLinkedList*) &SupportedTagTypes[10] },
{TYPE_HANDLER(cmsSigLut16Type,                 LUT16),               (_cmsTagTypeLinkedList*) &SupportedTagTypes[11] },
{TYPE_HANDLER(cmsSigColorantTableType,         ColorantTable),       (_cmsTagTypeLinkedList*) &SupportedTagTypes[12] },
{TYPE_HANDLER(cmsSigNamedColor2Type,           NamedColor),          (_cmsTagTypeLinkedList*) &SupportedTagTypes[13] },
{TYPE_HANDLER(cmsSigMultiLocalizedUnicodeType, MLU),                 (_cmsTagTypeLinkedList*) &SupportedTagTypes[14] },
{TYPE_HANDLER(cmsSigProfileSequenceDescType,   ProfileSequenceDesc), (_cmsTagTypeLinkedList*) &SupportedTagTypes[15] },
{TYPE_HANDLER(cmsSigSignatureType,             Signature),           (_cmsTagTypeLinkedList*) &SupportedTagTypes[16] },
{TYPE_HANDLER(cmsSigMeasurementType,           Measurement),         (_cmsTagTypeLinkedList*) &SupportedTagTypes[17] },
{TYPE_HANDLER(cmsSigDataType,                  Data),                (_cmsTagTypeLinkedList*) &SupportedTagTypes[18] },
{TYPE_HANDLER(cmsSigLutAtoBType,               LUTA2B),              (_cmsTagTypeLinkedList*) &SupportedTagTypes[19] },
{TYPE_HANDLER(cmsSigLutBtoAType,               LUTB2A),              (_cmsTagTypeLinkedList*) &SupportedTagTypes[20] },
{TYPE_HANDLER(cmsSigUcrBgType,                 UcrBg),               (_cmsTagTypeLinkedList*) &SupportedTagTypes[21] },
{TYPE_HANDLER(cmsSigCrdInfoType,               CrdInfo),             (_cmsTagTypeLinkedList*) &SupportedTagTypes[22] },
{TYPE_HANDLER(cmsSigMultiProcessElementType,   MPE),                 (_cmsTagTypeLinkedList*) &SupportedTagTypes[23] },
{TYPE_HANDLER(cmsSigScreeningType,             Screening),           (_cmsTagTypeLinkedList*) &SupportedTagTypes[24] },
{TYPE_HANDLER(cmsSigViewingConditionsType,     ViewingConditions),   (_cmsTagTypeLinkedList*) &SupportedTagTypes[25] },
{TYPE_HANDLER(cmsSigXYZType,                   XYZ),                 (_cmsTagTypeLinkedList*) &SupportedTagTypes[26] },
{TYPE_HANDLER(cmsCorbisBrokenXYZtype,          XYZ),                 (_cmsTagTypeLinkedList*) &SupportedTagTypes[27] },
{TYPE_HANDLER(cmsMonacoBrokenCurveType,        Curve),               (_cmsTagTypeLinkedList*) &SupportedTagTypes[28] },
{TYPE_HANDLER(cmsSigProfileSequenceIdType,     ProfileSequenceId),   (_cmsTagTypeLinkedList*) &SupportedTagTypes[29] },
{TYPE_HANDLER(cmsSigDictType,                  Dictionary),          (_cmsTagTypeLinkedList*) &SupportedTagTypes[30] },
{TYPE_HANDLER(cmsSigVcgtType,                  vcgt),                NULL }
};


_cmsTagTypePluginChunkType _cmsTagTypePluginChunk = { NULL };



// Duplicates the zone of memory used by the plug-in in the new context
static
void DupTagTypeList(struct _cmsContext_struct* ctx,
                    const struct _cmsContext_struct* src,
                    int loc)
{
   _cmsTagTypePluginChunkType newHead = { NULL };
   _cmsTagTypeLinkedList*  entry;
   _cmsTagTypeLinkedList*  Anterior = NULL;
   _cmsTagTypePluginChunkType* head = (_cmsTagTypePluginChunkType*) src->chunks[loc];

   // Walk the list copying all nodes
   for (entry = head->TagTypes;
       entry != NULL;
       entry = entry ->Next) {

           _cmsTagTypeLinkedList *newEntry = ( _cmsTagTypeLinkedList *) _cmsSubAllocDup(ctx ->MemPool, entry, sizeof(_cmsTagTypeLinkedList));

           if (newEntry == NULL)
               return;

           // We want to keep the linked list order, so this is a little bit tricky
           newEntry -> Next = NULL;
           if (Anterior)
               Anterior -> Next = newEntry;

           Anterior = newEntry;

           if (newHead.TagTypes == NULL)
               newHead.TagTypes = newEntry;
   }

   ctx ->chunks[loc] = _cmsSubAllocDup(ctx->MemPool, &newHead, sizeof(_cmsTagTypePluginChunkType));
}


void _cmsAllocTagTypePluginChunk(struct _cmsContext_struct* ctx,
                                 const struct _cmsContext_struct* src)
{
    if (src != NULL) {

        // Duplicate the LIST
        DupTagTypeList(ctx, src, TagTypePlugin);
    }
    else {
        static _cmsTagTypePluginChunkType TagTypePluginChunk = { NULL };
        ctx ->chunks[TagTypePlugin] = _cmsSubAllocDup(ctx ->MemPool, &TagTypePluginChunk, sizeof(_cmsTagTypePluginChunkType));
    }
}

void _cmsAllocMPETypePluginChunk(struct _cmsContext_struct* ctx,
                               const struct _cmsContext_struct* src)
{
    if (src != NULL) {

        // Duplicate the LIST
        DupTagTypeList(ctx, src, MPEPlugin);
    }
    else {
        static _cmsTagTypePluginChunkType TagTypePluginChunk = { NULL };
        ctx ->chunks[MPEPlugin] = _cmsSubAllocDup(ctx ->MemPool, &TagTypePluginChunk, sizeof(_cmsTagTypePluginChunkType));
    }

}


// Both kind of plug-ins share same structure
cmsBool  _cmsRegisterTagTypePlugin(cmsContext ContextID, cmsPluginBase* Data)
{
    return RegisterTypesPlugin(ContextID, Data, TagTypePlugin);
}

cmsBool  _cmsRegisterMultiProcessElementPlugin(cmsContext ContextID, cmsPluginBase* Data)
{
    return RegisterTypesPlugin(ContextID, Data,MPEPlugin);
}


// Wrapper for tag types
cmsTagTypeHandler* _cmsGetTagTypeHandler(cmsContext ContextID, cmsTagTypeSignature sig)
{
    _cmsTagTypePluginChunkType* ctx = ( _cmsTagTypePluginChunkType*) _cmsContextGetClientChunk(ContextID, TagTypePlugin);

    return GetHandler(sig, ctx->TagTypes, (_cmsTagTypeLinkedList*) SupportedTagTypes);
}

// ********************************************************************************
// Tag support main routines
// ********************************************************************************

typedef struct _cmsTagLinkedList_st {

            cmsTagSignature Signature;
            cmsTagDescriptor Descriptor;
            struct _cmsTagLinkedList_st* Next;

} _cmsTagLinkedList;

// This is the list of built-in tags. The data of this list can be modified by plug-ins
static _cmsTagLinkedList SupportedTags[] = {

    { cmsSigAToB0Tag,               { 1, 3,  { cmsSigLut16Type,  cmsSigLutAtoBType, cmsSigLut8Type}, DecideLUTtypeA2B}, &SupportedTags[1]},
    { cmsSigAToB1Tag,               { 1, 3,  { cmsSigLut16Type,  cmsSigLutAtoBType, cmsSigLut8Type}, DecideLUTtypeA2B}, &SupportedTags[2]},
    { cmsSigAToB2Tag,               { 1, 3,  { cmsSigLut16Type,  cmsSigLutAtoBType, cmsSigLut8Type}, DecideLUTtypeA2B}, &SupportedTags[3]},
    { cmsSigBToA0Tag,               { 1, 3,  { cmsSigLut16Type,  cmsSigLutBtoAType, cmsSigLut8Type}, DecideLUTtypeB2A}, &SupportedTags[4]},
    { cmsSigBToA1Tag,               { 1, 3,  { cmsSigLut16Type,  cmsSigLutBtoAType, cmsSigLut8Type}, DecideLUTtypeB2A}, &SupportedTags[5]},
    { cmsSigBToA2Tag,               { 1, 3,  { cmsSigLut16Type,  cmsSigLutBtoAType, cmsSigLut8Type}, DecideLUTtypeB2A}, &SupportedTags[6]},

    // Allow corbis  and its broken XYZ type
    { cmsSigRedColorantTag,         { 1, 2, { cmsSigXYZType, cmsCorbisBrokenXYZtype }, DecideXYZtype}, &SupportedTags[7]},
    { cmsSigGreenColorantTag,       { 1, 2, { cmsSigXYZType, cmsCorbisBrokenXYZtype }, DecideXYZtype}, &SupportedTags[8]},
    { cmsSigBlueColorantTag,        { 1, 2, { cmsSigXYZType, cmsCorbisBrokenXYZtype }, DecideXYZtype}, &SupportedTags[9]},

    { cmsSigRedTRCTag,              { 1, 3, { cmsSigCurveType, cmsSigParametricCurveType, cmsMonacoBrokenCurveType }, DecideCurveType}, &SupportedTags[10]},
    { cmsSigGreenTRCTag,            { 1, 3, { cmsSigCurveType, cmsSigParametricCurveType, cmsMonacoBrokenCurveType }, DecideCurveType}, &SupportedTags[11]},
    { cmsSigBlueTRCTag,             { 1, 3, { cmsSigCurveType, cmsSigParametricCurveType, cmsMonacoBrokenCurveType }, DecideCurveType}, &SupportedTags[12]},

    { cmsSigCalibrationDateTimeTag, { 1, 1, { cmsSigDateTimeType }, NULL}, &SupportedTags[13]},
    { cmsSigCharTargetTag,          { 1, 1, { cmsSigTextType },     NULL}, &SupportedTags[14]},

    { cmsSigChromaticAdaptationTag, { 9, 1, { cmsSigS15Fixed16ArrayType }, NULL}, &SupportedTags[15]},
    { cmsSigChromaticityTag,        { 1, 1, { cmsSigChromaticityType    }, NULL}, &SupportedTags[16]},
    { cmsSigColorantOrderTag,       { 1, 1, { cmsSigColorantOrderType   }, NULL}, &SupportedTags[17]},
    { cmsSigColorantTableTag,       { 1, 1, { cmsSigColorantTableType   }, NULL}, &SupportedTags[18]},
    { cmsSigColorantTableOutTag,    { 1, 1, { cmsSigColorantTableType   }, NULL}, &SupportedTags[19]},

    { cmsSigCopyrightTag,           { 1, 3, { cmsSigTextType,  cmsSigMultiLocalizedUnicodeType, cmsSigTextDescriptionType}, DecideTextType}, &SupportedTags[20]},
    { cmsSigDateTimeTag,            { 1, 1, { cmsSigDateTimeType }, NULL}, &SupportedTags[21]},

    { cmsSigDeviceMfgDescTag,       { 1, 3, { cmsSigTextDescriptionType, cmsSigMultiLocalizedUnicodeType, cmsSigTextType}, DecideTextDescType}, &SupportedTags[22]},
    { cmsSigDeviceModelDescTag,     { 1, 3, { cmsSigTextDescriptionType, cmsSigMultiLocalizedUnicodeType, cmsSigTextType}, DecideTextDescType}, &SupportedTags[23]},

    { cmsSigGamutTag,               { 1, 3, { cmsSigLut16Type, cmsSigLutBtoAType, cmsSigLut8Type }, DecideLUTtypeB2A}, &SupportedTags[24]},

    { cmsSigGrayTRCTag,             { 1, 2, { cmsSigCurveType, cmsSigParametricCurveType }, DecideCurveType}, &SupportedTags[25]},
    { cmsSigLuminanceTag,           { 1, 1, { cmsSigXYZType }, NULL}, &SupportedTags[26]},

    { cmsSigMediaBlackPointTag,     { 1, 2, { cmsSigXYZType, cmsCorbisBrokenXYZtype }, NULL}, &SupportedTags[27]},
    { cmsSigMediaWhitePointTag,     { 1, 2, { cmsSigXYZType, cmsCorbisBrokenXYZtype }, NULL}, &SupportedTags[28]},

    { cmsSigNamedColor2Tag,         { 1, 1, { cmsSigNamedColor2Type }, NULL}, &SupportedTags[29]},

    { cmsSigPreview0Tag,            { 1, 3,  { cmsSigLut16Type, cmsSigLutBtoAType, cmsSigLut8Type }, DecideLUTtypeB2A}, &SupportedTags[30]},
    { cmsSigPreview1Tag,            { 1, 3,  { cmsSigLut16Type, cmsSigLutBtoAType, cmsSigLut8Type }, DecideLUTtypeB2A}, &SupportedTags[31]},
    { cmsSigPreview2Tag,            { 1, 3,  { cmsSigLut16Type, cmsSigLutBtoAType, cmsSigLut8Type }, DecideLUTtypeB2A}, &SupportedTags[32]},

    { cmsSigProfileDescriptionTag,  { 1, 3, { cmsSigTextDescriptionType, cmsSigMultiLocalizedUnicodeType, cmsSigTextType}, DecideTextDescType}, &SupportedTags[33]},
    { cmsSigProfileSequenceDescTag, { 1, 1, { cmsSigProfileSequenceDescType }, NULL},  &SupportedTags[34]},
    { cmsSigTechnologyTag,          { 1, 1, { cmsSigSignatureType }, NULL},  &SupportedTags[35]},

    { cmsSigColorimetricIntentImageStateTag,   { 1, 1, { cmsSigSignatureType }, NULL}, &SupportedTags[36]},
    { cmsSigPerceptualRenderingIntentGamutTag, { 1, 1, { cmsSigSignatureType }, NULL}, &SupportedTags[37]},
    { cmsSigSaturationRenderingIntentGamutTag, { 1, 1, { cmsSigSignatureType }, NULL}, &SupportedTags[38]},

    { cmsSigMeasurementTag,         { 1, 1, { cmsSigMeasurementType }, NULL}, &SupportedTags[39]},

    { cmsSigPs2CRD0Tag,             { 1, 1, { cmsSigDataType }, NULL}, &SupportedTags[40]},
    { cmsSigPs2CRD1Tag,             { 1, 1, { cmsSigDataType }, NULL}, &SupportedTags[41]},
    { cmsSigPs2CRD2Tag,             { 1, 1, { cmsSigDataType }, NULL}, &SupportedTags[42]},
    { cmsSigPs2CRD3Tag,             { 1, 1, { cmsSigDataType }, NULL}, &SupportedTags[43]},
    { cmsSigPs2CSATag,              { 1, 1, { cmsSigDataType }, NULL}, &SupportedTags[44]},
    { cmsSigPs2RenderingIntentTag,  { 1, 1, { cmsSigDataType }, NULL}, &SupportedTags[45]},

    { cmsSigViewingCondDescTag,     { 1, 3, { cmsSigTextDescriptionType, cmsSigMultiLocalizedUnicodeType, cmsSigTextType}, DecideTextDescType}, &SupportedTags[46]},

    { cmsSigUcrBgTag,               { 1, 1, { cmsSigUcrBgType}, NULL},    &SupportedTags[47]},
    { cmsSigCrdInfoTag,             { 1, 1, { cmsSigCrdInfoType}, NULL},  &SupportedTags[48]},

    { cmsSigDToB0Tag,               { 1, 1, { cmsSigMultiProcessElementType}, NULL}, &SupportedTags[49]},
    { cmsSigDToB1Tag,               { 1, 1, { cmsSigMultiProcessElementType}, NULL}, &SupportedTags[50]},
    { cmsSigDToB2Tag,               { 1, 1, { cmsSigMultiProcessElementType}, NULL}, &SupportedTags[51]},
    { cmsSigDToB3Tag,               { 1, 1, { cmsSigMultiProcessElementType}, NULL}, &SupportedTags[52]},
    { cmsSigBToD0Tag,               { 1, 1, { cmsSigMultiProcessElementType}, NULL}, &SupportedTags[53]},
    { cmsSigBToD1Tag,               { 1, 1, { cmsSigMultiProcessElementType}, NULL}, &SupportedTags[54]},
    { cmsSigBToD2Tag,               { 1, 1, { cmsSigMultiProcessElementType}, NULL}, &SupportedTags[55]},
    { cmsSigBToD3Tag,               { 1, 1, { cmsSigMultiProcessElementType}, NULL}, &SupportedTags[56]},

    { cmsSigScreeningDescTag,       { 1, 1, { cmsSigTextDescriptionType },    NULL}, &SupportedTags[57]},
    { cmsSigViewingConditionsTag,   { 1, 1, { cmsSigViewingConditionsType },  NULL}, &SupportedTags[58]},

    { cmsSigScreeningTag,           { 1, 1, { cmsSigScreeningType},          NULL }, &SupportedTags[59]},
    { cmsSigVcgtTag,                { 1, 1, { cmsSigVcgtType},               NULL }, &SupportedTags[60]},
    { cmsSigMetaTag,                { 1, 1, { cmsSigDictType},               NULL }, &SupportedTags[61]},
    { cmsSigProfileSequenceIdTag,   { 1, 1, { cmsSigProfileSequenceIdType},  NULL }, &SupportedTags[62]},

    { cmsSigProfileDescriptionMLTag,{ 1, 1, { cmsSigMultiLocalizedUnicodeType}, NULL}, &SupportedTags[63]},
    { cmsSigArgyllArtsTag,          { 9, 1, { cmsSigS15Fixed16ArrayType},    NULL}, NULL}

};

/*
    Not supported                 Why
    =======================       =========================================
    cmsSigOutputResponseTag   ==> WARNING, POSSIBLE PATENT ON THIS SUBJECT!
    cmsSigNamedColorTag       ==> Deprecated
    cmsSigDataTag             ==> Ancient, unused
    cmsSigDeviceSettingsTag   ==> Deprecated, useless
*/


_cmsTagPluginChunkType _cmsTagPluginChunk = { NULL };


// Duplicates the zone of memory used by the plug-in in the new context
static
void DupTagList(struct _cmsContext_struct* ctx,
                    const struct _cmsContext_struct* src)
{
   _cmsTagPluginChunkType newHead = { NULL };
   _cmsTagLinkedList*  entry;
   _cmsTagLinkedList*  Anterior = NULL;
   _cmsTagPluginChunkType* head = (_cmsTagPluginChunkType*) src->chunks[TagPlugin];

   // Walk the list copying all nodes
   for (entry = head->Tag;
       entry != NULL;
       entry = entry ->Next) {

           _cmsTagLinkedList *newEntry = ( _cmsTagLinkedList *) _cmsSubAllocDup(ctx ->MemPool, entry, sizeof(_cmsTagLinkedList));

           if (newEntry == NULL)
               return;

           // We want to keep the linked list order, so this is a little bit tricky
           newEntry -> Next = NULL;
           if (Anterior)
               Anterior -> Next = newEntry;

           Anterior = newEntry;

           if (newHead.Tag == NULL)
               newHead.Tag = newEntry;
   }

   ctx ->chunks[TagPlugin] = _cmsSubAllocDup(ctx->MemPool, &newHead, sizeof(_cmsTagPluginChunkType));
}

void _cmsAllocTagPluginChunk(struct _cmsContext_struct* ctx,
                                 const struct _cmsContext_struct* src)
{
    if (src != NULL) {

        DupTagList(ctx, src);
    }
    else {
        static _cmsTagPluginChunkType TagPluginChunk = { NULL };
        ctx ->chunks[TagPlugin] = _cmsSubAllocDup(ctx ->MemPool, &TagPluginChunk, sizeof(_cmsTagPluginChunkType));
    }

}

cmsBool  _cmsRegisterTagPlugin(cmsContext ContextID, cmsPluginBase* Data)
{
    cmsPluginTag* Plugin = (cmsPluginTag*) Data;
    _cmsTagLinkedList *pt;
    _cmsTagPluginChunkType* TagPluginChunk = ( _cmsTagPluginChunkType*) _cmsContextGetClientChunk(ContextID, TagPlugin);

    if (Data == NULL) {

        TagPluginChunk->Tag = NULL;
        return TRUE;
    }

    pt = (_cmsTagLinkedList*) _cmsPluginMalloc(ContextID, sizeof(_cmsTagLinkedList));
    if (pt == NULL) return FALSE;

    pt ->Signature  = Plugin ->Signature;
    pt ->Descriptor = Plugin ->Descriptor;
    pt ->Next       = TagPluginChunk ->Tag;

    TagPluginChunk ->Tag = pt;

    return TRUE;
}

// Return a descriptor for a given tag or NULL
cmsTagDescriptor* _cmsGetTagDescriptor(cmsContext ContextID, cmsTagSignature sig)
{
    _cmsTagLinkedList* pt;
    _cmsTagPluginChunkType* TagPluginChunk = ( _cmsTagPluginChunkType*) _cmsContextGetClientChunk(ContextID, TagPlugin);

    for (pt = TagPluginChunk->Tag;
             pt != NULL;
             pt = pt ->Next) {

                if (sig == pt -> Signature) return &pt ->Descriptor;
    }

    for (pt = SupportedTags;
            pt != NULL;
            pt = pt ->Next) {

                if (sig == pt -> Signature) return &pt ->Descriptor;
    }

    return NULL;
}<|MERGE_RESOLUTION|>--- conflicted
+++ resolved
@@ -3640,13 +3640,8 @@
     n ->Bg = cmsBuildTabulatedToneCurve16(ContextID, CountBg, NULL);
     if (n ->Bg == NULL) goto error;
 
-<<<<<<< HEAD
-    if (SignedSizeOfTag < (cmsInt32Number) CountBg * sizeof(cmsUInt16Number)) goto error;
+    if (SignedSizeOfTag < (cmsInt32Number) (CountBg * sizeof(cmsUInt16Number))) goto error;
     if (!_cmsReadUInt16Array(ContextID, io, CountBg, n ->Bg->Table16)) goto error;
-=======
-    if (SignedSizeOfTag < (cmsInt32Number) (CountBg * sizeof(cmsUInt16Number))) goto error;
-    if (!_cmsReadUInt16Array(io, CountBg, n ->Bg->Table16)) goto error;
->>>>>>> a86da495
     SignedSizeOfTag -= CountBg * sizeof(cmsUInt16Number);
 
     if (SignedSizeOfTag < 0 || SignedSizeOfTag > 32000) goto error;
