//---------------------------------------------------------------------------------
//
//  Little Color Management System
//  Copyright (c) 1998-2020 Marti Maria Saguer
//
// Permission is hereby granted, free of charge, to any person obtaining
// a copy of this software and associated documentation files (the "Software"),
// to deal in the Software without restriction, including without limitation
// the rights to use, copy, modify, merge, publish, distribute, sublicense,
// and/or sell copies of the Software, and to permit persons to whom the Software
// is furnished to do so, subject to the following conditions:
//
// The above copyright notice and this permission notice shall be included in
// all copies or substantial portions of the Software.
//
// THE SOFTWARE IS PROVIDED "AS IS", WITHOUT WARRANTY OF ANY KIND,
// EXPRESS OR IMPLIED, INCLUDING BUT NOT LIMITED TO
// THE WARRANTIES OF MERCHANTABILITY, FITNESS FOR A PARTICULAR PURPOSE AND
// NONINFRINGEMENT. IN NO EVENT SHALL THE AUTHORS OR COPYRIGHT HOLDERS BE
// LIABLE FOR ANY CLAIM, DAMAGES OR OTHER LIABILITY, WHETHER IN AN ACTION
// OF CONTRACT, TORT OR OTHERWISE, ARISING FROM, OUT OF OR IN CONNECTION
// WITH THE SOFTWARE OR THE USE OR OTHER DEALINGS IN THE SOFTWARE.
//
//---------------------------------------------------------------------------------
//

#include "lcms2_internal.h"

// Tag Serialization  -----------------------------------------------------------------------------
// This file implements every single tag and tag type as described in the ICC spec. Some types
// have been deprecated, like ncl and Data. There is no implementation for those types as there
// are no profiles holding them. The programmer can also extend this list by defining his own types
// by using the appropriate plug-in. There are three types of plug ins regarding that. First type
// allows to define new tags using any existing type. Next plug-in type allows to define new types
// and the third one is very specific: allows to extend the number of elements in the multiprocessing
// elements special type.
//--------------------------------------------------------------------------------------------------

// Some broken types
#define cmsCorbisBrokenXYZtype    ((cmsTagTypeSignature) 0x17A505B8)
#define cmsMonacoBrokenCurveType  ((cmsTagTypeSignature) 0x9478ee00)

// This is the linked list that keeps track of the defined types
typedef struct _cmsTagTypeLinkedList_st {

    cmsTagTypeHandler Handler;
    struct _cmsTagTypeLinkedList_st* Next;

} _cmsTagTypeLinkedList;

// Some macros to define callbacks.
#define READ_FN(x)  Type_##x##_Read
#define WRITE_FN(x) Type_##x##_Write
#define FREE_FN(x)  Type_##x##_Free
#define DUP_FN(x)   Type_##x##_Dup

// Helper macro to define a handler. Callbacks do have a fixed naming convention.
#define TYPE_HANDLER(t, x)  { (t), READ_FN(x), WRITE_FN(x), DUP_FN(x), FREE_FN(x), 0 }

// Helper macro to define a MPE handler. Callbacks do have a fixed naming convention
#define TYPE_MPE_HANDLER(t, x)  { (t), READ_FN(x), WRITE_FN(x), GenericMPEdup, GenericMPEfree, 0 }

// Infinites
#define MINUS_INF   (-1E22F)
#define PLUS_INF    (+1E22F)


// Register a new type handler. This routine is shared between normal types and MPE. LinkedList points to the optional list head
static
cmsBool RegisterTypesPlugin(cmsContext ContextID, cmsPluginBase* Data, _cmsMemoryClient pos)
{
    cmsPluginTagType* Plugin = (cmsPluginTagType*) Data;
    _cmsTagTypePluginChunkType* ctx = ( _cmsTagTypePluginChunkType*) _cmsContextGetClientChunk(ContextID, pos);
    _cmsTagTypeLinkedList *pt;

    // Calling the function with NULL as plug-in would unregister the plug in.
    if (Data == NULL) {

        // There is no need to set free the memory, as pool is destroyed as a whole.
        ctx ->TagTypes = NULL;
        return TRUE;
    }

    // Registering happens in plug-in memory pool.
    pt = (_cmsTagTypeLinkedList*) _cmsPluginMalloc(ContextID, sizeof(_cmsTagTypeLinkedList));
    if (pt == NULL) return FALSE;

    pt ->Handler   = Plugin ->Handler;
    pt ->Next      = ctx ->TagTypes;

    ctx ->TagTypes = pt;

    return TRUE;
}

// Return handler for a given type or NULL if not found. Shared between normal types and MPE. It first tries the additions
// made by plug-ins and then the built-in defaults.
static
cmsTagTypeHandler* GetHandler(cmsTagTypeSignature sig, _cmsTagTypeLinkedList* PluginLinkedList, _cmsTagTypeLinkedList* DefaultLinkedList)
{
    _cmsTagTypeLinkedList* pt;

    for (pt = PluginLinkedList;
         pt != NULL;
         pt = pt ->Next) {

            if (sig == pt -> Handler.Signature) return &pt ->Handler;
    }

    for (pt = DefaultLinkedList;
         pt != NULL;
         pt = pt ->Next) {

            if (sig == pt -> Handler.Signature) return &pt ->Handler;
    }

    return NULL;
}


// Auxiliary to convert UTF-32 to UTF-16 in some cases
static
cmsBool _cmsWriteWCharArray(cmsContext ContextID, cmsIOHANDLER* io, cmsUInt32Number n, const wchar_t* Array)
{
    cmsUInt32Number i;

    _cmsAssert(io != NULL);
    _cmsAssert(!(Array == NULL && n > 0));

    for (i=0; i < n; i++) {
        if (!_cmsWriteUInt16Number(ContextID, io, (cmsUInt16Number) Array[i])) return FALSE;
    }

    return TRUE;
}

// Auxiliary to read an array of wchar_t
static
cmsBool _cmsReadWCharArray(cmsContext ContextID, cmsIOHANDLER* io, cmsUInt32Number n, wchar_t* Array)
{
    cmsUInt32Number i;
    cmsUInt16Number tmp;

    _cmsAssert(io != NULL);

    for (i=0; i < n; i++) {

        if (Array != NULL) {

            if (!_cmsReadUInt16Number(ContextID, io, &tmp)) return FALSE;
            Array[i] = (wchar_t) tmp;
        }
        else {
            if (!_cmsReadUInt16Number(ContextID, io, NULL)) return FALSE;
        }

    }
    return TRUE;
}

// To deal with position tables
typedef cmsBool (* PositionTableEntryFn)(cmsContext ContextID, struct _cms_typehandler_struct* self,
                                             cmsIOHANDLER* io,
                                             void* Cargo,
                                             cmsUInt32Number n,
                                             cmsUInt32Number SizeOfTag);

// Helper function to deal with position tables as described in ICC spec 4.3
// A table of n elements is read, where first comes n records containing offsets and sizes and
// then a block containing the data itself. This allows to reuse same data in more than one entry
static
cmsBool ReadPositionTable(cmsContext ContextID, struct _cms_typehandler_struct* self,
                              cmsIOHANDLER* io,
                              cmsUInt32Number Count,
                              cmsUInt32Number BaseOffset,
                              void *Cargo,
                              PositionTableEntryFn ElementFn)
{
    cmsUInt32Number i;
    cmsUInt32Number *ElementOffsets = NULL, *ElementSizes = NULL;
    cmsUInt32Number currentPosition;

    currentPosition = io->Tell(ContextID, io);

    // Verify there is enough space left to read at least two cmsUInt32Number items for Count items.
    if (((io->ReportedSize - currentPosition) / (2 * sizeof(cmsUInt32Number))) < Count)
        return FALSE;

    // Let's take the offsets to each element
    ElementOffsets = (cmsUInt32Number *) _cmsCalloc(ContextID, Count, sizeof(cmsUInt32Number));
    if (ElementOffsets == NULL) goto Error;

    ElementSizes = (cmsUInt32Number *) _cmsCalloc(ContextID, Count, sizeof(cmsUInt32Number));
    if (ElementSizes == NULL) goto Error;

    for (i=0; i < Count; i++) {

        if (!_cmsReadUInt32Number(ContextID, io, &ElementOffsets[i])) goto Error;
        if (!_cmsReadUInt32Number(ContextID, io, &ElementSizes[i])) goto Error;

        ElementOffsets[i] += BaseOffset;
    }

    // Seek to each element and read it
    for (i=0; i < Count; i++) {

        if (!io -> Seek(ContextID, io, ElementOffsets[i])) goto Error;

        // This is the reader callback
        if (!ElementFn(ContextID, self, io, Cargo, i, ElementSizes[i])) goto Error;
    }

    // Success
    if (ElementOffsets != NULL) _cmsFree(ContextID, ElementOffsets);
    if (ElementSizes != NULL) _cmsFree(ContextID, ElementSizes);
    return TRUE;

Error:
    if (ElementOffsets != NULL) _cmsFree(ContextID, ElementOffsets);
    if (ElementSizes != NULL) _cmsFree(ContextID, ElementSizes);
    return FALSE;
}

// Same as anterior, but for write position tables
static
cmsBool WritePositionTable(cmsContext ContextID, struct _cms_typehandler_struct* self,
                               cmsIOHANDLER* io,
                               cmsUInt32Number SizeOfTag,
                               cmsUInt32Number Count,
                               cmsUInt32Number BaseOffset,
                               void *Cargo,
                               PositionTableEntryFn ElementFn)
{
    cmsUInt32Number i;
    cmsUInt32Number DirectoryPos, CurrentPos, Before;
    cmsUInt32Number *ElementOffsets = NULL, *ElementSizes = NULL;

     // Create table
    ElementOffsets = (cmsUInt32Number *) _cmsCalloc(ContextID, Count, sizeof(cmsUInt32Number));
    if (ElementOffsets == NULL) goto Error;

    ElementSizes = (cmsUInt32Number *) _cmsCalloc(ContextID, Count, sizeof(cmsUInt32Number));
    if (ElementSizes == NULL) goto Error;

    // Keep starting position of curve offsets
    DirectoryPos = io ->Tell(ContextID, io);

    // Write a fake directory to be filled latter on
    for (i=0; i < Count; i++) {

        if (!_cmsWriteUInt32Number(ContextID, io, 0)) goto Error;  // Offset
        if (!_cmsWriteUInt32Number(ContextID, io, 0)) goto Error;  // size
    }

    // Write each element. Keep track of the size as well.
    for (i=0; i < Count; i++) {

        Before = io ->Tell(ContextID, io);
        ElementOffsets[i] = Before - BaseOffset;

        // Callback to write...
        if (!ElementFn(ContextID, self, io, Cargo, i, SizeOfTag)) goto Error;

        // Now the size
        ElementSizes[i] = io ->Tell(ContextID, io) - Before;
    }

    // Write the directory
    CurrentPos = io ->Tell(ContextID, io);
    if (!io ->Seek(ContextID, io, DirectoryPos)) goto Error;

    for (i=0; i <  Count; i++) {
        if (!_cmsWriteUInt32Number(ContextID, io, ElementOffsets[i])) goto Error;
        if (!_cmsWriteUInt32Number(ContextID, io, ElementSizes[i])) goto Error;
    }

    if (!io ->Seek(ContextID, io, CurrentPos)) goto Error;

    if (ElementOffsets != NULL) _cmsFree(ContextID, ElementOffsets);
    if (ElementSizes != NULL) _cmsFree(ContextID, ElementSizes);
    return TRUE;

Error:
    if (ElementOffsets != NULL) _cmsFree(ContextID, ElementOffsets);
    if (ElementSizes != NULL) _cmsFree(ContextID, ElementSizes);
    return FALSE;
}


// ********************************************************************************
// Type XYZ. Only one value is allowed
// ********************************************************************************

//The XYZType contains an array of three encoded values for the XYZ tristimulus
//values. Tristimulus values must be non-negative. The signed encoding allows for
//implementation optimizations by minimizing the number of fixed formats.


static
void *Type_XYZ_Read(cmsContext ContextID, struct _cms_typehandler_struct* self, cmsIOHANDLER* io, cmsUInt32Number* nItems, cmsUInt32Number SizeOfTag)
{
    cmsCIEXYZ* xyz;
    cmsUNUSED_PARAMETER(self);

    *nItems = 0;
    xyz = (cmsCIEXYZ*) _cmsMallocZero(ContextID, sizeof(cmsCIEXYZ));
    if (xyz == NULL) return NULL;

    if (!_cmsReadXYZNumber(ContextID, io, xyz)) {
        _cmsFree(ContextID, xyz);
        return NULL;
    }

    *nItems = 1;
    return (void*) xyz;

    cmsUNUSED_PARAMETER(SizeOfTag);
}

static
cmsBool  Type_XYZ_Write(cmsContext ContextID, struct _cms_typehandler_struct* self, cmsIOHANDLER* io, void* Ptr, cmsUInt32Number nItems)
{
    return _cmsWriteXYZNumber(ContextID, io, (cmsCIEXYZ*) Ptr);

    cmsUNUSED_PARAMETER(nItems);
    cmsUNUSED_PARAMETER(self);
}

static
void* Type_XYZ_Dup(cmsContext ContextID, struct _cms_typehandler_struct* self, const void *Ptr, cmsUInt32Number n)
{
    return _cmsDupMem(ContextID, Ptr, sizeof(cmsCIEXYZ));

    cmsUNUSED_PARAMETER(self);
    cmsUNUSED_PARAMETER(n);
}

static
void Type_XYZ_Free(cmsContext ContextID, struct _cms_typehandler_struct* self, void *Ptr)
{
    cmsUNUSED_PARAMETER(self);
    _cmsFree(ContextID, Ptr);
}


static
cmsTagTypeSignature DecideXYZtype(cmsContext ContextID, cmsFloat64Number ICCVersion, const void *Data)
{
    return cmsSigXYZType;

    cmsUNUSED_PARAMETER(ICCVersion);
    cmsUNUSED_PARAMETER(Data);
    cmsUNUSED_PARAMETER(ContextID);
}


// ********************************************************************************
// Type chromaticity. Only one value is allowed
// ********************************************************************************
// The chromaticity tag type provides basic chromaticity data and type of
// phosphors or colorants of a monitor to applications and utilities.

static
void *Type_Chromaticity_Read(cmsContext ContextID, struct _cms_typehandler_struct* self, cmsIOHANDLER* io, cmsUInt32Number* nItems, cmsUInt32Number SizeOfTag)
{
    cmsCIExyYTRIPLE* chrm;
    cmsUInt16Number nChans, Table;
    cmsUNUSED_PARAMETER(self);

    *nItems = 0;
    chrm =  (cmsCIExyYTRIPLE*) _cmsMallocZero(ContextID, sizeof(cmsCIExyYTRIPLE));
    if (chrm == NULL) return NULL;

    if (!_cmsReadUInt16Number(ContextID, io, &nChans)) goto Error;

    // Let's recover from a bug introduced in early versions of lcms1
    if (nChans == 0 && SizeOfTag == 32) {

        if (!_cmsReadUInt16Number(ContextID, io, NULL)) goto Error;
        if (!_cmsReadUInt16Number(ContextID, io, &nChans)) goto Error;
    }

    if (nChans != 3) goto Error;

    if (!_cmsReadUInt16Number(ContextID, io, &Table)) goto Error;

    if (!_cmsRead15Fixed16Number(ContextID, io, &chrm ->Red.x)) goto Error;
    if (!_cmsRead15Fixed16Number(ContextID, io, &chrm ->Red.y)) goto Error;

    chrm ->Red.Y = 1.0;

    if (!_cmsRead15Fixed16Number(ContextID, io, &chrm ->Green.x)) goto Error;
    if (!_cmsRead15Fixed16Number(ContextID, io, &chrm ->Green.y)) goto Error;

    chrm ->Green.Y = 1.0;

    if (!_cmsRead15Fixed16Number(ContextID, io, &chrm ->Blue.x)) goto Error;
    if (!_cmsRead15Fixed16Number(ContextID, io, &chrm ->Blue.y)) goto Error;

    chrm ->Blue.Y = 1.0;

    *nItems = 1;
    return (void*) chrm;

Error:
    _cmsFree(ContextID, (void*) chrm);
    return NULL;

    cmsUNUSED_PARAMETER(SizeOfTag);
}

static
cmsBool  SaveOneChromaticity(cmsContext ContextID, cmsFloat64Number x, cmsFloat64Number y, cmsIOHANDLER* io)
{
    if (!_cmsWriteUInt32Number(ContextID, io, (cmsUInt32Number) _cmsDoubleTo15Fixed16(ContextID, x))) return FALSE;
    if (!_cmsWriteUInt32Number(ContextID, io, (cmsUInt32Number) _cmsDoubleTo15Fixed16(ContextID, y))) return FALSE;

    return TRUE;
}

static
cmsBool  Type_Chromaticity_Write(cmsContext ContextID, struct _cms_typehandler_struct* self, cmsIOHANDLER* io, void* Ptr, cmsUInt32Number nItems)
{
    cmsCIExyYTRIPLE* chrm = (cmsCIExyYTRIPLE*) Ptr;

    if (!_cmsWriteUInt16Number(ContextID, io, 3)) return FALSE;        // nChannels
    if (!_cmsWriteUInt16Number(ContextID, io, 0)) return FALSE;        // Table

    if (!SaveOneChromaticity(ContextID, chrm -> Red.x,   chrm -> Red.y, io)) return FALSE;
    if (!SaveOneChromaticity(ContextID, chrm -> Green.x, chrm -> Green.y, io)) return FALSE;
    if (!SaveOneChromaticity(ContextID, chrm -> Blue.x,  chrm -> Blue.y, io)) return FALSE;

    return TRUE;

    cmsUNUSED_PARAMETER(nItems);
    cmsUNUSED_PARAMETER(self);
}

static
void* Type_Chromaticity_Dup(cmsContext ContextID, struct _cms_typehandler_struct* self, const void *Ptr, cmsUInt32Number n)
{
    return _cmsDupMem(ContextID, Ptr, sizeof(cmsCIExyYTRIPLE));

    cmsUNUSED_PARAMETER(self);
    cmsUNUSED_PARAMETER(n);
}

static
void Type_Chromaticity_Free(cmsContext ContextID, struct _cms_typehandler_struct* self, void* Ptr)
{
    cmsUNUSED_PARAMETER(self);
    _cmsFree(ContextID, Ptr);
}


// ********************************************************************************
// Type cmsSigColorantOrderType
// ********************************************************************************

// This is an optional tag which specifies the laydown order in which colorants will
// be printed on an n-colorant device. The laydown order may be the same as the
// channel generation order listed in the colorantTableTag or the channel order of a
// colour space such as CMYK, in which case this tag is not needed. When this is not
// the case (for example, ink-towers sometimes use the order KCMY), this tag may be
// used to specify the laydown order of the colorants.


static
void *Type_ColorantOrderType_Read(cmsContext ContextID, struct _cms_typehandler_struct* self, cmsIOHANDLER* io, cmsUInt32Number* nItems, cmsUInt32Number SizeOfTag)
{
    cmsUInt8Number* ColorantOrder;
    cmsUInt32Number Count;
    cmsUNUSED_PARAMETER(self);

    *nItems = 0;
    if (!_cmsReadUInt32Number(ContextID, io, &Count)) return NULL;
    if (Count > cmsMAXCHANNELS) return NULL;

    ColorantOrder = (cmsUInt8Number*) _cmsCalloc(ContextID, cmsMAXCHANNELS, sizeof(cmsUInt8Number));
    if (ColorantOrder == NULL) return NULL;

    // We use FF as end marker
    memset(ColorantOrder, 0xFF, cmsMAXCHANNELS * sizeof(cmsUInt8Number));

    if (io ->Read(ContextID, io, ColorantOrder, sizeof(cmsUInt8Number), Count) != Count) {

        _cmsFree(ContextID, (void*) ColorantOrder);
        return NULL;
    }

    *nItems = 1;
    return (void*) ColorantOrder;

    cmsUNUSED_PARAMETER(SizeOfTag);
}

static
cmsBool Type_ColorantOrderType_Write(cmsContext ContextID, struct _cms_typehandler_struct* self, cmsIOHANDLER* io, void* Ptr, cmsUInt32Number nItems)
{
    cmsUInt8Number*  ColorantOrder = (cmsUInt8Number*) Ptr;
    cmsUInt32Number i, sz, Count;

    // Get the length
    for (Count=i=0; i < cmsMAXCHANNELS; i++) {
        if (ColorantOrder[i] != 0xFF) Count++;
    }

    if (!_cmsWriteUInt32Number(ContextID, io, Count)) return FALSE;

    sz = Count * sizeof(cmsUInt8Number);
    if (!io -> Write(ContextID, io, sz, ColorantOrder)) return FALSE;

    return TRUE;

    cmsUNUSED_PARAMETER(nItems);
    cmsUNUSED_PARAMETER(self);
}

static
void* Type_ColorantOrderType_Dup(cmsContext ContextID, struct _cms_typehandler_struct* self, const void *Ptr, cmsUInt32Number n)
{
    return _cmsDupMem(ContextID, Ptr, cmsMAXCHANNELS * sizeof(cmsUInt8Number));

    cmsUNUSED_PARAMETER(self);
    cmsUNUSED_PARAMETER(n);
}


static
void Type_ColorantOrderType_Free(cmsContext ContextID, struct _cms_typehandler_struct* self, void* Ptr)
{
    cmsUNUSED_PARAMETER(self);
    _cmsFree(ContextID, Ptr);
}

// ********************************************************************************
// Type cmsSigS15Fixed16ArrayType
// ********************************************************************************
// This type represents an array of generic 4-byte/32-bit fixed point quantity.
// The number of values is determined from the size of the tag.

static
void *Type_S15Fixed16_Read(cmsContext ContextID, struct _cms_typehandler_struct* self, cmsIOHANDLER* io, cmsUInt32Number* nItems, cmsUInt32Number SizeOfTag)
{
    cmsFloat64Number*  array_double;
    cmsUInt32Number i, n;
    cmsUNUSED_PARAMETER(self);

    *nItems = 0;
    n = SizeOfTag / sizeof(cmsUInt32Number);
    array_double = (cmsFloat64Number*) _cmsCalloc(ContextID, n, sizeof(cmsFloat64Number));
    if (array_double == NULL) return NULL;

    for (i=0; i < n; i++) {

        if (!_cmsRead15Fixed16Number(ContextID, io, &array_double[i])) {

            _cmsFree(ContextID, array_double);
            return NULL;
        }
    }

    *nItems = n;
    return (void*) array_double;
}

static
cmsBool Type_S15Fixed16_Write(cmsContext ContextID, struct _cms_typehandler_struct* self, cmsIOHANDLER* io, void* Ptr, cmsUInt32Number nItems)
{
    cmsFloat64Number* Value = (cmsFloat64Number*) Ptr;
    cmsUInt32Number i;

    for (i=0; i < nItems; i++) {

        if (!_cmsWrite15Fixed16Number(ContextID, io, Value[i])) return FALSE;
    }

    return TRUE;

    cmsUNUSED_PARAMETER(self);
}

static
void* Type_S15Fixed16_Dup(cmsContext ContextID, struct _cms_typehandler_struct* self, const void *Ptr, cmsUInt32Number n)
{
    cmsUNUSED_PARAMETER(self);
    return _cmsDupMem(ContextID, Ptr, n * sizeof(cmsFloat64Number));
}


static
void Type_S15Fixed16_Free(cmsContext ContextID, struct _cms_typehandler_struct* self, void* Ptr)
{
    cmsUNUSED_PARAMETER(self);
    _cmsFree(ContextID, Ptr);
}

// ********************************************************************************
// Type cmsSigU16Fixed16ArrayType
// ********************************************************************************
// This type represents an array of generic 4-byte/32-bit quantity.
// The number of values is determined from the size of the tag.


static
void *Type_U16Fixed16_Read(cmsContext ContextID, struct _cms_typehandler_struct* self, cmsIOHANDLER* io, cmsUInt32Number* nItems, cmsUInt32Number SizeOfTag)
{
    cmsFloat64Number*  array_double;
    cmsUInt32Number v;
    cmsUInt32Number i, n;
    cmsUNUSED_PARAMETER(self);

    *nItems = 0;
    n = SizeOfTag / sizeof(cmsUInt32Number);
    array_double = (cmsFloat64Number*) _cmsCalloc(ContextID, n, sizeof(cmsFloat64Number));
    if (array_double == NULL) return NULL;

    for (i=0; i < n; i++) {

        if (!_cmsReadUInt32Number(ContextID, io, &v)) {
            _cmsFree(ContextID, (void*) array_double);
            return NULL;
        }

        // Convert to cmsFloat64Number
        array_double[i] =  (cmsFloat64Number) (v / 65536.0);
    }

    *nItems = n;
    return (void*) array_double;
}

static
cmsBool Type_U16Fixed16_Write(cmsContext ContextID, struct _cms_typehandler_struct* self, cmsIOHANDLER* io, void* Ptr, cmsUInt32Number nItems)
{
    cmsFloat64Number* Value = (cmsFloat64Number*) Ptr;
    cmsUInt32Number i;

    for (i=0; i < nItems; i++) {

        cmsUInt32Number v = (cmsUInt32Number) floor(Value[i]*65536.0 + 0.5);

        if (!_cmsWriteUInt32Number(ContextID, io, v)) return FALSE;
    }

    return TRUE;

    cmsUNUSED_PARAMETER(self);
}


static
void* Type_U16Fixed16_Dup(cmsContext ContextID, struct _cms_typehandler_struct* self, const void *Ptr, cmsUInt32Number n)
{
    cmsUNUSED_PARAMETER(self);
    return _cmsDupMem(ContextID, Ptr, n * sizeof(cmsFloat64Number));
}

static
void Type_U16Fixed16_Free(cmsContext ContextID, struct _cms_typehandler_struct* self, void* Ptr)
{
    cmsUNUSED_PARAMETER(self);
    _cmsFree(ContextID, Ptr);
}

// ********************************************************************************
// Type cmsSigSignatureType
// ********************************************************************************
//
// The signatureType contains a four-byte sequence, Sequences of less than four
// characters are padded at the end with spaces, 20h.
// Typically this type is used for registered tags that can be displayed on many
// development systems as a sequence of four characters.

static
void *Type_Signature_Read(cmsContext ContextID, struct _cms_typehandler_struct* self, cmsIOHANDLER* io, cmsUInt32Number* nItems, cmsUInt32Number SizeOfTag)
{
    cmsSignature* SigPtr = (cmsSignature*) _cmsMalloc(ContextID, sizeof(cmsSignature));
    if (SigPtr == NULL) return NULL;

     if (!_cmsReadUInt32Number(ContextID, io, SigPtr)) return NULL;
     *nItems = 1;

     return SigPtr;

     cmsUNUSED_PARAMETER(self);
     cmsUNUSED_PARAMETER(SizeOfTag);
}

static
cmsBool  Type_Signature_Write(cmsContext ContextID, struct _cms_typehandler_struct* self, cmsIOHANDLER* io, void* Ptr, cmsUInt32Number nItems)
{
    cmsSignature* SigPtr = (cmsSignature*) Ptr;

    return _cmsWriteUInt32Number(ContextID, io, *SigPtr);

    cmsUNUSED_PARAMETER(nItems);
    cmsUNUSED_PARAMETER(self);
}

static
void* Type_Signature_Dup(cmsContext ContextID, struct _cms_typehandler_struct* self, const void *Ptr, cmsUInt32Number n)
{
    cmsUNUSED_PARAMETER(self);
    return _cmsDupMem(ContextID, Ptr, n * sizeof(cmsSignature));
}

static
void Type_Signature_Free(cmsContext ContextID, struct _cms_typehandler_struct* self, void* Ptr)
{
    cmsUNUSED_PARAMETER(self);
    _cmsFree(ContextID, Ptr);
}


// ********************************************************************************
// Type cmsSigTextType
// ********************************************************************************
//
// The textType is a simple text structure that contains a 7-bit ASCII text string.
// The length of the string is obtained by subtracting 8 from the element size portion
// of the tag itself. This string must be terminated with a 00h byte.

static
void *Type_Text_Read(cmsContext ContextID, struct _cms_typehandler_struct* self, cmsIOHANDLER* io, cmsUInt32Number* nItems, cmsUInt32Number SizeOfTag)
{
    char* Text = NULL;
    cmsMLU* mlu = NULL;
    cmsUNUSED_PARAMETER(self);

    // Create a container
    mlu = cmsMLUalloc(ContextID, 1);
    if (mlu == NULL) return NULL;

    *nItems = 0;

    // We need to store the "\0" at the end, so +1
    if (SizeOfTag == UINT_MAX) goto Error;

    Text = (char*) _cmsMalloc(ContextID, SizeOfTag + 1);
    if (Text == NULL) goto Error;

    if (io -> Read(ContextID, io, Text, sizeof(char), SizeOfTag) != SizeOfTag) goto Error;

    // Make sure text is properly ended
    Text[SizeOfTag] = 0;
    *nItems = 1;

    // Keep the result
    if (!cmsMLUsetASCII(ContextID, mlu, cmsNoLanguage, cmsNoCountry, Text)) goto Error;

    _cmsFree(ContextID, Text);
    return (void*) mlu;

Error:
    if (mlu != NULL)
        cmsMLUfree(ContextID, mlu);
    if (Text != NULL)
        _cmsFree(ContextID, Text);

    return NULL;
}

// The conversion implies to choose a language. So, we choose the actual language.
static
cmsBool Type_Text_Write(cmsContext ContextID, struct _cms_typehandler_struct* self, cmsIOHANDLER* io, void* Ptr, cmsUInt32Number nItems)
{
    cmsMLU* mlu = (cmsMLU*) Ptr;
    cmsUInt32Number size;
    cmsBool  rc;
    char* Text;
    cmsUNUSED_PARAMETER(self);

    // Get the size of the string. Note there is an extra "\0" at the end
    size = cmsMLUgetASCII(ContextID, mlu, cmsNoLanguage, cmsNoCountry, NULL, 0);
    if (size == 0) return FALSE;       // Cannot be zero!

    // Create memory
    Text = (char*) _cmsMalloc(ContextID, size);
    if (Text == NULL) return FALSE;

    cmsMLUgetASCII(ContextID, mlu, cmsNoLanguage, cmsNoCountry, Text, size);

    // Write it, including separator
    rc = io ->Write(ContextID, io, size, Text);

    _cmsFree(ContextID, Text);
    return rc;

    cmsUNUSED_PARAMETER(nItems);
}

static
void* Type_Text_Dup(cmsContext ContextID, struct _cms_typehandler_struct* self, const void *Ptr, cmsUInt32Number n)
{
    return (void*) cmsMLUdup(ContextID, (cmsMLU*) Ptr);

    cmsUNUSED_PARAMETER(n);
    cmsUNUSED_PARAMETER(self);
}


static
void Type_Text_Free(cmsContext ContextID, struct _cms_typehandler_struct* self, void* Ptr)
{
    cmsMLU* mlu = (cmsMLU*) Ptr;
    cmsMLUfree(ContextID, mlu);
    return;

    cmsUNUSED_PARAMETER(self);
}

static
cmsTagTypeSignature DecideTextType(cmsContext ContextID, cmsFloat64Number ICCVersion, const void *Data)
{
    cmsUNUSED_PARAMETER(ContextID);
    if (ICCVersion >= 4.0)
        return cmsSigMultiLocalizedUnicodeType;

    return cmsSigTextType;

    cmsUNUSED_PARAMETER(Data);
}


// ********************************************************************************
// Type cmsSigDataType
// ********************************************************************************

// General purpose data type
static
void *Type_Data_Read(cmsContext ContextID, struct _cms_typehandler_struct* self, cmsIOHANDLER* io, cmsUInt32Number* nItems, cmsUInt32Number SizeOfTag)
{
    cmsICCData* BinData;
    cmsUInt32Number LenOfData;
    cmsUNUSED_PARAMETER(self);

    *nItems = 0;

    if (SizeOfTag < sizeof(cmsUInt32Number)) return NULL;

    LenOfData = SizeOfTag - sizeof(cmsUInt32Number);
    if (LenOfData > INT_MAX) return NULL;

    BinData = (cmsICCData*) _cmsMalloc(ContextID, sizeof(cmsICCData) + LenOfData - 1);
    if (BinData == NULL) return NULL;

    BinData ->len = LenOfData;
    if (!_cmsReadUInt32Number(ContextID, io, &BinData->flag)) {
        _cmsFree(ContextID, BinData);
        return NULL;
    }

    if (io -> Read(ContextID, io, BinData ->data, sizeof(cmsUInt8Number), LenOfData) != LenOfData) {

        _cmsFree(ContextID, BinData);
        return NULL;
    }

    *nItems = 1;

    return (void*) BinData;
}


static
cmsBool Type_Data_Write(cmsContext ContextID, struct _cms_typehandler_struct* self, cmsIOHANDLER* io, void* Ptr, cmsUInt32Number nItems)
{
   cmsICCData* BinData = (cmsICCData*) Ptr;

   if (!_cmsWriteUInt32Number(ContextID, io, BinData ->flag)) return FALSE;

   return io ->Write(ContextID, io, BinData ->len, BinData ->data);

   cmsUNUSED_PARAMETER(nItems);
   cmsUNUSED_PARAMETER(self);
}


static
void* Type_Data_Dup(cmsContext ContextID, struct _cms_typehandler_struct* self, const void *Ptr, cmsUInt32Number n)
{
    cmsICCData* BinData = (cmsICCData*) Ptr;

    return _cmsDupMem(ContextID, Ptr, sizeof(cmsICCData) + BinData ->len - 1);

    cmsUNUSED_PARAMETER(self);
    cmsUNUSED_PARAMETER(n);
}

static
void Type_Data_Free(cmsContext ContextID, struct _cms_typehandler_struct* self, void* Ptr)
{
    cmsUNUSED_PARAMETER(self);
    _cmsFree(ContextID, Ptr);
}

// ********************************************************************************
// Type cmsSigTextDescriptionType
// ********************************************************************************

static
void *Type_Text_Description_Read(cmsContext ContextID, struct _cms_typehandler_struct* self, cmsIOHANDLER* io, cmsUInt32Number* nItems, cmsUInt32Number SizeOfTag)
{
    char* Text = NULL;
    cmsMLU* mlu = NULL;
    cmsUInt32Number  AsciiCount;
    cmsUInt32Number  i, UnicodeCode, UnicodeCount;
    cmsUInt16Number  ScriptCodeCode, Dummy;
    cmsUInt8Number   ScriptCodeCount;
    cmsUNUSED_PARAMETER(self);

    *nItems = 0;

    //  One dword should be there
    if (SizeOfTag < sizeof(cmsUInt32Number)) return NULL;

    // Read len of ASCII
    if (!_cmsReadUInt32Number(ContextID, io, &AsciiCount)) return NULL;
    SizeOfTag -= sizeof(cmsUInt32Number);

    // Check for size
    if (SizeOfTag < AsciiCount) return NULL;

    // All seems Ok, allocate the container
    mlu = cmsMLUalloc(ContextID, 1);
    if (mlu == NULL) return NULL;

    // As many memory as size of tag
    Text = (char*) _cmsMalloc(ContextID, AsciiCount + 1);
    if (Text == NULL) goto Error;

    // Read it
    if (io ->Read(ContextID, io, Text, sizeof(char), AsciiCount) != AsciiCount) goto Error;
    SizeOfTag -= AsciiCount;

    // Make sure there is a terminator
    Text[AsciiCount] = 0;

    // Set the MLU entry. From here we can be tolerant to wrong types
    if (!cmsMLUsetASCII(ContextID, mlu, cmsNoLanguage, cmsNoCountry, Text)) goto Error;
    _cmsFree(ContextID, (void*) Text);
    Text = NULL;

    // Skip Unicode code
    if (SizeOfTag < 2* sizeof(cmsUInt32Number)) goto Done;
    if (!_cmsReadUInt32Number(ContextID, io, &UnicodeCode)) goto Done;
    if (!_cmsReadUInt32Number(ContextID, io, &UnicodeCount)) goto Done;
    SizeOfTag -= 2* sizeof(cmsUInt32Number);

    if (SizeOfTag < UnicodeCount*sizeof(cmsUInt16Number)) goto Done;

    for (i=0; i < UnicodeCount; i++) {
        if (!io ->Read(ContextID, io, &Dummy, sizeof(cmsUInt16Number), 1)) goto Done;
    }
    SizeOfTag -= UnicodeCount*sizeof(cmsUInt16Number);

    // Skip ScriptCode code if present. Some buggy profiles does have less
    // data that stricttly required. We need to skip it as this type may come
    // embedded in other types.

    if (SizeOfTag >= sizeof(cmsUInt16Number) + sizeof(cmsUInt8Number) + 67) {

        if (!_cmsReadUInt16Number(ContextID, io, &ScriptCodeCode)) goto Done;
        if (!_cmsReadUInt8Number(ContextID, io,  &ScriptCodeCount)) goto Done;

        // Skip rest of tag
        for (i=0; i < 67; i++) {
            if (!io ->Read(ContextID, io, &Dummy, sizeof(cmsUInt8Number), 1)) goto Error;
        }
    }

Done:

    *nItems = 1;
    return mlu;

Error:
    if (Text) _cmsFree(ContextID, (void*) Text);
    if (mlu) cmsMLUfree(ContextID, mlu);
    return NULL;
}


// This tag can come IN UNALIGNED SIZE. In order to prevent issues, we force zeros on description to align it
static
cmsBool  Type_Text_Description_Write(cmsContext ContextID, struct _cms_typehandler_struct* self, cmsIOHANDLER* io, void* Ptr, cmsUInt32Number nItems)
{
    cmsMLU* mlu = (cmsMLU*) Ptr;
    char *Text = NULL;
    wchar_t *Wide = NULL;
    cmsUInt32Number len, len_text, len_tag_requirement, len_aligned;
    cmsBool  rc = FALSE;
    char Filler[68];
    cmsUNUSED_PARAMETER(self);

    // Used below for writing zeroes
    memset(Filler, 0, sizeof(Filler));

    // Get the len of string
    len = cmsMLUgetASCII(ContextID, mlu, cmsNoLanguage, cmsNoCountry, NULL, 0);

    // Specification ICC.1:2001-04 (v2.4.0): It has been found that textDescriptionType can contain misaligned data
    //(see clause 4.1 for the definition of 'aligned'). Because the Unicode language
    // code and Unicode count immediately follow the ASCII description, their
    // alignment is not correct if the ASCII count is not a multiple of four. The
    // ScriptCode code is misaligned when the ASCII count is odd. Profile reading and
    // writing software must be written carefully in order to handle these alignment
    // problems.
    //
    // The above last sentence suggest to handle alignment issues in the
    // parser. The provided example (Table 69 on Page 60) makes this clear.
    // The padding only in the ASCII count is not sufficient for a aligned tag
    // size, with the same text size in ASCII and Unicode.

    // Null strings
    if (len <= 0) {

        Text = (char*)    _cmsDupMem(ContextID, "", sizeof(char));
        Wide = (wchar_t*) _cmsDupMem(ContextID, L"", sizeof(wchar_t));
    }
    else {
        // Create independent buffers
        Text = (char*) _cmsCalloc(ContextID, len, sizeof(char));
        if (Text == NULL) goto Error;

        Wide = (wchar_t*) _cmsCalloc(ContextID, len, sizeof(wchar_t));
        if (Wide == NULL) goto Error;

        // Get both representations.
        cmsMLUgetASCII(ContextID, mlu, cmsNoLanguage, cmsNoCountry,  Text, len * sizeof(char));
        cmsMLUgetWide(ContextID, mlu,  cmsNoLanguage, cmsNoCountry,  Wide, len * sizeof(wchar_t));
    }

    // Tell the real text len including the null terminator and padding
    len_text = (cmsUInt32Number) strlen(Text) + 1;
    // Compute an total tag size requirement
    len_tag_requirement = (8+4+len_text+4+4+2*len_text+2+1+67);
    len_aligned = _cmsALIGNLONG(len_tag_requirement);

  // * cmsUInt32Number       count;          * Description length
  // * cmsInt8Number         desc[count]     * NULL terminated ascii string
  // * cmsUInt32Number       ucLangCode;     * UniCode language code
  // * cmsUInt32Number       ucCount;        * UniCode description length
  // * cmsInt16Number        ucDesc[ucCount];* The UniCode description
  // * cmsUInt16Number       scCode;         * ScriptCode code
  // * cmsUInt8Number        scCount;        * ScriptCode count
  // * cmsInt8Number         scDesc[67];     * ScriptCode Description

    if (!_cmsWriteUInt32Number(ContextID, io, len_text)) goto Error;
    if (!io ->Write(ContextID, io, len_text, Text)) goto Error;

    if (!_cmsWriteUInt32Number(ContextID, io, 0)) goto Error;  // ucLanguageCode

    if (!_cmsWriteUInt32Number(ContextID, io, len_text)) goto Error;
    // Note that in some compilers sizeof(cmsUInt16Number) != sizeof(wchar_t)
    if (!_cmsWriteWCharArray(ContextID, io, len_text, Wide)) goto Error;

    // ScriptCode Code & count (unused)
    if (!_cmsWriteUInt16Number(ContextID, io, 0)) goto Error;
    if (!_cmsWriteUInt8Number(ContextID, io, 0)) goto Error;

    if (!io ->Write(ContextID, io, 67, Filler)) goto Error;

    // possibly add pad at the end of tag
    if(len_aligned - len_tag_requirement > 0)
      if (!io ->Write(ContextID, io, len_aligned - len_tag_requirement, Filler)) goto Error;

    rc = TRUE;

Error:
    if (Text) _cmsFree(ContextID, Text);
    if (Wide) _cmsFree(ContextID, Wide);

    return rc;

    cmsUNUSED_PARAMETER(nItems);
}


static
void* Type_Text_Description_Dup(cmsContext ContextID, struct _cms_typehandler_struct* self, const void *Ptr, cmsUInt32Number n)
{
    return (void*) cmsMLUdup(ContextID, (cmsMLU*) Ptr);

    cmsUNUSED_PARAMETER(n);
    cmsUNUSED_PARAMETER(self);
}

static
void Type_Text_Description_Free(cmsContext ContextID, struct _cms_typehandler_struct* self, void* Ptr)
{
    cmsMLU* mlu = (cmsMLU*) Ptr;

    cmsMLUfree(ContextID, mlu);
    return;

    cmsUNUSED_PARAMETER(self);
}


static
cmsTagTypeSignature DecideTextDescType(cmsContext ContextID, cmsFloat64Number ICCVersion, const void *Data)
{
    cmsUNUSED_PARAMETER(ContextID);
    if (ICCVersion >= 4.0)
        return cmsSigMultiLocalizedUnicodeType;

    return cmsSigTextDescriptionType;

    cmsUNUSED_PARAMETER(Data);
}


// ********************************************************************************
// Type cmsSigCurveType
// ********************************************************************************

static
void *Type_Curve_Read(cmsContext ContextID, struct _cms_typehandler_struct* self, cmsIOHANDLER* io, cmsUInt32Number* nItems, cmsUInt32Number SizeOfTag)
{
    cmsUInt32Number Count;
    cmsToneCurve* NewGamma;
    cmsUNUSED_PARAMETER(self);

    *nItems = 0;
    if (!_cmsReadUInt32Number(ContextID, io, &Count)) return NULL;

    switch (Count) {

           case 0:   // Linear.
               {
                   cmsFloat64Number SingleGamma = 1.0;

                   NewGamma = cmsBuildParametricToneCurve(ContextID, 1, &SingleGamma);
                   if (!NewGamma) return NULL;
                   *nItems = 1;
                   return NewGamma;
               }

           case 1:  // Specified as the exponent of gamma function
               {
                   cmsUInt16Number SingleGammaFixed;
                   cmsFloat64Number SingleGamma;

                   if (!_cmsReadUInt16Number(ContextID, io, &SingleGammaFixed)) return NULL;
                   SingleGamma = _cms8Fixed8toDouble(ContextID, SingleGammaFixed);

                   *nItems = 1;
                   return cmsBuildParametricToneCurve(ContextID, 1, &SingleGamma);
               }

           default:  // Curve

               if (Count > 0x7FFF)
                   return NULL; // This is to prevent bad guys for doing bad things

               NewGamma = cmsBuildTabulatedToneCurve16(ContextID, Count, NULL);
               if (!NewGamma) return NULL;

               if (!_cmsReadUInt16Array(ContextID, io, Count, NewGamma -> Table16)) {
                   cmsFreeToneCurve(ContextID, NewGamma);
                   return NULL;
               }

               *nItems = 1;
               return NewGamma;
    }

    cmsUNUSED_PARAMETER(SizeOfTag);
}


static
cmsBool  Type_Curve_Write(cmsContext ContextID, struct _cms_typehandler_struct* self, cmsIOHANDLER* io, void* Ptr, cmsUInt32Number nItems)
{
    cmsToneCurve* Curve = (cmsToneCurve*) Ptr;

    if (Curve ->nSegments == 1 && Curve ->Segments[0].Type == 1) {

            // Single gamma, preserve number
            cmsUInt16Number SingleGammaFixed = _cmsDoubleTo8Fixed8(ContextID, Curve ->Segments[0].Params[0]);

            if (!_cmsWriteUInt32Number(ContextID, io, 1)) return FALSE;
            if (!_cmsWriteUInt16Number(ContextID, io, SingleGammaFixed)) return FALSE;
            return TRUE;

    }

    if (!_cmsWriteUInt32Number(ContextID, io, Curve ->nEntries)) return FALSE;
    return _cmsWriteUInt16Array(ContextID, io, Curve ->nEntries, Curve ->Table16);

    cmsUNUSED_PARAMETER(nItems);
    cmsUNUSED_PARAMETER(self);
}


static
void* Type_Curve_Dup(cmsContext ContextID, struct _cms_typehandler_struct* self, const void *Ptr, cmsUInt32Number n)
{
    return (void*) cmsDupToneCurve(ContextID, (cmsToneCurve*) Ptr);

    cmsUNUSED_PARAMETER(n);
    cmsUNUSED_PARAMETER(self);
}

static
void Type_Curve_Free(cmsContext ContextID, struct _cms_typehandler_struct* self, void* Ptr)
{
    cmsToneCurve* gamma = (cmsToneCurve*) Ptr;

    cmsFreeToneCurve(ContextID, gamma);
    return;

    cmsUNUSED_PARAMETER(self);
}


// ********************************************************************************
// Type cmsSigParametricCurveType
// ********************************************************************************


// Decide which curve type to use on writing
static
cmsTagTypeSignature DecideCurveType(cmsContext ContextID, cmsFloat64Number ICCVersion, const void *Data)
{
    cmsToneCurve* Curve = (cmsToneCurve*) Data;
    cmsUNUSED_PARAMETER(ContextID);

    if (ICCVersion < 4.0) return cmsSigCurveType;
    if (Curve ->nSegments != 1) return cmsSigCurveType;          // Only 1-segment curves can be saved as parametric
    if (Curve ->Segments[0].Type < 0) return cmsSigCurveType;    // Only non-inverted curves
    if (Curve ->Segments[0].Type > 5) return cmsSigCurveType;    // Only ICC parametric curves

    return cmsSigParametricCurveType;
}

static
void *Type_ParametricCurve_Read(cmsContext ContextID, struct _cms_typehandler_struct* self, cmsIOHANDLER* io, cmsUInt32Number* nItems, cmsUInt32Number SizeOfTag)
{
    static const int ParamsByType[] = { 1, 3, 4, 5, 7 };
    cmsFloat64Number Params[10];
    cmsUInt16Number Type;
    int i, n;
    cmsToneCurve* NewGamma;
    cmsUNUSED_PARAMETER(self);

    if (!_cmsReadUInt16Number(ContextID, io, &Type)) return NULL;
    if (!_cmsReadUInt16Number(ContextID, io, NULL)) return NULL;   // Reserved

    if (Type > 4) {

        cmsSignalError(ContextID, cmsERROR_UNKNOWN_EXTENSION, "Unknown parametric curve type '%d'", Type);
        return NULL;
    }

    memset(Params, 0, sizeof(Params));
    n = ParamsByType[Type];

    for (i=0; i < n; i++) {

        if (!_cmsRead15Fixed16Number(ContextID, io, &Params[i])) return NULL;
    }

    NewGamma = cmsBuildParametricToneCurve(ContextID, Type+1, Params);

    *nItems = 1;
    return NewGamma;

    cmsUNUSED_PARAMETER(SizeOfTag);
}


static
cmsBool  Type_ParametricCurve_Write(cmsContext ContextID, struct _cms_typehandler_struct* self, cmsIOHANDLER* io, void* Ptr, cmsUInt32Number nItems)
{
    cmsToneCurve* Curve = (cmsToneCurve*) Ptr;
    int i, nParams, typen;
    static const int ParamsByType[] = { 0, 1, 3, 4, 5, 7 };
    cmsUNUSED_PARAMETER(self);

    typen = Curve -> Segments[0].Type;

    if (Curve ->nSegments > 1 || typen < 1) {

        cmsSignalError(ContextID, cmsERROR_UNKNOWN_EXTENSION, "Multisegment or Inverted parametric curves cannot be written");
        return FALSE;
    }

    if (typen > 5) {
        cmsSignalError(ContextID, cmsERROR_UNKNOWN_EXTENSION, "Unsupported parametric curve");
        return FALSE;
    }

    nParams = ParamsByType[typen];

    if (!_cmsWriteUInt16Number(ContextID, io, (cmsUInt16Number) (Curve ->Segments[0].Type - 1))) return FALSE;
    if (!_cmsWriteUInt16Number(ContextID, io, 0)) return FALSE;        // Reserved

    for (i=0; i < nParams; i++) {

        if (!_cmsWrite15Fixed16Number(ContextID, io, Curve -> Segments[0].Params[i])) return FALSE;
    }

    return TRUE;

    cmsUNUSED_PARAMETER(nItems);
}

static
void* Type_ParametricCurve_Dup(cmsContext ContextID, struct _cms_typehandler_struct* self, const void *Ptr, cmsUInt32Number n)
{
    return (void*) cmsDupToneCurve(ContextID, (cmsToneCurve*) Ptr);

    cmsUNUSED_PARAMETER(n);
    cmsUNUSED_PARAMETER(self);
}

static
void Type_ParametricCurve_Free(cmsContext ContextID, struct _cms_typehandler_struct* self, void* Ptr)
{
    cmsToneCurve* gamma = (cmsToneCurve*) Ptr;

    cmsFreeToneCurve(ContextID, gamma);
    return;

    cmsUNUSED_PARAMETER(self);
}


// ********************************************************************************
// Type cmsSigDateTimeType
// ********************************************************************************

// A 12-byte value representation of the time and date, where the byte usage is assigned
// as specified in table 1. The actual values are encoded as 16-bit unsigned integers
// (uInt16Number - see 5.1.6).
//
// All the dateTimeNumber values in a profile shall be in Coordinated Universal Time
// (UTC, also known as GMT or ZULU Time). Profile writers are required to convert local
// time to UTC when setting these values. Programmes that display these values may show
// the dateTimeNumber as UTC, show the equivalent local time (at current locale), or
// display both UTC and local versions of the dateTimeNumber.

static
void *Type_DateTime_Read(cmsContext ContextID, struct _cms_typehandler_struct* self, cmsIOHANDLER* io, cmsUInt32Number* nItems, cmsUInt32Number SizeOfTag)
{
    cmsDateTimeNumber timestamp;
    struct tm * NewDateTime;
    cmsUNUSED_PARAMETER(self);

    *nItems = 0;
    NewDateTime = (struct tm*) _cmsMalloc(ContextID, sizeof(struct tm));
    if (NewDateTime == NULL) return NULL;

    if (io->Read(ContextID, io, &timestamp, sizeof(cmsDateTimeNumber), 1) != 1) return NULL;

     _cmsDecodeDateTimeNumber(ContextID, &timestamp, NewDateTime);

     *nItems = 1;
     return NewDateTime;

     cmsUNUSED_PARAMETER(SizeOfTag);
}


static
cmsBool  Type_DateTime_Write(cmsContext ContextID, struct _cms_typehandler_struct* self, cmsIOHANDLER* io, void* Ptr, cmsUInt32Number nItems)
{
    struct tm * DateTime = (struct tm*) Ptr;
    cmsDateTimeNumber timestamp;

    _cmsEncodeDateTimeNumber(ContextID, &timestamp, DateTime);
    if (!io ->Write(ContextID, io, sizeof(cmsDateTimeNumber), &timestamp)) return FALSE;

    return TRUE;

    cmsUNUSED_PARAMETER(nItems);
    cmsUNUSED_PARAMETER(self);
}

static
void* Type_DateTime_Dup(cmsContext ContextID, struct _cms_typehandler_struct* self, const void *Ptr, cmsUInt32Number n)
{
    return _cmsDupMem(ContextID, Ptr, sizeof(struct tm));
    cmsUNUSED_PARAMETER(self);
    cmsUNUSED_PARAMETER(n);
}

static
void Type_DateTime_Free(cmsContext ContextID, struct _cms_typehandler_struct* self, void* Ptr)
{
    cmsUNUSED_PARAMETER(self);
    _cmsFree(ContextID, Ptr);
}



// ********************************************************************************
// Type icMeasurementType
// ********************************************************************************

/*
The measurementType information refers only to the internal profile data and is
meant to provide profile makers an alternative to the default measurement
specifications.
*/

static
void *Type_Measurement_Read(cmsContext ContextID, struct _cms_typehandler_struct* self, cmsIOHANDLER* io, cmsUInt32Number* nItems, cmsUInt32Number SizeOfTag)
{
    cmsICCMeasurementConditions mc;
    cmsUNUSED_PARAMETER(self);


    memset(&mc, 0, sizeof(mc));

    if (!_cmsReadUInt32Number(ContextID, io, &mc.Observer)) return NULL;
    if (!_cmsReadXYZNumber(ContextID, io,    &mc.Backing)) return NULL;
    if (!_cmsReadUInt32Number(ContextID, io, &mc.Geometry)) return NULL;
    if (!_cmsRead15Fixed16Number(ContextID, io, &mc.Flare)) return NULL;
    if (!_cmsReadUInt32Number(ContextID, io, &mc.IlluminantType)) return NULL;

    *nItems = 1;
    return _cmsDupMem(ContextID, &mc, sizeof(cmsICCMeasurementConditions));

    cmsUNUSED_PARAMETER(SizeOfTag);
}


static
cmsBool  Type_Measurement_Write(cmsContext ContextID, struct _cms_typehandler_struct* self, cmsIOHANDLER* io, void* Ptr, cmsUInt32Number nItems)
{
    cmsICCMeasurementConditions* mc =(cmsICCMeasurementConditions*) Ptr;

    if (!_cmsWriteUInt32Number(ContextID, io, mc->Observer)) return FALSE;
    if (!_cmsWriteXYZNumber(ContextID, io,    &mc->Backing)) return FALSE;
    if (!_cmsWriteUInt32Number(ContextID, io, mc->Geometry)) return FALSE;
    if (!_cmsWrite15Fixed16Number(ContextID, io, mc->Flare)) return FALSE;
    if (!_cmsWriteUInt32Number(ContextID, io, mc->IlluminantType)) return FALSE;

    return TRUE;

    cmsUNUSED_PARAMETER(nItems);
    cmsUNUSED_PARAMETER(self);
}

static
void* Type_Measurement_Dup(cmsContext ContextID, struct _cms_typehandler_struct* self, const void *Ptr, cmsUInt32Number n)
{
     return _cmsDupMem(ContextID, Ptr, sizeof(cmsICCMeasurementConditions));
     cmsUNUSED_PARAMETER(self);
     cmsUNUSED_PARAMETER(n);
}

static
void Type_Measurement_Free(cmsContext ContextID, struct _cms_typehandler_struct* self, void* Ptr)
{
    cmsUNUSED_PARAMETER(self);
    _cmsFree(ContextID, Ptr);
}


// ********************************************************************************
// Type cmsSigMultiLocalizedUnicodeType
// ********************************************************************************
//
//   Do NOT trust SizeOfTag as there is an issue on the definition of profileSequenceDescTag. See the TechNote from
//   Max Derhak and Rohit Patil about this: basically the size of the string table should be guessed and cannot be
//   taken from the size of tag if this tag is embedded as part of bigger structures (profileSequenceDescTag, for instance)
//

static
void *Type_MLU_Read(cmsContext ContextID, struct _cms_typehandler_struct* self, cmsIOHANDLER* io, cmsUInt32Number* nItems, cmsUInt32Number SizeOfTag)
{
    cmsMLU* mlu;
    cmsUInt32Number Count, RecLen, NumOfWchar;
    cmsUInt32Number SizeOfHeader;
    cmsUInt32Number  Len, Offset;
    cmsUInt32Number  i;
    wchar_t*         Block;
    cmsUInt32Number  BeginOfThisString, EndOfThisString, LargestPosition;
    cmsUNUSED_PARAMETER(self);

    *nItems = 0;
    if (!_cmsReadUInt32Number(ContextID, io, &Count)) return NULL;
    if (!_cmsReadUInt32Number(ContextID, io, &RecLen)) return NULL;

    if (RecLen != 12) {

        cmsSignalError(ContextID, cmsERROR_UNKNOWN_EXTENSION, "multiLocalizedUnicodeType of len != 12 is not supported.");
        return NULL;
    }

    mlu = cmsMLUalloc(ContextID, Count);
    if (mlu == NULL) return NULL;

    mlu ->UsedEntries = Count;

    SizeOfHeader = 12 * Count + sizeof(_cmsTagBase);
    LargestPosition = 0;

    for (i=0; i < Count; i++) {

        if (!_cmsReadUInt16Number(ContextID, io, &mlu ->Entries[i].Language)) goto Error;
        if (!_cmsReadUInt16Number(ContextID, io, &mlu ->Entries[i].Country))  goto Error;

        // Now deal with Len and offset.
        if (!_cmsReadUInt32Number(ContextID, io, &Len)) goto Error;
        if (!_cmsReadUInt32Number(ContextID, io, &Offset)) goto Error;

        // Check for overflow
        if (Offset < (SizeOfHeader + 8)) goto Error;
        if (((Offset + Len) < Len) || ((Offset + Len) > SizeOfTag + 8)) goto Error;

        // True begin of the string
        BeginOfThisString = Offset - SizeOfHeader - 8;

        // Adjust to wchar_t elements
        mlu ->Entries[i].Len = (Len * sizeof(wchar_t)) / sizeof(cmsUInt16Number);
        mlu ->Entries[i].StrW = (BeginOfThisString * sizeof(wchar_t)) / sizeof(cmsUInt16Number);

        // To guess maximum size, add offset + len
        EndOfThisString = BeginOfThisString + Len;
        if (EndOfThisString > LargestPosition)
            LargestPosition = EndOfThisString;
    }

    // Now read the remaining of tag and fill all strings. Subtract the directory
    SizeOfTag   = (LargestPosition * sizeof(wchar_t)) / sizeof(cmsUInt16Number);
    if (SizeOfTag == 0)
    {
        Block = NULL;
        NumOfWchar = 0;

    }
    else
    {
        Block = (wchar_t*) _cmsMalloc(ContextID, SizeOfTag);
        if (Block == NULL) goto Error;
        NumOfWchar = SizeOfTag / sizeof(wchar_t);
        if (!_cmsReadWCharArray(ContextID, io, NumOfWchar, Block)) goto Error;
    }

    mlu ->MemPool  = Block;
    mlu ->PoolSize = SizeOfTag;
    mlu ->PoolUsed = SizeOfTag;

    *nItems = 1;
    return (void*) mlu;

Error:
    if (mlu) cmsMLUfree(ContextID, mlu);
    return NULL;
}

static
cmsBool  Type_MLU_Write(cmsContext ContextID, struct _cms_typehandler_struct* self, cmsIOHANDLER* io, void* Ptr, cmsUInt32Number nItems)
{
    cmsMLU* mlu =(cmsMLU*) Ptr;
    cmsUInt32Number HeaderSize;
    cmsUInt32Number  Len, Offset;
    cmsUInt32Number i;

    if (Ptr == NULL) {

          // Empty placeholder
          if (!_cmsWriteUInt32Number(ContextID, io, 0)) return FALSE;
          if (!_cmsWriteUInt32Number(ContextID, io, 12)) return FALSE;
          return TRUE;
    }

    if (!_cmsWriteUInt32Number(ContextID, io, mlu ->UsedEntries)) return FALSE;
    if (!_cmsWriteUInt32Number(ContextID, io, 12)) return FALSE;

    HeaderSize = 12 * mlu ->UsedEntries + sizeof(_cmsTagBase);

    for (i=0; i < mlu ->UsedEntries; i++) {

        Len    =  mlu ->Entries[i].Len;
        Offset =  mlu ->Entries[i].StrW;

        Len    = (Len * sizeof(cmsUInt16Number)) / sizeof(wchar_t);
        Offset = (Offset * sizeof(cmsUInt16Number)) / sizeof(wchar_t) + HeaderSize + 8;

        if (!_cmsWriteUInt16Number(ContextID, io, mlu ->Entries[i].Language)) return FALSE;
        if (!_cmsWriteUInt16Number(ContextID, io, mlu ->Entries[i].Country))  return FALSE;
        if (!_cmsWriteUInt32Number(ContextID, io, Len)) return FALSE;
        if (!_cmsWriteUInt32Number(ContextID, io, Offset)) return FALSE;
    }

    if (!_cmsWriteWCharArray(ContextID, io, mlu ->PoolUsed / sizeof(wchar_t), (wchar_t*)  mlu ->MemPool)) return FALSE;

    return TRUE;

    cmsUNUSED_PARAMETER(nItems);
    cmsUNUSED_PARAMETER(self);
}


static
void* Type_MLU_Dup(cmsContext ContextID, struct _cms_typehandler_struct* self, const void *Ptr, cmsUInt32Number n)
{
    return (void*) cmsMLUdup(ContextID, (cmsMLU*) Ptr);

    cmsUNUSED_PARAMETER(n);
    cmsUNUSED_PARAMETER(self);
}

static
void Type_MLU_Free(cmsContext ContextID, struct _cms_typehandler_struct* self, void* Ptr)
{
    cmsMLUfree(ContextID, (cmsMLU*) Ptr);
    return;

    cmsUNUSED_PARAMETER(self);
}


// ********************************************************************************
// Type cmsSigLut8Type
// ********************************************************************************

// Decide which LUT type to use on writing
static
cmsTagTypeSignature DecideLUTtypeA2B(cmsContext ContextID, cmsFloat64Number ICCVersion, const void *Data)
{
    cmsPipeline* Lut = (cmsPipeline*) Data;
    cmsUNUSED_PARAMETER(ContextID);

    if (ICCVersion < 4.0) {
        if (Lut ->SaveAs8Bits) return cmsSigLut8Type;
        return cmsSigLut16Type;
    }
    else {
         return cmsSigLutAtoBType;
    }
}

static
cmsTagTypeSignature DecideLUTtypeB2A(cmsContext ContextID, cmsFloat64Number ICCVersion, const void *Data)
{
    cmsPipeline* Lut = (cmsPipeline*) Data;
    cmsUNUSED_PARAMETER(ContextID);

    if (ICCVersion < 4.0) {
        if (Lut ->SaveAs8Bits) return cmsSigLut8Type;
        return cmsSigLut16Type;
    }
    else {
         return cmsSigLutBtoAType;
    }
}

/*
This structure represents a colour transform using tables of 8-bit precision.
This type contains four processing elements: a 3 by 3 matrix (which shall be
the identity matrix unless the input colour space is XYZ), a set of one dimensional
input tables, a multidimensional lookup table, and a set of one dimensional output
tables. Data is processed using these elements via the following sequence:
(matrix) -> (1d input tables)  -> (multidimensional lookup table - CLUT) -> (1d output tables)

Byte Position   Field Length (bytes)  Content Encoded as...
8                  1          Number of Input Channels (i)    uInt8Number
9                  1          Number of Output Channels (o)   uInt8Number
10                 1          Number of CLUT grid points (identical for each side) (g) uInt8Number
11                 1          Reserved for padding (fill with 00h)

12..15             4          Encoded e00 parameter   s15Fixed16Number
*/


// Read 8 bit tables as gamma functions
static
cmsBool  Read8bitTables(cmsContext ContextID, cmsIOHANDLER* io, cmsPipeline* lut, cmsUInt32Number nChannels)
{
    cmsUInt8Number* Temp = NULL;
    cmsUInt32Number i, j;
    cmsToneCurve* Tables[cmsMAXCHANNELS];

    if (nChannels > cmsMAXCHANNELS) return FALSE;
    if (nChannels <= 0) return FALSE;

    memset(Tables, 0, sizeof(Tables));

    Temp = (cmsUInt8Number*) _cmsMalloc(ContextID, 256);
    if (Temp == NULL) return FALSE;

    for (i=0; i < nChannels; i++) {
        Tables[i] = cmsBuildTabulatedToneCurve16(ContextID, 256, NULL);
        if (Tables[i] == NULL) goto Error;
    }

    for (i=0; i < nChannels; i++) {

        if (io ->Read(ContextID, io, Temp, 256, 1) != 1) goto Error;

        for (j=0; j < 256; j++)
            Tables[i]->Table16[j] = (cmsUInt16Number) FROM_8_TO_16(Temp[j]);
    }

    _cmsFree(ContextID, Temp);
    Temp = NULL;

    if (!cmsPipelineInsertStage(ContextID, lut, cmsAT_END, cmsStageAllocToneCurves(ContextID, nChannels, Tables)))
        goto Error;

    for (i=0; i < nChannels; i++)
        cmsFreeToneCurve(ContextID, Tables[i]);

    return TRUE;

Error:
    for (i=0; i < nChannels; i++) {
        if (Tables[i]) cmsFreeToneCurve(ContextID, Tables[i]);
    }

    if (Temp) _cmsFree(ContextID, Temp);
    return FALSE;
}


static
cmsBool Write8bitTables(cmsContext ContextID, cmsIOHANDLER* io, cmsUInt32Number n, _cmsStageToneCurvesData* Tables)
{
    int j;
    cmsUInt32Number i;
    cmsUInt8Number val;

    for (i=0; i < n; i++) {

        if (Tables) {

            // Usual case of identity curves
            if ((Tables ->TheCurves[i]->nEntries == 2) &&
                (Tables->TheCurves[i]->Table16[0] == 0) &&
                (Tables->TheCurves[i]->Table16[1] == 65535)) {

                    for (j=0; j < 256; j++) {
                        if (!_cmsWriteUInt8Number(ContextID, io, (cmsUInt8Number) j)) return FALSE;
                    }
            }
            else
                if (Tables ->TheCurves[i]->nEntries != 256) {
                    cmsSignalError(ContextID, cmsERROR_RANGE, "LUT8 needs 256 entries on prelinearization");
                    return FALSE;
                }
                else
                    for (j=0; j < 256; j++) {

                        val = (cmsUInt8Number) FROM_16_TO_8(Tables->TheCurves[i]->Table16[j]);

                        if (!_cmsWriteUInt8Number(ContextID, io, val)) return FALSE;
                    }
        }
    }
    return TRUE;
}


// Check overflow
static
cmsUInt32Number uipow(cmsUInt32Number n, cmsUInt32Number a, cmsUInt32Number b)
{
    cmsUInt32Number rv = 1, rc;

    if (a == 0) return 0;
    if (n == 0) return 0;

    for (; b > 0; b--) {

        rv *= a;

        // Check for overflow
        if (rv > UINT_MAX / a) return (cmsUInt32Number) -1;

    }

    rc = rv * n;

    if (rv != rc / n) return (cmsUInt32Number) -1;
    return rc;
}


// That will create a MPE LUT with Matrix, pre tables, CLUT and post tables.
// 8 bit lut may be scaled easely to v4 PCS, but we need also to properly adjust
// PCS on BToAxx tags and AtoB if abstract. We need to fix input direction.

static
void *Type_LUT8_Read(cmsContext ContextID, struct _cms_typehandler_struct* self, cmsIOHANDLER* io, cmsUInt32Number* nItems, cmsUInt32Number SizeOfTag)
{
    cmsUInt8Number InputChannels, OutputChannels, CLUTpoints;
    cmsUInt8Number* Temp = NULL;
    cmsPipeline* NewLUT = NULL;
    cmsUInt32Number nTabSize, i;
    cmsFloat64Number Matrix[3*3];
    cmsUNUSED_PARAMETER(self);

    *nItems = 0;

    if (!_cmsReadUInt8Number(ContextID, io, &InputChannels)) goto Error;
    if (!_cmsReadUInt8Number(ContextID, io, &OutputChannels)) goto Error;
    if (!_cmsReadUInt8Number(ContextID, io, &CLUTpoints)) goto Error;

     if (CLUTpoints == 1) goto Error; // Impossible value, 0 for no CLUT and then 2 at least

    // Padding
    if (!_cmsReadUInt8Number(ContextID, io, NULL)) goto Error;

    // Do some checking
    if (InputChannels == 0 || InputChannels > cmsMAXCHANNELS)  goto Error;
    if (OutputChannels == 0 || OutputChannels > cmsMAXCHANNELS) goto Error;

   // Allocates an empty Pipeline
    NewLUT = cmsPipelineAlloc(ContextID, InputChannels, OutputChannels);
    if (NewLUT == NULL) goto Error;

    // Read the Matrix
    if (!_cmsRead15Fixed16Number(ContextID, io,  &Matrix[0])) goto Error;
    if (!_cmsRead15Fixed16Number(ContextID, io,  &Matrix[1])) goto Error;
    if (!_cmsRead15Fixed16Number(ContextID, io,  &Matrix[2])) goto Error;
    if (!_cmsRead15Fixed16Number(ContextID, io,  &Matrix[3])) goto Error;
    if (!_cmsRead15Fixed16Number(ContextID, io,  &Matrix[4])) goto Error;
    if (!_cmsRead15Fixed16Number(ContextID, io,  &Matrix[5])) goto Error;
    if (!_cmsRead15Fixed16Number(ContextID, io,  &Matrix[6])) goto Error;
    if (!_cmsRead15Fixed16Number(ContextID, io,  &Matrix[7])) goto Error;
    if (!_cmsRead15Fixed16Number(ContextID, io,  &Matrix[8])) goto Error;


    // Only operates if not identity...
    if ((InputChannels == 3) && !_cmsMAT3isIdentity(ContextID, (cmsMAT3*) Matrix)) {

        if (!cmsPipelineInsertStage(ContextID, NewLUT, cmsAT_BEGIN, cmsStageAllocMatrix(ContextID, 3, 3, Matrix, NULL)))
            goto Error;
    }

    // Get input tables
    if (!Read8bitTables(ContextID, io,  NewLUT, InputChannels)) goto Error;

    // Get 3D CLUT. Check the overflow....
    nTabSize = uipow(OutputChannels, CLUTpoints, InputChannels);
    if (nTabSize == (cmsUInt32Number) -1) goto Error;
    if (nTabSize > 0) {

        cmsUInt16Number *PtrW, *T;

        PtrW = T  = (cmsUInt16Number*) _cmsCalloc(ContextID, nTabSize, sizeof(cmsUInt16Number));
        if (T  == NULL) goto Error;

        Temp = (cmsUInt8Number*) _cmsMalloc(ContextID, nTabSize);
        if (Temp == NULL) {
            _cmsFree(ContextID, T);
            goto Error;
        }

        if (io ->Read(ContextID, io, Temp, nTabSize, 1) != 1) {
            _cmsFree(ContextID, T);
            _cmsFree(ContextID, Temp);
            goto Error;
        }

        for (i = 0; i < nTabSize; i++) {

            *PtrW++ = FROM_8_TO_16(Temp[i]);
        }
        _cmsFree(ContextID, Temp);
        Temp = NULL;

        if (!cmsPipelineInsertStage(ContextID, NewLUT, cmsAT_END, cmsStageAllocCLut16bit(ContextID, CLUTpoints, InputChannels, OutputChannels, T))) {
            _cmsFree(ContextID, T);
            goto Error;
        }
        _cmsFree(ContextID, T);
    }


    // Get output tables
    if (!Read8bitTables(ContextID, io,  NewLUT, OutputChannels)) goto Error;

    *nItems = 1;
    return NewLUT;

Error:
    if (NewLUT != NULL) cmsPipelineFree(ContextID, NewLUT);
    return NULL;

    cmsUNUSED_PARAMETER(SizeOfTag);
}

// We only allow a specific MPE structure: Matrix plus prelin, plus clut, plus post-lin.
static
cmsBool  Type_LUT8_Write(cmsContext ContextID, struct _cms_typehandler_struct* self, cmsIOHANDLER* io, void* Ptr, cmsUInt32Number nItems)
{
    cmsUInt32Number j, nTabSize, i, n;
    cmsUInt8Number  val;
    cmsPipeline* NewLUT = (cmsPipeline*) Ptr;
    cmsStage* mpe;
    _cmsStageToneCurvesData* PreMPE = NULL, *PostMPE = NULL;
    _cmsStageMatrixData* MatMPE = NULL;
    _cmsStageCLutData* clut = NULL;
    cmsUInt32Number clutPoints;
    cmsUNUSED_PARAMETER(self);

    // Disassemble the LUT into components.
    mpe = NewLUT -> Elements;
    if (mpe ->Type == cmsSigMatrixElemType) {

        MatMPE = (_cmsStageMatrixData*) mpe ->Data;
        mpe = mpe -> Next;
    }

    if (mpe != NULL && mpe ->Type == cmsSigCurveSetElemType) {
        PreMPE = (_cmsStageToneCurvesData*) mpe ->Data;
        mpe = mpe -> Next;
    }

    if (mpe != NULL && mpe ->Type == cmsSigCLutElemType) {
        clut  = (_cmsStageCLutData*) mpe -> Data;
        mpe = mpe ->Next;
    }

    if (mpe != NULL && mpe ->Type == cmsSigCurveSetElemType) {
        PostMPE = (_cmsStageToneCurvesData*) mpe ->Data;
        mpe = mpe -> Next;
    }

    // That should be all
    if (mpe != NULL) {
        cmsSignalError(ContextID, cmsERROR_UNKNOWN_EXTENSION, "LUT is not suitable to be saved as LUT8");
        return FALSE;
    }


    if (clut == NULL)
        clutPoints = 0;
    else
        clutPoints    = clut->Params->nSamples[0];

    if (!_cmsWriteUInt8Number(ContextID, io, (cmsUInt8Number) NewLUT ->InputChannels)) return FALSE;
    if (!_cmsWriteUInt8Number(ContextID, io, (cmsUInt8Number) NewLUT ->OutputChannels)) return FALSE;
    if (!_cmsWriteUInt8Number(ContextID, io, (cmsUInt8Number) clutPoints)) return FALSE;
    if (!_cmsWriteUInt8Number(ContextID, io, 0)) return FALSE; // Padding

	n = NewLUT->InputChannels * NewLUT->OutputChannels;

    if (MatMPE != NULL) {

		for (i = 0; i < n; i++)
		{
	        if (!_cmsWrite15Fixed16Number(ContextID, io, MatMPE -> Double[i])) return FALSE;
		}
    }
    else {

		if (n != 9) return FALSE;

        if (!_cmsWrite15Fixed16Number(ContextID, io, 1)) return FALSE;
        if (!_cmsWrite15Fixed16Number(ContextID, io, 0)) return FALSE;
        if (!_cmsWrite15Fixed16Number(ContextID, io, 0)) return FALSE;
        if (!_cmsWrite15Fixed16Number(ContextID, io, 0)) return FALSE;
        if (!_cmsWrite15Fixed16Number(ContextID, io, 1)) return FALSE;
        if (!_cmsWrite15Fixed16Number(ContextID, io, 0)) return FALSE;
        if (!_cmsWrite15Fixed16Number(ContextID, io, 0)) return FALSE;
        if (!_cmsWrite15Fixed16Number(ContextID, io, 0)) return FALSE;
        if (!_cmsWrite15Fixed16Number(ContextID, io, 1)) return FALSE;
    }

    // The prelinearization table
    if (!Write8bitTables(ContextID, io, NewLUT ->InputChannels, PreMPE)) return FALSE;

    nTabSize = uipow(NewLUT->OutputChannels, clutPoints, NewLUT ->InputChannels);
    if (nTabSize == (cmsUInt32Number) -1) return FALSE;
    if (nTabSize > 0) {

        // The 3D CLUT.
        if (clut != NULL) {

            for (j=0; j < nTabSize; j++) {

                val = (cmsUInt8Number) FROM_16_TO_8(clut ->Tab.T[j]);
                if (!_cmsWriteUInt8Number(ContextID, io, val)) return FALSE;
            }
        }
    }

    // The postlinearization table
    if (!Write8bitTables(ContextID, io, NewLUT ->OutputChannels, PostMPE)) return FALSE;

    return TRUE;

    cmsUNUSED_PARAMETER(nItems);
}


static
void* Type_LUT8_Dup(cmsContext ContextID, struct _cms_typehandler_struct* self, const void *Ptr, cmsUInt32Number n)
{
    return (void*) cmsPipelineDup(ContextID, (cmsPipeline*) Ptr);

    cmsUNUSED_PARAMETER(n);
    cmsUNUSED_PARAMETER(self);
}

static
void Type_LUT8_Free(cmsContext ContextID, struct _cms_typehandler_struct* self, void* Ptr)
{
    cmsPipelineFree(ContextID, (cmsPipeline*) Ptr);
    return;

    cmsUNUSED_PARAMETER(self);
}

// ********************************************************************************
// Type cmsSigLut16Type
// ********************************************************************************

// Read 16 bit tables as gamma functions
static
cmsBool  Read16bitTables(cmsContext ContextID, cmsIOHANDLER* io, cmsPipeline* lut,
                                    cmsUInt32Number nChannels, cmsUInt32Number nEntries)
{
    cmsUInt32Number i;
    cmsToneCurve* Tables[cmsMAXCHANNELS];

    // Maybe an empty table? (this is a lcms extension)
    if (nEntries <= 0) return TRUE;

    // Check for malicious profiles
    if (nEntries < 2) return FALSE;
    if (nChannels > cmsMAXCHANNELS) return FALSE;

    // Init table to zero
    memset(Tables, 0, sizeof(Tables));

    for (i=0; i < nChannels; i++) {

        Tables[i] = cmsBuildTabulatedToneCurve16(ContextID, nEntries, NULL);
        if (Tables[i] == NULL) goto Error;

        if (!_cmsReadUInt16Array(ContextID, io, nEntries, Tables[i]->Table16)) goto Error;
    }


    // Add the table (which may certainly be an identity, but this is up to the optimizer, not the reading code)
    if (!cmsPipelineInsertStage(ContextID, lut, cmsAT_END, cmsStageAllocToneCurves(ContextID, nChannels, Tables)))
        goto Error;

    for (i=0; i < nChannels; i++)
        cmsFreeToneCurve(ContextID, Tables[i]);

    return TRUE;

Error:
    for (i=0; i < nChannels; i++) {
        if (Tables[i]) cmsFreeToneCurve(ContextID, Tables[i]);
    }

    return FALSE;
}

static
cmsBool Write16bitTables(cmsContext ContextID, cmsIOHANDLER* io, _cmsStageToneCurvesData* Tables)
{
    cmsUInt32Number j;
    cmsUInt32Number i;
    cmsUInt16Number val;
    cmsUInt32Number nEntries;

    _cmsAssert(Tables != NULL);

    nEntries = Tables->TheCurves[0]->nEntries;

    for (i=0; i < Tables ->nCurves; i++) {

        for (j=0; j < nEntries; j++) {

            val = Tables->TheCurves[i]->Table16[j];
            if (!_cmsWriteUInt16Number(ContextID, io, val)) return FALSE;
        }
    }
    return TRUE;
}

static
void *Type_LUT16_Read(cmsContext ContextID, struct _cms_typehandler_struct* self, cmsIOHANDLER* io, cmsUInt32Number* nItems, cmsUInt32Number SizeOfTag)
{
    cmsUInt8Number InputChannels, OutputChannels, CLUTpoints;
    cmsPipeline* NewLUT = NULL;
    cmsUInt32Number nTabSize;
    cmsFloat64Number Matrix[3*3];
    cmsUInt16Number InputEntries, OutputEntries;
    cmsUNUSED_PARAMETER(self);

    *nItems = 0;

    if (!_cmsReadUInt8Number(ContextID, io, &InputChannels)) return NULL;
    if (!_cmsReadUInt8Number(ContextID, io, &OutputChannels)) return NULL;
    if (!_cmsReadUInt8Number(ContextID, io, &CLUTpoints)) return NULL;   // 255 maximum

    // Padding
    if (!_cmsReadUInt8Number(ContextID, io, NULL)) return NULL;

    // Do some checking
    if (InputChannels == 0 || InputChannels > cmsMAXCHANNELS)  goto Error;
    if (OutputChannels == 0 || OutputChannels > cmsMAXCHANNELS) goto Error;

    // Allocates an empty LUT
    NewLUT = cmsPipelineAlloc(ContextID, InputChannels, OutputChannels);
    if (NewLUT == NULL) goto Error;

    // Read the Matrix
    if (!_cmsRead15Fixed16Number(ContextID, io,  &Matrix[0])) goto Error;
    if (!_cmsRead15Fixed16Number(ContextID, io,  &Matrix[1])) goto Error;
    if (!_cmsRead15Fixed16Number(ContextID, io,  &Matrix[2])) goto Error;
    if (!_cmsRead15Fixed16Number(ContextID, io,  &Matrix[3])) goto Error;
    if (!_cmsRead15Fixed16Number(ContextID, io,  &Matrix[4])) goto Error;
    if (!_cmsRead15Fixed16Number(ContextID, io,  &Matrix[5])) goto Error;
    if (!_cmsRead15Fixed16Number(ContextID, io,  &Matrix[6])) goto Error;
    if (!_cmsRead15Fixed16Number(ContextID, io,  &Matrix[7])) goto Error;
    if (!_cmsRead15Fixed16Number(ContextID, io,  &Matrix[8])) goto Error;


    // Only operates on 3 channels
    if ((InputChannels == 3) && !_cmsMAT3isIdentity(ContextID, (cmsMAT3*) Matrix)) {

        if (!cmsPipelineInsertStage(ContextID, NewLUT, cmsAT_END, cmsStageAllocMatrix(ContextID, 3, 3, Matrix, NULL)))
            goto Error;
    }

    if (!_cmsReadUInt16Number(ContextID, io, &InputEntries)) goto Error;
    if (!_cmsReadUInt16Number(ContextID, io, &OutputEntries)) goto Error;

    if (InputEntries > 0x7FFF || OutputEntries > 0x7FFF) goto Error;
    if (CLUTpoints == 1) goto Error; // Impossible value, 0 for no CLUT and then 2 at least

    // Get input tables
    if (!Read16bitTables(ContextID, io,  NewLUT, InputChannels, InputEntries)) goto Error;

    // Get 3D CLUT
    nTabSize = uipow(OutputChannels, CLUTpoints, InputChannels);
    if (nTabSize == (cmsUInt32Number) -1) goto Error;
    if (nTabSize > 0) {

        cmsUInt16Number *T;

        T  = (cmsUInt16Number*) _cmsCalloc(ContextID, nTabSize, sizeof(cmsUInt16Number));
        if (T  == NULL) goto Error;

        if (!_cmsReadUInt16Array(ContextID, io, nTabSize, T)) {
            _cmsFree(ContextID, T);
            goto Error;
        }

        if (!cmsPipelineInsertStage(ContextID, NewLUT, cmsAT_END, cmsStageAllocCLut16bit(ContextID, CLUTpoints, InputChannels, OutputChannels, T))) {
            _cmsFree(ContextID, T);
            goto Error;
        }
        _cmsFree(ContextID, T);
    }


    // Get output tables
    if (!Read16bitTables(ContextID, io,  NewLUT, OutputChannels, OutputEntries)) goto Error;

    *nItems = 1;
    return NewLUT;

Error:
    if (NewLUT != NULL) cmsPipelineFree(ContextID, NewLUT);
    return NULL;

    cmsUNUSED_PARAMETER(SizeOfTag);
}

// We only allow some specific MPE structures: Matrix plus prelin, plus clut, plus post-lin.
// Some empty defaults are created for missing parts

static
<<<<<<< HEAD
cmsBool  Type_LUT16_Write(cmsContext ContextID, struct _cms_typehandler_struct* self, cmsIOHANDLER* io, void* Ptr, cmsUInt32Number nItems)
=======
cmsBool Type_LUT16_Write(struct _cms_typehandler_struct* self, cmsIOHANDLER* io, void* Ptr, cmsUInt32Number nItems)
>>>>>>> ab987d97
{
    cmsUInt32Number nTabSize;
    cmsPipeline* NewLUT = (cmsPipeline*) Ptr;
    cmsStage* mpe;
    _cmsStageToneCurvesData* PreMPE = NULL, *PostMPE = NULL;
    _cmsStageMatrixData* MatMPE = NULL;
    _cmsStageCLutData* clut = NULL;
    cmsUInt32Number i, InputChannels, OutputChannels, clutPoints;
    cmsUNUSED_PARAMETER(self);

    // Disassemble the LUT into components.
    mpe = NewLUT -> Elements;
    if (mpe != NULL && mpe ->Type == cmsSigMatrixElemType) {

        MatMPE = (_cmsStageMatrixData*) mpe ->Data;
        if (mpe->InputChannels != 3 || mpe->OutputChannels != 3) return FALSE;
        mpe = mpe -> Next;
    }


    if (mpe != NULL && mpe ->Type == cmsSigCurveSetElemType) {
        PreMPE = (_cmsStageToneCurvesData*) mpe ->Data;
        mpe = mpe -> Next;
    }

    if (mpe != NULL && mpe ->Type == cmsSigCLutElemType) {
        clut  = (_cmsStageCLutData*) mpe -> Data;
        mpe = mpe ->Next;
    }

    if (mpe != NULL && mpe ->Type == cmsSigCurveSetElemType) {
        PostMPE = (_cmsStageToneCurvesData*) mpe ->Data;
        mpe = mpe -> Next;
    }

    // That should be all
    if (mpe != NULL) {
        cmsSignalError(ContextID, cmsERROR_UNKNOWN_EXTENSION, "LUT is not suitable to be saved as LUT16");
        return FALSE;
    }

    InputChannels  = cmsPipelineInputChannels(ContextID, NewLUT);
    OutputChannels = cmsPipelineOutputChannels(ContextID, NewLUT);

    if (clut == NULL)
        clutPoints = 0;
    else
        clutPoints    = clut->Params->nSamples[0];

<<<<<<< HEAD
    if (!_cmsWriteUInt8Number(ContextID, io, (cmsUInt8Number) InputChannels)) return FALSE;
    if (!_cmsWriteUInt8Number(ContextID, io, (cmsUInt8Number) OutputChannels)) return FALSE;
    if (!_cmsWriteUInt8Number(ContextID, io, (cmsUInt8Number) clutPoints)) return FALSE;
    if (!_cmsWriteUInt8Number(ContextID, io, 0)) return FALSE; // Padding

	n = NewLUT->InputChannels * NewLUT->OutputChannels;

=======
    if (!_cmsWriteUInt8Number(io, (cmsUInt8Number) InputChannels)) return FALSE;
    if (!_cmsWriteUInt8Number(io, (cmsUInt8Number) OutputChannels)) return FALSE;
    if (!_cmsWriteUInt8Number(io, (cmsUInt8Number) clutPoints)) return FALSE;
    if (!_cmsWriteUInt8Number(io, 0)) return FALSE; // Padding
	
>>>>>>> ab987d97
    if (MatMPE != NULL) {
        
		for (i = 0; i < 9; i++)
		{
	        if (!_cmsWrite15Fixed16Number(ContextID, io, MatMPE -> Double[i])) return FALSE;
		}
      
    }
    else {
<<<<<<< HEAD

		if (n != 9) return FALSE;

        if (!_cmsWrite15Fixed16Number(ContextID, io, 1)) return FALSE;
        if (!_cmsWrite15Fixed16Number(ContextID, io, 0)) return FALSE;
        if (!_cmsWrite15Fixed16Number(ContextID, io, 0)) return FALSE;
        if (!_cmsWrite15Fixed16Number(ContextID, io, 0)) return FALSE;
        if (!_cmsWrite15Fixed16Number(ContextID, io, 1)) return FALSE;
        if (!_cmsWrite15Fixed16Number(ContextID, io, 0)) return FALSE;
        if (!_cmsWrite15Fixed16Number(ContextID, io, 0)) return FALSE;
        if (!_cmsWrite15Fixed16Number(ContextID, io, 0)) return FALSE;
        if (!_cmsWrite15Fixed16Number(ContextID, io, 1)) return FALSE;
=======
		
        if (!_cmsWrite15Fixed16Number(io, 1)) return FALSE;
        if (!_cmsWrite15Fixed16Number(io, 0)) return FALSE;
        if (!_cmsWrite15Fixed16Number(io, 0)) return FALSE;
        if (!_cmsWrite15Fixed16Number(io, 0)) return FALSE;
        if (!_cmsWrite15Fixed16Number(io, 1)) return FALSE;
        if (!_cmsWrite15Fixed16Number(io, 0)) return FALSE;
        if (!_cmsWrite15Fixed16Number(io, 0)) return FALSE;
        if (!_cmsWrite15Fixed16Number(io, 0)) return FALSE;
        if (!_cmsWrite15Fixed16Number(io, 1)) return FALSE;
>>>>>>> ab987d97
    }


    if (PreMPE != NULL) {
        if (!_cmsWriteUInt16Number(ContextID, io, (cmsUInt16Number) PreMPE ->TheCurves[0]->nEntries)) return FALSE;
    } else {
            if (!_cmsWriteUInt16Number(ContextID, io, 2)) return FALSE;
    }

    if (PostMPE != NULL) {
        if (!_cmsWriteUInt16Number(ContextID, io, (cmsUInt16Number) PostMPE ->TheCurves[0]->nEntries)) return FALSE;
    } else {
        if (!_cmsWriteUInt16Number(ContextID, io, 2)) return FALSE;

    }

    // The prelinearization table

    if (PreMPE != NULL) {
        if (!Write16bitTables(ContextID, io, PreMPE)) return FALSE;
    }
    else {
        for (i=0; i < InputChannels; i++) {

            if (!_cmsWriteUInt16Number(ContextID, io, 0)) return FALSE;
            if (!_cmsWriteUInt16Number(ContextID, io, 0xffff)) return FALSE;
        }
    }

    nTabSize = uipow(OutputChannels, clutPoints, InputChannels);
    if (nTabSize == (cmsUInt32Number) -1) return FALSE;
    if (nTabSize > 0) {
        // The 3D CLUT.
        if (clut != NULL) {
            if (!_cmsWriteUInt16Array(ContextID, io, nTabSize, clut->Tab.T)) return FALSE;
        }
    }

    // The postlinearization table
    if (PostMPE != NULL) {
        if (!Write16bitTables(ContextID, io, PostMPE)) return FALSE;
    }
    else {
        for (i=0; i < OutputChannels; i++) {

            if (!_cmsWriteUInt16Number(ContextID, io, 0)) return FALSE;
            if (!_cmsWriteUInt16Number(ContextID, io, 0xffff)) return FALSE;
        }
    }

    return TRUE;

    cmsUNUSED_PARAMETER(nItems);
}

static
void* Type_LUT16_Dup(cmsContext ContextID, struct _cms_typehandler_struct* self, const void *Ptr, cmsUInt32Number n)
{
    return (void*) cmsPipelineDup(ContextID, (cmsPipeline*) Ptr);

    cmsUNUSED_PARAMETER(n);
    cmsUNUSED_PARAMETER(self);
}

static
void Type_LUT16_Free(cmsContext ContextID, struct _cms_typehandler_struct* self, void* Ptr)
{
    cmsPipelineFree(ContextID, (cmsPipeline*) Ptr);
    return;

    cmsUNUSED_PARAMETER(self);
}


// ********************************************************************************
// Type cmsSigLutAToBType
// ********************************************************************************


// V4 stuff. Read matrix for LutAtoB and LutBtoA

static
cmsStage* ReadMatrix(cmsContext ContextID, struct _cms_typehandler_struct* self, cmsIOHANDLER* io, cmsUInt32Number Offset)
{
    cmsFloat64Number dMat[3*3];
    cmsFloat64Number dOff[3];
    cmsStage* Mat;
    cmsUNUSED_PARAMETER(self);

    // Go to address
    if (!io -> Seek(ContextID, io, Offset)) return NULL;

    // Read the Matrix
    if (!_cmsRead15Fixed16Number(ContextID, io, &dMat[0])) return NULL;
    if (!_cmsRead15Fixed16Number(ContextID, io, &dMat[1])) return NULL;
    if (!_cmsRead15Fixed16Number(ContextID, io, &dMat[2])) return NULL;
    if (!_cmsRead15Fixed16Number(ContextID, io, &dMat[3])) return NULL;
    if (!_cmsRead15Fixed16Number(ContextID, io, &dMat[4])) return NULL;
    if (!_cmsRead15Fixed16Number(ContextID, io, &dMat[5])) return NULL;
    if (!_cmsRead15Fixed16Number(ContextID, io, &dMat[6])) return NULL;
    if (!_cmsRead15Fixed16Number(ContextID, io, &dMat[7])) return NULL;
    if (!_cmsRead15Fixed16Number(ContextID, io, &dMat[8])) return NULL;

    if (!_cmsRead15Fixed16Number(ContextID, io, &dOff[0])) return NULL;
    if (!_cmsRead15Fixed16Number(ContextID, io, &dOff[1])) return NULL;
    if (!_cmsRead15Fixed16Number(ContextID, io, &dOff[2])) return NULL;

    Mat = cmsStageAllocMatrix(ContextID, 3, 3, dMat, dOff);

     return Mat;
}




//  V4 stuff. Read CLUT part for LutAtoB and LutBtoA

static
cmsStage* ReadCLUT(cmsContext ContextID, struct _cms_typehandler_struct* self, cmsIOHANDLER* io,
                   cmsUInt32Number Offset, cmsUInt32Number InputChannels, cmsUInt32Number OutputChannels)
{
    cmsUInt8Number  gridPoints8[cmsMAXCHANNELS]; // Number of grid points in each dimension.
    cmsUInt32Number GridPoints[cmsMAXCHANNELS], i;
    cmsUInt8Number  Precision;
    cmsStage* CLUT;
    _cmsStageCLutData* Data;
    cmsUNUSED_PARAMETER(self);

    if (!io -> Seek(ContextID, io, Offset)) return NULL;
    if (io -> Read(ContextID, io, gridPoints8, cmsMAXCHANNELS, 1) != 1) return NULL;


    for (i=0; i < cmsMAXCHANNELS; i++) {

        if (gridPoints8[i] == 1) return NULL; // Impossible value, 0 for no CLUT and then 2 at least
        GridPoints[i] = gridPoints8[i];
    }

    if (!_cmsReadUInt8Number(ContextID, io, &Precision)) return NULL;

    if (!_cmsReadUInt8Number(ContextID, io, NULL)) return NULL;
    if (!_cmsReadUInt8Number(ContextID, io, NULL)) return NULL;
    if (!_cmsReadUInt8Number(ContextID, io, NULL)) return NULL;

    CLUT = cmsStageAllocCLut16bitGranular(ContextID, GridPoints, InputChannels, OutputChannels, NULL);
    if (CLUT == NULL) return NULL;

    Data = (_cmsStageCLutData*) CLUT ->Data;

    // Precision can be 1 or 2 bytes
    if (Precision == 1) {

        cmsUInt8Number  v;

        for (i=0; i < Data ->nEntries; i++) {

            if (io ->Read(ContextID, io, &v, sizeof(cmsUInt8Number), 1) != 1) {
                cmsStageFree(ContextID, CLUT);
                return NULL;
            }
            Data ->Tab.T[i] = FROM_8_TO_16(v);
        }

    }
    else
        if (Precision == 2) {

            if (!_cmsReadUInt16Array(ContextID, io, Data->nEntries, Data ->Tab.T)) {
                cmsStageFree(ContextID, CLUT);
                return NULL;
            }
        }
        else {
            cmsStageFree(ContextID, CLUT);
            cmsSignalError(ContextID, cmsERROR_UNKNOWN_EXTENSION, "Unknown precision of '%d'", Precision);
            return NULL;
        }

    return CLUT;
}

static
cmsToneCurve* ReadEmbeddedCurve(cmsContext ContextID, struct _cms_typehandler_struct* self, cmsIOHANDLER* io)
{
    cmsTagTypeSignature  BaseType;
    cmsUInt32Number nItems;

    BaseType = _cmsReadTypeBase(ContextID, io);
    switch (BaseType) {

            case cmsSigCurveType:
                return (cmsToneCurve*) Type_Curve_Read(ContextID, self, io, &nItems, 0);

            case cmsSigParametricCurveType:
                return (cmsToneCurve*) Type_ParametricCurve_Read(ContextID, self, io, &nItems, 0);

            default:
                {
                    char String[5];

                    _cmsTagSignature2String(String, (cmsTagSignature) BaseType);
                    cmsSignalError(ContextID, cmsERROR_UNKNOWN_EXTENSION, "Unknown curve type '%s'", String);
                }
                return NULL;
    }
}


// Read a set of curves from specific offset
static
cmsStage* ReadSetOfCurves(cmsContext ContextID, struct _cms_typehandler_struct* self, cmsIOHANDLER* io, cmsUInt32Number Offset, cmsUInt32Number nCurves)
{
    cmsToneCurve* Curves[cmsMAXCHANNELS];
    cmsUInt32Number i;
    cmsStage* Lin = NULL;

    if (nCurves > cmsMAXCHANNELS) return FALSE;

    if (!io -> Seek(ContextID, io, Offset)) return FALSE;

    for (i=0; i < nCurves; i++)
        Curves[i] = NULL;

    for (i=0; i < nCurves; i++) {

        Curves[i] = ReadEmbeddedCurve(ContextID, self, io);
        if (Curves[i] == NULL) goto Error;
        if (!_cmsReadAlignment(ContextID, io)) goto Error;

    }

    Lin = cmsStageAllocToneCurves(ContextID, nCurves, Curves);

Error:
    for (i=0; i < nCurves; i++)
        cmsFreeToneCurve(ContextID, Curves[i]);

    return Lin;
}


// LutAtoB type

// This structure represents a colour transform. The type contains up to five processing
// elements which are stored in the AtoBTag tag in the following order: a set of one
// dimensional curves, a 3 by 3 matrix with offset terms, a set of one dimensional curves,
// a multidimensional lookup table, and a set of one dimensional output curves.
// Data are processed using these elements via the following sequence:
//
//("A" curves) -> (multidimensional lookup table - CLUT) -> ("M" curves) -> (matrix) -> ("B" curves).
//
/*
It is possible to use any or all of these processing elements. At least one processing element
must be included.Only the following combinations are allowed:

B
M - Matrix - B
A - CLUT - B
A - CLUT - M - Matrix - B

*/

static
void* Type_LUTA2B_Read(cmsContext ContextID, struct _cms_typehandler_struct* self, cmsIOHANDLER* io, cmsUInt32Number* nItems, cmsUInt32Number SizeOfTag)
{
    cmsUInt32Number      BaseOffset;
    cmsUInt8Number       inputChan;      // Number of input channels
    cmsUInt8Number       outputChan;     // Number of output channels
    cmsUInt32Number      offsetB;        // Offset to first "B" curve
    cmsUInt32Number      offsetMat;      // Offset to matrix
    cmsUInt32Number      offsetM;        // Offset to first "M" curve
    cmsUInt32Number      offsetC;        // Offset to CLUT
    cmsUInt32Number      offsetA;        // Offset to first "A" curve
    cmsPipeline* NewLUT = NULL;


    BaseOffset = io ->Tell(ContextID, io) - sizeof(_cmsTagBase);

    if (!_cmsReadUInt8Number(ContextID, io, &inputChan)) return NULL;
    if (!_cmsReadUInt8Number(ContextID, io, &outputChan)) return NULL;

    if (!_cmsReadUInt16Number(ContextID, io, NULL)) return NULL;

    if (!_cmsReadUInt32Number(ContextID, io, &offsetB)) return NULL;
    if (!_cmsReadUInt32Number(ContextID, io, &offsetMat)) return NULL;
    if (!_cmsReadUInt32Number(ContextID, io, &offsetM)) return NULL;
    if (!_cmsReadUInt32Number(ContextID, io, &offsetC)) return NULL;
    if (!_cmsReadUInt32Number(ContextID, io, &offsetA)) return NULL;

    if (inputChan == 0 || inputChan >= cmsMAXCHANNELS) return NULL;
    if (outputChan == 0 || outputChan >= cmsMAXCHANNELS) return NULL;

    // Allocates an empty LUT
    NewLUT = cmsPipelineAlloc(ContextID, inputChan, outputChan);
    if (NewLUT == NULL) return NULL;

    if (offsetA!= 0) {
        if (!cmsPipelineInsertStage(ContextID, NewLUT, cmsAT_END, ReadSetOfCurves(ContextID, self, io, BaseOffset + offsetA, inputChan)))
            goto Error;
    }

    if (offsetC != 0) {
        if (!cmsPipelineInsertStage(ContextID, NewLUT, cmsAT_END, ReadCLUT(ContextID, self, io, BaseOffset + offsetC, inputChan, outputChan)))
            goto Error;
    }

    if (offsetM != 0) {
        if (!cmsPipelineInsertStage(ContextID, NewLUT, cmsAT_END, ReadSetOfCurves(ContextID, self, io, BaseOffset + offsetM, outputChan)))
            goto Error;
    }

    if (offsetMat != 0) {
        if (!cmsPipelineInsertStage(ContextID, NewLUT, cmsAT_END, ReadMatrix(ContextID, self, io, BaseOffset + offsetMat)))
            goto Error;
    }

    if (offsetB != 0) {
        if (!cmsPipelineInsertStage(ContextID, NewLUT, cmsAT_END, ReadSetOfCurves(ContextID, self, io, BaseOffset + offsetB, outputChan)))
            goto Error;
    }

    *nItems = 1;
    return NewLUT;
Error:
    cmsPipelineFree(ContextID, NewLUT);
    return NULL;

    cmsUNUSED_PARAMETER(SizeOfTag);
}

// Write a set of curves
static
cmsBool  WriteMatrix(cmsContext ContextID, struct _cms_typehandler_struct* self, cmsIOHANDLER* io, cmsStage* mpe)
{
	cmsUInt32Number i, n;

    _cmsStageMatrixData* m = (_cmsStageMatrixData*) mpe -> Data;

	n = mpe->InputChannels * mpe->OutputChannels;

	// Write the Matrix
	for (i = 0; i < n; i++)
	{
		if (!_cmsWrite15Fixed16Number(ContextID, io, m->Double[i])) return FALSE;
	}

	if (m->Offset != NULL) {

		for (i = 0; i < mpe->OutputChannels; i++)
		{
			if (!_cmsWrite15Fixed16Number(ContextID, io, m->Offset[i])) return FALSE;
		}
	}
	else {
		for (i = 0; i < mpe->OutputChannels; i++)
		{
			if (!_cmsWrite15Fixed16Number(ContextID, io, 0)) return FALSE;
		}
	}


    return TRUE;

    cmsUNUSED_PARAMETER(self);
}


// Write a set of curves
static
cmsBool WriteSetOfCurves(cmsContext ContextID, struct _cms_typehandler_struct* self, cmsIOHANDLER* io, cmsTagTypeSignature Type, cmsStage* mpe)
{
    cmsUInt32Number i, n;
    cmsTagTypeSignature CurrentType;
    cmsToneCurve** Curves;


    n      = cmsStageOutputChannels(ContextID, mpe);
    Curves = _cmsStageGetPtrToCurveSet(mpe);

    for (i=0; i < n; i++) {

        // If this is a table-based curve, use curve type even on V4
        CurrentType = Type;

        if ((Curves[i] ->nSegments == 0)||
            ((Curves[i]->nSegments == 2) && (Curves[i] ->Segments[1].Type == 0)) )
            CurrentType = cmsSigCurveType;
        else
        if (Curves[i] ->Segments[0].Type < 0)
            CurrentType = cmsSigCurveType;

        if (!_cmsWriteTypeBase(ContextID, io, CurrentType)) return FALSE;

        switch (CurrentType) {

            case cmsSigCurveType:
                if (!Type_Curve_Write(ContextID, self, io, Curves[i], 1)) return FALSE;
                break;

            case cmsSigParametricCurveType:
                if (!Type_ParametricCurve_Write(ContextID, self, io, Curves[i], 1)) return FALSE;
                break;

            default:
                {
                    char String[5];

                    _cmsTagSignature2String(String, (cmsTagSignature) Type);
                    cmsSignalError(ContextID, cmsERROR_UNKNOWN_EXTENSION, "Unknown curve type '%s'", String);
                }
                return FALSE;
        }

        if (!_cmsWriteAlignment(ContextID, io)) return FALSE;
    }


    return TRUE;
}


static
cmsBool WriteCLUT(cmsContext ContextID, struct _cms_typehandler_struct* self, cmsIOHANDLER* io, cmsUInt8Number  Precision, cmsStage* mpe)
{
    cmsUInt8Number  gridPoints[cmsMAXCHANNELS]; // Number of grid points in each dimension.
    cmsUInt32Number i;
    _cmsStageCLutData* CLUT = ( _cmsStageCLutData*) mpe -> Data;
    cmsUNUSED_PARAMETER(self);

    if (CLUT ->HasFloatValues) {
         cmsSignalError(ContextID, cmsERROR_NOT_SUITABLE, "Cannot save floating point data, CLUT are 8 or 16 bit only");
         return FALSE;
    }

    memset(gridPoints, 0, sizeof(gridPoints));
    for (i=0; i < (cmsUInt32Number) CLUT ->Params ->nInputs; i++)
        gridPoints[i] = (cmsUInt8Number) CLUT ->Params ->nSamples[i];

    if (!io -> Write(ContextID, io, cmsMAXCHANNELS*sizeof(cmsUInt8Number), gridPoints)) return FALSE;

    if (!_cmsWriteUInt8Number(ContextID, io, (cmsUInt8Number) Precision)) return FALSE;
    if (!_cmsWriteUInt8Number(ContextID, io, 0)) return FALSE;
    if (!_cmsWriteUInt8Number(ContextID, io, 0)) return FALSE;
    if (!_cmsWriteUInt8Number(ContextID, io, 0)) return FALSE;

    // Precision can be 1 or 2 bytes
    if (Precision == 1) {

        for (i=0; i < CLUT->nEntries; i++) {

            if (!_cmsWriteUInt8Number(ContextID, io, FROM_16_TO_8(CLUT->Tab.T[i]))) return FALSE;
        }
    }
    else
        if (Precision == 2) {

            if (!_cmsWriteUInt16Array(ContextID, io, CLUT->nEntries, CLUT ->Tab.T)) return FALSE;
        }
        else {
             cmsSignalError(ContextID, cmsERROR_UNKNOWN_EXTENSION, "Unknown precision of '%d'", Precision);
            return FALSE;
        }

    if (!_cmsWriteAlignment(ContextID, io)) return FALSE;

    return TRUE;
}




static
cmsBool Type_LUTA2B_Write(cmsContext ContextID, struct _cms_typehandler_struct* self, cmsIOHANDLER* io, void* Ptr, cmsUInt32Number nItems)
{
    cmsPipeline* Lut = (cmsPipeline*) Ptr;
    cmsUInt32Number inputChan, outputChan;
    cmsStage *A = NULL, *B = NULL, *M = NULL;
    cmsStage * Matrix = NULL;
    cmsStage * CLUT = NULL;
    cmsUInt32Number offsetB = 0, offsetMat = 0, offsetM = 0, offsetC = 0, offsetA = 0;
    cmsUInt32Number BaseOffset, DirectoryPos, CurrentPos;

    // Get the base for all offsets
    BaseOffset = io ->Tell(ContextID, io) - sizeof(_cmsTagBase);

    if (Lut ->Elements != NULL)
        if (!cmsPipelineCheckAndRetreiveStages(ContextID, Lut, 1, cmsSigCurveSetElemType, &B))
            if (!cmsPipelineCheckAndRetreiveStages(ContextID, Lut, 3, cmsSigCurveSetElemType, cmsSigMatrixElemType, cmsSigCurveSetElemType, &M, &Matrix, &B))
                if (!cmsPipelineCheckAndRetreiveStages(ContextID, Lut, 3, cmsSigCurveSetElemType, cmsSigCLutElemType, cmsSigCurveSetElemType, &A, &CLUT, &B))
                    if (!cmsPipelineCheckAndRetreiveStages(ContextID, Lut, 5, cmsSigCurveSetElemType, cmsSigCLutElemType, cmsSigCurveSetElemType,
                        cmsSigMatrixElemType, cmsSigCurveSetElemType, &A, &CLUT, &M, &Matrix, &B)) {

                            cmsSignalError(ContextID, cmsERROR_NOT_SUITABLE, "LUT is not suitable to be saved as LutAToB");
                            return FALSE;
                    }

    // Get input, output channels
    inputChan  = cmsPipelineInputChannels(ContextID, Lut);
    outputChan = cmsPipelineOutputChannels(ContextID, Lut);

    // Write channel count
    if (!_cmsWriteUInt8Number(ContextID, io, (cmsUInt8Number) inputChan)) return FALSE;
    if (!_cmsWriteUInt8Number(ContextID, io, (cmsUInt8Number) outputChan)) return FALSE;
    if (!_cmsWriteUInt16Number(ContextID, io, 0)) return FALSE;

    // Keep directory to be filled latter
    DirectoryPos = io ->Tell(ContextID, io);

    // Write the directory
    if (!_cmsWriteUInt32Number(ContextID, io, 0)) return FALSE;
    if (!_cmsWriteUInt32Number(ContextID, io, 0)) return FALSE;
    if (!_cmsWriteUInt32Number(ContextID, io, 0)) return FALSE;
    if (!_cmsWriteUInt32Number(ContextID, io, 0)) return FALSE;
    if (!_cmsWriteUInt32Number(ContextID, io, 0)) return FALSE;

    if (A != NULL) {

        offsetA = io ->Tell(ContextID, io) - BaseOffset;
        if (!WriteSetOfCurves(ContextID, self, io, cmsSigParametricCurveType, A)) return FALSE;
    }

    if (CLUT != NULL) {
        offsetC = io ->Tell(ContextID, io) - BaseOffset;
        if (!WriteCLUT(ContextID, self, io, (Lut ->SaveAs8Bits ? 1U : 2U), CLUT)) return FALSE;

    }
    if (M != NULL) {

        offsetM = io ->Tell(ContextID, io) - BaseOffset;
        if (!WriteSetOfCurves(ContextID, self, io, cmsSigParametricCurveType, M)) return FALSE;
    }

    if (Matrix != NULL) {
        offsetMat = io ->Tell(ContextID, io) - BaseOffset;
        if (!WriteMatrix(ContextID, self, io, Matrix)) return FALSE;
    }

    if (B != NULL) {

        offsetB = io ->Tell(ContextID, io) - BaseOffset;
        if (!WriteSetOfCurves(ContextID, self, io, cmsSigParametricCurveType, B)) return FALSE;
    }

    CurrentPos = io ->Tell(ContextID, io);

    if (!io ->Seek(ContextID, io, DirectoryPos)) return FALSE;

    if (!_cmsWriteUInt32Number(ContextID, io, offsetB)) return FALSE;
    if (!_cmsWriteUInt32Number(ContextID, io, offsetMat)) return FALSE;
    if (!_cmsWriteUInt32Number(ContextID, io, offsetM)) return FALSE;
    if (!_cmsWriteUInt32Number(ContextID, io, offsetC)) return FALSE;
    if (!_cmsWriteUInt32Number(ContextID, io, offsetA)) return FALSE;

    if (!io ->Seek(ContextID, io, CurrentPos)) return FALSE;

    return TRUE;

    cmsUNUSED_PARAMETER(nItems);
}


static
void* Type_LUTA2B_Dup(cmsContext ContextID, struct _cms_typehandler_struct* self, const void *Ptr, cmsUInt32Number n)
{
    return (void*) cmsPipelineDup(ContextID, (cmsPipeline*) Ptr);

    cmsUNUSED_PARAMETER(n);
    cmsUNUSED_PARAMETER(self);
}

static
void Type_LUTA2B_Free(cmsContext ContextID, struct _cms_typehandler_struct* self, void* Ptr)
{
    cmsPipelineFree(ContextID, (cmsPipeline*) Ptr);
    return;

    cmsUNUSED_PARAMETER(self);
}


// LutBToA type

static
void* Type_LUTB2A_Read(cmsContext ContextID, struct _cms_typehandler_struct* self, cmsIOHANDLER* io, cmsUInt32Number* nItems, cmsUInt32Number SizeOfTag)
{
    cmsUInt8Number       inputChan;      // Number of input channels
    cmsUInt8Number       outputChan;     // Number of output channels
    cmsUInt32Number      BaseOffset;     // Actual position in file
    cmsUInt32Number      offsetB;        // Offset to first "B" curve
    cmsUInt32Number      offsetMat;      // Offset to matrix
    cmsUInt32Number      offsetM;        // Offset to first "M" curve
    cmsUInt32Number      offsetC;        // Offset to CLUT
    cmsUInt32Number      offsetA;        // Offset to first "A" curve
    cmsPipeline* NewLUT = NULL;


    BaseOffset = io ->Tell(ContextID, io) - sizeof(_cmsTagBase);

    if (!_cmsReadUInt8Number(ContextID, io, &inputChan)) return NULL;
    if (!_cmsReadUInt8Number(ContextID, io, &outputChan)) return NULL;

    if (inputChan == 0 || inputChan >= cmsMAXCHANNELS) return NULL;
    if (outputChan == 0 || outputChan >= cmsMAXCHANNELS) return NULL;

    // Padding
    if (!_cmsReadUInt16Number(ContextID, io, NULL)) return NULL;

    if (!_cmsReadUInt32Number(ContextID, io, &offsetB)) return NULL;
    if (!_cmsReadUInt32Number(ContextID, io, &offsetMat)) return NULL;
    if (!_cmsReadUInt32Number(ContextID, io, &offsetM)) return NULL;
    if (!_cmsReadUInt32Number(ContextID, io, &offsetC)) return NULL;
    if (!_cmsReadUInt32Number(ContextID, io, &offsetA)) return NULL;

    // Allocates an empty LUT
    NewLUT = cmsPipelineAlloc(ContextID, inputChan, outputChan);
    if (NewLUT == NULL) return NULL;

    if (offsetB != 0) {
        if (!cmsPipelineInsertStage(ContextID, NewLUT, cmsAT_END, ReadSetOfCurves(ContextID, self, io, BaseOffset + offsetB, inputChan)))
            goto Error;
    }

    if (offsetMat != 0) {
        if (!cmsPipelineInsertStage(ContextID, NewLUT, cmsAT_END, ReadMatrix(ContextID, self, io, BaseOffset + offsetMat)))
            goto Error;
    }

    if (offsetM != 0) {
        if (!cmsPipelineInsertStage(ContextID, NewLUT, cmsAT_END, ReadSetOfCurves(ContextID, self, io, BaseOffset + offsetM, inputChan)))
            goto Error;
    }

    if (offsetC != 0) {
        if (!cmsPipelineInsertStage(ContextID, NewLUT, cmsAT_END, ReadCLUT(ContextID, self, io, BaseOffset + offsetC, inputChan, outputChan)))
            goto Error;
    }

    if (offsetA!= 0) {
        if (!cmsPipelineInsertStage(ContextID, NewLUT, cmsAT_END, ReadSetOfCurves(ContextID, self, io, BaseOffset + offsetA, outputChan)))
            goto Error;
    }

    *nItems = 1;
    return NewLUT;
Error:
    cmsPipelineFree(ContextID, NewLUT);
    return NULL;

    cmsUNUSED_PARAMETER(SizeOfTag);
}


/*
B
B - Matrix - M
B - CLUT - A
B - Matrix - M - CLUT - A
*/

static
cmsBool  Type_LUTB2A_Write(cmsContext ContextID, struct _cms_typehandler_struct* self, cmsIOHANDLER* io, void* Ptr, cmsUInt32Number nItems)
{
    cmsPipeline* Lut = (cmsPipeline*) Ptr;
    cmsUInt32Number inputChan, outputChan;
    cmsStage *A = NULL, *B = NULL, *M = NULL;
    cmsStage *Matrix = NULL;
    cmsStage *CLUT = NULL;
    cmsUInt32Number offsetB = 0, offsetMat = 0, offsetM = 0, offsetC = 0, offsetA = 0;
    cmsUInt32Number BaseOffset, DirectoryPos, CurrentPos;


    BaseOffset = io ->Tell(ContextID, io) - sizeof(_cmsTagBase);

    if (!cmsPipelineCheckAndRetreiveStages(ContextID, Lut, 1, cmsSigCurveSetElemType, &B))
        if (!cmsPipelineCheckAndRetreiveStages(ContextID, Lut, 3, cmsSigCurveSetElemType, cmsSigMatrixElemType, cmsSigCurveSetElemType, &B, &Matrix, &M))
            if (!cmsPipelineCheckAndRetreiveStages(ContextID, Lut, 3, cmsSigCurveSetElemType, cmsSigCLutElemType, cmsSigCurveSetElemType, &B, &CLUT, &A))
                if (!cmsPipelineCheckAndRetreiveStages(ContextID, Lut, 5, cmsSigCurveSetElemType, cmsSigMatrixElemType, cmsSigCurveSetElemType,
                    cmsSigCLutElemType, cmsSigCurveSetElemType, &B, &Matrix, &M, &CLUT, &A)) {
                        cmsSignalError(ContextID, cmsERROR_NOT_SUITABLE, "LUT is not suitable to be saved as LutBToA");
                        return FALSE;
                }

    inputChan  = cmsPipelineInputChannels(ContextID, Lut);
    outputChan = cmsPipelineOutputChannels(ContextID, Lut);

    if (!_cmsWriteUInt8Number(ContextID, io, (cmsUInt8Number) inputChan)) return FALSE;
    if (!_cmsWriteUInt8Number(ContextID, io, (cmsUInt8Number) outputChan)) return FALSE;
    if (!_cmsWriteUInt16Number(ContextID, io, 0)) return FALSE;

    DirectoryPos = io ->Tell(ContextID, io);

    if (!_cmsWriteUInt32Number(ContextID, io, 0)) return FALSE;
    if (!_cmsWriteUInt32Number(ContextID, io, 0)) return FALSE;
    if (!_cmsWriteUInt32Number(ContextID, io, 0)) return FALSE;
    if (!_cmsWriteUInt32Number(ContextID, io, 0)) return FALSE;
    if (!_cmsWriteUInt32Number(ContextID, io, 0)) return FALSE;

    if (A != NULL) {

        offsetA = io ->Tell(ContextID, io) - BaseOffset;
        if (!WriteSetOfCurves(ContextID, self, io, cmsSigParametricCurveType, A)) return FALSE;
    }

    if (CLUT != NULL) {
        offsetC = io ->Tell(ContextID, io) - BaseOffset;
        if (!WriteCLUT(ContextID, self, io, (Lut ->SaveAs8Bits ? 1U : 2U), CLUT)) return FALSE;

    }
    if (M != NULL) {

        offsetM = io ->Tell(ContextID, io) - BaseOffset;
        if (!WriteSetOfCurves(ContextID, self, io, cmsSigParametricCurveType, M)) return FALSE;
    }

    if (Matrix != NULL) {
        offsetMat = io ->Tell(ContextID, io) - BaseOffset;
        if (!WriteMatrix(ContextID, self, io, Matrix)) return FALSE;
    }

    if (B != NULL) {

        offsetB = io ->Tell(ContextID, io) - BaseOffset;
        if (!WriteSetOfCurves(ContextID, self, io, cmsSigParametricCurveType, B)) return FALSE;
    }

    CurrentPos = io ->Tell(ContextID, io);

    if (!io ->Seek(ContextID, io, DirectoryPos)) return FALSE;

    if (!_cmsWriteUInt32Number(ContextID, io, offsetB)) return FALSE;
    if (!_cmsWriteUInt32Number(ContextID, io, offsetMat)) return FALSE;
    if (!_cmsWriteUInt32Number(ContextID, io, offsetM)) return FALSE;
    if (!_cmsWriteUInt32Number(ContextID, io, offsetC)) return FALSE;
    if (!_cmsWriteUInt32Number(ContextID, io, offsetA)) return FALSE;

    if (!io ->Seek(ContextID, io, CurrentPos)) return FALSE;

    return TRUE;

    cmsUNUSED_PARAMETER(nItems);
}



static
void* Type_LUTB2A_Dup(cmsContext ContextID, struct _cms_typehandler_struct* self, const void *Ptr, cmsUInt32Number n)
{
    return (void*) cmsPipelineDup(ContextID, (cmsPipeline*) Ptr);

    cmsUNUSED_PARAMETER(n);
    cmsUNUSED_PARAMETER(self);
}

static
void Type_LUTB2A_Free(cmsContext ContextID, struct _cms_typehandler_struct* self, void* Ptr)
{
    cmsPipelineFree(ContextID, (cmsPipeline*) Ptr);
    return;

    cmsUNUSED_PARAMETER(self);
}



// ********************************************************************************
// Type cmsSigColorantTableType
// ********************************************************************************
/*
The purpose of this tag is to identify the colorants used in the profile by a
unique name and set of XYZ or L*a*b* values to give the colorant an unambiguous
value. The first colorant listed is the colorant of the first device channel of
a lut tag. The second colorant listed is the colorant of the second device channel
of a lut tag, and so on.
*/

static
void *Type_ColorantTable_Read(cmsContext ContextID, struct _cms_typehandler_struct* self, cmsIOHANDLER* io, cmsUInt32Number* nItems, cmsUInt32Number SizeOfTag)
{
    cmsUInt32Number i, Count;
    cmsNAMEDCOLORLIST* List;
    char Name[34];
    cmsUInt16Number PCS[3];
    cmsUNUSED_PARAMETER(self);


    if (!_cmsReadUInt32Number(ContextID, io, &Count)) return NULL;

    if (Count > cmsMAXCHANNELS) {
        cmsSignalError(ContextID, cmsERROR_RANGE, "Too many colorants '%d'", Count);
        return NULL;
    }

    List = cmsAllocNamedColorList(ContextID, Count, 0, "", "");
    for (i=0; i < Count; i++) {

        if (io ->Read(ContextID, io,Name, 32, 1) != 1) goto Error;
        Name[32] = 0;

        if (!_cmsReadUInt16Array(ContextID, io, 3, PCS)) goto Error;

        if (!cmsAppendNamedColor(ContextID, List, Name, PCS, NULL)) goto Error;

    }

    *nItems = 1;
    return List;

Error:
    *nItems = 0;
    cmsFreeNamedColorList(ContextID, List);
    return NULL;

    cmsUNUSED_PARAMETER(SizeOfTag);
}



// Saves a colorant table. It is using the named color structure for simplicity sake
static
cmsBool  Type_ColorantTable_Write(cmsContext ContextID, struct _cms_typehandler_struct* self, cmsIOHANDLER* io, void* Ptr, cmsUInt32Number nItems)
{
    cmsNAMEDCOLORLIST* NamedColorList = (cmsNAMEDCOLORLIST*) Ptr;
    cmsUInt32Number i, nColors;

    nColors = cmsNamedColorCount(ContextID, NamedColorList);

    if (!_cmsWriteUInt32Number(ContextID, io, nColors)) return FALSE;

    for (i=0; i < nColors; i++) {

        char root[cmsMAX_PATH];
        cmsUInt16Number PCS[3];

        memset(root, 0, sizeof(root));

        if (!cmsNamedColorInfo(ContextID, NamedColorList, i, root, NULL, NULL, PCS, NULL)) return 0;
        root[32] = 0;

        if (!io ->Write(ContextID, io, 32, root)) return FALSE;
        if (!_cmsWriteUInt16Array(ContextID, io, 3, PCS)) return FALSE;
    }

    return TRUE;

    cmsUNUSED_PARAMETER(nItems);
    cmsUNUSED_PARAMETER(self);
}


static
void* Type_ColorantTable_Dup(cmsContext ContextID, struct _cms_typehandler_struct* self, const void* Ptr, cmsUInt32Number n)
{
    cmsNAMEDCOLORLIST* nc = (cmsNAMEDCOLORLIST*) Ptr;
    return (void*) cmsDupNamedColorList(ContextID, nc);

    cmsUNUSED_PARAMETER(n);
    cmsUNUSED_PARAMETER(self);
}


static
void Type_ColorantTable_Free(cmsContext ContextID, struct _cms_typehandler_struct* self, void* Ptr)
{
    cmsFreeNamedColorList(ContextID, (cmsNAMEDCOLORLIST*) Ptr);
    return;

    cmsUNUSED_PARAMETER(self);
}


// ********************************************************************************
// Type cmsSigNamedColor2Type
// ********************************************************************************
//
//The namedColor2Type is a count value and array of structures that provide color
//coordinates for 7-bit ASCII color names. For each named color, a PCS and optional
//device representation of the color are given. Both representations are 16-bit values.
//The device representation corresponds to the header's 'color space of data' field.
//This representation should be consistent with the 'number of device components'
//field in the namedColor2Type. If this field is 0, device coordinates are not provided.
//The PCS representation corresponds to the header's PCS field. The PCS representation
//is always provided. Color names are fixed-length, 32-byte fields including null
//termination. In order to maintain maximum portability, it is strongly recommended
//that special characters of the 7-bit ASCII set not be used.

static
void *Type_NamedColor_Read(cmsContext ContextID, struct _cms_typehandler_struct* self, cmsIOHANDLER* io, cmsUInt32Number* nItems, cmsUInt32Number SizeOfTag)
{

    cmsUInt32Number      vendorFlag;     // Bottom 16 bits for ICC use
    cmsUInt32Number      count;          // Count of named colors
    cmsUInt32Number      nDeviceCoords;  // Num of device coordinates
    char                 prefix[32];     // Prefix for each color name
    char                 suffix[32];     // Suffix for each color name
    cmsNAMEDCOLORLIST*   v;
    cmsUInt32Number      i;
    cmsUNUSED_PARAMETER(self);


    *nItems = 0;
    if (!_cmsReadUInt32Number(ContextID, io, &vendorFlag)) return NULL;
    if (!_cmsReadUInt32Number(ContextID, io, &count)) return NULL;
    if (!_cmsReadUInt32Number(ContextID, io, &nDeviceCoords)) return NULL;

    if (io -> Read(ContextID, io,prefix, 32, 1) != 1) return NULL;
    if (io -> Read(ContextID, io,suffix, 32, 1) != 1) return NULL;

    prefix[31] = suffix[31] = 0;

    v = cmsAllocNamedColorList(ContextID, count, nDeviceCoords, prefix, suffix);
    if (v == NULL) {
        cmsSignalError(ContextID, cmsERROR_RANGE, "Too many named colors '%d'", count);
        return NULL;
    }

    if (nDeviceCoords > cmsMAXCHANNELS) {
        cmsSignalError(ContextID, cmsERROR_RANGE, "Too many device coordinates '%d'", nDeviceCoords);
        goto Error;
    }
    for (i=0; i < count; i++) {

        cmsUInt16Number PCS[3];
        cmsUInt16Number Colorant[cmsMAXCHANNELS];
        char Root[33];

        memset(Colorant, 0, sizeof(Colorant));
        if (io -> Read(ContextID, io,Root, 32, 1) != 1) goto Error;
        Root[32] = 0;  // To prevent exploits

        if (!_cmsReadUInt16Array(ContextID, io, 3, PCS)) goto Error;
        if (!_cmsReadUInt16Array(ContextID, io, nDeviceCoords, Colorant)) goto Error;

        if (!cmsAppendNamedColor(ContextID, v, Root, PCS, Colorant)) goto Error;
    }

    *nItems = 1;
    return (void*) v ;

Error:
    cmsFreeNamedColorList(ContextID, v);
    return NULL;

    cmsUNUSED_PARAMETER(SizeOfTag);
}


// Saves a named color list into a named color profile
static
cmsBool Type_NamedColor_Write(cmsContext ContextID, struct _cms_typehandler_struct* self, cmsIOHANDLER* io, void* Ptr, cmsUInt32Number nItems)
{
    cmsNAMEDCOLORLIST* NamedColorList = (cmsNAMEDCOLORLIST*) Ptr;
    char                prefix[33];     // Prefix for each color name
    char                suffix[33];     // Suffix for each color name
    cmsUInt32Number     i, nColors;

    nColors = cmsNamedColorCount(ContextID, NamedColorList);

    if (!_cmsWriteUInt32Number(ContextID, io, 0)) return FALSE;
    if (!_cmsWriteUInt32Number(ContextID, io, nColors)) return FALSE;
    if (!_cmsWriteUInt32Number(ContextID, io, NamedColorList ->ColorantCount)) return FALSE;

    strncpy(prefix, (const char*) NamedColorList->Prefix, 32);
    strncpy(suffix, (const char*) NamedColorList->Suffix, 32);

    suffix[32] = prefix[32] = 0;

    if (!io ->Write(ContextID, io, 32, prefix)) return FALSE;
    if (!io ->Write(ContextID, io, 32, suffix)) return FALSE;

    for (i=0; i < nColors; i++) {

       cmsUInt16Number PCS[3];
       cmsUInt16Number Colorant[cmsMAXCHANNELS];
       char Root[cmsMAX_PATH];

        if (!cmsNamedColorInfo(ContextID, NamedColorList, i, Root, NULL, NULL, PCS, Colorant)) return 0;
        Root[32] = 0;
        if (!io ->Write(ContextID, io, 32 , Root)) return FALSE;
        if (!_cmsWriteUInt16Array(ContextID, io, 3, PCS)) return FALSE;
        if (!_cmsWriteUInt16Array(ContextID, io, NamedColorList ->ColorantCount, Colorant)) return FALSE;
    }

    return TRUE;

    cmsUNUSED_PARAMETER(nItems);
    cmsUNUSED_PARAMETER(self);
}

static
void* Type_NamedColor_Dup(cmsContext ContextID, struct _cms_typehandler_struct* self, const void* Ptr, cmsUInt32Number n)
{
    cmsNAMEDCOLORLIST* nc = (cmsNAMEDCOLORLIST*) Ptr;

    return (void*) cmsDupNamedColorList(ContextID, nc);

    cmsUNUSED_PARAMETER(n);
    cmsUNUSED_PARAMETER(self);
}


static
void Type_NamedColor_Free(cmsContext ContextID, struct _cms_typehandler_struct* self, void* Ptr)
{
    cmsFreeNamedColorList(ContextID, (cmsNAMEDCOLORLIST*) Ptr);
    return;

    cmsUNUSED_PARAMETER(self);
}


// ********************************************************************************
// Type cmsSigProfileSequenceDescType
// ********************************************************************************

// This type is an array of structures, each of which contains information from the
// header fields and tags from the original profiles which were combined to create
// the final profile. The order of the structures is the order in which the profiles
// were combined and includes a structure for the final profile. This provides a
// description of the profile sequence from source to destination,
// typically used with the DeviceLink profile.

static
cmsBool ReadEmbeddedText(cmsContext ContextID, struct _cms_typehandler_struct* self, cmsIOHANDLER* io, cmsMLU** mlu, cmsUInt32Number SizeOfTag)
{
    cmsTagTypeSignature  BaseType;
    cmsUInt32Number nItems;

    BaseType = _cmsReadTypeBase(ContextID, io);

    switch (BaseType) {

       case cmsSigTextType:
           if (*mlu) cmsMLUfree(ContextID, *mlu);
           *mlu = (cmsMLU*)Type_Text_Read(ContextID, self, io, &nItems, SizeOfTag);
           return (*mlu != NULL);

       case cmsSigTextDescriptionType:
           if (*mlu) cmsMLUfree(ContextID, *mlu);
           *mlu =  (cmsMLU*) Type_Text_Description_Read(ContextID, self, io, &nItems, SizeOfTag);
           return (*mlu != NULL);

           /*
           TBD: Size is needed for MLU, and we have no idea on which is the available size
           */

       case cmsSigMultiLocalizedUnicodeType:
           if (*mlu) cmsMLUfree(ContextID, *mlu);
           *mlu =  (cmsMLU*) Type_MLU_Read(ContextID, self, io, &nItems, SizeOfTag);
           return (*mlu != NULL);

       default: return FALSE;
    }
}


static
void *Type_ProfileSequenceDesc_Read(cmsContext ContextID, struct _cms_typehandler_struct* self, cmsIOHANDLER* io, cmsUInt32Number* nItems, cmsUInt32Number SizeOfTag)
{
    cmsSEQ* OutSeq;
    cmsUInt32Number i, Count;

    *nItems = 0;

    if (!_cmsReadUInt32Number(ContextID, io, &Count)) return NULL;

    if (SizeOfTag < sizeof(cmsUInt32Number)) return NULL;
    SizeOfTag -= sizeof(cmsUInt32Number);


    OutSeq = cmsAllocProfileSequenceDescription(ContextID, Count);
    if (OutSeq == NULL) return NULL;

    OutSeq ->n = Count;

    // Get structures as well

    for (i=0; i < Count; i++) {

        cmsPSEQDESC* sec = &OutSeq -> seq[i];

        if (!_cmsReadUInt32Number(ContextID, io, &sec ->deviceMfg)) goto Error;
        if (SizeOfTag < sizeof(cmsUInt32Number)) goto Error;
        SizeOfTag -= sizeof(cmsUInt32Number);

        if (!_cmsReadUInt32Number(ContextID, io, &sec ->deviceModel)) goto Error;
        if (SizeOfTag < sizeof(cmsUInt32Number)) goto Error;
        SizeOfTag -= sizeof(cmsUInt32Number);

        if (!_cmsReadUInt64Number(ContextID, io, &sec ->attributes)) goto Error;
        if (SizeOfTag < sizeof(cmsUInt64Number)) goto Error;
        SizeOfTag -= sizeof(cmsUInt64Number);

        if (!_cmsReadUInt32Number(ContextID, io, (cmsUInt32Number *)&sec ->technology)) goto Error;
        if (SizeOfTag < sizeof(cmsUInt32Number)) goto Error;
        SizeOfTag -= sizeof(cmsUInt32Number);

        if (!ReadEmbeddedText(ContextID, self, io, &sec ->Manufacturer, SizeOfTag)) goto Error;
        if (!ReadEmbeddedText(ContextID, self, io, &sec ->Model, SizeOfTag)) goto Error;
    }

    *nItems = 1;
    return OutSeq;

Error:
    cmsFreeProfileSequenceDescription(ContextID, OutSeq);
    return NULL;
}


// Aux--Embed a text description type. It can be of type text description or multilocalized unicode
// and it depends of the version number passed on cmsTagDescriptor structure instead of stack
static
cmsBool  SaveDescription(cmsContext ContextID, struct _cms_typehandler_struct* self, cmsIOHANDLER* io, cmsMLU* Text)
{
    if (self ->ICCVersion < 0x4000000) {

        if (!_cmsWriteTypeBase(ContextID, io, cmsSigTextDescriptionType)) return FALSE;
        return Type_Text_Description_Write(ContextID, self, io, Text, 1);
    }
    else {
        if (!_cmsWriteTypeBase(ContextID, io, cmsSigMultiLocalizedUnicodeType)) return FALSE;
        return Type_MLU_Write(ContextID, self, io, Text, 1);
    }
}


static
cmsBool  Type_ProfileSequenceDesc_Write(cmsContext ContextID, struct _cms_typehandler_struct* self, cmsIOHANDLER* io, void* Ptr, cmsUInt32Number nItems)
{
    cmsSEQ* Seq = (cmsSEQ*) Ptr;
    cmsUInt32Number i;

    if (!_cmsWriteUInt32Number(ContextID, io, Seq->n)) return FALSE;

    for (i=0; i < Seq ->n; i++) {

        cmsPSEQDESC* sec = &Seq -> seq[i];

        if (!_cmsWriteUInt32Number(ContextID, io, sec ->deviceMfg)) return FALSE;
        if (!_cmsWriteUInt32Number(ContextID, io, sec ->deviceModel)) return FALSE;
        if (!_cmsWriteUInt64Number(ContextID, io, &sec ->attributes)) return FALSE;
        if (!_cmsWriteUInt32Number(ContextID, io, sec ->technology)) return FALSE;

        if (!SaveDescription(ContextID, self, io, sec ->Manufacturer)) return FALSE;
        if (!SaveDescription(ContextID, self, io, sec ->Model)) return FALSE;
    }

     return TRUE;

     cmsUNUSED_PARAMETER(nItems);
}


static
void* Type_ProfileSequenceDesc_Dup(cmsContext ContextID, struct _cms_typehandler_struct* self, const void* Ptr, cmsUInt32Number n)
{
    return (void*) cmsDupProfileSequenceDescription(ContextID, (cmsSEQ*) Ptr);

    cmsUNUSED_PARAMETER(n);
    cmsUNUSED_PARAMETER(self);
}

static
void Type_ProfileSequenceDesc_Free(cmsContext ContextID, struct _cms_typehandler_struct* self, void* Ptr)
{
    cmsFreeProfileSequenceDescription(ContextID, (cmsSEQ*) Ptr);
    return;

    cmsUNUSED_PARAMETER(self);
}


// ********************************************************************************
// Type cmsSigProfileSequenceIdType
// ********************************************************************************
/*
In certain workflows using ICC Device Link Profiles, it is necessary to identify the
original profiles that were combined to create the Device Link Profile.
This type is an array of structures, each of which contains information for
identification of a profile used in a sequence
*/


static
cmsBool ReadSeqID(cmsContext ContextID, struct _cms_typehandler_struct* self,
                                             cmsIOHANDLER* io,
                                             void* Cargo,
                                             cmsUInt32Number n,
                                             cmsUInt32Number SizeOfTag)
{
    cmsSEQ* OutSeq = (cmsSEQ*) Cargo;
    cmsPSEQDESC* seq = &OutSeq ->seq[n];

    if (io -> Read(ContextID, io,seq ->ProfileID.ID8, 16, 1) != 1) return FALSE;
    if (!ReadEmbeddedText(ContextID, self, io, &seq ->Description, SizeOfTag)) return FALSE;

    return TRUE;
}



static
void *Type_ProfileSequenceId_Read(cmsContext ContextID, struct _cms_typehandler_struct* self, cmsIOHANDLER* io, cmsUInt32Number* nItems, cmsUInt32Number SizeOfTag)
{
    cmsSEQ* OutSeq;
    cmsUInt32Number Count;
    cmsUInt32Number BaseOffset;

    *nItems = 0;

    // Get actual position as a basis for element offsets
    BaseOffset = io ->Tell(ContextID, io) - sizeof(_cmsTagBase);

    // Get table count
    if (!_cmsReadUInt32Number(ContextID, io, &Count)) return NULL;
    SizeOfTag -= sizeof(cmsUInt32Number);

    // Allocate an empty structure
    OutSeq = cmsAllocProfileSequenceDescription(ContextID, Count);
    if (OutSeq == NULL) return NULL;


    // Read the position table
    if (!ReadPositionTable(ContextID, self, io, Count, BaseOffset, OutSeq, ReadSeqID)) {

        cmsFreeProfileSequenceDescription(ContextID, OutSeq);
        return NULL;
    }

    // Success
    *nItems = 1;
    return OutSeq;

}


static
cmsBool WriteSeqID(cmsContext ContextID, struct _cms_typehandler_struct* self,
                                             cmsIOHANDLER* io,
                                             void* Cargo,
                                             cmsUInt32Number n,
                                             cmsUInt32Number SizeOfTag)
{
    cmsSEQ* Seq = (cmsSEQ*) Cargo;

    if (!io ->Write(ContextID, io, 16, Seq ->seq[n].ProfileID.ID8)) return FALSE;

    // Store here the MLU
    if (!SaveDescription(ContextID, self, io, Seq ->seq[n].Description)) return FALSE;

    return TRUE;

    cmsUNUSED_PARAMETER(SizeOfTag);
}

static
cmsBool  Type_ProfileSequenceId_Write(cmsContext ContextID, struct _cms_typehandler_struct* self, cmsIOHANDLER* io, void* Ptr, cmsUInt32Number nItems)
{
    cmsSEQ* Seq = (cmsSEQ*) Ptr;
    cmsUInt32Number BaseOffset;

    // Keep the base offset
    BaseOffset = io ->Tell(ContextID, io) - sizeof(_cmsTagBase);

    // This is the table count
    if (!_cmsWriteUInt32Number(ContextID, io, Seq ->n)) return FALSE;

    // This is the position table and content
    if (!WritePositionTable(ContextID, self, io, 0, Seq ->n, BaseOffset, Seq, WriteSeqID)) return FALSE;

    return TRUE;

    cmsUNUSED_PARAMETER(nItems);
}

static
void* Type_ProfileSequenceId_Dup(cmsContext ContextID, struct _cms_typehandler_struct* self, const void* Ptr, cmsUInt32Number n)
{
    return (void*) cmsDupProfileSequenceDescription(ContextID, (cmsSEQ*) Ptr);

    cmsUNUSED_PARAMETER(n);
    cmsUNUSED_PARAMETER(self);
}

static
void Type_ProfileSequenceId_Free(cmsContext ContextID, struct _cms_typehandler_struct* self, void* Ptr)
{
    cmsFreeProfileSequenceDescription(ContextID, (cmsSEQ*) Ptr);
    return;

    cmsUNUSED_PARAMETER(self);
}


// ********************************************************************************
// Type cmsSigUcrBgType
// ********************************************************************************
/*
This type contains curves representing the under color removal and black
generation and a text string which is a general description of the method used
for the ucr/bg.
*/

static
void *Type_UcrBg_Read(cmsContext ContextID, struct _cms_typehandler_struct* self, cmsIOHANDLER* io, cmsUInt32Number* nItems, cmsUInt32Number SizeOfTag)
{
    cmsUcrBg* n = (cmsUcrBg*) _cmsMallocZero(ContextID, sizeof(cmsUcrBg));
    cmsUInt32Number CountUcr, CountBg;
    char* ASCIIString;
    cmsUNUSED_PARAMETER(self);

    *nItems = 0;
    if (n == NULL) return NULL;

    // First curve is Under color removal
    if (!_cmsReadUInt32Number(ContextID, io, &CountUcr)) return NULL;
    if (SizeOfTag < sizeof(cmsUInt32Number)) return NULL;
    SizeOfTag -= sizeof(cmsUInt32Number);

    n ->Ucr = cmsBuildTabulatedToneCurve16(ContextID, CountUcr, NULL);
    if (n ->Ucr == NULL) return NULL;

    if (!_cmsReadUInt16Array(ContextID, io, CountUcr, n ->Ucr->Table16)) return NULL;
    if (SizeOfTag < sizeof(cmsUInt32Number)) return NULL;
    SizeOfTag -= CountUcr * sizeof(cmsUInt16Number);

    // Second curve is Black generation
    if (!_cmsReadUInt32Number(ContextID, io, &CountBg)) return NULL;
    if (SizeOfTag < sizeof(cmsUInt32Number)) return NULL;
    SizeOfTag -= sizeof(cmsUInt32Number);

    n ->Bg = cmsBuildTabulatedToneCurve16(ContextID, CountBg, NULL);
    if (n ->Bg == NULL) return NULL;
    if (!_cmsReadUInt16Array(ContextID, io, CountBg, n ->Bg->Table16)) return NULL;
    if (SizeOfTag < CountBg * sizeof(cmsUInt16Number)) return NULL;
    SizeOfTag -= CountBg * sizeof(cmsUInt16Number);
    if (SizeOfTag == UINT_MAX) return NULL;

    // Now comes the text. The length is specified by the tag size
    n ->Desc = cmsMLUalloc(ContextID, 1);
    if (n ->Desc == NULL) return NULL;

    ASCIIString = (char*) _cmsMalloc(ContextID, SizeOfTag + 1);
    if (io ->Read(ContextID, io,ASCIIString, sizeof(char), SizeOfTag) != SizeOfTag) return NULL;
    ASCIIString[SizeOfTag] = 0;
    cmsMLUsetASCII(ContextID, n ->Desc, cmsNoLanguage, cmsNoCountry, ASCIIString);
    _cmsFree(ContextID, ASCIIString);

    *nItems = 1;
    return (void*) n;
}

static
cmsBool  Type_UcrBg_Write(cmsContext ContextID, struct _cms_typehandler_struct* self, cmsIOHANDLER* io, void* Ptr, cmsUInt32Number nItems)
{
    cmsUcrBg* Value = (cmsUcrBg*) Ptr;
    cmsUInt32Number TextSize;
    char* Text;
    cmsUNUSED_PARAMETER(self);

    // First curve is Under color removal
    if (!_cmsWriteUInt32Number(ContextID, io, Value ->Ucr ->nEntries)) return FALSE;
    if (!_cmsWriteUInt16Array(ContextID, io, Value ->Ucr ->nEntries, Value ->Ucr ->Table16)) return FALSE;

    // Then black generation
    if (!_cmsWriteUInt32Number(ContextID, io, Value ->Bg ->nEntries)) return FALSE;
    if (!_cmsWriteUInt16Array(ContextID, io, Value ->Bg ->nEntries, Value ->Bg ->Table16)) return FALSE;

    // Now comes the text. The length is specified by the tag size
    TextSize = cmsMLUgetASCII(ContextID, Value ->Desc, cmsNoLanguage, cmsNoCountry, NULL, 0);
    Text     = (char*) _cmsMalloc(ContextID, TextSize);
    if (cmsMLUgetASCII(ContextID, Value ->Desc, cmsNoLanguage, cmsNoCountry, Text, TextSize) != TextSize) return FALSE;

    if (!io ->Write(ContextID, io, TextSize, Text)) return FALSE;
    _cmsFree(ContextID, Text);

    return TRUE;

    cmsUNUSED_PARAMETER(nItems);
}

static
void* Type_UcrBg_Dup(cmsContext ContextID, struct _cms_typehandler_struct* self, const void *Ptr, cmsUInt32Number n)
{
    cmsUcrBg* Src = (cmsUcrBg*) Ptr;
    cmsUcrBg* NewUcrBg = (cmsUcrBg*) _cmsMallocZero(ContextID, sizeof(cmsUcrBg));
    cmsUNUSED_PARAMETER(self);

    if (NewUcrBg == NULL) return NULL;

    NewUcrBg ->Bg   = cmsDupToneCurve(ContextID, Src ->Bg);
    NewUcrBg ->Ucr  = cmsDupToneCurve(ContextID, Src ->Ucr);
    NewUcrBg ->Desc = cmsMLUdup(ContextID, Src ->Desc);

    return (void*) NewUcrBg;

    cmsUNUSED_PARAMETER(n);
}

static
void Type_UcrBg_Free(cmsContext ContextID, struct _cms_typehandler_struct* self, void *Ptr)
{
   cmsUcrBg* Src = (cmsUcrBg*) Ptr;
   cmsUNUSED_PARAMETER(self);

   if (Src ->Ucr) cmsFreeToneCurve(ContextID, Src ->Ucr);
   if (Src ->Bg)  cmsFreeToneCurve(ContextID, Src ->Bg);
   if (Src ->Desc) cmsMLUfree(ContextID, Src ->Desc);

   _cmsFree(ContextID, Ptr);
}

// ********************************************************************************
// Type cmsSigCrdInfoType
// ********************************************************************************

/*
This type contains the PostScript product name to which this profile corresponds
and the names of the companion CRDs. Recall that a single profile can generate
multiple CRDs. It is implemented as a MLU being the language code "PS" and then
country varies for each element:

                nm: PostScript product name
                #0: Rendering intent 0 CRD name
                #1: Rendering intent 1 CRD name
                #2: Rendering intent 2 CRD name
                #3: Rendering intent 3 CRD name
*/



// Auxiliary, read an string specified as count + string
static
cmsBool  ReadCountAndSting(cmsContext ContextID, struct _cms_typehandler_struct* self, cmsIOHANDLER* io, cmsMLU* mlu, cmsUInt32Number* SizeOfTag, const char* Section)
{
    cmsUInt32Number Count;
    char* Text;
    cmsUNUSED_PARAMETER(self);

    if (*SizeOfTag < sizeof(cmsUInt32Number)) return FALSE;

    if (!_cmsReadUInt32Number(ContextID, io, &Count)) return FALSE;

    if (Count > UINT_MAX - sizeof(cmsUInt32Number)) return FALSE;
    if (*SizeOfTag < Count + sizeof(cmsUInt32Number)) return FALSE;

    Text     = (char*) _cmsMalloc(ContextID, Count+1);
    if (Text == NULL) return FALSE;

    if (io ->Read(ContextID, io,Text, sizeof(cmsUInt8Number), Count) != Count) {
        _cmsFree(ContextID, Text);
        return FALSE;
    }

    Text[Count] = 0;

    cmsMLUsetASCII(ContextID, mlu, "PS", Section, Text);
    _cmsFree(ContextID, Text);

    *SizeOfTag -= (Count + sizeof(cmsUInt32Number));
    return TRUE;
}

static
cmsBool  WriteCountAndSting(cmsContext ContextID, struct _cms_typehandler_struct* self, cmsIOHANDLER* io, cmsMLU* mlu, const char* Section)
{
 cmsUInt32Number TextSize;
 char* Text;
 cmsUNUSED_PARAMETER(self);

    TextSize = cmsMLUgetASCII(ContextID, mlu, "PS", Section, NULL, 0);
    Text     = (char*) _cmsMalloc(ContextID, TextSize);

    if (!_cmsWriteUInt32Number(ContextID, io, TextSize)) return FALSE;

    if (cmsMLUgetASCII(ContextID, mlu, "PS", Section, Text, TextSize) == 0) return FALSE;

    if (!io ->Write(ContextID, io, TextSize, Text)) return FALSE;
    _cmsFree(ContextID, Text);

    return TRUE;
}

static
void *Type_CrdInfo_Read(cmsContext ContextID, struct _cms_typehandler_struct* self, cmsIOHANDLER* io, cmsUInt32Number* nItems, cmsUInt32Number SizeOfTag)
{
    cmsMLU* mlu = cmsMLUalloc(ContextID, 5);

    *nItems = 0;
    if (!ReadCountAndSting(ContextID, self, io, mlu, &SizeOfTag, "nm")) goto Error;
    if (!ReadCountAndSting(ContextID, self, io, mlu, &SizeOfTag, "#0")) goto Error;
    if (!ReadCountAndSting(ContextID, self, io, mlu, &SizeOfTag, "#1")) goto Error;
    if (!ReadCountAndSting(ContextID, self, io, mlu, &SizeOfTag, "#2")) goto Error;
    if (!ReadCountAndSting(ContextID, self, io, mlu, &SizeOfTag, "#3")) goto Error;

    *nItems = 1;
    return (void*) mlu;

Error:
    cmsMLUfree(ContextID, mlu);
    return NULL;

}

static
cmsBool  Type_CrdInfo_Write(cmsContext ContextID, struct _cms_typehandler_struct* self, cmsIOHANDLER* io, void* Ptr, cmsUInt32Number nItems)
{

    cmsMLU* mlu = (cmsMLU*) Ptr;

    if (!WriteCountAndSting(ContextID, self, io, mlu, "nm")) goto Error;
    if (!WriteCountAndSting(ContextID, self, io, mlu, "#0")) goto Error;
    if (!WriteCountAndSting(ContextID, self, io, mlu, "#1")) goto Error;
    if (!WriteCountAndSting(ContextID, self, io, mlu, "#2")) goto Error;
    if (!WriteCountAndSting(ContextID, self, io, mlu, "#3")) goto Error;

    return TRUE;

Error:
    return FALSE;

    cmsUNUSED_PARAMETER(nItems);
}


static
void* Type_CrdInfo_Dup(cmsContext ContextID, struct _cms_typehandler_struct* self, const void *Ptr, cmsUInt32Number n)
{
    return (void*) cmsMLUdup(ContextID, (cmsMLU*) Ptr);

    cmsUNUSED_PARAMETER(n);
    cmsUNUSED_PARAMETER(self);
}

static
void Type_CrdInfo_Free(cmsContext ContextID, struct _cms_typehandler_struct* self, void *Ptr)
{
    cmsMLUfree(ContextID, (cmsMLU*) Ptr);
    return;

    cmsUNUSED_PARAMETER(self);
}

// ********************************************************************************
// Type cmsSigScreeningType
// ********************************************************************************
//
//The screeningType describes various screening parameters including screen
//frequency, screening angle, and spot shape.

static
void *Type_Screening_Read(cmsContext ContextID, struct _cms_typehandler_struct* self, cmsIOHANDLER* io, cmsUInt32Number* nItems, cmsUInt32Number SizeOfTag)
{
    cmsScreening* sc = NULL;
    cmsUInt32Number i;

    sc = (cmsScreening*) _cmsMallocZero(ContextID, sizeof(cmsScreening));
    if (sc == NULL) return NULL;

    *nItems = 0;

    if (!_cmsReadUInt32Number(ContextID, io, &sc ->Flag)) goto Error;
    if (!_cmsReadUInt32Number(ContextID, io, &sc ->nChannels)) goto Error;

    if (sc ->nChannels > cmsMAXCHANNELS - 1)
        sc ->nChannels = cmsMAXCHANNELS - 1;

    for (i=0; i < sc ->nChannels; i++) {

        if (!_cmsRead15Fixed16Number(ContextID, io, &sc ->Channels[i].Frequency)) goto Error;
        if (!_cmsRead15Fixed16Number(ContextID, io, &sc ->Channels[i].ScreenAngle)) goto Error;
        if (!_cmsReadUInt32Number(ContextID, io, &sc ->Channels[i].SpotShape)) goto Error;
    }


    *nItems = 1;

    return (void*) sc;

Error:
    if (sc != NULL)
        _cmsFree(ContextID, sc);

    return NULL;
    cmsUNUSED_PARAMETER(self);
    cmsUNUSED_PARAMETER(SizeOfTag);
}


static
cmsBool Type_Screening_Write(cmsContext ContextID, struct _cms_typehandler_struct* self, cmsIOHANDLER* io, void* Ptr, cmsUInt32Number nItems)
{
    cmsScreening* sc = (cmsScreening* ) Ptr;
    cmsUInt32Number i;

    if (!_cmsWriteUInt32Number(ContextID, io, sc ->Flag)) return FALSE;
    if (!_cmsWriteUInt32Number(ContextID, io, sc ->nChannels)) return FALSE;

    for (i=0; i < sc ->nChannels; i++) {

        if (!_cmsWrite15Fixed16Number(ContextID, io, sc ->Channels[i].Frequency)) return FALSE;
        if (!_cmsWrite15Fixed16Number(ContextID, io, sc ->Channels[i].ScreenAngle)) return FALSE;
        if (!_cmsWriteUInt32Number(ContextID, io, sc ->Channels[i].SpotShape)) return FALSE;
    }

    return TRUE;

    cmsUNUSED_PARAMETER(nItems);
    cmsUNUSED_PARAMETER(self);
}


static
void* Type_Screening_Dup(cmsContext ContextID, struct _cms_typehandler_struct* self, const void *Ptr, cmsUInt32Number n)
{
    cmsUNUSED_PARAMETER(self);
    return _cmsDupMem(ContextID, Ptr, sizeof(cmsScreening));

   cmsUNUSED_PARAMETER(n);
}


static
void Type_Screening_Free(cmsContext ContextID, struct _cms_typehandler_struct* self, void* Ptr)
{
    cmsUNUSED_PARAMETER(self);
    _cmsFree(ContextID, Ptr);
}

// ********************************************************************************
// Type cmsSigViewingConditionsType
// ********************************************************************************
//
//This type represents a set of viewing condition parameters including:
//CIE 'absolute' illuminant white point tristimulus values and CIE 'absolute'
//surround tristimulus values.

static
void *Type_ViewingConditions_Read(cmsContext ContextID, struct _cms_typehandler_struct* self, cmsIOHANDLER* io, cmsUInt32Number* nItems, cmsUInt32Number SizeOfTag)
{
    cmsICCViewingConditions* vc = NULL;
    cmsUNUSED_PARAMETER(self);

    vc = (cmsICCViewingConditions*) _cmsMallocZero(ContextID, sizeof(cmsICCViewingConditions));
    if (vc == NULL) return NULL;

    *nItems = 0;

    if (!_cmsReadXYZNumber(ContextID, io, &vc ->IlluminantXYZ)) goto Error;
    if (!_cmsReadXYZNumber(ContextID, io, &vc ->SurroundXYZ)) goto Error;
    if (!_cmsReadUInt32Number(ContextID, io, &vc ->IlluminantType)) goto Error;

    *nItems = 1;

    return (void*) vc;

Error:
    if (vc != NULL)
        _cmsFree(ContextID, vc);

    return NULL;

    cmsUNUSED_PARAMETER(SizeOfTag);
}


static
cmsBool Type_ViewingConditions_Write(cmsContext ContextID, struct _cms_typehandler_struct* self, cmsIOHANDLER* io, void* Ptr, cmsUInt32Number nItems)
{
    cmsICCViewingConditions* sc = (cmsICCViewingConditions* ) Ptr;

    if (!_cmsWriteXYZNumber(ContextID, io, &sc ->IlluminantXYZ)) return FALSE;
    if (!_cmsWriteXYZNumber(ContextID, io, &sc ->SurroundXYZ)) return FALSE;
    if (!_cmsWriteUInt32Number(ContextID, io, sc ->IlluminantType)) return FALSE;

    return TRUE;

    cmsUNUSED_PARAMETER(nItems);
    cmsUNUSED_PARAMETER(self);
}


static
void* Type_ViewingConditions_Dup(cmsContext ContextID, struct _cms_typehandler_struct* self, const void *Ptr, cmsUInt32Number n)
{
    cmsUNUSED_PARAMETER(self);
    return _cmsDupMem(ContextID, Ptr, sizeof(cmsICCViewingConditions));

   cmsUNUSED_PARAMETER(n);
}


static
void Type_ViewingConditions_Free(cmsContext ContextID, struct _cms_typehandler_struct* self, void* Ptr)
{
    cmsUNUSED_PARAMETER(self);
    _cmsFree(ContextID, Ptr);
}


// ********************************************************************************
// Type cmsSigMultiProcessElementType
// ********************************************************************************


static
void* GenericMPEdup(cmsContext ContextID, struct _cms_typehandler_struct* self, const void *Ptr, cmsUInt32Number n)
{
    return (void*) cmsStageDup(ContextID, (cmsStage*) Ptr);

    cmsUNUSED_PARAMETER(n);
    cmsUNUSED_PARAMETER(self);
}

static
void GenericMPEfree(cmsContext ContextID, struct _cms_typehandler_struct* self, void *Ptr)
{
    cmsStageFree(ContextID, (cmsStage*) Ptr);
    return;

    cmsUNUSED_PARAMETER(self);
}

// Each curve is stored in one or more curve segments, with break-points specified between curve segments.
// The first curve segment always starts at -Infinity, and the last curve segment always ends at +Infinity. The
// first and last curve segments shall be specified in terms of a formula, whereas the other segments shall be
// specified either in terms of a formula, or by a sampled curve.


// Read an embedded segmented curve
static
cmsToneCurve* ReadSegmentedCurve(cmsContext ContextID, struct _cms_typehandler_struct* self, cmsIOHANDLER* io)
{
    cmsCurveSegSignature ElementSig;
    cmsUInt32Number i, j;
    cmsUInt16Number nSegments;
    cmsCurveSegment*  Segments;
    cmsToneCurve* Curve;
    cmsFloat32Number PrevBreak = MINUS_INF;    // - infinite
    cmsUNUSED_PARAMETER(self);

    // Take signature and channels for each element.
     if (!_cmsReadUInt32Number(ContextID, io, (cmsUInt32Number*) &ElementSig)) return NULL;

     // That should be a segmented curve
     if (ElementSig != cmsSigSegmentedCurve) return NULL;

     if (!_cmsReadUInt32Number(ContextID, io, NULL)) return NULL;
     if (!_cmsReadUInt16Number(ContextID, io, &nSegments)) return NULL;
     if (!_cmsReadUInt16Number(ContextID, io, NULL)) return NULL;

     if (nSegments < 1) return NULL;
     Segments = (cmsCurveSegment*) _cmsCalloc(ContextID, nSegments, sizeof(cmsCurveSegment));
     if (Segments == NULL) return NULL;

     // Read breakpoints
     for (i=0; i < (cmsUInt32Number) nSegments - 1; i++) {

         Segments[i].x0 = PrevBreak;
         if (!_cmsReadFloat32Number(ContextID, io, &Segments[i].x1)) goto Error;
         PrevBreak = Segments[i].x1;
     }

     Segments[nSegments-1].x0 = PrevBreak;
     Segments[nSegments-1].x1 = PLUS_INF;     // A big cmsFloat32Number number

     // Read segments
     for (i=0; i < nSegments; i++) {

          if (!_cmsReadUInt32Number(ContextID, io, (cmsUInt32Number*) &ElementSig)) goto Error;
          if (!_cmsReadUInt32Number(ContextID, io, NULL)) goto Error;

           switch (ElementSig) {

            case cmsSigFormulaCurveSeg: {

                cmsUInt16Number Type;
                cmsUInt32Number ParamsByType[] = {4, 5, 5 };

                if (!_cmsReadUInt16Number(ContextID, io, &Type)) goto Error;
                if (!_cmsReadUInt16Number(ContextID, io, NULL)) goto Error;

                Segments[i].Type = Type + 6;
                if (Type > 2) goto Error;

                for (j=0; j < ParamsByType[Type]; j++) {

                    cmsFloat32Number f;
                    if (!_cmsReadFloat32Number(ContextID, io, &f)) goto Error;
                    Segments[i].Params[j] = f;
                }
                }
                break;


            case cmsSigSampledCurveSeg: {
                cmsUInt32Number Count;

                if (!_cmsReadUInt32Number(ContextID, io, &Count)) goto Error;

                Segments[i].nGridPoints = Count;
                Segments[i].SampledPoints = (cmsFloat32Number*) _cmsCalloc(ContextID, Count, sizeof(cmsFloat32Number));
                if (Segments[i].SampledPoints == NULL) goto Error;

                for (j=0; j < Count; j++) {
                    if (!_cmsReadFloat32Number(ContextID, io, &Segments[i].SampledPoints[j])) goto Error;
                }
                }
                break;

            default:
                {
                char String[5];

                _cmsTagSignature2String(String, (cmsTagSignature) ElementSig);
                cmsSignalError(ContextID, cmsERROR_UNKNOWN_EXTENSION, "Unknown curve element type '%s' found.", String);
                }
                goto Error;

         }
     }

     Curve = cmsBuildSegmentedToneCurve(ContextID, nSegments, Segments);

     for (i=0; i < nSegments; i++) {
         if (Segments[i].SampledPoints) _cmsFree(ContextID, Segments[i].SampledPoints);
     }
     _cmsFree(ContextID, Segments);
     return Curve;

Error:
     if (Segments) {
         for (i=0; i < nSegments; i++) {
             if (Segments[i].SampledPoints) _cmsFree(ContextID, Segments[i].SampledPoints);
         }
         _cmsFree(ContextID, Segments);
     }
     return NULL;
}


static
cmsBool ReadMPECurve(cmsContext ContextID, struct _cms_typehandler_struct* self,
                     cmsIOHANDLER* io,
                     void* Cargo,
                     cmsUInt32Number n,
                     cmsUInt32Number SizeOfTag)
{
      cmsToneCurve** GammaTables = ( cmsToneCurve**) Cargo;

      GammaTables[n] = ReadSegmentedCurve(ContextID, self, io);
      return (GammaTables[n] != NULL);

      cmsUNUSED_PARAMETER(SizeOfTag);
}

static
void *Type_MPEcurve_Read(cmsContext ContextID, struct _cms_typehandler_struct* self, cmsIOHANDLER* io, cmsUInt32Number* nItems, cmsUInt32Number SizeOfTag)
{
    cmsStage* mpe = NULL;
    cmsUInt16Number InputChans, OutputChans;
    cmsUInt32Number i, BaseOffset;
    cmsToneCurve** GammaTables;

    *nItems = 0;

    // Get actual position as a basis for element offsets
    BaseOffset = io ->Tell(ContextID, io) - sizeof(_cmsTagBase);

    if (!_cmsReadUInt16Number(ContextID, io, &InputChans)) return NULL;
    if (!_cmsReadUInt16Number(ContextID, io, &OutputChans)) return NULL;

    if (InputChans != OutputChans) return NULL;

    GammaTables = (cmsToneCurve**) _cmsCalloc(ContextID, InputChans, sizeof(cmsToneCurve*));
    if (GammaTables == NULL) return NULL;

    if (ReadPositionTable(ContextID, self, io, InputChans, BaseOffset, GammaTables, ReadMPECurve)) {

        mpe = cmsStageAllocToneCurves(ContextID, InputChans, GammaTables);
    }
    else {
        mpe = NULL;
    }

    for (i=0; i < InputChans; i++) {
        if (GammaTables[i]) cmsFreeToneCurve(ContextID, GammaTables[i]);
    }

    _cmsFree(ContextID, GammaTables);
    *nItems = (mpe != NULL) ? 1U : 0;
    return mpe;

    cmsUNUSED_PARAMETER(SizeOfTag);
}


// Write a single segmented curve. NO CHECK IS PERFORMED ON VALIDITY
static
cmsBool WriteSegmentedCurve(cmsContext ContextID, cmsIOHANDLER* io, cmsToneCurve* g)
{
    cmsUInt32Number i, j;
    cmsCurveSegment* Segments = g ->Segments;
    cmsUInt32Number nSegments = g ->nSegments;

    if (!_cmsWriteUInt32Number(ContextID, io, cmsSigSegmentedCurve)) goto Error;
    if (!_cmsWriteUInt32Number(ContextID, io, 0)) goto Error;
    if (!_cmsWriteUInt16Number(ContextID, io, (cmsUInt16Number) nSegments)) goto Error;
    if (!_cmsWriteUInt16Number(ContextID, io, 0)) goto Error;

    // Write the break-points
    for (i=0; i < nSegments - 1; i++) {
        if (!_cmsWriteFloat32Number(ContextID, io, Segments[i].x1)) goto Error;
    }

    // Write the segments
    for (i=0; i < g ->nSegments; i++) {

        cmsCurveSegment* ActualSeg = Segments + i;

        if (ActualSeg -> Type == 0) {

            // This is a sampled curve
            if (!_cmsWriteUInt32Number(ContextID, io, (cmsUInt32Number) cmsSigSampledCurveSeg)) goto Error;
            if (!_cmsWriteUInt32Number(ContextID, io, 0)) goto Error;
            if (!_cmsWriteUInt32Number(ContextID, io, ActualSeg -> nGridPoints)) goto Error;

            for (j=0; j < g ->Segments[i].nGridPoints; j++) {
                if (!_cmsWriteFloat32Number(ContextID, io, ActualSeg -> SampledPoints[j])) goto Error;
            }

        }
        else {
            int Type;
            cmsUInt32Number ParamsByType[] = { 4, 5, 5 };

            // This is a formula-based
            if (!_cmsWriteUInt32Number(ContextID, io, (cmsUInt32Number) cmsSigFormulaCurveSeg)) goto Error;
            if (!_cmsWriteUInt32Number(ContextID, io, 0)) goto Error;

            // We only allow 1, 2 and 3 as types
            Type = ActualSeg ->Type - 6;
            if (Type > 2 || Type < 0) goto Error;

            if (!_cmsWriteUInt16Number(ContextID, io, (cmsUInt16Number) Type)) goto Error;
            if (!_cmsWriteUInt16Number(ContextID, io, 0)) goto Error;

            for (j=0; j < ParamsByType[Type]; j++) {
                if (!_cmsWriteFloat32Number(ContextID, io, (cmsFloat32Number) ActualSeg ->Params[j])) goto Error;
            }
        }

        // It seems there is no need to align. Code is here, and for safety commented out
        // if (!_cmsWriteAlignment(ContextID, io)) goto Error;
    }

    return TRUE;

Error:
    return FALSE;
}


static
cmsBool WriteMPECurve(cmsContext ContextID, struct _cms_typehandler_struct* self,
                      cmsIOHANDLER* io,
                      void* Cargo,
                      cmsUInt32Number n,
                      cmsUInt32Number SizeOfTag)
{
    _cmsStageToneCurvesData* Curves  = (_cmsStageToneCurvesData*) Cargo;

    return WriteSegmentedCurve(ContextID, io, Curves ->TheCurves[n]);

    cmsUNUSED_PARAMETER(SizeOfTag);
    cmsUNUSED_PARAMETER(self);
}

// Write a curve, checking first for validity
static
cmsBool  Type_MPEcurve_Write(cmsContext ContextID, struct _cms_typehandler_struct* self, cmsIOHANDLER* io, void* Ptr, cmsUInt32Number nItems)
{
    cmsUInt32Number BaseOffset;
    cmsStage* mpe = (cmsStage*) Ptr;
    _cmsStageToneCurvesData* Curves = (_cmsStageToneCurvesData*) mpe ->Data;

    BaseOffset = io ->Tell(ContextID, io) - sizeof(_cmsTagBase);

    // Write the header. Since those are curves, input and output channels are same
    if (!_cmsWriteUInt16Number(ContextID, io, (cmsUInt16Number) mpe ->InputChannels)) return FALSE;
    if (!_cmsWriteUInt16Number(ContextID, io, (cmsUInt16Number) mpe ->InputChannels)) return FALSE;

    if (!WritePositionTable(ContextID, self, io, 0,
                                mpe ->InputChannels, BaseOffset, Curves, WriteMPECurve)) return FALSE;


    return TRUE;

    cmsUNUSED_PARAMETER(nItems);
}



// The matrix is organized as an array of PxQ+Q elements, where P is the number of input channels to the
// matrix, and Q is the number of output channels. The matrix elements are each float32Numbers. The array
// is organized as follows:
// array = [e11, e12, ..., e1P, e21, e22, ..., e2P, ..., eQ1, eQ2, ..., eQP, e1, e2, ..., eQ]

static
void *Type_MPEmatrix_Read(cmsContext ContextID, struct _cms_typehandler_struct* self, cmsIOHANDLER* io, cmsUInt32Number* nItems, cmsUInt32Number SizeOfTag)
{
    cmsStage* mpe;
    cmsUInt16Number   InputChans, OutputChans;
    cmsUInt32Number   nElems, i;
    cmsFloat64Number* Matrix;
    cmsFloat64Number* Offsets;
    cmsUNUSED_PARAMETER(self);

    if (!_cmsReadUInt16Number(ContextID, io, &InputChans)) return NULL;
    if (!_cmsReadUInt16Number(ContextID, io, &OutputChans)) return NULL;


    // Input and output chans may be ANY (up to 0xffff),
    // but we choose to limit to 16 channels for now
    if (InputChans >= cmsMAXCHANNELS) return NULL;
    if (OutputChans >= cmsMAXCHANNELS) return NULL;

    nElems = (cmsUInt32Number) InputChans * OutputChans;

    Matrix = (cmsFloat64Number*) _cmsCalloc(ContextID, nElems, sizeof(cmsFloat64Number));
    if (Matrix == NULL) return NULL;

    Offsets = (cmsFloat64Number*) _cmsCalloc(ContextID, OutputChans, sizeof(cmsFloat64Number));
    if (Offsets == NULL) {

        _cmsFree(ContextID, Matrix);
        return NULL;
    }

    for (i=0; i < nElems; i++) {

        cmsFloat32Number v;

        if (!_cmsReadFloat32Number(ContextID, io, &v)) {
            _cmsFree(ContextID, Matrix);
            _cmsFree(ContextID, Offsets);
            return NULL;
        }
        Matrix[i] = v;
    }


    for (i=0; i < OutputChans; i++) {

        cmsFloat32Number v;

        if (!_cmsReadFloat32Number(ContextID, io, &v)) {
            _cmsFree(ContextID, Matrix);
            _cmsFree(ContextID, Offsets);
            return NULL;
        }
        Offsets[i] = v;
    }


    mpe = cmsStageAllocMatrix(ContextID, OutputChans, InputChans, Matrix, Offsets);
    _cmsFree(ContextID, Matrix);
    _cmsFree(ContextID, Offsets);

    *nItems = 1;

    return mpe;

    cmsUNUSED_PARAMETER(SizeOfTag);
}

static
cmsBool  Type_MPEmatrix_Write(cmsContext ContextID, struct _cms_typehandler_struct* self, cmsIOHANDLER* io, void* Ptr, cmsUInt32Number nItems)
{
    cmsUInt32Number i, nElems;
    cmsStage* mpe = (cmsStage*) Ptr;
    _cmsStageMatrixData* Matrix = (_cmsStageMatrixData*) mpe ->Data;

    if (!_cmsWriteUInt16Number(ContextID, io, (cmsUInt16Number) mpe ->InputChannels)) return FALSE;
    if (!_cmsWriteUInt16Number(ContextID, io, (cmsUInt16Number) mpe ->OutputChannels)) return FALSE;

    nElems = mpe ->InputChannels * mpe ->OutputChannels;

    for (i=0; i < nElems; i++) {
        if (!_cmsWriteFloat32Number(ContextID, io, (cmsFloat32Number) Matrix->Double[i])) return FALSE;
    }


    for (i=0; i < mpe ->OutputChannels; i++) {

        if (Matrix ->Offset == NULL) {

               if (!_cmsWriteFloat32Number(ContextID, io, 0)) return FALSE;
        }
        else {
               if (!_cmsWriteFloat32Number(ContextID, io, (cmsFloat32Number) Matrix->Offset[i])) return FALSE;
        }
    }

    return TRUE;

    cmsUNUSED_PARAMETER(nItems);
    cmsUNUSED_PARAMETER(self);
}



static
void *Type_MPEclut_Read(cmsContext ContextID, struct _cms_typehandler_struct* self, cmsIOHANDLER* io, cmsUInt32Number* nItems, cmsUInt32Number SizeOfTag)
{
    cmsStage* mpe = NULL;
    cmsUInt16Number InputChans, OutputChans;
    cmsUInt8Number Dimensions8[16];
    cmsUInt32Number i, nMaxGrids, GridPoints[MAX_INPUT_DIMENSIONS];
    _cmsStageCLutData* clut;
    cmsUNUSED_PARAMETER(self);

    if (!_cmsReadUInt16Number(ContextID, io, &InputChans)) return NULL;
    if (!_cmsReadUInt16Number(ContextID, io, &OutputChans)) return NULL;

    if (InputChans == 0) goto Error;
    if (OutputChans == 0) goto Error;

    if (io ->Read(ContextID, io,Dimensions8, sizeof(cmsUInt8Number), 16) != 16)
        goto Error;

    // Copy MAX_INPUT_DIMENSIONS at most. Expand to cmsUInt32Number
    nMaxGrids = InputChans > MAX_INPUT_DIMENSIONS ? (cmsUInt32Number) MAX_INPUT_DIMENSIONS : InputChans;

    for (i = 0; i < nMaxGrids; i++) {
        if (Dimensions8[i] == 1) goto Error; // Impossible value, 0 for no CLUT and then 2 at least
        GridPoints[i] = (cmsUInt32Number)Dimensions8[i];
    }

    // Allocate the true CLUT
    mpe = cmsStageAllocCLutFloatGranular(ContextID, GridPoints, InputChans, OutputChans, NULL);
    if (mpe == NULL) goto Error;

    // Read and sanitize the data
    clut = (_cmsStageCLutData*) mpe ->Data;
    for (i=0; i < clut ->nEntries; i++) {

        if (!_cmsReadFloat32Number(ContextID, io, &clut ->Tab.TFloat[i])) goto Error;
    }

    *nItems = 1;
    return mpe;

Error:
    *nItems = 0;
    if (mpe != NULL) cmsStageFree(ContextID, mpe);
    return NULL;

    cmsUNUSED_PARAMETER(SizeOfTag);
}

// Write a CLUT in floating point
static
cmsBool  Type_MPEclut_Write(cmsContext ContextID, struct _cms_typehandler_struct* self, cmsIOHANDLER* io, void* Ptr, cmsUInt32Number nItems)
{
    cmsUInt8Number Dimensions8[16];  // 16 because the spec says 16 and not max number of channels
    cmsUInt32Number i;
    cmsStage* mpe = (cmsStage*) Ptr;
    _cmsStageCLutData* clut = (_cmsStageCLutData*) mpe ->Data;

    // Check for maximum number of channels supported by lcms
    if (mpe -> InputChannels > MAX_INPUT_DIMENSIONS) return FALSE;

    // Only floats are supported in MPE
    if (clut ->HasFloatValues == FALSE) return FALSE;

    if (!_cmsWriteUInt16Number(ContextID, io, (cmsUInt16Number) mpe ->InputChannels)) return FALSE;
    if (!_cmsWriteUInt16Number(ContextID, io, (cmsUInt16Number) mpe ->OutputChannels)) return FALSE;

    memset(Dimensions8, 0, sizeof(Dimensions8));

    for (i=0; i < mpe ->InputChannels; i++)
        Dimensions8[i] = (cmsUInt8Number) clut ->Params ->nSamples[i];

    if (!io ->Write(ContextID, io, 16, Dimensions8)) return FALSE;

    for (i=0; i < clut ->nEntries; i++) {

        if (!_cmsWriteFloat32Number(ContextID, io, clut ->Tab.TFloat[i])) return FALSE;
    }

    return TRUE;

    cmsUNUSED_PARAMETER(nItems);
    cmsUNUSED_PARAMETER(self);
}



// This is the list of built-in MPE types
static _cmsTagTypeLinkedList SupportedMPEtypes[] = {

{{ (cmsTagTypeSignature) cmsSigBAcsElemType, NULL, NULL, NULL, NULL, 0 }, &SupportedMPEtypes[1] },   // Ignore those elements for now
{{ (cmsTagTypeSignature) cmsSigEAcsElemType, NULL, NULL, NULL, NULL, 0 }, &SupportedMPEtypes[2] },   // (That's what the spec says)

{TYPE_MPE_HANDLER((cmsTagTypeSignature) cmsSigCurveSetElemType,     MPEcurve),      &SupportedMPEtypes[3] },
{TYPE_MPE_HANDLER((cmsTagTypeSignature) cmsSigMatrixElemType,       MPEmatrix),     &SupportedMPEtypes[4] },
{TYPE_MPE_HANDLER((cmsTagTypeSignature) cmsSigCLutElemType,         MPEclut),        NULL },
};

_cmsTagTypePluginChunkType _cmsMPETypePluginChunk = { NULL };

static
cmsBool ReadMPEElem(cmsContext ContextID, struct _cms_typehandler_struct* self,
                    cmsIOHANDLER* io,
                    void* Cargo,
                    cmsUInt32Number n,
                    cmsUInt32Number SizeOfTag)
{
    cmsStageSignature ElementSig;
    cmsTagTypeHandler* TypeHandler;
    cmsUInt32Number nItems;
    cmsPipeline *NewLUT = (cmsPipeline *) Cargo;
    _cmsTagTypePluginChunkType* MPETypePluginChunk  = ( _cmsTagTypePluginChunkType*) _cmsContextGetClientChunk(ContextID, MPEPlugin);


    // Take signature and channels for each element.
    if (!_cmsReadUInt32Number(ContextID, io, (cmsUInt32Number*) &ElementSig)) return FALSE;

    // The reserved placeholder
    if (!_cmsReadUInt32Number(ContextID, io, NULL)) return FALSE;

    // Read diverse MPE types
    TypeHandler = GetHandler((cmsTagTypeSignature) ElementSig, MPETypePluginChunk ->TagTypes, SupportedMPEtypes);
    if (TypeHandler == NULL)  {

        char String[5];

        _cmsTagSignature2String(String, (cmsTagSignature) ElementSig);

        // An unknown element was found.
        cmsSignalError(ContextID, cmsERROR_UNKNOWN_EXTENSION, "Unknown MPE type '%s' found.", String);
        return FALSE;
    }

    // If no read method, just ignore the element (valid for cmsSigBAcsElemType and cmsSigEAcsElemType)
    // Read the MPE. No size is given
    if (TypeHandler ->ReadPtr != NULL) {

        // This is a real element which should be read and processed
        if (!cmsPipelineInsertStage(ContextID, NewLUT, cmsAT_END, (cmsStage*) TypeHandler ->ReadPtr(ContextID, self, io, &nItems, SizeOfTag)))
            return FALSE;
    }

    return TRUE;

    cmsUNUSED_PARAMETER(SizeOfTag);
    cmsUNUSED_PARAMETER(n);
}


// This is the main dispatcher for MPE
static
void *Type_MPE_Read(cmsContext ContextID, struct _cms_typehandler_struct* self, cmsIOHANDLER* io, cmsUInt32Number* nItems, cmsUInt32Number SizeOfTag)
{
    cmsUInt16Number InputChans, OutputChans;
    cmsUInt32Number ElementCount;
    cmsPipeline *NewLUT = NULL;
    cmsUInt32Number BaseOffset;

    // Get actual position as a basis for element offsets
    BaseOffset = io ->Tell(ContextID, io) - sizeof(_cmsTagBase);

    // Read channels and element count
    if (!_cmsReadUInt16Number(ContextID, io, &InputChans)) return NULL;
    if (!_cmsReadUInt16Number(ContextID, io, &OutputChans)) return NULL;

    if (InputChans == 0 || InputChans >= cmsMAXCHANNELS) return NULL;
    if (OutputChans == 0 || OutputChans >= cmsMAXCHANNELS) return NULL;

    // Allocates an empty LUT
    NewLUT = cmsPipelineAlloc(ContextID, InputChans, OutputChans);
    if (NewLUT == NULL) return NULL;

    if (!_cmsReadUInt32Number(ContextID, io, &ElementCount)) goto Error;
    if (!ReadPositionTable(ContextID, self, io, ElementCount, BaseOffset, NewLUT, ReadMPEElem)) goto Error;

    // Check channel count
    if (InputChans != NewLUT->InputChannels ||
        OutputChans != NewLUT->OutputChannels) goto Error;

    // Success
    *nItems = 1;
    return NewLUT;

    // Error
Error:
    if (NewLUT != NULL) cmsPipelineFree(ContextID, NewLUT);
    *nItems = 0;
    return NULL;

    cmsUNUSED_PARAMETER(SizeOfTag);
}



// This one is a liitle bit more complex, so we don't use position tables this time.
static
cmsBool Type_MPE_Write(cmsContext ContextID, struct _cms_typehandler_struct* self, cmsIOHANDLER* io, void* Ptr, cmsUInt32Number nItems)
{
    cmsUInt32Number i, BaseOffset, DirectoryPos, CurrentPos;
    cmsUInt32Number inputChan, outputChan;
    cmsUInt32Number ElemCount;
    cmsUInt32Number *ElementOffsets = NULL, *ElementSizes = NULL, Before;
    cmsStageSignature ElementSig;
    cmsPipeline* Lut = (cmsPipeline*) Ptr;
    cmsStage* Elem = Lut ->Elements;
    cmsTagTypeHandler* TypeHandler;
    _cmsTagTypePluginChunkType* MPETypePluginChunk  = ( _cmsTagTypePluginChunkType*) _cmsContextGetClientChunk(ContextID, MPEPlugin);

    BaseOffset = io ->Tell(ContextID, io) - sizeof(_cmsTagBase);

    inputChan  = cmsPipelineInputChannels(ContextID, Lut);
    outputChan = cmsPipelineOutputChannels(ContextID, Lut);
    ElemCount  = cmsPipelineStageCount(ContextID, Lut);

    ElementOffsets = (cmsUInt32Number *) _cmsCalloc(ContextID, ElemCount, sizeof(cmsUInt32Number));
    if (ElementOffsets == NULL) goto Error;

    ElementSizes = (cmsUInt32Number *) _cmsCalloc(ContextID, ElemCount, sizeof(cmsUInt32Number));
    if (ElementSizes == NULL) goto Error;

    // Write the head
    if (!_cmsWriteUInt16Number(ContextID, io, (cmsUInt16Number) inputChan)) goto Error;
    if (!_cmsWriteUInt16Number(ContextID, io, (cmsUInt16Number) outputChan)) goto Error;
    if (!_cmsWriteUInt32Number(ContextID, io, (cmsUInt16Number) ElemCount)) goto Error;

    DirectoryPos = io ->Tell(ContextID, io);

    // Write a fake directory to be filled latter on
    for (i=0; i < ElemCount; i++) {
        if (!_cmsWriteUInt32Number(ContextID, io, 0)) goto Error;  // Offset
        if (!_cmsWriteUInt32Number(ContextID, io, 0)) goto Error;  // size
    }

    // Write each single tag. Keep track of the size as well.
    for (i=0; i < ElemCount; i++) {

        ElementOffsets[i] = io ->Tell(ContextID, io) - BaseOffset;

        ElementSig = Elem ->Type;

        TypeHandler = GetHandler((cmsTagTypeSignature) ElementSig, MPETypePluginChunk->TagTypes, SupportedMPEtypes);
        if (TypeHandler == NULL)  {

                char String[5];

                _cmsTagSignature2String(String, (cmsTagSignature) ElementSig);

                 // An unknown element was found.
                 cmsSignalError(ContextID, cmsERROR_UNKNOWN_EXTENSION, "Found unknown MPE type '%s'", String);
                 goto Error;
        }

        if (!_cmsWriteUInt32Number(ContextID, io, ElementSig)) goto Error;
        if (!_cmsWriteUInt32Number(ContextID, io, 0)) goto Error;
        Before = io ->Tell(ContextID, io);
        if (!TypeHandler ->WritePtr(ContextID, self, io, Elem, 1)) goto Error;
        if (!_cmsWriteAlignment(ContextID, io)) goto Error;

        ElementSizes[i] = io ->Tell(ContextID, io) - Before;

        Elem = Elem ->Next;
    }

    // Write the directory
    CurrentPos = io ->Tell(ContextID, io);

    if (!io ->Seek(ContextID, io, DirectoryPos)) goto Error;

    for (i=0; i < ElemCount; i++) {
        if (!_cmsWriteUInt32Number(ContextID, io, ElementOffsets[i])) goto Error;
        if (!_cmsWriteUInt32Number(ContextID, io, ElementSizes[i])) goto Error;
    }

    if (!io ->Seek(ContextID, io, CurrentPos)) goto Error;

    if (ElementOffsets != NULL) _cmsFree(ContextID, ElementOffsets);
    if (ElementSizes != NULL) _cmsFree(ContextID, ElementSizes);
    return TRUE;

Error:
    if (ElementOffsets != NULL) _cmsFree(ContextID, ElementOffsets);
    if (ElementSizes != NULL) _cmsFree(ContextID, ElementSizes);
    return FALSE;

    cmsUNUSED_PARAMETER(nItems);
}


static
void* Type_MPE_Dup(cmsContext ContextID, struct _cms_typehandler_struct* self, const void *Ptr, cmsUInt32Number n)
{
    return (void*) cmsPipelineDup(ContextID, (cmsPipeline*) Ptr);

    cmsUNUSED_PARAMETER(n);
    cmsUNUSED_PARAMETER(self);
}

static
void Type_MPE_Free(cmsContext ContextID, struct _cms_typehandler_struct* self, void *Ptr)
{
    cmsPipelineFree(ContextID, (cmsPipeline*) Ptr);
    return;

    cmsUNUSED_PARAMETER(self);
}


// ********************************************************************************
// Type cmsSigVcgtType
// ********************************************************************************


#define cmsVideoCardGammaTableType    0
#define cmsVideoCardGammaFormulaType  1

// Used internally
typedef struct {
    double Gamma;
    double Min;
    double Max;
} _cmsVCGTGAMMA;


static
void *Type_vcgt_Read(cmsContext ContextID, struct _cms_typehandler_struct* self,
                     cmsIOHANDLER* io,
                     cmsUInt32Number* nItems,
                     cmsUInt32Number SizeOfTag)
{
    cmsUInt32Number TagType, n, i;
    cmsToneCurve** Curves;
    cmsUNUSED_PARAMETER(self);

    *nItems = 0;

    // Read tag type
    if (!_cmsReadUInt32Number(ContextID, io, &TagType)) return NULL;

    // Allocate space for the array
    Curves = ( cmsToneCurve**) _cmsCalloc(ContextID, 3, sizeof(cmsToneCurve*));
    if (Curves == NULL) return NULL;

    // There are two possible flavors
    switch (TagType) {

    // Gamma is stored as a table
    case cmsVideoCardGammaTableType:
    {
       cmsUInt16Number nChannels, nElems, nBytes;

       // Check channel count, which should be 3 (we don't support monochrome this time)
       if (!_cmsReadUInt16Number(ContextID, io, &nChannels)) goto Error;

       if (nChannels != 3) {
           cmsSignalError(ContextID, cmsERROR_UNKNOWN_EXTENSION, "Unsupported number of channels for VCGT '%d'", nChannels);
           goto Error;
       }

       // Get Table element count and bytes per element
       if (!_cmsReadUInt16Number(ContextID, io, &nElems)) goto Error;
       if (!_cmsReadUInt16Number(ContextID, io, &nBytes)) goto Error;

       // Adobe's quirk fixup. Fixing broken profiles...
       if (nElems == 256 && nBytes == 1 && SizeOfTag == 1576)
           nBytes = 2;


       // Populate tone curves
       for (n=0; n < 3; n++) {

           Curves[n] = cmsBuildTabulatedToneCurve16(ContextID, nElems, NULL);
           if (Curves[n] == NULL) goto Error;

           // On depending on byte depth
           switch (nBytes) {

           // One byte, 0..255
           case 1:
               for (i=0; i < nElems; i++) {

                   cmsUInt8Number v;

                      if (!_cmsReadUInt8Number(ContextID, io, &v)) goto Error;
                      Curves[n] ->Table16[i] = FROM_8_TO_16(v);
               }
               break;

           // One word 0..65535
           case 2:
              if (!_cmsReadUInt16Array(ContextID, io, nElems, Curves[n]->Table16)) goto Error;
              break;

          // Unsupported
           default:
              cmsSignalError(ContextID, cmsERROR_UNKNOWN_EXTENSION, "Unsupported bit depth for VCGT '%d'", nBytes * 8);
              goto Error;
           }
       } // For all 3 channels
    }
    break;

   // In this case, gamma is stored as a formula
   case cmsVideoCardGammaFormulaType:
   {
       _cmsVCGTGAMMA Colorant[3];

        // Populate tone curves
       for (n=0; n < 3; n++) {

           double Params[10];

           if (!_cmsRead15Fixed16Number(ContextID, io, &Colorant[n].Gamma)) goto Error;
           if (!_cmsRead15Fixed16Number(ContextID, io, &Colorant[n].Min)) goto Error;
           if (!_cmsRead15Fixed16Number(ContextID, io, &Colorant[n].Max)) goto Error;

            // Parametric curve type 5 is:
            // Y = (aX + b)^Gamma + e | X >= d
            // Y = cX + f             | X < d

            // vcgt formula is:
            // Y = (Max - Min) * (X ^ Gamma) + Min

            // So, the translation is
            // a = (Max - Min) ^ ( 1 / Gamma)
            // e = Min
            // b=c=d=f=0

           Params[0] = Colorant[n].Gamma;
           Params[1] = pow((Colorant[n].Max - Colorant[n].Min), (1.0 / Colorant[n].Gamma));
           Params[2] = 0;
           Params[3] = 0;
           Params[4] = 0;
           Params[5] = Colorant[n].Min;
           Params[6] = 0;

           Curves[n] = cmsBuildParametricToneCurve(ContextID, 5, Params);
           if (Curves[n] == NULL) goto Error;
       }
   }
   break;

   // Unsupported
   default:
      cmsSignalError(ContextID, cmsERROR_UNKNOWN_EXTENSION, "Unsupported tag type for VCGT '%d'", TagType);
      goto Error;
   }

   *nItems = 1;
   return (void*) Curves;

// Regret,  free all resources
Error:

    cmsFreeToneCurveTriple(ContextID, Curves);
    _cmsFree(ContextID, Curves);
    return NULL;

     cmsUNUSED_PARAMETER(SizeOfTag);
}


// We don't support all flavors, only 16bits tables and formula
static
cmsBool Type_vcgt_Write(cmsContext ContextID, struct _cms_typehandler_struct* self, cmsIOHANDLER* io, void* Ptr, cmsUInt32Number nItems)
{
    cmsToneCurve** Curves =  (cmsToneCurve**) Ptr;
    cmsUInt32Number i, j;

    if (cmsGetToneCurveParametricType(ContextID, Curves[0]) == 5 &&
        cmsGetToneCurveParametricType(ContextID, Curves[1]) == 5 &&
        cmsGetToneCurveParametricType(ContextID, Curves[2]) == 5) {

            if (!_cmsWriteUInt32Number(ContextID, io, cmsVideoCardGammaFormulaType)) return FALSE;

            // Save parameters
            for (i=0; i < 3; i++) {

                _cmsVCGTGAMMA v;

                v.Gamma = Curves[i] ->Segments[0].Params[0];
                v.Min   = Curves[i] ->Segments[0].Params[5];
                v.Max   = pow(Curves[i] ->Segments[0].Params[1], v.Gamma) + v.Min;

                if (!_cmsWrite15Fixed16Number(ContextID, io, v.Gamma)) return FALSE;
                if (!_cmsWrite15Fixed16Number(ContextID, io, v.Min)) return FALSE;
                if (!_cmsWrite15Fixed16Number(ContextID, io, v.Max)) return FALSE;
            }
    }

    else {

        // Always store as a table of 256 words
        if (!_cmsWriteUInt32Number(ContextID, io, cmsVideoCardGammaTableType)) return FALSE;
        if (!_cmsWriteUInt16Number(ContextID, io, 3)) return FALSE;
        if (!_cmsWriteUInt16Number(ContextID, io, 256)) return FALSE;
        if (!_cmsWriteUInt16Number(ContextID, io, 2)) return FALSE;

        for (i=0; i < 3; i++) {
            for (j=0; j < 256; j++) {

                cmsFloat32Number v = cmsEvalToneCurveFloat(ContextID, Curves[i], (cmsFloat32Number) (j / 255.0));
                cmsUInt16Number  n = _cmsQuickSaturateWord(v * 65535.0);

                if (!_cmsWriteUInt16Number(ContextID, io, n)) return FALSE;
            }
        }
    }

    return TRUE;

    cmsUNUSED_PARAMETER(self);
    cmsUNUSED_PARAMETER(nItems);
}

static
void* Type_vcgt_Dup(cmsContext ContextID, struct _cms_typehandler_struct* self, const void *Ptr, cmsUInt32Number n)
{
    cmsToneCurve** OldCurves =  (cmsToneCurve**) Ptr;
    cmsToneCurve** NewCurves;
    cmsUNUSED_PARAMETER(self);

    NewCurves = ( cmsToneCurve**) _cmsCalloc(ContextID, 3, sizeof(cmsToneCurve*));
    if (NewCurves == NULL) return NULL;

    NewCurves[0] = cmsDupToneCurve(ContextID, OldCurves[0]);
    NewCurves[1] = cmsDupToneCurve(ContextID, OldCurves[1]);
    NewCurves[2] = cmsDupToneCurve(ContextID, OldCurves[2]);

    return (void*) NewCurves;

    cmsUNUSED_PARAMETER(n);
}


static
void Type_vcgt_Free(cmsContext ContextID, struct _cms_typehandler_struct* self, void* Ptr)
{
    cmsUNUSED_PARAMETER(self);
    cmsFreeToneCurveTriple(ContextID, (cmsToneCurve**) Ptr);
    _cmsFree(ContextID, Ptr);
}


// ********************************************************************************
// Type cmsSigDictType
// ********************************************************************************

// Single column of the table can point to wchar or MLUC elements. Holds arrays of data
typedef struct {
    cmsContext ContextID;
    cmsUInt32Number *Offsets;
    cmsUInt32Number *Sizes;
} _cmsDICelem;

typedef struct {
    _cmsDICelem Name, Value, DisplayName, DisplayValue;

} _cmsDICarray;

// Allocate an empty array element
static
cmsBool AllocElem(cmsContext ContextID, _cmsDICelem* e,  cmsUInt32Number Count)
{
    e->Offsets = (cmsUInt32Number *) _cmsCalloc(ContextID, Count, sizeof(cmsUInt32Number));
    if (e->Offsets == NULL) return FALSE;

    e->Sizes = (cmsUInt32Number *) _cmsCalloc(ContextID, Count, sizeof(cmsUInt32Number));
    if (e->Sizes == NULL) {

        _cmsFree(ContextID, e -> Offsets);
        return FALSE;
    }

    return TRUE;
}

// Free an array element
static
void FreeElem(cmsContext ContextID, _cmsDICelem* e)
{
    if (e ->Offsets != NULL)  _cmsFree(ContextID, e -> Offsets);
    if (e ->Sizes   != NULL)  _cmsFree(ContextID, e -> Sizes);
    e->Offsets = e ->Sizes = NULL;
}

// Get rid of whole array
static
void FreeArray(cmsContext ContextID, _cmsDICarray* a)
{
    if (a ->Name.Offsets != NULL) FreeElem(ContextID, &a->Name);
    if (a ->Value.Offsets != NULL) FreeElem(ContextID, &a ->Value);
    if (a ->DisplayName.Offsets != NULL) FreeElem(ContextID, &a->DisplayName);
    if (a ->DisplayValue.Offsets != NULL) FreeElem(ContextID, &a ->DisplayValue);
}


// Allocate whole array
static
cmsBool AllocArray(cmsContext ContextID, _cmsDICarray* a, cmsUInt32Number Count, cmsUInt32Number Length)
{
    // Empty values
    memset(a, 0, sizeof(_cmsDICarray));

    // On depending on record size, create column arrays
    if (!AllocElem(ContextID, &a ->Name, Count)) goto Error;
    if (!AllocElem(ContextID, &a ->Value, Count)) goto Error;

    if (Length > 16) {
        if (!AllocElem(ContextID, &a -> DisplayName, Count)) goto Error;

    }
    if (Length > 24) {
        if (!AllocElem(ContextID, &a ->DisplayValue, Count)) goto Error;
    }
    return TRUE;

Error:
    FreeArray(ContextID, a);
    return FALSE;
}

// Read one element
static
cmsBool ReadOneElem(cmsContext ContextID, cmsIOHANDLER* io,  _cmsDICelem* e, cmsUInt32Number i, cmsUInt32Number BaseOffset)
{
    if (!_cmsReadUInt32Number(ContextID, io, &e->Offsets[i])) return FALSE;
    if (!_cmsReadUInt32Number(ContextID, io, &e ->Sizes[i])) return FALSE;

    // An offset of zero has special meaning and shal be preserved
    if (e ->Offsets[i] > 0)
        e ->Offsets[i] += BaseOffset;
    return TRUE;
}


static
cmsBool ReadOffsetArray(cmsContext ContextID, cmsIOHANDLER* io,  _cmsDICarray* a, cmsUInt32Number Count, cmsUInt32Number Length, cmsUInt32Number BaseOffset)
{
    cmsUInt32Number i;

    // Read column arrays
    for (i=0; i < Count; i++) {

        if (!ReadOneElem(ContextID, io, &a -> Name, i, BaseOffset)) return FALSE;
        if (!ReadOneElem(ContextID, io, &a -> Value, i, BaseOffset)) return FALSE;

        if (Length > 16) {

            if (!ReadOneElem(ContextID, io, &a ->DisplayName, i, BaseOffset)) return FALSE;

        }

        if (Length > 24) {

            if (!ReadOneElem(ContextID, io, & a -> DisplayValue, i, BaseOffset)) return FALSE;
        }
    }
    return TRUE;
}


// Write one element
static
cmsBool WriteOneElem(cmsContext ContextID, cmsIOHANDLER* io,  _cmsDICelem* e, cmsUInt32Number i)
{
    if (!_cmsWriteUInt32Number(ContextID, io, e->Offsets[i])) return FALSE;
    if (!_cmsWriteUInt32Number(ContextID, io, e ->Sizes[i])) return FALSE;

    return TRUE;
}

static
cmsBool WriteOffsetArray(cmsContext ContextID, cmsIOHANDLER* io,  _cmsDICarray* a, cmsUInt32Number Count, cmsUInt32Number Length)
{
    cmsUInt32Number i;

    for (i=0; i < Count; i++) {

        if (!WriteOneElem(ContextID, io, &a -> Name, i)) return FALSE;
        if (!WriteOneElem(ContextID, io, &a -> Value, i))  return FALSE;

        if (Length > 16) {

            if (!WriteOneElem(ContextID, io, &a -> DisplayName, i))  return FALSE;
        }

        if (Length > 24) {

            if (!WriteOneElem(ContextID, io, &a -> DisplayValue, i))  return FALSE;
        }
    }

    return TRUE;
}

static
cmsBool ReadOneWChar(cmsContext ContextID, cmsIOHANDLER* io,  _cmsDICelem* e, cmsUInt32Number i, wchar_t ** wcstr)
{

    cmsUInt32Number nChars;

      // Special case for undefined strings (see ICC Votable
      // Proposal Submission, Dictionary Type and Metadata TAG Definition)
      if (e -> Offsets[i] == 0) {

          *wcstr = NULL;
          return TRUE;
      }

      if (!io -> Seek(ContextID, io, e -> Offsets[i])) return FALSE;

      nChars = e ->Sizes[i] / sizeof(cmsUInt16Number);


      *wcstr = (wchar_t*) _cmsMallocZero(ContextID, (nChars + 1) * sizeof(wchar_t));
      if (*wcstr == NULL) return FALSE;

      if (!_cmsReadWCharArray(ContextID, io, nChars, *wcstr)) {
          _cmsFree(ContextID, *wcstr);
          return FALSE;
      }

      // End of string marker
      (*wcstr)[nChars] = 0;
      return TRUE;
}

static
cmsUInt32Number mywcslen(const wchar_t *s)
{
    const wchar_t *p;

    p = s;
    while (*p)
        p++;

    return (cmsUInt32Number)(p - s);
}

static
cmsBool WriteOneWChar(cmsContext ContextID, cmsIOHANDLER* io,  _cmsDICelem* e, cmsUInt32Number i, const wchar_t * wcstr, cmsUInt32Number BaseOffset)
{
    cmsUInt32Number Before = io ->Tell(ContextID, io);
    cmsUInt32Number n;

    e ->Offsets[i] = Before - BaseOffset;

    if (wcstr == NULL) {
        e ->Sizes[i] = 0;
        e ->Offsets[i] = 0;
        return TRUE;
    }

    n = mywcslen(wcstr);
    if (!_cmsWriteWCharArray(ContextID, io,  n, wcstr)) return FALSE;

    e ->Sizes[i] = io ->Tell(ContextID, io) - Before;
    return TRUE;
}

static
cmsBool ReadOneMLUC(cmsContext ContextID, struct _cms_typehandler_struct* self, cmsIOHANDLER* io,  _cmsDICelem* e, cmsUInt32Number i, cmsMLU** mlu)
{
    cmsUInt32Number nItems = 0;

    // A way to get null MLUCs
    if (e -> Offsets[i] == 0 || e ->Sizes[i] == 0) {

        *mlu = NULL;
        return TRUE;
    }

    if (!io -> Seek(ContextID, io, e -> Offsets[i])) return FALSE;

    *mlu = (cmsMLU*) Type_MLU_Read(ContextID, self, io, &nItems, e ->Sizes[i]);
    return *mlu != NULL;
}

static
cmsBool WriteOneMLUC(cmsContext ContextID, struct _cms_typehandler_struct* self, cmsIOHANDLER* io,  _cmsDICelem* e, cmsUInt32Number i, const cmsMLU* mlu, cmsUInt32Number BaseOffset)
{
    cmsUInt32Number Before;

     // Special case for undefined strings (see ICC Votable
     // Proposal Submission, Dictionary Type and Metadata TAG Definition)
     if (mlu == NULL) {
        e ->Sizes[i] = 0;
        e ->Offsets[i] = 0;
        return TRUE;
    }

    Before = io ->Tell(ContextID, io);
    e ->Offsets[i] = Before - BaseOffset;

    if (!Type_MLU_Write(ContextID, self, io, (void*) mlu, 1)) return FALSE;

    e ->Sizes[i] = io ->Tell(ContextID, io) - Before;
    return TRUE;
}


static
void *Type_Dictionary_Read(cmsContext ContextID, struct _cms_typehandler_struct* self, cmsIOHANDLER* io, cmsUInt32Number* nItems, cmsUInt32Number SizeOfTag)
{
   cmsHANDLE hDict;
   cmsUInt32Number i, Count, Length;
   cmsUInt32Number BaseOffset;
   _cmsDICarray a;
   wchar_t *NameWCS = NULL, *ValueWCS = NULL;
   cmsMLU *DisplayNameMLU = NULL, *DisplayValueMLU=NULL;
   cmsBool rc;

    *nItems = 0;

    // Get actual position as a basis for element offsets
    BaseOffset = io ->Tell(ContextID, io) - sizeof(_cmsTagBase);

    // Get name-value record count
    if (!_cmsReadUInt32Number(ContextID, io, &Count)) return NULL;
    SizeOfTag -= sizeof(cmsUInt32Number);

    // Get rec length
    if (!_cmsReadUInt32Number(ContextID, io, &Length)) return NULL;
    SizeOfTag -= sizeof(cmsUInt32Number);

    // Check for valid lengths
    if (Length != 16 && Length != 24 && Length != 32) {
         cmsSignalError(ContextID, cmsERROR_UNKNOWN_EXTENSION, "Unknown record length in dictionary '%d'", Length);
         return NULL;
    }

    // Creates an empty dictionary
    hDict = cmsDictAlloc(ContextID);
    if (hDict == NULL) return NULL;

    // On depending on record size, create column arrays
    if (!AllocArray(ContextID, &a, Count, Length)) goto Error;

    // Read column arrays
    if (!ReadOffsetArray(ContextID, io, &a, Count, Length, BaseOffset)) goto Error;

    // Seek to each element and read it
    for (i=0; i < Count; i++) {

        if (!ReadOneWChar(ContextID, io, &a.Name, i, &NameWCS)) goto Error;
        if (!ReadOneWChar(ContextID, io, &a.Value, i, &ValueWCS)) goto Error;

        if (Length > 16) {
            if (!ReadOneMLUC(ContextID, self, io, &a.DisplayName, i, &DisplayNameMLU)) goto Error;
        }

        if (Length > 24) {
            if (!ReadOneMLUC(ContextID, self, io, &a.DisplayValue, i, &DisplayValueMLU)) goto Error;
        }

        if (NameWCS == NULL || ValueWCS == NULL) {

            cmsSignalError(ContextID, cmsERROR_CORRUPTION_DETECTED, "Bad dictionary Name/Value");
            rc = FALSE;
        }
        else {

            rc = cmsDictAddEntry(ContextID, hDict, NameWCS, ValueWCS, DisplayNameMLU, DisplayValueMLU);
        }

        if (NameWCS != NULL) _cmsFree(ContextID, NameWCS);
        if (ValueWCS != NULL) _cmsFree(ContextID, ValueWCS);
        if (DisplayNameMLU != NULL) cmsMLUfree(ContextID, DisplayNameMLU);
        if (DisplayValueMLU != NULL) cmsMLUfree(ContextID, DisplayValueMLU);

        if (!rc) goto Error;
    }

   FreeArray(ContextID, &a);
   *nItems = 1;
   return (void*) hDict;

Error:
   FreeArray(ContextID, &a);
   cmsDictFree(ContextID, hDict);
   return NULL;
}


static
cmsBool Type_Dictionary_Write(cmsContext ContextID, struct _cms_typehandler_struct* self, cmsIOHANDLER* io, void* Ptr, cmsUInt32Number nItems)
{
    cmsHANDLE hDict = (cmsHANDLE) Ptr;
    const cmsDICTentry* p;
    cmsBool AnyName, AnyValue;
    cmsUInt32Number i, Count, Length;
    cmsUInt32Number DirectoryPos, CurrentPos, BaseOffset;
   _cmsDICarray a;

    if (hDict == NULL) return FALSE;

    BaseOffset = io ->Tell(ContextID, io) - sizeof(_cmsTagBase);

    // Let's inspect the dictionary
    Count = 0; AnyName = FALSE; AnyValue = FALSE;
    for (p = cmsDictGetEntryList(ContextID, hDict); p != NULL; p = cmsDictNextEntry(ContextID, p)) {

        if (p ->DisplayName != NULL) AnyName = TRUE;
        if (p ->DisplayValue != NULL) AnyValue = TRUE;
        Count++;
    }

    Length = 16;
    if (AnyName)  Length += 8;
    if (AnyValue) Length += 8;

    if (!_cmsWriteUInt32Number(ContextID, io, Count)) return FALSE;
    if (!_cmsWriteUInt32Number(ContextID, io, Length)) return FALSE;

    // Keep starting position of offsets table
    DirectoryPos = io ->Tell(ContextID, io);

    // Allocate offsets array
    if (!AllocArray(ContextID, &a, Count, Length)) goto Error;

    // Write a fake directory to be filled latter on
    if (!WriteOffsetArray(ContextID, io, &a, Count, Length)) goto Error;

    // Write each element. Keep track of the size as well.
    p = cmsDictGetEntryList(ContextID, hDict);
    for (i=0; i < Count; i++) {

        if (!WriteOneWChar(ContextID, io, &a.Name, i,  p ->Name, BaseOffset)) goto Error;
        if (!WriteOneWChar(ContextID, io, &a.Value, i, p ->Value, BaseOffset)) goto Error;

        if (p ->DisplayName != NULL) {
            if (!WriteOneMLUC(ContextID, self, io, &a.DisplayName, i, p ->DisplayName, BaseOffset)) goto Error;
        }

        if (p ->DisplayValue != NULL) {
            if (!WriteOneMLUC(ContextID, self, io, &a.DisplayValue, i, p ->DisplayValue, BaseOffset)) goto Error;
        }

       p = cmsDictNextEntry(ContextID, p);
    }

    // Write the directory
    CurrentPos = io ->Tell(ContextID, io);
    if (!io ->Seek(ContextID, io, DirectoryPos)) goto Error;

    if (!WriteOffsetArray(ContextID, io, &a, Count, Length)) goto Error;

    if (!io ->Seek(ContextID, io, CurrentPos)) goto Error;

    FreeArray(ContextID, &a);
    return TRUE;

Error:
    FreeArray(ContextID, &a);
    return FALSE;

    cmsUNUSED_PARAMETER(nItems);
}


static
void* Type_Dictionary_Dup(cmsContext ContextID, struct _cms_typehandler_struct* self, const void *Ptr, cmsUInt32Number n)
{
    return (void*)  cmsDictDup(ContextID, (cmsHANDLE) Ptr);

    cmsUNUSED_PARAMETER(n);
    cmsUNUSED_PARAMETER(self);
}


static
void Type_Dictionary_Free(cmsContext ContextID, struct _cms_typehandler_struct* self, void* Ptr)
{
    cmsDictFree(ContextID, (cmsHANDLE) Ptr);
    cmsUNUSED_PARAMETER(self);
}


// ********************************************************************************
// Type support main routines
// ********************************************************************************


// This is the list of built-in types
static _cmsTagTypeLinkedList SupportedTagTypes[] = {

{TYPE_HANDLER(cmsSigChromaticityType,          Chromaticity),        (_cmsTagTypeLinkedList*) &SupportedTagTypes[1] },
{TYPE_HANDLER(cmsSigColorantOrderType,         ColorantOrderType),   (_cmsTagTypeLinkedList*) &SupportedTagTypes[2] },
{TYPE_HANDLER(cmsSigS15Fixed16ArrayType,       S15Fixed16),          (_cmsTagTypeLinkedList*) &SupportedTagTypes[3] },
{TYPE_HANDLER(cmsSigU16Fixed16ArrayType,       U16Fixed16),          (_cmsTagTypeLinkedList*) &SupportedTagTypes[4] },
{TYPE_HANDLER(cmsSigTextType,                  Text),                (_cmsTagTypeLinkedList*) &SupportedTagTypes[5] },
{TYPE_HANDLER(cmsSigTextDescriptionType,       Text_Description),    (_cmsTagTypeLinkedList*) &SupportedTagTypes[6] },
{TYPE_HANDLER(cmsSigCurveType,                 Curve),               (_cmsTagTypeLinkedList*) &SupportedTagTypes[7] },
{TYPE_HANDLER(cmsSigParametricCurveType,       ParametricCurve),     (_cmsTagTypeLinkedList*) &SupportedTagTypes[8] },
{TYPE_HANDLER(cmsSigDateTimeType,              DateTime),            (_cmsTagTypeLinkedList*) &SupportedTagTypes[9] },
{TYPE_HANDLER(cmsSigLut8Type,                  LUT8),                (_cmsTagTypeLinkedList*) &SupportedTagTypes[10] },
{TYPE_HANDLER(cmsSigLut16Type,                 LUT16),               (_cmsTagTypeLinkedList*) &SupportedTagTypes[11] },
{TYPE_HANDLER(cmsSigColorantTableType,         ColorantTable),       (_cmsTagTypeLinkedList*) &SupportedTagTypes[12] },
{TYPE_HANDLER(cmsSigNamedColor2Type,           NamedColor),          (_cmsTagTypeLinkedList*) &SupportedTagTypes[13] },
{TYPE_HANDLER(cmsSigMultiLocalizedUnicodeType, MLU),                 (_cmsTagTypeLinkedList*) &SupportedTagTypes[14] },
{TYPE_HANDLER(cmsSigProfileSequenceDescType,   ProfileSequenceDesc), (_cmsTagTypeLinkedList*) &SupportedTagTypes[15] },
{TYPE_HANDLER(cmsSigSignatureType,             Signature),           (_cmsTagTypeLinkedList*) &SupportedTagTypes[16] },
{TYPE_HANDLER(cmsSigMeasurementType,           Measurement),         (_cmsTagTypeLinkedList*) &SupportedTagTypes[17] },
{TYPE_HANDLER(cmsSigDataType,                  Data),                (_cmsTagTypeLinkedList*) &SupportedTagTypes[18] },
{TYPE_HANDLER(cmsSigLutAtoBType,               LUTA2B),              (_cmsTagTypeLinkedList*) &SupportedTagTypes[19] },
{TYPE_HANDLER(cmsSigLutBtoAType,               LUTB2A),              (_cmsTagTypeLinkedList*) &SupportedTagTypes[20] },
{TYPE_HANDLER(cmsSigUcrBgType,                 UcrBg),               (_cmsTagTypeLinkedList*) &SupportedTagTypes[21] },
{TYPE_HANDLER(cmsSigCrdInfoType,               CrdInfo),             (_cmsTagTypeLinkedList*) &SupportedTagTypes[22] },
{TYPE_HANDLER(cmsSigMultiProcessElementType,   MPE),                 (_cmsTagTypeLinkedList*) &SupportedTagTypes[23] },
{TYPE_HANDLER(cmsSigScreeningType,             Screening),           (_cmsTagTypeLinkedList*) &SupportedTagTypes[24] },
{TYPE_HANDLER(cmsSigViewingConditionsType,     ViewingConditions),   (_cmsTagTypeLinkedList*) &SupportedTagTypes[25] },
{TYPE_HANDLER(cmsSigXYZType,                   XYZ),                 (_cmsTagTypeLinkedList*) &SupportedTagTypes[26] },
{TYPE_HANDLER(cmsCorbisBrokenXYZtype,          XYZ),                 (_cmsTagTypeLinkedList*) &SupportedTagTypes[27] },
{TYPE_HANDLER(cmsMonacoBrokenCurveType,        Curve),               (_cmsTagTypeLinkedList*) &SupportedTagTypes[28] },
{TYPE_HANDLER(cmsSigProfileSequenceIdType,     ProfileSequenceId),   (_cmsTagTypeLinkedList*) &SupportedTagTypes[29] },
{TYPE_HANDLER(cmsSigDictType,                  Dictionary),          (_cmsTagTypeLinkedList*) &SupportedTagTypes[30] },
{TYPE_HANDLER(cmsSigVcgtType,                  vcgt),                NULL }
};


_cmsTagTypePluginChunkType _cmsTagTypePluginChunk = { NULL };



// Duplicates the zone of memory used by the plug-in in the new context
static
void DupTagTypeList(struct _cmsContext_struct* ctx,
                    const struct _cmsContext_struct* src,
                    int loc)
{
   _cmsTagTypePluginChunkType newHead = { NULL };
   _cmsTagTypeLinkedList*  entry;
   _cmsTagTypeLinkedList*  Anterior = NULL;
   _cmsTagTypePluginChunkType* head = (_cmsTagTypePluginChunkType*) src->chunks[loc];

   // Walk the list copying all nodes
   for (entry = head->TagTypes;
       entry != NULL;
       entry = entry ->Next) {

           _cmsTagTypeLinkedList *newEntry = ( _cmsTagTypeLinkedList *) _cmsSubAllocDup(ctx ->MemPool, entry, sizeof(_cmsTagTypeLinkedList));

           if (newEntry == NULL)
               return;

           // We want to keep the linked list order, so this is a little bit tricky
           newEntry -> Next = NULL;
           if (Anterior)
               Anterior -> Next = newEntry;

           Anterior = newEntry;

           if (newHead.TagTypes == NULL)
               newHead.TagTypes = newEntry;
   }

   ctx ->chunks[loc] = _cmsSubAllocDup(ctx->MemPool, &newHead, sizeof(_cmsTagTypePluginChunkType));
}


void _cmsAllocTagTypePluginChunk(struct _cmsContext_struct* ctx,
                                 const struct _cmsContext_struct* src)
{
    if (src != NULL) {

        // Duplicate the LIST
        DupTagTypeList(ctx, src, TagTypePlugin);
    }
    else {
        static _cmsTagTypePluginChunkType TagTypePluginChunk = { NULL };
        ctx ->chunks[TagTypePlugin] = _cmsSubAllocDup(ctx ->MemPool, &TagTypePluginChunk, sizeof(_cmsTagTypePluginChunkType));
    }
}

void _cmsAllocMPETypePluginChunk(struct _cmsContext_struct* ctx,
                               const struct _cmsContext_struct* src)
{
    if (src != NULL) {

        // Duplicate the LIST
        DupTagTypeList(ctx, src, MPEPlugin);
    }
    else {
        static _cmsTagTypePluginChunkType TagTypePluginChunk = { NULL };
        ctx ->chunks[MPEPlugin] = _cmsSubAllocDup(ctx ->MemPool, &TagTypePluginChunk, sizeof(_cmsTagTypePluginChunkType));
    }

}


// Both kind of plug-ins share same structure
cmsBool  _cmsRegisterTagTypePlugin(cmsContext ContextID, cmsPluginBase* Data)
{
    return RegisterTypesPlugin(ContextID, Data, TagTypePlugin);
}

cmsBool  _cmsRegisterMultiProcessElementPlugin(cmsContext ContextID, cmsPluginBase* Data)
{
    return RegisterTypesPlugin(ContextID, Data,MPEPlugin);
}


// Wrapper for tag types
cmsTagTypeHandler* _cmsGetTagTypeHandler(cmsContext ContextID, cmsTagTypeSignature sig)
{
    _cmsTagTypePluginChunkType* ctx = ( _cmsTagTypePluginChunkType*) _cmsContextGetClientChunk(ContextID, TagTypePlugin);

    return GetHandler(sig, ctx->TagTypes, (_cmsTagTypeLinkedList*) SupportedTagTypes);
}

// ********************************************************************************
// Tag support main routines
// ********************************************************************************

typedef struct _cmsTagLinkedList_st {

            cmsTagSignature Signature;
            cmsTagDescriptor Descriptor;
            struct _cmsTagLinkedList_st* Next;

} _cmsTagLinkedList;

// This is the list of built-in tags. The data of this list can be modified by plug-ins
static _cmsTagLinkedList SupportedTags[] = {

    { cmsSigAToB0Tag,               { 1, 3,  { cmsSigLut16Type,  cmsSigLutAtoBType, cmsSigLut8Type}, DecideLUTtypeA2B}, &SupportedTags[1]},
    { cmsSigAToB1Tag,               { 1, 3,  { cmsSigLut16Type,  cmsSigLutAtoBType, cmsSigLut8Type}, DecideLUTtypeA2B}, &SupportedTags[2]},
    { cmsSigAToB2Tag,               { 1, 3,  { cmsSigLut16Type,  cmsSigLutAtoBType, cmsSigLut8Type}, DecideLUTtypeA2B}, &SupportedTags[3]},
    { cmsSigBToA0Tag,               { 1, 3,  { cmsSigLut16Type,  cmsSigLutBtoAType, cmsSigLut8Type}, DecideLUTtypeB2A}, &SupportedTags[4]},
    { cmsSigBToA1Tag,               { 1, 3,  { cmsSigLut16Type,  cmsSigLutBtoAType, cmsSigLut8Type}, DecideLUTtypeB2A}, &SupportedTags[5]},
    { cmsSigBToA2Tag,               { 1, 3,  { cmsSigLut16Type,  cmsSigLutBtoAType, cmsSigLut8Type}, DecideLUTtypeB2A}, &SupportedTags[6]},

    // Allow corbis  and its broken XYZ type
    { cmsSigRedColorantTag,         { 1, 2, { cmsSigXYZType, cmsCorbisBrokenXYZtype }, DecideXYZtype}, &SupportedTags[7]},
    { cmsSigGreenColorantTag,       { 1, 2, { cmsSigXYZType, cmsCorbisBrokenXYZtype }, DecideXYZtype}, &SupportedTags[8]},
    { cmsSigBlueColorantTag,        { 1, 2, { cmsSigXYZType, cmsCorbisBrokenXYZtype }, DecideXYZtype}, &SupportedTags[9]},

    { cmsSigRedTRCTag,              { 1, 3, { cmsSigCurveType, cmsSigParametricCurveType, cmsMonacoBrokenCurveType }, DecideCurveType}, &SupportedTags[10]},
    { cmsSigGreenTRCTag,            { 1, 3, { cmsSigCurveType, cmsSigParametricCurveType, cmsMonacoBrokenCurveType }, DecideCurveType}, &SupportedTags[11]},
    { cmsSigBlueTRCTag,             { 1, 3, { cmsSigCurveType, cmsSigParametricCurveType, cmsMonacoBrokenCurveType }, DecideCurveType}, &SupportedTags[12]},

    { cmsSigCalibrationDateTimeTag, { 1, 1, { cmsSigDateTimeType }, NULL}, &SupportedTags[13]},
    { cmsSigCharTargetTag,          { 1, 1, { cmsSigTextType },     NULL}, &SupportedTags[14]},

    { cmsSigChromaticAdaptationTag, { 9, 1, { cmsSigS15Fixed16ArrayType }, NULL}, &SupportedTags[15]},
    { cmsSigChromaticityTag,        { 1, 1, { cmsSigChromaticityType    }, NULL}, &SupportedTags[16]},
    { cmsSigColorantOrderTag,       { 1, 1, { cmsSigColorantOrderType   }, NULL}, &SupportedTags[17]},
    { cmsSigColorantTableTag,       { 1, 1, { cmsSigColorantTableType   }, NULL}, &SupportedTags[18]},
    { cmsSigColorantTableOutTag,    { 1, 1, { cmsSigColorantTableType   }, NULL}, &SupportedTags[19]},

    { cmsSigCopyrightTag,           { 1, 3, { cmsSigTextType,  cmsSigMultiLocalizedUnicodeType, cmsSigTextDescriptionType}, DecideTextType}, &SupportedTags[20]},
    { cmsSigDateTimeTag,            { 1, 1, { cmsSigDateTimeType }, NULL}, &SupportedTags[21]},

    { cmsSigDeviceMfgDescTag,       { 1, 3, { cmsSigTextDescriptionType, cmsSigMultiLocalizedUnicodeType, cmsSigTextType}, DecideTextDescType}, &SupportedTags[22]},
    { cmsSigDeviceModelDescTag,     { 1, 3, { cmsSigTextDescriptionType, cmsSigMultiLocalizedUnicodeType, cmsSigTextType}, DecideTextDescType}, &SupportedTags[23]},

    { cmsSigGamutTag,               { 1, 3, { cmsSigLut16Type, cmsSigLutBtoAType, cmsSigLut8Type }, DecideLUTtypeB2A}, &SupportedTags[24]},

    { cmsSigGrayTRCTag,             { 1, 2, { cmsSigCurveType, cmsSigParametricCurveType }, DecideCurveType}, &SupportedTags[25]},
    { cmsSigLuminanceTag,           { 1, 1, { cmsSigXYZType }, NULL}, &SupportedTags[26]},

    { cmsSigMediaBlackPointTag,     { 1, 2, { cmsSigXYZType, cmsCorbisBrokenXYZtype }, NULL}, &SupportedTags[27]},
    { cmsSigMediaWhitePointTag,     { 1, 2, { cmsSigXYZType, cmsCorbisBrokenXYZtype }, NULL}, &SupportedTags[28]},

    { cmsSigNamedColor2Tag,         { 1, 1, { cmsSigNamedColor2Type }, NULL}, &SupportedTags[29]},

    { cmsSigPreview0Tag,            { 1, 3,  { cmsSigLut16Type, cmsSigLutBtoAType, cmsSigLut8Type }, DecideLUTtypeB2A}, &SupportedTags[30]},
    { cmsSigPreview1Tag,            { 1, 3,  { cmsSigLut16Type, cmsSigLutBtoAType, cmsSigLut8Type }, DecideLUTtypeB2A}, &SupportedTags[31]},
    { cmsSigPreview2Tag,            { 1, 3,  { cmsSigLut16Type, cmsSigLutBtoAType, cmsSigLut8Type }, DecideLUTtypeB2A}, &SupportedTags[32]},

    { cmsSigProfileDescriptionTag,  { 1, 3, { cmsSigTextDescriptionType, cmsSigMultiLocalizedUnicodeType, cmsSigTextType}, DecideTextDescType}, &SupportedTags[33]},
    { cmsSigProfileSequenceDescTag, { 1, 1, { cmsSigProfileSequenceDescType }, NULL},  &SupportedTags[34]},
    { cmsSigTechnologyTag,          { 1, 1, { cmsSigSignatureType }, NULL},  &SupportedTags[35]},

    { cmsSigColorimetricIntentImageStateTag,   { 1, 1, { cmsSigSignatureType }, NULL}, &SupportedTags[36]},
    { cmsSigPerceptualRenderingIntentGamutTag, { 1, 1, { cmsSigSignatureType }, NULL}, &SupportedTags[37]},
    { cmsSigSaturationRenderingIntentGamutTag, { 1, 1, { cmsSigSignatureType }, NULL}, &SupportedTags[38]},

    { cmsSigMeasurementTag,         { 1, 1, { cmsSigMeasurementType }, NULL}, &SupportedTags[39]},

    { cmsSigPs2CRD0Tag,             { 1, 1, { cmsSigDataType }, NULL}, &SupportedTags[40]},
    { cmsSigPs2CRD1Tag,             { 1, 1, { cmsSigDataType }, NULL}, &SupportedTags[41]},
    { cmsSigPs2CRD2Tag,             { 1, 1, { cmsSigDataType }, NULL}, &SupportedTags[42]},
    { cmsSigPs2CRD3Tag,             { 1, 1, { cmsSigDataType }, NULL}, &SupportedTags[43]},
    { cmsSigPs2CSATag,              { 1, 1, { cmsSigDataType }, NULL}, &SupportedTags[44]},
    { cmsSigPs2RenderingIntentTag,  { 1, 1, { cmsSigDataType }, NULL}, &SupportedTags[45]},

    { cmsSigViewingCondDescTag,     { 1, 3, { cmsSigTextDescriptionType, cmsSigMultiLocalizedUnicodeType, cmsSigTextType}, DecideTextDescType}, &SupportedTags[46]},

    { cmsSigUcrBgTag,               { 1, 1, { cmsSigUcrBgType}, NULL},    &SupportedTags[47]},
    { cmsSigCrdInfoTag,             { 1, 1, { cmsSigCrdInfoType}, NULL},  &SupportedTags[48]},

    { cmsSigDToB0Tag,               { 1, 1, { cmsSigMultiProcessElementType}, NULL}, &SupportedTags[49]},
    { cmsSigDToB1Tag,               { 1, 1, { cmsSigMultiProcessElementType}, NULL}, &SupportedTags[50]},
    { cmsSigDToB2Tag,               { 1, 1, { cmsSigMultiProcessElementType}, NULL}, &SupportedTags[51]},
    { cmsSigDToB3Tag,               { 1, 1, { cmsSigMultiProcessElementType}, NULL}, &SupportedTags[52]},
    { cmsSigBToD0Tag,               { 1, 1, { cmsSigMultiProcessElementType}, NULL}, &SupportedTags[53]},
    { cmsSigBToD1Tag,               { 1, 1, { cmsSigMultiProcessElementType}, NULL}, &SupportedTags[54]},
    { cmsSigBToD2Tag,               { 1, 1, { cmsSigMultiProcessElementType}, NULL}, &SupportedTags[55]},
    { cmsSigBToD3Tag,               { 1, 1, { cmsSigMultiProcessElementType}, NULL}, &SupportedTags[56]},

    { cmsSigScreeningDescTag,       { 1, 1, { cmsSigTextDescriptionType },    NULL}, &SupportedTags[57]},
    { cmsSigViewingConditionsTag,   { 1, 1, { cmsSigViewingConditionsType },  NULL}, &SupportedTags[58]},

    { cmsSigScreeningTag,           { 1, 1, { cmsSigScreeningType},          NULL }, &SupportedTags[59]},
    { cmsSigVcgtTag,                { 1, 1, { cmsSigVcgtType},               NULL }, &SupportedTags[60]},
    { cmsSigMetaTag,                { 1, 1, { cmsSigDictType},               NULL }, &SupportedTags[61]},
    { cmsSigProfileSequenceIdTag,   { 1, 1, { cmsSigProfileSequenceIdType},  NULL }, &SupportedTags[62]},

    { cmsSigProfileDescriptionMLTag,{ 1, 1, { cmsSigMultiLocalizedUnicodeType}, NULL}, &SupportedTags[63]},
    { cmsSigArgyllArtsTag,          { 9, 1, { cmsSigS15Fixed16ArrayType},    NULL}, NULL}

};

/*
    Not supported                 Why
    =======================       =========================================
    cmsSigOutputResponseTag   ==> WARNING, POSSIBLE PATENT ON THIS SUBJECT!
    cmsSigNamedColorTag       ==> Deprecated
    cmsSigDataTag             ==> Ancient, unused
    cmsSigDeviceSettingsTag   ==> Deprecated, useless
*/


_cmsTagPluginChunkType _cmsTagPluginChunk = { NULL };


// Duplicates the zone of memory used by the plug-in in the new context
static
void DupTagList(struct _cmsContext_struct* ctx,
                    const struct _cmsContext_struct* src)
{
   _cmsTagPluginChunkType newHead = { NULL };
   _cmsTagLinkedList*  entry;
   _cmsTagLinkedList*  Anterior = NULL;
   _cmsTagPluginChunkType* head = (_cmsTagPluginChunkType*) src->chunks[TagPlugin];

   // Walk the list copying all nodes
   for (entry = head->Tag;
       entry != NULL;
       entry = entry ->Next) {

           _cmsTagLinkedList *newEntry = ( _cmsTagLinkedList *) _cmsSubAllocDup(ctx ->MemPool, entry, sizeof(_cmsTagLinkedList));

           if (newEntry == NULL)
               return;

           // We want to keep the linked list order, so this is a little bit tricky
           newEntry -> Next = NULL;
           if (Anterior)
               Anterior -> Next = newEntry;

           Anterior = newEntry;

           if (newHead.Tag == NULL)
               newHead.Tag = newEntry;
   }

   ctx ->chunks[TagPlugin] = _cmsSubAllocDup(ctx->MemPool, &newHead, sizeof(_cmsTagPluginChunkType));
}

void _cmsAllocTagPluginChunk(struct _cmsContext_struct* ctx,
                                 const struct _cmsContext_struct* src)
{
    if (src != NULL) {

        DupTagList(ctx, src);
    }
    else {
        static _cmsTagPluginChunkType TagPluginChunk = { NULL };
        ctx ->chunks[TagPlugin] = _cmsSubAllocDup(ctx ->MemPool, &TagPluginChunk, sizeof(_cmsTagPluginChunkType));
    }

}

cmsBool  _cmsRegisterTagPlugin(cmsContext ContextID, cmsPluginBase* Data)
{
    cmsPluginTag* Plugin = (cmsPluginTag*) Data;
    _cmsTagLinkedList *pt;
    _cmsTagPluginChunkType* TagPluginChunk = ( _cmsTagPluginChunkType*) _cmsContextGetClientChunk(ContextID, TagPlugin);

    if (Data == NULL) {

        TagPluginChunk->Tag = NULL;
        return TRUE;
    }

    pt = (_cmsTagLinkedList*) _cmsPluginMalloc(ContextID, sizeof(_cmsTagLinkedList));
    if (pt == NULL) return FALSE;

    pt ->Signature  = Plugin ->Signature;
    pt ->Descriptor = Plugin ->Descriptor;
    pt ->Next       = TagPluginChunk ->Tag;

    TagPluginChunk ->Tag = pt;

    return TRUE;
}

// Return a descriptor for a given tag or NULL
cmsTagDescriptor* _cmsGetTagDescriptor(cmsContext ContextID, cmsTagSignature sig)
{
    _cmsTagLinkedList* pt;
    _cmsTagPluginChunkType* TagPluginChunk = ( _cmsTagPluginChunkType*) _cmsContextGetClientChunk(ContextID, TagPlugin);

    for (pt = TagPluginChunk->Tag;
             pt != NULL;
             pt = pt ->Next) {

                if (sig == pt -> Signature) return &pt ->Descriptor;
    }

    for (pt = SupportedTags;
            pt != NULL;
            pt = pt ->Next) {

                if (sig == pt -> Signature) return &pt ->Descriptor;
    }

    return NULL;
}<|MERGE_RESOLUTION|>--- conflicted
+++ resolved
@@ -2178,11 +2178,7 @@
 // Some empty defaults are created for missing parts
 
 static
-<<<<<<< HEAD
 cmsBool  Type_LUT16_Write(cmsContext ContextID, struct _cms_typehandler_struct* self, cmsIOHANDLER* io, void* Ptr, cmsUInt32Number nItems)
-=======
-cmsBool Type_LUT16_Write(struct _cms_typehandler_struct* self, cmsIOHANDLER* io, void* Ptr, cmsUInt32Number nItems)
->>>>>>> ab987d97
 {
     cmsUInt32Number nTabSize;
     cmsPipeline* NewLUT = (cmsPipeline*) Ptr;
@@ -2232,21 +2228,11 @@
     else
         clutPoints    = clut->Params->nSamples[0];
 
-<<<<<<< HEAD
     if (!_cmsWriteUInt8Number(ContextID, io, (cmsUInt8Number) InputChannels)) return FALSE;
     if (!_cmsWriteUInt8Number(ContextID, io, (cmsUInt8Number) OutputChannels)) return FALSE;
     if (!_cmsWriteUInt8Number(ContextID, io, (cmsUInt8Number) clutPoints)) return FALSE;
     if (!_cmsWriteUInt8Number(ContextID, io, 0)) return FALSE; // Padding
-
-	n = NewLUT->InputChannels * NewLUT->OutputChannels;
-
-=======
-    if (!_cmsWriteUInt8Number(io, (cmsUInt8Number) InputChannels)) return FALSE;
-    if (!_cmsWriteUInt8Number(io, (cmsUInt8Number) OutputChannels)) return FALSE;
-    if (!_cmsWriteUInt8Number(io, (cmsUInt8Number) clutPoints)) return FALSE;
-    if (!_cmsWriteUInt8Number(io, 0)) return FALSE; // Padding
 	
->>>>>>> ab987d97
     if (MatMPE != NULL) {
         
 		for (i = 0; i < 9; i++)
@@ -2256,10 +2242,7 @@
       
     }
     else {
-<<<<<<< HEAD
-
-		if (n != 9) return FALSE;
-
+		
         if (!_cmsWrite15Fixed16Number(ContextID, io, 1)) return FALSE;
         if (!_cmsWrite15Fixed16Number(ContextID, io, 0)) return FALSE;
         if (!_cmsWrite15Fixed16Number(ContextID, io, 0)) return FALSE;
@@ -2269,18 +2252,6 @@
         if (!_cmsWrite15Fixed16Number(ContextID, io, 0)) return FALSE;
         if (!_cmsWrite15Fixed16Number(ContextID, io, 0)) return FALSE;
         if (!_cmsWrite15Fixed16Number(ContextID, io, 1)) return FALSE;
-=======
-		
-        if (!_cmsWrite15Fixed16Number(io, 1)) return FALSE;
-        if (!_cmsWrite15Fixed16Number(io, 0)) return FALSE;
-        if (!_cmsWrite15Fixed16Number(io, 0)) return FALSE;
-        if (!_cmsWrite15Fixed16Number(io, 0)) return FALSE;
-        if (!_cmsWrite15Fixed16Number(io, 1)) return FALSE;
-        if (!_cmsWrite15Fixed16Number(io, 0)) return FALSE;
-        if (!_cmsWrite15Fixed16Number(io, 0)) return FALSE;
-        if (!_cmsWrite15Fixed16Number(io, 0)) return FALSE;
-        if (!_cmsWrite15Fixed16Number(io, 1)) return FALSE;
->>>>>>> ab987d97
     }
 
 
