--- conflicted
+++ resolved
@@ -5938,7 +5938,6 @@
 
 
 // This is the list of built-in types
-<<<<<<< HEAD
 static _cmsTagTypeLinkedList SupportedTagTypes[] = {
 
 {TYPE_HANDLER(cmsSigChromaticityType,          Chromaticity),        (_cmsTagTypeLinkedList*) &SupportedTagTypes[1] },
@@ -5973,47 +5972,10 @@
 {TYPE_HANDLER(cmsSigDictType,                  Dictionary),          (_cmsTagTypeLinkedList*) &SupportedTagTypes[30] },
 {TYPE_HANDLER(cmsSigcicpType,                  VideoSignal),         (_cmsTagTypeLinkedList*) &SupportedTagTypes[31] },
 {TYPE_HANDLER(cmsSigVcgtType,                  vcgt),                (_cmsTagTypeLinkedList*) &SupportedTagTypes[32] },
-{TYPE_HANDLER(cmsSigMHC2Type,                  MHC2),                NULL }
-=======
-static const _cmsTagTypeLinkedList SupportedTagTypes[] = {
-
-{TYPE_HANDLER(cmsSigChromaticityType,          Chromaticity),       (_cmsTagTypeLinkedList*) &SupportedTagTypes[1] },
-{TYPE_HANDLER(cmsSigColorantOrderType,         ColorantOrderType),  (_cmsTagTypeLinkedList*) &SupportedTagTypes[2] },
-{TYPE_HANDLER(cmsSigS15Fixed16ArrayType,       S15Fixed16),         (_cmsTagTypeLinkedList*) &SupportedTagTypes[3] },
-{TYPE_HANDLER(cmsSigU16Fixed16ArrayType,       U16Fixed16),         (_cmsTagTypeLinkedList*) &SupportedTagTypes[4] },
-{TYPE_HANDLER(cmsSigTextType,                  Text),               (_cmsTagTypeLinkedList*) &SupportedTagTypes[5] },
-{TYPE_HANDLER(cmsSigTextDescriptionType,       Text_Description),   (_cmsTagTypeLinkedList*) &SupportedTagTypes[6] },
-{TYPE_HANDLER(cmsSigCurveType,                 Curve),              (_cmsTagTypeLinkedList*) &SupportedTagTypes[7] },
-{TYPE_HANDLER(cmsSigParametricCurveType,       ParametricCurve),    (_cmsTagTypeLinkedList*) &SupportedTagTypes[8] },
-{TYPE_HANDLER(cmsSigDateTimeType,              DateTime),           (_cmsTagTypeLinkedList*) &SupportedTagTypes[9] },
-{TYPE_HANDLER(cmsSigLut8Type,                  LUT8),               (_cmsTagTypeLinkedList*) &SupportedTagTypes[10] },
-{TYPE_HANDLER(cmsSigLut16Type,                 LUT16),              (_cmsTagTypeLinkedList*) &SupportedTagTypes[11] },
-{TYPE_HANDLER(cmsSigColorantTableType,         ColorantTable),      (_cmsTagTypeLinkedList*) &SupportedTagTypes[12] },
-{TYPE_HANDLER(cmsSigNamedColor2Type,           NamedColor),         (_cmsTagTypeLinkedList*) &SupportedTagTypes[13] },
-{TYPE_HANDLER(cmsSigMultiLocalizedUnicodeType, MLU),                (_cmsTagTypeLinkedList*) &SupportedTagTypes[14] },
-{TYPE_HANDLER(cmsSigProfileSequenceDescType,   ProfileSequenceDesc),(_cmsTagTypeLinkedList*) &SupportedTagTypes[15] },
-{TYPE_HANDLER(cmsSigSignatureType,             Signature),          (_cmsTagTypeLinkedList*) &SupportedTagTypes[16] },
-{TYPE_HANDLER(cmsSigMeasurementType,           Measurement),        (_cmsTagTypeLinkedList*) &SupportedTagTypes[17] },
-{TYPE_HANDLER(cmsSigDataType,                  Data),               (_cmsTagTypeLinkedList*) &SupportedTagTypes[18] },
-{TYPE_HANDLER(cmsSigLutAtoBType,               LUTA2B),             (_cmsTagTypeLinkedList*) &SupportedTagTypes[19] },
-{TYPE_HANDLER(cmsSigLutBtoAType,               LUTB2A),             (_cmsTagTypeLinkedList*) &SupportedTagTypes[20] },
-{TYPE_HANDLER(cmsSigUcrBgType,                 UcrBg),              (_cmsTagTypeLinkedList*) &SupportedTagTypes[21] },
-{TYPE_HANDLER(cmsSigCrdInfoType,               CrdInfo),            (_cmsTagTypeLinkedList*) &SupportedTagTypes[22] },
-{TYPE_HANDLER(cmsSigMultiProcessElementType,   MPE),                (_cmsTagTypeLinkedList*) &SupportedTagTypes[23] },
-{TYPE_HANDLER(cmsSigScreeningType,             Screening),          (_cmsTagTypeLinkedList*) &SupportedTagTypes[24] },
-{TYPE_HANDLER(cmsSigViewingConditionsType,     ViewingConditions),  (_cmsTagTypeLinkedList*) &SupportedTagTypes[25] },
-{TYPE_HANDLER(cmsSigXYZType,                   XYZ),                (_cmsTagTypeLinkedList*) &SupportedTagTypes[26] },
-{TYPE_HANDLER(cmsCorbisBrokenXYZtype,          XYZ),                (_cmsTagTypeLinkedList*) &SupportedTagTypes[27] },
-{TYPE_HANDLER(cmsMonacoBrokenCurveType,        Curve),              (_cmsTagTypeLinkedList*) &SupportedTagTypes[28] },
-{TYPE_HANDLER(cmsSigProfileSequenceIdType,     ProfileSequenceId),  (_cmsTagTypeLinkedList*) &SupportedTagTypes[29] },
-{TYPE_HANDLER(cmsSigDictType,                  Dictionary),         (_cmsTagTypeLinkedList*) &SupportedTagTypes[30] },
-{TYPE_HANDLER(cmsSigcicpType,                  VideoSignal),        (_cmsTagTypeLinkedList*) &SupportedTagTypes[31] },
-{TYPE_HANDLER(cmsSigVcgtType,                  vcgt),               (_cmsTagTypeLinkedList*) &SupportedTagTypes[32] },
-{TYPE_HANDLER(cmsSigMHC2Type,                  MHC2),               (_cmsTagTypeLinkedList*) &SupportedTagTypes[33] },
-{TYPE_HANDLER(cmsSigUInt8ArrayType,            UInt8),              (_cmsTagTypeLinkedList*) &SupportedTagTypes[34] },
-{TYPE_HANDLER(cmsSigUInt32ArrayType,           UInt32),             (_cmsTagTypeLinkedList*) &SupportedTagTypes[35] },
-{TYPE_HANDLER(cmsSigUInt64ArrayType,           UInt64),             NULL }
->>>>>>> 5c54a6de
+{TYPE_HANDLER(cmsSigMHC2Type,                  MHC2),                (_cmsTagTypeLinkedList*) &SupportedTagTypes[33] },
+{TYPE_HANDLER(cmsSigUInt8ArrayType,            UInt8),               (_cmsTagTypeLinkedList*) &SupportedTagTypes[34] },
+{TYPE_HANDLER(cmsSigUInt32ArrayType,           UInt32),              (_cmsTagTypeLinkedList*) &SupportedTagTypes[35] },
+{TYPE_HANDLER(cmsSigUInt64ArrayType,           UInt64),              NULL }
 };
 
 
