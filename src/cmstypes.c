--- conflicted
+++ resolved
@@ -1299,13 +1299,8 @@
     if (!io ->Write(ContextID, io, 67, Filler)) goto Error;
 
     // possibly add pad at the end of tag
-<<<<<<< HEAD
-    if(len_aligned - len_tag_requirement > 0)
+    if (len_aligned > len_tag_requirement)
       if (!io ->Write(ContextID, io, len_aligned - len_tag_requirement, Filler)) goto Error;
-=======
-    if (len_aligned > len_tag_requirement)
-      if (!io ->Write(io, len_aligned - len_tag_requirement, Filler)) goto Error;
->>>>>>> 607fe1a7
 
     rc = TRUE;
 
