//---------------------------------------------------------------------------------
//
//  Little Color Management System
//  Copyright (c) 1998-2024 Marti Maria Saguer
//
// Permission is hereby granted, free of charge, to any person obtaining
// a copy of this software and associated documentation files (the "Software"),
// to deal in the Software without restriction, including without limitation
// the rights to use, copy, modify, merge, publish, distribute, sublicense,
// and/or sell copies of the Software, and to permit persons to whom the Software
// is furnished to do so, subject to the following conditions:
//
// The above copyright notice and this permission notice shall be included in
// all copies or substantial portions of the Software.
//
// THE SOFTWARE IS PROVIDED "AS IS", WITHOUT WARRANTY OF ANY KIND,
// EXPRESS OR IMPLIED, INCLUDING BUT NOT LIMITED TO
// THE WARRANTIES OF MERCHANTABILITY, FITNESS FOR A PARTICULAR PURPOSE AND
// NONINFRINGEMENT. IN NO EVENT SHALL THE AUTHORS OR COPYRIGHT HOLDERS BE
// LIABLE FOR ANY CLAIM, DAMAGES OR OTHER LIABILITY, WHETHER IN AN ACTION
// OF CONTRACT, TORT OR OTHERWISE, ARISING FROM, OUT OF OR IN CONNECTION
// WITH THE SOFTWARE OR THE USE OR OTHER DEALINGS IN THE SOFTWARE.
//
//---------------------------------------------------------------------------------
//

#include "lcms2_internal.h"

// Tag Serialization  -----------------------------------------------------------------------------
// This file implements every single tag and tag type as described in the ICC spec. Some types
// have been deprecated, like ncl and Data. There is no implementation for those types as there
// are no profiles holding them. The programmer can also extend this list by defining his own types
// by using the appropriate plug-in. There are three types of plug ins regarding that. First type
// allows to define new tags using any existing type. Next plug-in type allows to define new types
// and the third one is very specific: allows to extend the number of elements in the multiprocessing
// elements special type.
//--------------------------------------------------------------------------------------------------

// Some broken types
#define cmsCorbisBrokenXYZtype    ((cmsTagTypeSignature) 0x17A505B8)
#define cmsMonacoBrokenCurveType  ((cmsTagTypeSignature) 0x9478ee00)

// This is the linked list that keeps track of the defined types
typedef struct _cmsTagTypeLinkedList_st {

    cmsTagTypeHandler Handler;
    struct _cmsTagTypeLinkedList_st* Next;

} _cmsTagTypeLinkedList;

// Some macros to define callbacks.
#define READ_FN(x)  Type_##x##_Read
#define WRITE_FN(x) Type_##x##_Write
#define FREE_FN(x)  Type_##x##_Free
#define DUP_FN(x)   Type_##x##_Dup

// Helper macro to define a handler. Callbacks do have a fixed naming convention.
#define TYPE_HANDLER(t, x)  { (t), READ_FN(x), WRITE_FN(x), DUP_FN(x), FREE_FN(x), 0 }

// Helper macro to define a MPE handler. Callbacks do have a fixed naming convention
#define TYPE_MPE_HANDLER(t, x)  { (t), READ_FN(x), WRITE_FN(x), GenericMPEdup, GenericMPEfree, 0 }

// Infinites
#define MINUS_INF   (-1E22F)
#define PLUS_INF    (+1E22F)


// Register a new type handler. This routine is shared between normal types and MPE. LinkedList points to the optional list head
static
cmsBool RegisterTypesPlugin(cmsContext ContextID, cmsPluginBase* Data, _cmsMemoryClient pos)
{
    cmsPluginTagType* Plugin = (cmsPluginTagType*) Data;
    _cmsTagTypePluginChunkType* ctx = ( _cmsTagTypePluginChunkType*) _cmsContextGetClientChunk(ContextID, pos);
    _cmsTagTypeLinkedList *pt;

    // Calling the function with NULL as plug-in would unregister the plug in.
    if (Data == NULL) {

        // There is no need to set free the memory, as pool is destroyed as a whole.
        ctx ->TagTypes = NULL;
        return TRUE;
    }

    // Registering happens in plug-in memory pool.
    pt = (_cmsTagTypeLinkedList*) _cmsPluginMalloc(ContextID, sizeof(_cmsTagTypeLinkedList));
    if (pt == NULL) return FALSE;

    pt ->Handler   = Plugin ->Handler;
    pt ->Next      = ctx ->TagTypes;

    ctx ->TagTypes = pt;

    return TRUE;
}

// Return handler for a given type or NULL if not found. Shared between normal types and MPE. It first tries the additions
// made by plug-ins and then the built-in defaults.
static
cmsTagTypeHandler* GetHandler(cmsTagTypeSignature sig, _cmsTagTypeLinkedList* PluginLinkedList, _cmsTagTypeLinkedList* DefaultLinkedList)
{
    _cmsTagTypeLinkedList* pt;

    for (pt = PluginLinkedList;
         pt != NULL;
         pt = pt ->Next) {

            if (sig == pt -> Handler.Signature) return &pt ->Handler;
    }

    for (pt = DefaultLinkedList;
         pt != NULL;
         pt = pt ->Next) {

            if (sig == pt -> Handler.Signature) return &pt ->Handler;
    }

    return NULL;
}


// Auxiliary to convert UTF-32 to UTF-16 in some cases
static
cmsBool _cmsWriteWCharArray(cmsContext ContextID, cmsIOHANDLER* io, cmsUInt32Number n, const wchar_t* Array)
{
    cmsUInt32Number i;

    _cmsAssert(io != NULL);
    _cmsAssert(!(Array == NULL && n > 0));

    for (i=0; i < n; i++) {
        if (!_cmsWriteUInt16Number(ContextID, io, (cmsUInt16Number) Array[i])) return FALSE;
    }

    return TRUE;
}

// Try to promote correctly to wchar_t when 32 bits
cmsINLINE cmsBool is_surrogate(cmsUInt32Number uc) { return (uc - 0xd800u) < 2048u; }
cmsINLINE cmsBool is_high_surrogate(cmsUInt32Number uc) { return (uc & 0xfffffc00) == 0xd800; }
cmsINLINE cmsBool is_low_surrogate(cmsUInt32Number uc)  { return (uc & 0xfffffc00) == 0xdc00; }

cmsINLINE cmsUInt32Number surrogate_to_utf32(cmsUInt32Number high, cmsUInt32Number low)
{
    return (high << 10) + low - 0x35fdc00;
}

cmsINLINE cmsBool convert_utf16_to_utf32(cmsContext ContextID, cmsIOHANDLER* io, cmsInt32Number n, wchar_t* output)
{
    cmsUInt16Number uc;

    while (n > 0)
    {
        if (!_cmsReadUInt16Number(ContextID, io, &uc)) return FALSE;
        n--;

        if (!is_surrogate(uc))
        {
            *output++ = (wchar_t)uc;
        }
        else {

            cmsUInt16Number low;

            if (!_cmsReadUInt16Number(ContextID, io, &low)) return FALSE;
            n--;

            if (is_high_surrogate(uc) && is_low_surrogate(low))
                *output++ = (wchar_t)surrogate_to_utf32(uc, low);
            else
                return FALSE;   // Corrupted string, just ignore
        }
    }

    return TRUE;
}


// Auxiliary to read an array of wchar_t
static
cmsBool _cmsReadWCharArray(cmsContext ContextID, cmsIOHANDLER* io, cmsUInt32Number n, wchar_t* Array)
{
    cmsUInt32Number i;
    cmsUInt16Number tmp;
    cmsBool is32 = sizeof(wchar_t) > sizeof(cmsUInt16Number);

    _cmsAssert(io != NULL);

    if (is32 && Array != NULL)
    {
        return convert_utf16_to_utf32(ContextID, io, n, Array);
    }

    for (i=0; i < n; i++) {

        if (Array != NULL) {

            if (!_cmsReadUInt16Number(ContextID, io, &tmp)) return FALSE;
            Array[i] = (wchar_t) tmp;
        }
        else {
            if (!_cmsReadUInt16Number(ContextID, io, NULL)) return FALSE;
        }

    }
    return TRUE;
}

// To deal with position tables
typedef cmsBool (* PositionTableEntryFn)(cmsContext ContextID, struct _cms_typehandler_struct* self,
                                             cmsIOHANDLER* io,
                                             void* Cargo,
                                             cmsUInt32Number n,
                                             cmsUInt32Number SizeOfTag);

// Helper function to deal with position tables as described in ICC spec 4.3
// A table of n elements is read, where first comes n records containing offsets and sizes and
// then a block containing the data itself. This allows to reuse same data in more than one entry
static
cmsBool ReadPositionTable(cmsContext ContextID, struct _cms_typehandler_struct* self,
                              cmsIOHANDLER* io,
                              cmsUInt32Number Count,
                              cmsUInt32Number BaseOffset,
                              void *Cargo,
                              PositionTableEntryFn ElementFn)
{
    cmsUInt32Number i;
    cmsUInt32Number *ElementOffsets = NULL, *ElementSizes = NULL;
    cmsUInt32Number currentPosition;

    currentPosition = io->Tell(ContextID, io);

    // Verify there is enough space left to read at least two cmsUInt32Number items for Count items.
    if (((io->ReportedSize - currentPosition) / (2 * sizeof(cmsUInt32Number))) < Count)
        return FALSE;

    // Let's take the offsets to each element
    ElementOffsets = (cmsUInt32Number *) _cmsCalloc(ContextID, Count, sizeof(cmsUInt32Number));
    if (ElementOffsets == NULL) goto Error;

    ElementSizes = (cmsUInt32Number *) _cmsCalloc(ContextID, Count, sizeof(cmsUInt32Number));
    if (ElementSizes == NULL) goto Error;

    for (i=0; i < Count; i++) {

        if (!_cmsReadUInt32Number(ContextID, io, &ElementOffsets[i])) goto Error;
        if (!_cmsReadUInt32Number(ContextID, io, &ElementSizes[i])) goto Error;

        ElementOffsets[i] += BaseOffset;
    }

    // Seek to each element and read it
    for (i=0; i < Count; i++) {

        if (!io -> Seek(ContextID, io, ElementOffsets[i])) goto Error;

        // This is the reader callback
        if (!ElementFn(ContextID, self, io, Cargo, i, ElementSizes[i])) goto Error;
    }

    // Success
    if (ElementOffsets != NULL) _cmsFree(ContextID, ElementOffsets);
    if (ElementSizes != NULL) _cmsFree(ContextID, ElementSizes);
    return TRUE;

Error:
    if (ElementOffsets != NULL) _cmsFree(ContextID, ElementOffsets);
    if (ElementSizes != NULL) _cmsFree(ContextID, ElementSizes);
    return FALSE;
}

// Same as anterior, but for write position tables
static
cmsBool WritePositionTable(cmsContext ContextID, struct _cms_typehandler_struct* self,
                               cmsIOHANDLER* io,
                               cmsUInt32Number SizeOfTag,
                               cmsUInt32Number Count,
                               cmsUInt32Number BaseOffset,
                               void *Cargo,
                               PositionTableEntryFn ElementFn)
{
    cmsUInt32Number i;
    cmsUInt32Number DirectoryPos, CurrentPos, Before;
    cmsUInt32Number *ElementOffsets = NULL, *ElementSizes = NULL;

     // Create table
    ElementOffsets = (cmsUInt32Number *) _cmsCalloc(ContextID, Count, sizeof(cmsUInt32Number));
    if (ElementOffsets == NULL) goto Error;

    ElementSizes = (cmsUInt32Number *) _cmsCalloc(ContextID, Count, sizeof(cmsUInt32Number));
    if (ElementSizes == NULL) goto Error;

    // Keep starting position of curve offsets
    DirectoryPos = io ->Tell(ContextID, io);

    // Write a fake directory to be filled latter on
    for (i=0; i < Count; i++) {

        if (!_cmsWriteUInt32Number(ContextID, io, 0)) goto Error;  // Offset
        if (!_cmsWriteUInt32Number(ContextID, io, 0)) goto Error;  // size
    }

    // Write each element. Keep track of the size as well.
    for (i=0; i < Count; i++) {

        Before = io ->Tell(ContextID, io);
        ElementOffsets[i] = Before - BaseOffset;

        // Callback to write...
        if (!ElementFn(ContextID, self, io, Cargo, i, SizeOfTag)) goto Error;

        // Now the size
        ElementSizes[i] = io ->Tell(ContextID, io) - Before;
    }

    // Write the directory
    CurrentPos = io ->Tell(ContextID, io);
    if (!io ->Seek(ContextID, io, DirectoryPos)) goto Error;

    for (i=0; i <  Count; i++) {
        if (!_cmsWriteUInt32Number(ContextID, io, ElementOffsets[i])) goto Error;
        if (!_cmsWriteUInt32Number(ContextID, io, ElementSizes[i])) goto Error;
    }

    if (!io ->Seek(ContextID, io, CurrentPos)) goto Error;

    if (ElementOffsets != NULL) _cmsFree(ContextID, ElementOffsets);
    if (ElementSizes != NULL) _cmsFree(ContextID, ElementSizes);
    return TRUE;

Error:
    if (ElementOffsets != NULL) _cmsFree(ContextID, ElementOffsets);
    if (ElementSizes != NULL) _cmsFree(ContextID, ElementSizes);
    return FALSE;
}


// ********************************************************************************
// Type XYZ. Only one value is allowed
// ********************************************************************************

//The XYZType contains an array of three encoded values for the XYZ tristimulus
//values. Tristimulus values must be non-negative. The signed encoding allows for
//implementation optimizations by minimizing the number of fixed formats.


static
void *Type_XYZ_Read(cmsContext ContextID, struct _cms_typehandler_struct* self, cmsIOHANDLER* io, cmsUInt32Number* nItems, cmsUInt32Number SizeOfTag)
{
    cmsCIEXYZ* xyz;
    cmsUNUSED_PARAMETER(self);

    *nItems = 0;
    xyz = (cmsCIEXYZ*) _cmsMallocZero(ContextID, sizeof(cmsCIEXYZ));
    if (xyz == NULL) return NULL;

    if (!_cmsReadXYZNumber(ContextID, io, xyz)) {
        _cmsFree(ContextID, xyz);
        return NULL;
    }

    *nItems = 1;
    return (void*) xyz;

    cmsUNUSED_PARAMETER(SizeOfTag);
}

static
cmsBool  Type_XYZ_Write(cmsContext ContextID, struct _cms_typehandler_struct* self, cmsIOHANDLER* io, void* Ptr, cmsUInt32Number nItems)
{
    return _cmsWriteXYZNumber(ContextID, io, (cmsCIEXYZ*) Ptr);

    cmsUNUSED_PARAMETER(nItems);
    cmsUNUSED_PARAMETER(self);
}

static
void* Type_XYZ_Dup(cmsContext ContextID, struct _cms_typehandler_struct* self, const void *Ptr, cmsUInt32Number n)
{
    return _cmsDupMem(ContextID, Ptr, sizeof(cmsCIEXYZ));

    cmsUNUSED_PARAMETER(self);
    cmsUNUSED_PARAMETER(n);
}

static
void Type_XYZ_Free(cmsContext ContextID, struct _cms_typehandler_struct* self, void *Ptr)
{
    cmsUNUSED_PARAMETER(self);
    _cmsFree(ContextID, Ptr);
}


static
cmsTagTypeSignature DecideXYZtype(cmsContext ContextID, cmsFloat64Number ICCVersion, const void *Data)
{
    return cmsSigXYZType;

    cmsUNUSED_PARAMETER(ICCVersion);
    cmsUNUSED_PARAMETER(Data);
    cmsUNUSED_PARAMETER(ContextID);
}


// ********************************************************************************
// Type chromaticity. Only one value is allowed
// ********************************************************************************
// The chromaticity tag type provides basic chromaticity data and type of
// phosphors or colorants of a monitor to applications and utilities.

static
void *Type_Chromaticity_Read(cmsContext ContextID, struct _cms_typehandler_struct* self, cmsIOHANDLER* io, cmsUInt32Number* nItems, cmsUInt32Number SizeOfTag)
{
    cmsCIExyYTRIPLE* chrm;
    cmsUInt16Number nChans, Table;
    cmsUNUSED_PARAMETER(self);

    *nItems = 0;
    chrm =  (cmsCIExyYTRIPLE*) _cmsMallocZero(ContextID, sizeof(cmsCIExyYTRIPLE));
    if (chrm == NULL) return NULL;

    if (!_cmsReadUInt16Number(ContextID, io, &nChans)) goto Error;

    // Let's recover from a bug introduced in early versions of lcms1
    if (nChans == 0 && SizeOfTag == 32) {

        if (!_cmsReadUInt16Number(ContextID, io, NULL)) goto Error;
        if (!_cmsReadUInt16Number(ContextID, io, &nChans)) goto Error;
    }

    if (nChans != 3) goto Error;

    if (!_cmsReadUInt16Number(ContextID, io, &Table)) goto Error;

    if (!_cmsRead15Fixed16Number(ContextID, io, &chrm ->Red.x)) goto Error;
    if (!_cmsRead15Fixed16Number(ContextID, io, &chrm ->Red.y)) goto Error;

    chrm ->Red.Y = 1.0;

    if (!_cmsRead15Fixed16Number(ContextID, io, &chrm ->Green.x)) goto Error;
    if (!_cmsRead15Fixed16Number(ContextID, io, &chrm ->Green.y)) goto Error;

    chrm ->Green.Y = 1.0;

    if (!_cmsRead15Fixed16Number(ContextID, io, &chrm ->Blue.x)) goto Error;
    if (!_cmsRead15Fixed16Number(ContextID, io, &chrm ->Blue.y)) goto Error;

    chrm ->Blue.Y = 1.0;

    *nItems = 1;
    return (void*) chrm;

Error:
    _cmsFree(ContextID, (void*) chrm);
    return NULL;

    cmsUNUSED_PARAMETER(SizeOfTag);
}

static
cmsBool  SaveOneChromaticity(cmsContext ContextID, cmsFloat64Number x, cmsFloat64Number y, cmsIOHANDLER* io)
{
    if (!_cmsWriteUInt32Number(ContextID, io, (cmsUInt32Number) _cmsDoubleTo15Fixed16(x))) return FALSE;
    if (!_cmsWriteUInt32Number(ContextID, io, (cmsUInt32Number) _cmsDoubleTo15Fixed16(y))) return FALSE;

    return TRUE;
}

static
cmsBool  Type_Chromaticity_Write(cmsContext ContextID, struct _cms_typehandler_struct* self, cmsIOHANDLER* io, void* Ptr, cmsUInt32Number nItems)
{
    cmsCIExyYTRIPLE* chrm = (cmsCIExyYTRIPLE*) Ptr;

    if (!_cmsWriteUInt16Number(ContextID, io, 3)) return FALSE;        // nChannels
    if (!_cmsWriteUInt16Number(ContextID, io, 0)) return FALSE;        // Table

    if (!SaveOneChromaticity(ContextID, chrm -> Red.x,   chrm -> Red.y, io)) return FALSE;
    if (!SaveOneChromaticity(ContextID, chrm -> Green.x, chrm -> Green.y, io)) return FALSE;
    if (!SaveOneChromaticity(ContextID, chrm -> Blue.x,  chrm -> Blue.y, io)) return FALSE;

    return TRUE;

    cmsUNUSED_PARAMETER(nItems);
    cmsUNUSED_PARAMETER(self);
}

static
void* Type_Chromaticity_Dup(cmsContext ContextID, struct _cms_typehandler_struct* self, const void *Ptr, cmsUInt32Number n)
{
    return _cmsDupMem(ContextID, Ptr, sizeof(cmsCIExyYTRIPLE));

    cmsUNUSED_PARAMETER(self);
    cmsUNUSED_PARAMETER(n);
}

static
void Type_Chromaticity_Free(cmsContext ContextID, struct _cms_typehandler_struct* self, void* Ptr)
{
    cmsUNUSED_PARAMETER(self);
    _cmsFree(ContextID, Ptr);
}


// ********************************************************************************
// Type cmsSigColorantOrderType
// ********************************************************************************

// This is an optional tag which specifies the laydown order in which colorants will
// be printed on an n-colorant device. The laydown order may be the same as the
// channel generation order listed in the colorantTableTag or the channel order of a
// colour space such as CMYK, in which case this tag is not needed. When this is not
// the case (for example, ink-towers sometimes use the order KCMY), this tag may be
// used to specify the laydown order of the colorants.


static
void *Type_ColorantOrderType_Read(cmsContext ContextID, struct _cms_typehandler_struct* self, cmsIOHANDLER* io, cmsUInt32Number* nItems, cmsUInt32Number SizeOfTag)
{
    cmsUInt8Number* ColorantOrder;
    cmsUInt32Number Count;
    cmsUNUSED_PARAMETER(self);

    *nItems = 0;
    if (!_cmsReadUInt32Number(ContextID, io, &Count)) return NULL;
    if (Count > cmsMAXCHANNELS) return NULL;

    ColorantOrder = (cmsUInt8Number*) _cmsCalloc(ContextID, cmsMAXCHANNELS, sizeof(cmsUInt8Number));
    if (ColorantOrder == NULL) return NULL;

    // We use FF as end marker
    memset(ColorantOrder, 0xFF, cmsMAXCHANNELS * sizeof(cmsUInt8Number));

    if (io ->Read(ContextID, io, ColorantOrder, sizeof(cmsUInt8Number), Count) != Count) {

        _cmsFree(ContextID, (void*) ColorantOrder);
        return NULL;
    }

    *nItems = 1;
    return (void*) ColorantOrder;

    cmsUNUSED_PARAMETER(SizeOfTag);
}

static
cmsBool Type_ColorantOrderType_Write(cmsContext ContextID, struct _cms_typehandler_struct* self, cmsIOHANDLER* io, void* Ptr, cmsUInt32Number nItems)
{
    cmsUInt8Number*  ColorantOrder = (cmsUInt8Number*) Ptr;
    cmsUInt32Number i, sz, Count;

    // Get the length
    for (Count=i=0; i < cmsMAXCHANNELS; i++) {
        if (ColorantOrder[i] != 0xFF) Count++;
    }

    if (!_cmsWriteUInt32Number(ContextID, io, Count)) return FALSE;

    sz = Count * sizeof(cmsUInt8Number);
    if (!io -> Write(ContextID, io, sz, ColorantOrder)) return FALSE;

    return TRUE;

    cmsUNUSED_PARAMETER(nItems);
    cmsUNUSED_PARAMETER(self);
}

static
void* Type_ColorantOrderType_Dup(cmsContext ContextID, struct _cms_typehandler_struct* self, const void *Ptr, cmsUInt32Number n)
{
    return _cmsDupMem(ContextID, Ptr, cmsMAXCHANNELS * sizeof(cmsUInt8Number));

    cmsUNUSED_PARAMETER(self);
    cmsUNUSED_PARAMETER(n);
}


static
void Type_ColorantOrderType_Free(cmsContext ContextID, struct _cms_typehandler_struct* self, void* Ptr)
{
    cmsUNUSED_PARAMETER(self);
    _cmsFree(ContextID, Ptr);
}

// ********************************************************************************
// Type cmsSigUInt8ArrayType
// ********************************************************************************
// This type represents an array of generic 1-byte/8-bit quantity.

static
void* Type_UInt8_Read(cmsContext ContextID, struct _cms_typehandler_struct* self, cmsIOHANDLER* io, cmsUInt32Number* nItems, cmsUInt32Number SizeOfTag)
{
    cmsUInt8Number* array;
    cmsUInt32Number i, n;

    *nItems = 0;
    n = SizeOfTag / sizeof(cmsUInt8Number);
    array = (cmsUInt8Number*)_cmsCalloc(ContextID, n, sizeof(cmsUInt8Number));
    if (array == NULL) return NULL;

    for (i = 0; i < n; i++) {

        if (!_cmsReadUInt8Number(ContextID, io, &array[i])) {

            _cmsFree(ContextID, array);
            return NULL;
        }
    }

    *nItems = n;
    return (void*)array;
}

static
cmsBool Type_UInt8_Write(cmsContext ContextID, struct _cms_typehandler_struct* self, cmsIOHANDLER* io, void* Ptr, cmsUInt32Number nItems)
{
    cmsUInt8Number* Value = (cmsUInt8Number*)Ptr;
    cmsUInt32Number i;

    for (i = 0; i < nItems; i++) {

        if (!_cmsWriteUInt8Number(ContextID, io, Value[i])) return FALSE;
    }

    return TRUE;

    cmsUNUSED_PARAMETER(self);
}

static
void* Type_UInt8_Dup(cmsContext ContextID, struct _cms_typehandler_struct* self, const void* Ptr, cmsUInt32Number n)
{
    return _cmsDupMem(ContextID, Ptr, n * sizeof(cmsUInt8Number));
}


static
void Type_UInt8_Free(cmsContext ContextID, struct _cms_typehandler_struct* self, void* Ptr)
{
    _cmsFree(ContextID, Ptr);
}

// ********************************************************************************
// Type cmsSigUInt32ArrayType
// ********************************************************************************
// This type represents an array of generic 4-byte/32-bit quantity.
static
void* Type_UInt32_Read(cmsContext ContextID, struct _cms_typehandler_struct* self, cmsIOHANDLER* io, cmsUInt32Number* nItems, cmsUInt32Number SizeOfTag)
{
    cmsUInt32Number* array;
    cmsUInt32Number i, n;

    *nItems = 0;
    n = SizeOfTag / sizeof(cmsUInt32Number);
    array = (cmsUInt32Number*)_cmsCalloc(ContextID, n, sizeof(cmsUInt32Number));
    if (array == NULL) return NULL;

    for (i = 0; i < n; i++) {

        if (!_cmsReadUInt32Number(ContextID, io, &array[i])) {

            _cmsFree(ContextID, array);
            return NULL;
        }
    }

    *nItems = n;
    return (void*)array;
}

static
cmsBool Type_UInt32_Write(cmsContext ContextID, struct _cms_typehandler_struct* self, cmsIOHANDLER* io, void* Ptr, cmsUInt32Number nItems)
{
    cmsUInt32Number* Value = (cmsUInt32Number*)Ptr;
    cmsUInt32Number i;

    for (i = 0; i < nItems; i++) {

        if (!_cmsWriteUInt32Number(ContextID, io, Value[i])) return FALSE;
    }

    return TRUE;

    cmsUNUSED_PARAMETER(self);
}

static
void* Type_UInt32_Dup(cmsContext ContextID, struct _cms_typehandler_struct* self, const void* Ptr, cmsUInt32Number n)
{
    return _cmsDupMem(ContextID, Ptr, n * sizeof(cmsUInt32Number));
}


static
void Type_UInt32_Free(cmsContext ContextID, struct _cms_typehandler_struct* self, void* Ptr)
{
    _cmsFree(ContextID, Ptr);
}

// ********************************************************************************
// Type cmsSigUInt64ArrayType
// ********************************************************************************
// This type represents an array of generic 8-byte/64-bit quantity.
static
void* Type_UInt64_Read(cmsContext ContextID, struct _cms_typehandler_struct* self, cmsIOHANDLER* io, cmsUInt32Number* nItems, cmsUInt32Number SizeOfTag)
{
    cmsUInt64Number* array;
    cmsUInt32Number i, n;

    *nItems = 0;
    n = SizeOfTag / sizeof(cmsUInt64Number);
    array = (cmsUInt64Number*)_cmsCalloc(ContextID, n, sizeof(cmsUInt64Number));
    if (array == NULL) return NULL;

    for (i = 0; i < n; i++) {

        if (!_cmsReadUInt64Number(ContextID, io, &array[i])) {

            _cmsFree(ContextID, array);
            return NULL;
        }
    }

    *nItems = n;
    return (void*)array;
}

static
cmsBool Type_UInt64_Write(cmsContext ContextID, struct _cms_typehandler_struct* self, cmsIOHANDLER* io, void* Ptr, cmsUInt32Number nItems)
{
    cmsUInt64Number* Value = (cmsUInt64Number*)Ptr;
    cmsUInt32Number i;

    for (i = 0; i < nItems; i++) {

        if (!_cmsWriteUInt64Number(ContextID, io, &Value[i])) return FALSE;
    }

    return TRUE;

    cmsUNUSED_PARAMETER(self);
}

static
void* Type_UInt64_Dup(cmsContext ContextID, struct _cms_typehandler_struct* self, const void* Ptr, cmsUInt32Number n)
{
    return _cmsDupMem(ContextID, Ptr, n * sizeof(cmsUInt64Number));
}


static
void Type_UInt64_Free(cmsContext ContextID, struct _cms_typehandler_struct* self, void* Ptr)
{
    _cmsFree(ContextID, Ptr);
}

// ********************************************************************************
// Type cmsSigS15Fixed16ArrayType
// ********************************************************************************
// This type represents an array of generic 4-byte/32-bit fixed point quantity.
// The number of values is determined from the size of the tag.

static
void *Type_S15Fixed16_Read(cmsContext ContextID, struct _cms_typehandler_struct* self, cmsIOHANDLER* io, cmsUInt32Number* nItems, cmsUInt32Number SizeOfTag)
{
    cmsFloat64Number*  array_double;
    cmsUInt32Number i, n;
    cmsUNUSED_PARAMETER(self);

    *nItems = 0;
    n = SizeOfTag / sizeof(cmsUInt32Number);
    array_double = (cmsFloat64Number*) _cmsCalloc(ContextID, n, sizeof(cmsFloat64Number));
    if (array_double == NULL) return NULL;

    for (i=0; i < n; i++) {

        if (!_cmsRead15Fixed16Number(ContextID, io, &array_double[i])) {

            _cmsFree(ContextID, array_double);
            return NULL;
        }
    }

    *nItems = n;
    return (void*) array_double;
}

static
cmsBool Type_S15Fixed16_Write(cmsContext ContextID, struct _cms_typehandler_struct* self, cmsIOHANDLER* io, void* Ptr, cmsUInt32Number nItems)
{
    cmsFloat64Number* Value = (cmsFloat64Number*) Ptr;
    cmsUInt32Number i;

    for (i=0; i < nItems; i++) {

        if (!_cmsWrite15Fixed16Number(ContextID, io, Value[i])) return FALSE;
    }

    return TRUE;

    cmsUNUSED_PARAMETER(self);
}

static
void* Type_S15Fixed16_Dup(cmsContext ContextID, struct _cms_typehandler_struct* self, const void *Ptr, cmsUInt32Number n)
{
    cmsUNUSED_PARAMETER(self);
    return _cmsDupMem(ContextID, Ptr, n * sizeof(cmsFloat64Number));
}


static
void Type_S15Fixed16_Free(cmsContext ContextID, struct _cms_typehandler_struct* self, void* Ptr)
{
    cmsUNUSED_PARAMETER(self);
    _cmsFree(ContextID, Ptr);
}

// ********************************************************************************
// Type cmsSigU16Fixed16ArrayType
// ********************************************************************************
// This type represents an array of generic 4-byte/32-bit quantity.
// The number of values is determined from the size of the tag.


static
void *Type_U16Fixed16_Read(cmsContext ContextID, struct _cms_typehandler_struct* self, cmsIOHANDLER* io, cmsUInt32Number* nItems, cmsUInt32Number SizeOfTag)
{
    cmsFloat64Number*  array_double;
    cmsUInt32Number v;
    cmsUInt32Number i, n;
    cmsUNUSED_PARAMETER(self);

    *nItems = 0;
    n = SizeOfTag / sizeof(cmsUInt32Number);
    array_double = (cmsFloat64Number*) _cmsCalloc(ContextID, n, sizeof(cmsFloat64Number));
    if (array_double == NULL) return NULL;

    for (i=0; i < n; i++) {

        if (!_cmsReadUInt32Number(ContextID, io, &v)) {
            _cmsFree(ContextID, (void*) array_double);
            return NULL;
        }

        // Convert to cmsFloat64Number
        array_double[i] =  (cmsFloat64Number) (v / 65536.0);
    }

    *nItems = n;
    return (void*) array_double;
}

static
cmsBool Type_U16Fixed16_Write(cmsContext ContextID, struct _cms_typehandler_struct* self, cmsIOHANDLER* io, void* Ptr, cmsUInt32Number nItems)
{
    cmsFloat64Number* Value = (cmsFloat64Number*) Ptr;
    cmsUInt32Number i;

    for (i=0; i < nItems; i++) {

        cmsUInt32Number v = (cmsUInt32Number) floor(Value[i]*65536.0 + 0.5);

        if (!_cmsWriteUInt32Number(ContextID, io, v)) return FALSE;
    }

    return TRUE;

    cmsUNUSED_PARAMETER(self);
}


static
void* Type_U16Fixed16_Dup(cmsContext ContextID, struct _cms_typehandler_struct* self, const void *Ptr, cmsUInt32Number n)
{
    cmsUNUSED_PARAMETER(self);
    return _cmsDupMem(ContextID, Ptr, n * sizeof(cmsFloat64Number));
}

static
void Type_U16Fixed16_Free(cmsContext ContextID, struct _cms_typehandler_struct* self, void* Ptr)
{
    cmsUNUSED_PARAMETER(self);
    _cmsFree(ContextID, Ptr);
}

// ********************************************************************************
// Type cmsSigSignatureType
// ********************************************************************************
//
// The signatureType contains a four-byte sequence, Sequences of less than four
// characters are padded at the end with spaces, 20h.
// Typically this type is used for registered tags that can be displayed on many
// development systems as a sequence of four characters.

static
void *Type_Signature_Read(cmsContext ContextID, struct _cms_typehandler_struct* self, cmsIOHANDLER* io, cmsUInt32Number* nItems, cmsUInt32Number SizeOfTag)
{
    cmsSignature* SigPtr = (cmsSignature*) _cmsMalloc(ContextID, sizeof(cmsSignature));
    if (SigPtr == NULL) return NULL;

     if (!_cmsReadUInt32Number(ContextID, io, SigPtr)) return NULL;
     *nItems = 1;

     return SigPtr;

     cmsUNUSED_PARAMETER(self);
     cmsUNUSED_PARAMETER(SizeOfTag);
}

static
cmsBool  Type_Signature_Write(cmsContext ContextID, struct _cms_typehandler_struct* self, cmsIOHANDLER* io, void* Ptr, cmsUInt32Number nItems)
{
    cmsSignature* SigPtr = (cmsSignature*) Ptr;

    return _cmsWriteUInt32Number(ContextID, io, *SigPtr);

    cmsUNUSED_PARAMETER(nItems);
    cmsUNUSED_PARAMETER(self);
}

static
void* Type_Signature_Dup(cmsContext ContextID, struct _cms_typehandler_struct* self, const void *Ptr, cmsUInt32Number n)
{
    cmsUNUSED_PARAMETER(self);
    return _cmsDupMem(ContextID, Ptr, n * sizeof(cmsSignature));
}

static
void Type_Signature_Free(cmsContext ContextID, struct _cms_typehandler_struct* self, void* Ptr)
{
    cmsUNUSED_PARAMETER(self);
    _cmsFree(ContextID, Ptr);
}


// ********************************************************************************
// Type cmsSigTextType
// ********************************************************************************
//
// The textType is a simple text structure that contains a 7-bit ASCII text string.
// The length of the string is obtained by subtracting 8 from the element size portion
// of the tag itself. This string must be terminated with a 00h byte.

static
void *Type_Text_Read(cmsContext ContextID, struct _cms_typehandler_struct* self, cmsIOHANDLER* io, cmsUInt32Number* nItems, cmsUInt32Number SizeOfTag)
{
    char* Text = NULL;
    cmsMLU* mlu = NULL;
    cmsUNUSED_PARAMETER(self);

    // Create a container
    mlu = cmsMLUalloc(ContextID, 1);
    if (mlu == NULL) return NULL;

    *nItems = 0;

    // We need to store the "\0" at the end, so +1
    if (SizeOfTag == UINT_MAX) goto Error;

    Text = (char*) _cmsMalloc(ContextID, SizeOfTag + 1);
    if (Text == NULL) goto Error;

    if (io -> Read(ContextID, io, Text, sizeof(char), SizeOfTag) != SizeOfTag) goto Error;

    // Make sure text is properly ended
    Text[SizeOfTag] = 0;
    *nItems = 1;

    // Keep the result
    if (!cmsMLUsetASCII(ContextID, mlu, cmsNoLanguage, cmsNoCountry, Text)) goto Error;

    _cmsFree(ContextID, Text);
    return (void*) mlu;

Error:
    if (mlu != NULL)
        cmsMLUfree(ContextID, mlu);
    if (Text != NULL)
        _cmsFree(ContextID, Text);

    return NULL;
}

// The conversion implies to choose a language. So, we choose the actual language.
static
cmsBool Type_Text_Write(cmsContext ContextID, struct _cms_typehandler_struct* self, cmsIOHANDLER* io, void* Ptr, cmsUInt32Number nItems)
{
    cmsMLU* mlu = (cmsMLU*) Ptr;
    cmsUInt32Number size;
    cmsBool  rc;
    char* Text;
    cmsUNUSED_PARAMETER(self);

    // Get the size of the string. Note there is an extra "\0" at the end
    size = cmsMLUgetASCII(ContextID, mlu, cmsNoLanguage, cmsNoCountry, NULL, 0);
    if (size == 0) return FALSE;       // Cannot be zero!

    // Create memory
    Text = (char*) _cmsMalloc(ContextID, size);
    if (Text == NULL) return FALSE;

    cmsMLUgetASCII(ContextID, mlu, cmsNoLanguage, cmsNoCountry, Text, size);

    // Write it, including separator
    rc = io ->Write(ContextID, io, size, Text);

    _cmsFree(ContextID, Text);
    return rc;

    cmsUNUSED_PARAMETER(nItems);
}

static
void* Type_Text_Dup(cmsContext ContextID, struct _cms_typehandler_struct* self, const void *Ptr, cmsUInt32Number n)
{
    return (void*) cmsMLUdup(ContextID, (cmsMLU*) Ptr);

    cmsUNUSED_PARAMETER(n);
    cmsUNUSED_PARAMETER(self);
}


static
void Type_Text_Free(cmsContext ContextID, struct _cms_typehandler_struct* self, void* Ptr)
{
    cmsMLU* mlu = (cmsMLU*) Ptr;
    cmsMLUfree(ContextID, mlu);
    return;

    cmsUNUSED_PARAMETER(self);
}

static
cmsTagTypeSignature DecideTextType(cmsContext ContextID, cmsFloat64Number ICCVersion, const void *Data)
{
    cmsUNUSED_PARAMETER(ContextID);
    if (ICCVersion >= 4.0)
        return cmsSigMultiLocalizedUnicodeType;

    return cmsSigTextType;

    cmsUNUSED_PARAMETER(Data);
}


// ********************************************************************************
// Type cmsSigDataType
// ********************************************************************************

// General purpose data type
static
void *Type_Data_Read(cmsContext ContextID, struct _cms_typehandler_struct* self, cmsIOHANDLER* io, cmsUInt32Number* nItems, cmsUInt32Number SizeOfTag)
{
    cmsICCData* BinData;
    cmsUInt32Number LenOfData;
    cmsUNUSED_PARAMETER(self);

    *nItems = 0;

    if (SizeOfTag < sizeof(cmsUInt32Number)) return NULL;

    LenOfData = SizeOfTag - sizeof(cmsUInt32Number);
    if (LenOfData > INT_MAX) return NULL;

    BinData = (cmsICCData*) _cmsMalloc(ContextID, sizeof(cmsICCData) + LenOfData - 1);
    if (BinData == NULL) return NULL;

    BinData ->len = LenOfData;
    if (!_cmsReadUInt32Number(ContextID, io, &BinData->flag)) {
        _cmsFree(ContextID, BinData);
        return NULL;
    }

    if (io -> Read(ContextID, io, BinData ->data, sizeof(cmsUInt8Number), LenOfData) != LenOfData) {

        _cmsFree(ContextID, BinData);
        return NULL;
    }

    *nItems = 1;

    return (void*) BinData;
}


static
cmsBool Type_Data_Write(cmsContext ContextID, struct _cms_typehandler_struct* self, cmsIOHANDLER* io, void* Ptr, cmsUInt32Number nItems)
{
   cmsICCData* BinData = (cmsICCData*) Ptr;

   if (!_cmsWriteUInt32Number(ContextID, io, BinData ->flag)) return FALSE;

   return io ->Write(ContextID, io, BinData ->len, BinData ->data);

   cmsUNUSED_PARAMETER(nItems);
   cmsUNUSED_PARAMETER(self);
}


static
void* Type_Data_Dup(cmsContext ContextID, struct _cms_typehandler_struct* self, const void *Ptr, cmsUInt32Number n)
{
    cmsICCData* BinData = (cmsICCData*) Ptr;

    return _cmsDupMem(ContextID, Ptr, sizeof(cmsICCData) + BinData ->len - 1);

    cmsUNUSED_PARAMETER(self);
    cmsUNUSED_PARAMETER(n);
}

static
void Type_Data_Free(cmsContext ContextID, struct _cms_typehandler_struct* self, void* Ptr)
{
    cmsUNUSED_PARAMETER(self);
    _cmsFree(ContextID, Ptr);
}

// ********************************************************************************
// Type cmsSigTextDescriptionType
// ********************************************************************************

static
void *Type_Text_Description_Read(cmsContext ContextID, struct _cms_typehandler_struct* self, cmsIOHANDLER* io, cmsUInt32Number* nItems, cmsUInt32Number SizeOfTag)
{
    char* Text = NULL;
    wchar_t* UnicodeString = NULL;
    cmsMLU* mlu = NULL;
    cmsUInt32Number  AsciiCount;
    cmsUInt32Number  i, UnicodeCode, UnicodeCount;
    cmsUInt16Number  ScriptCodeCode, Dummy;
    cmsUInt8Number   ScriptCodeCount;
    cmsUNUSED_PARAMETER(self);

    *nItems = 0;

    //  One dword should be there
    if (SizeOfTag < sizeof(cmsUInt32Number)) return NULL;

    // Read len of ASCII
    if (!_cmsReadUInt32Number(ContextID, io, &AsciiCount)) return NULL;
    if (AsciiCount > 0x7ffff) return NULL;

    SizeOfTag -= sizeof(cmsUInt32Number);

    // Check for size
    if (SizeOfTag < AsciiCount) return NULL;

    // All seems Ok, allocate the container
    mlu = cmsMLUalloc(ContextID, 2);
    if (mlu == NULL) return NULL;

    // As many memory as size of tag
    Text = (char*) _cmsMalloc(ContextID, AsciiCount + 1);
    if (Text == NULL) goto Error;

    // Read it
    if (io ->Read(ContextID, io, Text, sizeof(char), AsciiCount) != AsciiCount) goto Error;
    SizeOfTag -= AsciiCount;

    // Make sure there is a terminator
    Text[AsciiCount] = 0;

    // Set the MLU entry. From here we can be tolerant to wrong types
    if (!cmsMLUsetASCII(ContextID, mlu, cmsNoLanguage, cmsNoCountry, Text)) goto Error;
    _cmsFree(ContextID, (void*) Text);
    Text = NULL;

    // Skip Unicode code
    if (SizeOfTag < 2* sizeof(cmsUInt32Number)) goto Done;
    if (!_cmsReadUInt32Number(ContextID, io, &UnicodeCode)) goto Done;
    if (!_cmsReadUInt32Number(ContextID, io, &UnicodeCount)) goto Done;
    SizeOfTag -= 2* sizeof(cmsUInt32Number);
    
    if (UnicodeCount == 0 || UnicodeCount > 0x7ffff || 
        SizeOfTag < UnicodeCount*sizeof(cmsUInt16Number)) goto Done;

    UnicodeString = (wchar_t*)_cmsMallocZero(ContextID, (UnicodeCount + 1) * sizeof(wchar_t));
    if (UnicodeString == NULL) goto Done;

    if (!_cmsReadWCharArray(ContextID, io, UnicodeCount, UnicodeString)) {
        _cmsFree(ContextID, (void*)UnicodeString);
        goto Done;
    }

    UnicodeString[UnicodeCount] = 0;

    if (!cmsMLUsetWide(ContextID, mlu, cmsV2Unicode, cmsV2Unicode, UnicodeString)) {
        _cmsFree(ContextID, (void*)UnicodeString);
        goto Done;
    }

    _cmsFree(ContextID, (void*)UnicodeString);
    UnicodeString = NULL;

    SizeOfTag -= UnicodeCount*sizeof(cmsUInt16Number);

    // Skip ScriptCode code if present. Some buggy profiles does have less
    // data that strictly required. We need to skip it as this type may come
    // embedded in other types.

    if (SizeOfTag >= sizeof(cmsUInt16Number) + sizeof(cmsUInt8Number) + 67) {

        if (!_cmsReadUInt16Number(ContextID, io, &ScriptCodeCode)) goto Done;
        if (!_cmsReadUInt8Number(ContextID, io,  &ScriptCodeCount)) goto Done;

        // Skip rest of tag
        for (i=0; i < 67; i++) {
            if (!io ->Read(ContextID, io, &Dummy, sizeof(cmsUInt8Number), 1)) goto Error;
        }
    }

Done:

    *nItems = 1;
    return mlu;

Error:
    if (UnicodeString)  _cmsFree(ContextID, (void*)UnicodeString);
    if (Text) _cmsFree(ContextID, (void*) Text);
    if (mlu) cmsMLUfree(ContextID, mlu);
    return NULL;
}


// This tag can come IN UNALIGNED SIZE. In order to prevent issues, we force zeros on description to align it
static
cmsBool  Type_Text_Description_Write(cmsContext ContextID, struct _cms_typehandler_struct* self, cmsIOHANDLER* io, void* Ptr, cmsUInt32Number nItems)
{
    cmsMLU* mlu = (cmsMLU*) Ptr;
    char *Text = NULL;
    wchar_t *Wide = NULL;
    cmsUInt32Number len, len_text, len_tag_requirement, len_aligned;
    cmsBool  rc = FALSE;
    char Filler[68];
    cmsUNUSED_PARAMETER(self);

    // Used below for writing zeroes
    memset(Filler, 0, sizeof(Filler));

    // Get the len of string
    len = cmsMLUgetASCII(ContextID, mlu, cmsNoLanguage, cmsNoCountry, NULL, 0);

    // Specification ICC.1:2001-04 (v2.4.0): It has been found that textDescriptionType can contain misaligned data
    //(see clause 4.1 for the definition of 'aligned'). Because the Unicode language
    // code and Unicode count immediately follow the ASCII description, their
    // alignment is not correct if the ASCII count is not a multiple of four. The
    // ScriptCode code is misaligned when the ASCII count is odd. Profile reading and
    // writing software must be written carefully in order to handle these alignment
    // problems.
    //
    // The above last sentence suggest to handle alignment issues in the
    // parser. The provided example (Table 69 on Page 60) makes this clear.
    // The padding only in the ASCII count is not sufficient for a aligned tag
    // size, with the same text size in ASCII and Unicode.

    // Null strings
    if (len <= 0) {

        Text = (char*)    _cmsDupMem(ContextID, "", sizeof(char));
        Wide = (wchar_t*) _cmsDupMem(ContextID, L"", sizeof(wchar_t));
    }
    else {
        // Create independent buffers
        Text = (char*) _cmsCalloc(ContextID, len, sizeof(char));
        if (Text == NULL) goto Error;

        Wide = (wchar_t*) _cmsCalloc(ContextID, len, sizeof(wchar_t));
        if (Wide == NULL) goto Error;

        // Get both representations.
        cmsMLUgetASCII(ContextID, mlu, cmsNoLanguage, cmsNoCountry,  Text, len * sizeof(char));
        cmsMLUgetWide(ContextID, mlu,  cmsV2Unicode,  cmsV2Unicode,  Wide, len * sizeof(wchar_t));
    }

    // Tell the real text len including the null terminator and padding
    len_text = (cmsUInt32Number) strlen(Text) + 1;
    // Compute an total tag size requirement
    len_tag_requirement = (8+4+len_text+4+4+2*len_text+2+1+67);
    len_aligned = _cmsALIGNLONG(len_tag_requirement);

  // * cmsUInt32Number       count;          * Description length
  // * cmsInt8Number         desc[count]     * NULL terminated ascii string
  // * cmsUInt32Number       ucLangCode;     * UniCode language code
  // * cmsUInt32Number       ucCount;        * UniCode description length
  // * cmsInt16Number        ucDesc[ucCount];* The UniCode description
  // * cmsUInt16Number       scCode;         * ScriptCode code
  // * cmsUInt8Number        scCount;        * ScriptCode count
  // * cmsInt8Number         scDesc[67];     * ScriptCode Description

    if (!_cmsWriteUInt32Number(ContextID, io, len_text)) goto Error;
    if (!io ->Write(ContextID, io, len_text, Text)) goto Error;

    if (!_cmsWriteUInt32Number(ContextID, io, 0)) goto Error;  // ucLanguageCode

    if (!_cmsWriteUInt32Number(ContextID, io, len_text)) goto Error;
    // Note that in some compilers sizeof(cmsUInt16Number) != sizeof(wchar_t)
    if (!_cmsWriteWCharArray(ContextID, io, len_text, Wide)) goto Error;

    // ScriptCode Code & count (unused)
    if (!_cmsWriteUInt16Number(ContextID, io, 0)) goto Error;
    if (!_cmsWriteUInt8Number(ContextID, io, 0)) goto Error;

    if (!io ->Write(ContextID, io, 67, Filler)) goto Error;

    // possibly add pad at the end of tag
    if (len_aligned > len_tag_requirement)
      if (!io ->Write(ContextID, io, len_aligned - len_tag_requirement, Filler)) goto Error;

    rc = TRUE;

Error:
    if (Text) _cmsFree(ContextID, Text);
    if (Wide) _cmsFree(ContextID, Wide);

    return rc;

    cmsUNUSED_PARAMETER(nItems);
}


static
void* Type_Text_Description_Dup(cmsContext ContextID, struct _cms_typehandler_struct* self, const void *Ptr, cmsUInt32Number n)
{
    return (void*) cmsMLUdup(ContextID, (cmsMLU*) Ptr);

    cmsUNUSED_PARAMETER(n);
    cmsUNUSED_PARAMETER(self);
}

static
void Type_Text_Description_Free(cmsContext ContextID, struct _cms_typehandler_struct* self, void* Ptr)
{
    cmsMLU* mlu = (cmsMLU*) Ptr;

    cmsMLUfree(ContextID, mlu);
    return;

    cmsUNUSED_PARAMETER(self);
}


static
cmsTagTypeSignature DecideTextDescType(cmsContext ContextID, cmsFloat64Number ICCVersion, const void *Data)
{
    cmsUNUSED_PARAMETER(ContextID);
    if (ICCVersion >= 4.0)
        return cmsSigMultiLocalizedUnicodeType;

    return cmsSigTextDescriptionType;

    cmsUNUSED_PARAMETER(Data);
}


// ********************************************************************************
// Type cmsSigCurveType
// ********************************************************************************

static
void *Type_Curve_Read(cmsContext ContextID, struct _cms_typehandler_struct* self, cmsIOHANDLER* io, cmsUInt32Number* nItems, cmsUInt32Number SizeOfTag)
{
    cmsUInt32Number Count;
    cmsToneCurve* NewGamma;
    cmsUNUSED_PARAMETER(self);

    *nItems = 0;
    if (!_cmsReadUInt32Number(ContextID, io, &Count)) return NULL;

    switch (Count) {

           case 0:   // Linear.
               {
                   cmsFloat64Number SingleGamma = 1.0;

                   NewGamma = cmsBuildParametricToneCurve(ContextID, 1, &SingleGamma);
                   if (!NewGamma) return NULL;
                   *nItems = 1;
                   return NewGamma;
               }

           case 1:  // Specified as the exponent of gamma function
               {
                   cmsUInt16Number SingleGammaFixed;
                   cmsFloat64Number SingleGamma;

                   if (!_cmsReadUInt16Number(ContextID, io, &SingleGammaFixed)) return NULL;
                   SingleGamma = _cms8Fixed8toDouble(SingleGammaFixed);

                   *nItems = 1;
                   return cmsBuildParametricToneCurve(ContextID, 1, &SingleGamma);
               }

           default:  // Curve

               if (Count > 0x7FFF)
                   return NULL; // This is to prevent bad guys for doing bad things

               NewGamma = cmsBuildTabulatedToneCurve16(ContextID, Count, NULL);
               if (!NewGamma) return NULL;

               if (!_cmsReadUInt16Array(ContextID, io, Count, NewGamma -> Table16)) {
                   cmsFreeToneCurve(ContextID, NewGamma);
                   return NULL;
               }

               *nItems = 1;
               return NewGamma;
    }

    cmsUNUSED_PARAMETER(SizeOfTag);
}


static
cmsBool  Type_Curve_Write(cmsContext ContextID, struct _cms_typehandler_struct* self, cmsIOHANDLER* io, void* Ptr, cmsUInt32Number nItems)
{
    cmsToneCurve* Curve = (cmsToneCurve*) Ptr;

    if (Curve ->nSegments == 1 && Curve ->Segments[0].Type == 1) {

            // Single gamma, preserve number
            cmsUInt16Number SingleGammaFixed = _cmsDoubleTo8Fixed8(Curve ->Segments[0].Params[0]);

            if (!_cmsWriteUInt32Number(ContextID, io, 1)) return FALSE;
            if (!_cmsWriteUInt16Number(ContextID, io, SingleGammaFixed)) return FALSE;
            return TRUE;

    }

    if (!_cmsWriteUInt32Number(ContextID, io, Curve ->nEntries)) return FALSE;
    return _cmsWriteUInt16Array(ContextID, io, Curve ->nEntries, Curve ->Table16);

    cmsUNUSED_PARAMETER(nItems);
    cmsUNUSED_PARAMETER(self);
}


static
void* Type_Curve_Dup(cmsContext ContextID, struct _cms_typehandler_struct* self, const void *Ptr, cmsUInt32Number n)
{
    return (void*) cmsDupToneCurve(ContextID, (cmsToneCurve*) Ptr);

    cmsUNUSED_PARAMETER(n);
    cmsUNUSED_PARAMETER(self);
}

static
void Type_Curve_Free(cmsContext ContextID, struct _cms_typehandler_struct* self, void* Ptr)
{
    cmsToneCurve* gamma = (cmsToneCurve*) Ptr;

    cmsFreeToneCurve(ContextID, gamma);
    return;

    cmsUNUSED_PARAMETER(self);
}


// ********************************************************************************
// Type cmsSigParametricCurveType
// ********************************************************************************


// Decide which curve type to use on writing
static
cmsTagTypeSignature DecideCurveType(cmsContext ContextID, cmsFloat64Number ICCVersion, const void *Data)
{
    cmsToneCurve* Curve = (cmsToneCurve*) Data;
    cmsUNUSED_PARAMETER(ContextID);

    if (ICCVersion < 4.0) return cmsSigCurveType;
    if (Curve ->nSegments != 1) return cmsSigCurveType;          // Only 1-segment curves can be saved as parametric
    if (Curve ->Segments[0].Type < 0) return cmsSigCurveType;    // Only non-inverted curves
    if (Curve ->Segments[0].Type > 5) return cmsSigCurveType;    // Only ICC parametric curves

    return cmsSigParametricCurveType;
}

static
void *Type_ParametricCurve_Read(cmsContext ContextID, struct _cms_typehandler_struct* self, cmsIOHANDLER* io, cmsUInt32Number* nItems, cmsUInt32Number SizeOfTag)
{
    static const int ParamsByType[] = { 1, 3, 4, 5, 7 };
    cmsFloat64Number Params[10];
    cmsUInt16Number Type;
    int i, n;
    cmsToneCurve* NewGamma;
    cmsUNUSED_PARAMETER(self);

    if (!_cmsReadUInt16Number(ContextID, io, &Type)) return NULL;
    if (!_cmsReadUInt16Number(ContextID, io, NULL)) return NULL;   // Reserved

    if (Type > 4) {

        cmsSignalError(ContextID, cmsERROR_UNKNOWN_EXTENSION, "Unknown parametric curve type '%d'", Type);
        return NULL;
    }

    memset(Params, 0, sizeof(Params));
    n = ParamsByType[Type];

    for (i=0; i < n; i++) {

        if (!_cmsRead15Fixed16Number(ContextID, io, &Params[i])) return NULL;
    }

    NewGamma = cmsBuildParametricToneCurve(ContextID, Type+1, Params);

    *nItems = 1;
    return NewGamma;

    cmsUNUSED_PARAMETER(SizeOfTag);
}


static
cmsBool  Type_ParametricCurve_Write(cmsContext ContextID, struct _cms_typehandler_struct* self, cmsIOHANDLER* io, void* Ptr, cmsUInt32Number nItems)
{
    cmsToneCurve* Curve = (cmsToneCurve*) Ptr;
    int i, nParams, typen;
    static const int ParamsByType[] = { 0, 1, 3, 4, 5, 7 };
    cmsUNUSED_PARAMETER(self);

    typen = Curve -> Segments[0].Type;

    if (Curve ->nSegments > 1 || typen < 1) {

        cmsSignalError(ContextID, cmsERROR_UNKNOWN_EXTENSION, "Multisegment or Inverted parametric curves cannot be written");
        return FALSE;
    }

    if (typen > 5) {
        cmsSignalError(ContextID, cmsERROR_UNKNOWN_EXTENSION, "Unsupported parametric curve");
        return FALSE;
    }

    nParams = ParamsByType[typen];

    if (!_cmsWriteUInt16Number(ContextID, io, (cmsUInt16Number) (Curve ->Segments[0].Type - 1))) return FALSE;
    if (!_cmsWriteUInt16Number(ContextID, io, 0)) return FALSE;        // Reserved

    for (i=0; i < nParams; i++) {

        if (!_cmsWrite15Fixed16Number(ContextID, io, Curve -> Segments[0].Params[i])) return FALSE;
    }

    return TRUE;

    cmsUNUSED_PARAMETER(nItems);
}

static
void* Type_ParametricCurve_Dup(cmsContext ContextID, struct _cms_typehandler_struct* self, const void *Ptr, cmsUInt32Number n)
{
    return (void*) cmsDupToneCurve(ContextID, (cmsToneCurve*) Ptr);

    cmsUNUSED_PARAMETER(n);
    cmsUNUSED_PARAMETER(self);
}

static
void Type_ParametricCurve_Free(cmsContext ContextID, struct _cms_typehandler_struct* self, void* Ptr)
{
    cmsToneCurve* gamma = (cmsToneCurve*) Ptr;

    cmsFreeToneCurve(ContextID, gamma);
    return;

    cmsUNUSED_PARAMETER(self);
}


// ********************************************************************************
// Type cmsSigDateTimeType
// ********************************************************************************

// A 12-byte value representation of the time and date, where the byte usage is assigned
// as specified in table 1. The actual values are encoded as 16-bit unsigned integers
// (uInt16Number - see 5.1.6).
//
// All the dateTimeNumber values in a profile shall be in Coordinated Universal Time
// (UTC, also known as GMT or ZULU Time). Profile writers are required to convert local
// time to UTC when setting these values. Programs that display these values may show
// the dateTimeNumber as UTC, show the equivalent local time (at current locale), or
// display both UTC and local versions of the dateTimeNumber.

static
void *Type_DateTime_Read(cmsContext ContextID, struct _cms_typehandler_struct* self, cmsIOHANDLER* io, cmsUInt32Number* nItems, cmsUInt32Number SizeOfTag)
{
    cmsDateTimeNumber timestamp;
    struct tm * NewDateTime;
    cmsUNUSED_PARAMETER(self);

    *nItems = 0;
    NewDateTime = (struct tm*) _cmsMalloc(ContextID, sizeof(struct tm));
    if (NewDateTime == NULL) return NULL;

    if (io->Read(ContextID, io, &timestamp, sizeof(cmsDateTimeNumber), 1) != 1) return NULL;

     _cmsDecodeDateTimeNumber(ContextID, &timestamp, NewDateTime);

     *nItems = 1;
     return NewDateTime;

     cmsUNUSED_PARAMETER(SizeOfTag);
}


static
cmsBool  Type_DateTime_Write(cmsContext ContextID, struct _cms_typehandler_struct* self, cmsIOHANDLER* io, void* Ptr, cmsUInt32Number nItems)
{
    struct tm * DateTime = (struct tm*) Ptr;
    cmsDateTimeNumber timestamp;

    _cmsEncodeDateTimeNumber(ContextID, &timestamp, DateTime);
    if (!io ->Write(ContextID, io, sizeof(cmsDateTimeNumber), &timestamp)) return FALSE;

    return TRUE;

    cmsUNUSED_PARAMETER(nItems);
    cmsUNUSED_PARAMETER(self);
}

static
void* Type_DateTime_Dup(cmsContext ContextID, struct _cms_typehandler_struct* self, const void *Ptr, cmsUInt32Number n)
{
    return _cmsDupMem(ContextID, Ptr, sizeof(struct tm));
    cmsUNUSED_PARAMETER(self);
    cmsUNUSED_PARAMETER(n);
}

static
void Type_DateTime_Free(cmsContext ContextID, struct _cms_typehandler_struct* self, void* Ptr)
{
    cmsUNUSED_PARAMETER(self);
    _cmsFree(ContextID, Ptr);
}



// ********************************************************************************
// Type icMeasurementType
// ********************************************************************************

/*
The measurementType information refers only to the internal profile data and is
meant to provide profile makers an alternative to the default measurement
specifications.
*/

static
void *Type_Measurement_Read(cmsContext ContextID, struct _cms_typehandler_struct* self, cmsIOHANDLER* io, cmsUInt32Number* nItems, cmsUInt32Number SizeOfTag)
{
    cmsICCMeasurementConditions mc;
    cmsUNUSED_PARAMETER(self);

    memset(&mc, 0, sizeof(mc));
	
    if (!_cmsReadUInt32Number(ContextID, io, &mc.Observer)) return NULL;
    if (!_cmsReadXYZNumber(ContextID, io,    &mc.Backing)) return NULL;
    if (!_cmsReadUInt32Number(ContextID, io, &mc.Geometry)) return NULL;
    if (!_cmsRead15Fixed16Number(ContextID, io, &mc.Flare)) return NULL;
    if (!_cmsReadUInt32Number(ContextID, io, &mc.IlluminantType)) return NULL;

    *nItems = 1;
    return _cmsDupMem(ContextID, &mc, sizeof(cmsICCMeasurementConditions));

    cmsUNUSED_PARAMETER(SizeOfTag);
}


static
cmsBool  Type_Measurement_Write(cmsContext ContextID, struct _cms_typehandler_struct* self, cmsIOHANDLER* io, void* Ptr, cmsUInt32Number nItems)
{
    cmsICCMeasurementConditions* mc =(cmsICCMeasurementConditions*) Ptr;

    if (!_cmsWriteUInt32Number(ContextID, io, mc->Observer)) return FALSE;
    if (!_cmsWriteXYZNumber(ContextID, io,    &mc->Backing)) return FALSE;
    if (!_cmsWriteUInt32Number(ContextID, io, mc->Geometry)) return FALSE;
    if (!_cmsWrite15Fixed16Number(ContextID, io, mc->Flare)) return FALSE;
    if (!_cmsWriteUInt32Number(ContextID, io, mc->IlluminantType)) return FALSE;

    return TRUE;

    cmsUNUSED_PARAMETER(nItems);
    cmsUNUSED_PARAMETER(self);
}

static
void* Type_Measurement_Dup(cmsContext ContextID, struct _cms_typehandler_struct* self, const void *Ptr, cmsUInt32Number n)
{
     return _cmsDupMem(ContextID, Ptr, sizeof(cmsICCMeasurementConditions));
     cmsUNUSED_PARAMETER(self);
     cmsUNUSED_PARAMETER(n);
}

static
void Type_Measurement_Free(cmsContext ContextID, struct _cms_typehandler_struct* self, void* Ptr)
{
    cmsUNUSED_PARAMETER(self);
    _cmsFree(ContextID, Ptr);
}


// ********************************************************************************
// Type cmsSigMultiLocalizedUnicodeType
// ********************************************************************************
//
//   Do NOT trust SizeOfTag as there is an issue on the definition of profileSequenceDescTag. See the TechNote from
//   Max Derhak and Rohit Patil about this: basically the size of the string table should be guessed and cannot be
//   taken from the size of tag if this tag is embedded as part of bigger structures (profileSequenceDescTag, for instance)
//

static
void *Type_MLU_Read(cmsContext ContextID, struct _cms_typehandler_struct* self, cmsIOHANDLER* io, cmsUInt32Number* nItems, cmsUInt32Number SizeOfTag)
{
    cmsMLU* mlu;
    cmsUInt32Number Count, RecLen, NumOfWchar;
    cmsUInt32Number SizeOfHeader;
    cmsUInt32Number  Len, Offset;
    cmsUInt32Number  i;
    wchar_t*         Block;
    cmsUInt32Number  BeginOfThisString, EndOfThisString, LargestPosition;
    cmsUNUSED_PARAMETER(self);

    *nItems = 0;
    if (!_cmsReadUInt32Number(ContextID, io, &Count)) return NULL;
    if (!_cmsReadUInt32Number(ContextID, io, &RecLen)) return NULL;

    if (RecLen != 12) {

        cmsSignalError(ContextID, cmsERROR_UNKNOWN_EXTENSION, "multiLocalizedUnicodeType of len != 12 is not supported.");
        return NULL;
    }

    mlu = cmsMLUalloc(ContextID, Count);
    if (mlu == NULL) return NULL;

    mlu ->UsedEntries = Count;

    SizeOfHeader = 12 * Count + sizeof(_cmsTagBase);
    LargestPosition = 0;

    for (i=0; i < Count; i++) {

        if (!_cmsReadUInt16Number(ContextID, io, &mlu ->Entries[i].Language)) goto Error;
        if (!_cmsReadUInt16Number(ContextID, io, &mlu ->Entries[i].Country))  goto Error;

        // Now deal with Len and offset.
        if (!_cmsReadUInt32Number(ContextID, io, &Len)) goto Error;
        if (!_cmsReadUInt32Number(ContextID, io, &Offset)) goto Error;

        // Offset MUST be even because it indexes a block of utf16 chars. 
        // Tricky profiles that uses odd positions will not work anyway
        // because the whole utf16 block is previously converted to wchar_t 
        // and sizeof this type may be of 4 bytes. On Linux systems, for example.
        if (Offset & 1) goto Error;

        // Check for overflow
        if (Offset < (SizeOfHeader + 8)) goto Error;
        if (((Offset + Len) < Len) || ((Offset + Len) > SizeOfTag + 8)) goto Error;

        // True begin of the string
        BeginOfThisString = Offset - SizeOfHeader - 8;

        // Adjust to wchar_t elements
        mlu ->Entries[i].Len = (Len * sizeof(wchar_t)) / sizeof(cmsUInt16Number);
        mlu ->Entries[i].StrW = (BeginOfThisString * sizeof(wchar_t)) / sizeof(cmsUInt16Number);

        // To guess maximum size, add offset + len
        EndOfThisString = BeginOfThisString + Len;
        if (EndOfThisString > LargestPosition)
            LargestPosition = EndOfThisString;
    }

    // Now read the remaining of tag and fill all strings. Subtract the directory
    SizeOfTag   = (LargestPosition * sizeof(wchar_t)) / sizeof(cmsUInt16Number);
    if (SizeOfTag == 0)
    {
        Block = NULL;
    }
    else
    {
        // Make sure this is an even utf16 size.
        if (SizeOfTag & 1) goto Error;

        Block = (wchar_t*) _cmsCalloc(ContextID, 1, SizeOfTag);
        if (Block == NULL) goto Error;
       
        NumOfWchar = SizeOfTag / sizeof(wchar_t);
        if (!_cmsReadWCharArray(ContextID, io, NumOfWchar, Block)) {
            _cmsFree(ContextID, Block);
            goto Error;
        }
    }

    mlu ->MemPool  = Block;
    mlu ->PoolSize = SizeOfTag;
    mlu ->PoolUsed = SizeOfTag;

    *nItems = 1;
    return (void*) mlu;

Error:
    if (mlu) cmsMLUfree(ContextID, mlu);
    return NULL;
}

static
cmsBool  Type_MLU_Write(cmsContext ContextID, struct _cms_typehandler_struct* self, cmsIOHANDLER* io, void* Ptr, cmsUInt32Number nItems)
{
    cmsMLU* mlu =(cmsMLU*) Ptr;
    cmsUInt32Number HeaderSize;
    cmsUInt32Number  Len, Offset;
    cmsUInt32Number i;

    if (Ptr == NULL) {

          // Empty placeholder
          if (!_cmsWriteUInt32Number(ContextID, io, 0)) return FALSE;
          if (!_cmsWriteUInt32Number(ContextID, io, 12)) return FALSE;
          return TRUE;
    }

    if (!_cmsWriteUInt32Number(ContextID, io, mlu ->UsedEntries)) return FALSE;
    if (!_cmsWriteUInt32Number(ContextID, io, 12)) return FALSE;

    HeaderSize = 12 * mlu ->UsedEntries + sizeof(_cmsTagBase);

    for (i=0; i < mlu ->UsedEntries; i++) {

        Len    =  mlu ->Entries[i].Len;
        Offset =  mlu ->Entries[i].StrW;

        Len    = (Len * sizeof(cmsUInt16Number)) / sizeof(wchar_t);
        Offset = (Offset * sizeof(cmsUInt16Number)) / sizeof(wchar_t) + HeaderSize + 8;

        if (!_cmsWriteUInt16Number(ContextID, io, mlu ->Entries[i].Language)) return FALSE;
        if (!_cmsWriteUInt16Number(ContextID, io, mlu ->Entries[i].Country))  return FALSE;
        if (!_cmsWriteUInt32Number(ContextID, io, Len)) return FALSE;
        if (!_cmsWriteUInt32Number(ContextID, io, Offset)) return FALSE;
    }

    if (!_cmsWriteWCharArray(ContextID, io, mlu ->PoolUsed / sizeof(wchar_t), (wchar_t*)  mlu ->MemPool)) return FALSE;

    return TRUE;

    cmsUNUSED_PARAMETER(nItems);
    cmsUNUSED_PARAMETER(self);
}


static
void* Type_MLU_Dup(cmsContext ContextID, struct _cms_typehandler_struct* self, const void *Ptr, cmsUInt32Number n)
{
    return (void*) cmsMLUdup(ContextID, (cmsMLU*) Ptr);

    cmsUNUSED_PARAMETER(n);
    cmsUNUSED_PARAMETER(self);
}

static
void Type_MLU_Free(cmsContext ContextID, struct _cms_typehandler_struct* self, void* Ptr)
{
    cmsMLUfree(ContextID, (cmsMLU*) Ptr);
    return;

    cmsUNUSED_PARAMETER(self);
}


// ********************************************************************************
// Type cmsSigLut8Type
// ********************************************************************************

// Decide which LUT type to use on writing
static
cmsTagTypeSignature DecideLUTtypeA2B(cmsContext ContextID, cmsFloat64Number ICCVersion, const void *Data)
{
    cmsPipeline* Lut = (cmsPipeline*) Data;
    cmsUNUSED_PARAMETER(ContextID);

    if (ICCVersion < 4.0) {
        if (Lut ->SaveAs8Bits) return cmsSigLut8Type;
        return cmsSigLut16Type;
    }
    else {
         return cmsSigLutAtoBType;
    }
}

static
cmsTagTypeSignature DecideLUTtypeB2A(cmsContext ContextID, cmsFloat64Number ICCVersion, const void *Data)
{
    cmsPipeline* Lut = (cmsPipeline*) Data;
    cmsUNUSED_PARAMETER(ContextID);

    if (ICCVersion < 4.0) {
        if (Lut ->SaveAs8Bits) return cmsSigLut8Type;
        return cmsSigLut16Type;
    }
    else {
         return cmsSigLutBtoAType;
    }
}

/*
This structure represents a colour transform using tables of 8-bit precision.
This type contains four processing elements: a 3 by 3 matrix (which shall be
the identity matrix unless the input colour space is XYZ), a set of one dimensional
input tables, a multidimensional lookup table, and a set of one dimensional output
tables. Data is processed using these elements via the following sequence:
(matrix) -> (1d input tables)  -> (multidimensional lookup table - CLUT) -> (1d output tables)

Byte Position   Field Length (bytes)  Content Encoded as...
8                  1          Number of Input Channels (i)    uInt8Number
9                  1          Number of Output Channels (o)   uInt8Number
10                 1          Number of CLUT grid points (identical for each side) (g) uInt8Number
11                 1          Reserved for padding (fill with 00h)

12..15             4          Encoded e00 parameter   s15Fixed16Number
*/


// Read 8 bit tables as gamma functions
static
cmsBool  Read8bitTables(cmsContext ContextID, cmsIOHANDLER* io, cmsPipeline* lut, cmsUInt32Number nChannels)
{
    cmsUInt8Number* Temp = NULL;
    cmsUInt32Number i, j;
    cmsToneCurve* Tables[cmsMAXCHANNELS];

    if (nChannels > cmsMAXCHANNELS) return FALSE;
    if (nChannels <= 0) return FALSE;

    memset(Tables, 0, sizeof(Tables));

    Temp = (cmsUInt8Number*) _cmsMalloc(ContextID, 256);
    if (Temp == NULL) return FALSE;

    for (i=0; i < nChannels; i++) {
        Tables[i] = cmsBuildTabulatedToneCurve16(ContextID, 256, NULL);
        if (Tables[i] == NULL) goto Error;
    }

    for (i=0; i < nChannels; i++) {

        if (io ->Read(ContextID, io, Temp, 256, 1) != 1) goto Error;

        for (j=0; j < 256; j++)
            Tables[i]->Table16[j] = (cmsUInt16Number) FROM_8_TO_16(Temp[j]);
    }

    _cmsFree(ContextID, Temp);
    Temp = NULL;

    if (!cmsPipelineInsertStage(ContextID, lut, cmsAT_END, cmsStageAllocToneCurves(ContextID, nChannels, Tables)))
        goto Error;

    for (i=0; i < nChannels; i++)
        cmsFreeToneCurve(ContextID, Tables[i]);

    return TRUE;

Error:
    for (i=0; i < nChannels; i++) {
        if (Tables[i]) cmsFreeToneCurve(ContextID, Tables[i]);
    }

    if (Temp) _cmsFree(ContextID, Temp);
    return FALSE;
}


static
cmsBool Write8bitTables(cmsContext ContextID, cmsIOHANDLER* io, cmsUInt32Number n, _cmsStageToneCurvesData* Tables)
{
    int j;
    cmsUInt32Number i;
    cmsUInt8Number val;

    for (i=0; i < n; i++) {

        if (Tables) {

            // Usual case of identity curves
            if ((Tables ->TheCurves[i]->nEntries == 2) &&
                (Tables->TheCurves[i]->Table16[0] == 0) &&
                (Tables->TheCurves[i]->Table16[1] == 65535)) {

                    for (j=0; j < 256; j++) {
                        if (!_cmsWriteUInt8Number(ContextID, io, (cmsUInt8Number) j)) return FALSE;
                    }
            }
            else
                if (Tables ->TheCurves[i]->nEntries != 256) {
                    cmsSignalError(ContextID, cmsERROR_RANGE, "LUT8 needs 256 entries on prelinearization");
                    return FALSE;
                }
                else
                    for (j=0; j < 256; j++) {

                        val = (cmsUInt8Number) FROM_16_TO_8(Tables->TheCurves[i]->Table16[j]);

                        if (!_cmsWriteUInt8Number(ContextID, io, val)) return FALSE;
                    }
        }
    }
    return TRUE;
}


// Check overflow
static
cmsUInt32Number uipow(cmsUInt32Number n, cmsUInt32Number a, cmsUInt32Number b)
{
    cmsUInt32Number rv = 1, rc;

    if (a == 0) return 0;
    if (n == 0) return 0;

    for (; b > 0; b--) {

        rv *= a;

        // Check for overflow
        if (rv > UINT_MAX / a) return (cmsUInt32Number) -1;

    }

    rc = rv * n;

    if (rv != rc / n) return (cmsUInt32Number) -1;
    return rc;
}


// That will create a MPE LUT with Matrix, pre tables, CLUT and post tables.
// 8 bit lut may be scaled easily to v4 PCS, but we need also to properly adjust
// PCS on BToAxx tags and AtoB if abstract. We need to fix input direction.

static
void *Type_LUT8_Read(cmsContext ContextID, struct _cms_typehandler_struct* self, cmsIOHANDLER* io, cmsUInt32Number* nItems, cmsUInt32Number SizeOfTag)
{
    cmsUInt8Number InputChannels, OutputChannels, CLUTpoints;
    cmsUInt8Number* Temp = NULL;
    cmsPipeline* NewLUT = NULL;
    cmsUInt32Number nTabSize, i;
    cmsFloat64Number Matrix[3*3];
    cmsUNUSED_PARAMETER(self);

    *nItems = 0;

    if (!_cmsReadUInt8Number(ContextID, io, &InputChannels)) goto Error;
    if (!_cmsReadUInt8Number(ContextID, io, &OutputChannels)) goto Error;
    if (!_cmsReadUInt8Number(ContextID, io, &CLUTpoints)) goto Error;

     if (CLUTpoints == 1) goto Error; // Impossible value, 0 for no CLUT and then 2 at least

    // Padding
    if (!_cmsReadUInt8Number(ContextID, io, NULL)) goto Error;

    // Do some checking
    if (InputChannels == 0 || InputChannels > cmsMAXCHANNELS)  goto Error;
    if (OutputChannels == 0 || OutputChannels > cmsMAXCHANNELS) goto Error;

   // Allocates an empty Pipeline
    NewLUT = cmsPipelineAlloc(ContextID, InputChannels, OutputChannels);
    if (NewLUT == NULL) goto Error;

    // Read the Matrix
    if (!_cmsRead15Fixed16Number(ContextID, io,  &Matrix[0])) goto Error;
    if (!_cmsRead15Fixed16Number(ContextID, io,  &Matrix[1])) goto Error;
    if (!_cmsRead15Fixed16Number(ContextID, io,  &Matrix[2])) goto Error;
    if (!_cmsRead15Fixed16Number(ContextID, io,  &Matrix[3])) goto Error;
    if (!_cmsRead15Fixed16Number(ContextID, io,  &Matrix[4])) goto Error;
    if (!_cmsRead15Fixed16Number(ContextID, io,  &Matrix[5])) goto Error;
    if (!_cmsRead15Fixed16Number(ContextID, io,  &Matrix[6])) goto Error;
    if (!_cmsRead15Fixed16Number(ContextID, io,  &Matrix[7])) goto Error;
    if (!_cmsRead15Fixed16Number(ContextID, io,  &Matrix[8])) goto Error;


    // Only operates if not identity...
    if ((InputChannels == 3) && !_cmsMAT3isIdentity(ContextID, (cmsMAT3*) Matrix)) {

        if (!cmsPipelineInsertStage(ContextID, NewLUT, cmsAT_BEGIN, cmsStageAllocMatrix(ContextID, 3, 3, Matrix, NULL)))
            goto Error;
    }

    // Get input tables
    if (!Read8bitTables(ContextID, io,  NewLUT, InputChannels)) goto Error;

    // Get 3D CLUT. Check the overflow....
    nTabSize = uipow(OutputChannels, CLUTpoints, InputChannels);
    if (nTabSize == (cmsUInt32Number) -1) goto Error;
    if (nTabSize > 0) {

        cmsUInt16Number *PtrW, *T;

        PtrW = T  = (cmsUInt16Number*) _cmsCalloc(ContextID, nTabSize, sizeof(cmsUInt16Number));
        if (T  == NULL) goto Error;

        Temp = (cmsUInt8Number*) _cmsMalloc(ContextID, nTabSize);
        if (Temp == NULL) {
            _cmsFree(ContextID, T);
            goto Error;
        }

        if (io ->Read(ContextID, io, Temp, nTabSize, 1) != 1) {
            _cmsFree(ContextID, T);
            _cmsFree(ContextID, Temp);
            goto Error;
        }

        for (i = 0; i < nTabSize; i++) {

            *PtrW++ = FROM_8_TO_16(Temp[i]);
        }
        _cmsFree(ContextID, Temp);
        Temp = NULL;

        if (!cmsPipelineInsertStage(ContextID, NewLUT, cmsAT_END, cmsStageAllocCLut16bit(ContextID, CLUTpoints, InputChannels, OutputChannels, T))) {
            _cmsFree(ContextID, T);
            goto Error;
        }
        _cmsFree(ContextID, T);
    }


    // Get output tables
    if (!Read8bitTables(ContextID, io,  NewLUT, OutputChannels)) goto Error;

    *nItems = 1;
    return NewLUT;

Error:
    if (NewLUT != NULL) cmsPipelineFree(ContextID, NewLUT);
    return NULL;

    cmsUNUSED_PARAMETER(SizeOfTag);
}

// We only allow a specific MPE structure: Matrix plus prelin, plus clut, plus post-lin.
static
cmsBool Type_LUT8_Write(cmsContext ContextID, struct _cms_typehandler_struct* self, cmsIOHANDLER* io, void* Ptr, cmsUInt32Number nItems)
{
    cmsUInt32Number j, nTabSize, i;
    cmsUInt8Number  val;
    cmsPipeline* NewLUT = (cmsPipeline*) Ptr;
    cmsStage* mpe;
    _cmsStageToneCurvesData* PreMPE = NULL, *PostMPE = NULL;
    _cmsStageMatrixData* MatMPE = NULL;
    _cmsStageCLutData* clut = NULL;
    cmsUInt32Number clutPoints;
    cmsUNUSED_PARAMETER(self);

    // Disassemble the LUT into components.
    mpe = NewLUT -> Elements;

    if (mpe == NULL) {  // Should never be empty. Corrupted?
        cmsSignalError(ContextID, cmsERROR_UNKNOWN_EXTENSION, "empty LUT8 is not supported");
        return FALSE;
    }

    if (mpe ->Type == cmsSigMatrixElemType) {

        if (mpe->InputChannels != 3 || mpe->OutputChannels != 3) return FALSE;
        MatMPE = (_cmsStageMatrixData*) mpe ->Data;
        mpe = mpe -> Next;
    }

    if (mpe != NULL && mpe ->Type == cmsSigCurveSetElemType) {
        PreMPE = (_cmsStageToneCurvesData*) mpe ->Data;
        mpe = mpe -> Next;
    }

    if (mpe != NULL && mpe ->Type == cmsSigCLutElemType) {
        clut  = (_cmsStageCLutData*) mpe -> Data;
        mpe = mpe ->Next;
    }

    if (mpe != NULL && mpe ->Type == cmsSigCurveSetElemType) {
        PostMPE = (_cmsStageToneCurvesData*) mpe ->Data;
        mpe = mpe -> Next;
    }

    // That should be all
    if (mpe != NULL) {
        cmsSignalError(ContextID, cmsERROR_UNKNOWN_EXTENSION, "LUT is not suitable to be saved as LUT8");
        return FALSE;
    }

    if (clut == NULL)
        clutPoints = 0;
    else {
        // Lut8 only allows same CLUT points in all dimensions
        clutPoints = clut->Params->nSamples[0];
        for (i = 1; i < cmsPipelineInputChannels(ContextID, NewLUT); i++) {
            if (clut->Params->nSamples[i] != clutPoints) {
                cmsSignalError(ContextID, cmsERROR_UNKNOWN_EXTENSION, "LUT with different samples per dimension not suitable to be saved as LUT16");
                return FALSE;
            }
        }
    }

    if (!_cmsWriteUInt8Number(ContextID, io, (cmsUInt8Number)cmsPipelineInputChannels(ContextID, NewLUT))) return FALSE;
    if (!_cmsWriteUInt8Number(ContextID, io, (cmsUInt8Number)cmsPipelineOutputChannels(ContextID, NewLUT))) return FALSE;
    if (!_cmsWriteUInt8Number(ContextID, io, (cmsUInt8Number) clutPoints)) return FALSE;
    if (!_cmsWriteUInt8Number(ContextID, io, 0)) return FALSE; // Padding

    if (MatMPE != NULL) {
        for (i = 0; i < 9; i++)
        {
            if (!_cmsWrite15Fixed16Number(ContextID, io, MatMPE->Double[i])) return FALSE;
        }
    }
    else {
        if (!_cmsWrite15Fixed16Number(ContextID, io, 1)) return FALSE;
        if (!_cmsWrite15Fixed16Number(ContextID, io, 0)) return FALSE;
        if (!_cmsWrite15Fixed16Number(ContextID, io, 0)) return FALSE;
        if (!_cmsWrite15Fixed16Number(ContextID, io, 0)) return FALSE;
        if (!_cmsWrite15Fixed16Number(ContextID, io, 1)) return FALSE;
        if (!_cmsWrite15Fixed16Number(ContextID, io, 0)) return FALSE;
        if (!_cmsWrite15Fixed16Number(ContextID, io, 0)) return FALSE;
        if (!_cmsWrite15Fixed16Number(ContextID, io, 0)) return FALSE;
        if (!_cmsWrite15Fixed16Number(ContextID, io, 1)) return FALSE;
    }

    // The prelinearization table
    if (!Write8bitTables(ContextID, io, NewLUT ->InputChannels, PreMPE)) return FALSE;

    nTabSize = uipow(NewLUT->OutputChannels, clutPoints, NewLUT ->InputChannels);
    if (nTabSize == (cmsUInt32Number) -1) return FALSE;
    if (nTabSize > 0) {

        // The 3D CLUT.
        if (clut != NULL) {

            for (j=0; j < nTabSize; j++) {

                val = (cmsUInt8Number) FROM_16_TO_8(clut ->Tab.T[j]);
                if (!_cmsWriteUInt8Number(ContextID, io, val)) return FALSE;
            }
        }
    }

    // The postlinearization table
    if (!Write8bitTables(ContextID, io, NewLUT ->OutputChannels, PostMPE)) return FALSE;

    return TRUE;

    cmsUNUSED_PARAMETER(nItems);
}


static
void* Type_LUT8_Dup(cmsContext ContextID, struct _cms_typehandler_struct* self, const void *Ptr, cmsUInt32Number n)
{
    return (void*) cmsPipelineDup(ContextID, (cmsPipeline*) Ptr);

    cmsUNUSED_PARAMETER(n);
    cmsUNUSED_PARAMETER(self);
}

static
void Type_LUT8_Free(cmsContext ContextID, struct _cms_typehandler_struct* self, void* Ptr)
{
    cmsPipelineFree(ContextID, (cmsPipeline*) Ptr);
    return;

    cmsUNUSED_PARAMETER(self);
}

// ********************************************************************************
// Type cmsSigLut16Type
// ********************************************************************************

// Read 16 bit tables as gamma functions
static
cmsBool  Read16bitTables(cmsContext ContextID, cmsIOHANDLER* io, cmsPipeline* lut,
                                    cmsUInt32Number nChannels, cmsUInt32Number nEntries)
{
    cmsUInt32Number i;
    cmsToneCurve* Tables[cmsMAXCHANNELS];

    // Maybe an empty table? (this is a lcms extension)
    if (nEntries <= 0) return TRUE;

    // Check for malicious profiles
    if (nEntries < 2) return FALSE;
    if (nChannels > cmsMAXCHANNELS) return FALSE;

    // Init table to zero
    memset(Tables, 0, sizeof(Tables));

    for (i=0; i < nChannels; i++) {

        Tables[i] = cmsBuildTabulatedToneCurve16(ContextID, nEntries, NULL);
        if (Tables[i] == NULL) goto Error;

        if (!_cmsReadUInt16Array(ContextID, io, nEntries, Tables[i]->Table16)) goto Error;
    }


    // Add the table (which may certainly be an identity, but this is up to the optimizer, not the reading code)
    if (!cmsPipelineInsertStage(ContextID, lut, cmsAT_END, cmsStageAllocToneCurves(ContextID, nChannels, Tables)))
        goto Error;

    for (i=0; i < nChannels; i++)
        cmsFreeToneCurve(ContextID, Tables[i]);

    return TRUE;

Error:
    for (i=0; i < nChannels; i++) {
        if (Tables[i]) cmsFreeToneCurve(ContextID, Tables[i]);
    }

    return FALSE;
}

static
cmsBool Write16bitTables(cmsContext ContextID, cmsIOHANDLER* io, _cmsStageToneCurvesData* Tables)
{
    cmsUInt32Number j;
    cmsUInt32Number i;
    cmsUInt16Number val;
    cmsUInt32Number nEntries;

    _cmsAssert(Tables != NULL);

    for (i=0; i < Tables ->nCurves; i++) {

        nEntries = Tables->TheCurves[i]->nEntries;

        for (j=0; j < nEntries; j++) {

            val = Tables->TheCurves[i]->Table16[j];
            if (!_cmsWriteUInt16Number(ContextID, io, val)) return FALSE;
        }
    }
    return TRUE;
}

static
void *Type_LUT16_Read(cmsContext ContextID, struct _cms_typehandler_struct* self, cmsIOHANDLER* io, cmsUInt32Number* nItems, cmsUInt32Number SizeOfTag)
{
    cmsUInt8Number InputChannels, OutputChannels, CLUTpoints;
    cmsPipeline* NewLUT = NULL;
    cmsUInt32Number nTabSize;
    cmsFloat64Number Matrix[3*3];
    cmsUInt16Number InputEntries, OutputEntries;
    cmsUNUSED_PARAMETER(self);

    *nItems = 0;

    if (!_cmsReadUInt8Number(ContextID, io, &InputChannels)) return NULL;
    if (!_cmsReadUInt8Number(ContextID, io, &OutputChannels)) return NULL;
    if (!_cmsReadUInt8Number(ContextID, io, &CLUTpoints)) return NULL;   // 255 maximum

    // Padding
    if (!_cmsReadUInt8Number(ContextID, io, NULL)) return NULL;

    // Do some checking
    if (InputChannels == 0 || InputChannels > cmsMAXCHANNELS)  goto Error;
    if (OutputChannels == 0 || OutputChannels > cmsMAXCHANNELS) goto Error;

    // Allocates an empty LUT
    NewLUT = cmsPipelineAlloc(ContextID, InputChannels, OutputChannels);
    if (NewLUT == NULL) goto Error;

    // Read the Matrix
    if (!_cmsRead15Fixed16Number(ContextID, io,  &Matrix[0])) goto Error;
    if (!_cmsRead15Fixed16Number(ContextID, io,  &Matrix[1])) goto Error;
    if (!_cmsRead15Fixed16Number(ContextID, io,  &Matrix[2])) goto Error;
    if (!_cmsRead15Fixed16Number(ContextID, io,  &Matrix[3])) goto Error;
    if (!_cmsRead15Fixed16Number(ContextID, io,  &Matrix[4])) goto Error;
    if (!_cmsRead15Fixed16Number(ContextID, io,  &Matrix[5])) goto Error;
    if (!_cmsRead15Fixed16Number(ContextID, io,  &Matrix[6])) goto Error;
    if (!_cmsRead15Fixed16Number(ContextID, io,  &Matrix[7])) goto Error;
    if (!_cmsRead15Fixed16Number(ContextID, io,  &Matrix[8])) goto Error;


    // Only operates on 3 channels
    if ((InputChannels == 3) && !_cmsMAT3isIdentity(ContextID, (cmsMAT3*) Matrix)) {

        if (!cmsPipelineInsertStage(ContextID, NewLUT, cmsAT_END, cmsStageAllocMatrix(ContextID, 3, 3, Matrix, NULL)))
            goto Error;
    }

    if (!_cmsReadUInt16Number(ContextID, io, &InputEntries)) goto Error;
    if (!_cmsReadUInt16Number(ContextID, io, &OutputEntries)) goto Error;

    if (InputEntries > 0x7FFF || OutputEntries > 0x7FFF) goto Error;
    if (CLUTpoints == 1) goto Error; // Impossible value, 0 for no CLUT and then 2 at least

    // Get input tables
    if (!Read16bitTables(ContextID, io,  NewLUT, InputChannels, InputEntries)) goto Error;

    // Get 3D CLUT
    nTabSize = uipow(OutputChannels, CLUTpoints, InputChannels);
    if (nTabSize == (cmsUInt32Number) -1) goto Error;
    if (nTabSize > 0) {

        cmsUInt16Number *T;

        T  = (cmsUInt16Number*) _cmsCalloc(ContextID, nTabSize, sizeof(cmsUInt16Number));
        if (T  == NULL) goto Error;

        if (!_cmsReadUInt16Array(ContextID, io, nTabSize, T)) {
            _cmsFree(ContextID, T);
            goto Error;
        }

        if (!cmsPipelineInsertStage(ContextID, NewLUT, cmsAT_END, cmsStageAllocCLut16bit(ContextID, CLUTpoints, InputChannels, OutputChannels, T))) {
            _cmsFree(ContextID, T);
            goto Error;
        }
        _cmsFree(ContextID, T);
    }


    // Get output tables
    if (!Read16bitTables(ContextID, io,  NewLUT, OutputChannels, OutputEntries)) goto Error;

    *nItems = 1;
    return NewLUT;

Error:
    if (NewLUT != NULL) cmsPipelineFree(ContextID, NewLUT);
    return NULL;

    cmsUNUSED_PARAMETER(SizeOfTag);
}

// We only allow some specific MPE structures: Matrix plus prelin, plus clut, plus post-lin.
// Some empty defaults are created for missing parts

static
cmsBool Type_LUT16_Write(cmsContext ContextID, struct _cms_typehandler_struct* self, cmsIOHANDLER* io, void* Ptr, cmsUInt32Number nItems)
{
    cmsUInt32Number nTabSize;
    cmsPipeline* NewLUT = (cmsPipeline*) Ptr;
    cmsStage* mpe;
    _cmsStageToneCurvesData* PreMPE = NULL, *PostMPE = NULL;
    _cmsStageMatrixData* MatMPE = NULL;
    _cmsStageCLutData* clut = NULL;
    cmsUInt32Number i, InputChannels, OutputChannels, clutPoints;
    cmsUNUSED_PARAMETER(self);

    // Disassemble the LUT into components.
    mpe = NewLUT -> Elements;
    if (mpe != NULL && mpe ->Type == cmsSigMatrixElemType) {

        MatMPE = (_cmsStageMatrixData*) mpe ->Data;
        if (mpe->InputChannels != 3 || mpe->OutputChannels != 3) return FALSE;
        mpe = mpe -> Next;
    }


    if (mpe != NULL && mpe ->Type == cmsSigCurveSetElemType) {
        PreMPE = (_cmsStageToneCurvesData*) mpe ->Data;
        mpe = mpe -> Next;
    }

    if (mpe != NULL && mpe ->Type == cmsSigCLutElemType) {
        clut  = (_cmsStageCLutData*) mpe -> Data;
        mpe = mpe ->Next;
    }

    if (mpe != NULL && mpe ->Type == cmsSigCurveSetElemType) {
        PostMPE = (_cmsStageToneCurvesData*) mpe ->Data;
        mpe = mpe -> Next;
    }

    // That should be all
    if (mpe != NULL) {
        cmsSignalError(ContextID, cmsERROR_UNKNOWN_EXTENSION, "LUT is not suitable to be saved as LUT16");
        return FALSE;
    }

    InputChannels  = cmsPipelineInputChannels(ContextID, NewLUT);
    OutputChannels = cmsPipelineOutputChannels(ContextID, NewLUT);

    if (clut == NULL)
        clutPoints = 0;
    else {
        // Lut16 only allows same CLUT points in all dimensions
        clutPoints = clut->Params->nSamples[0];
        for (i = 1; i < InputChannels; i++) {
            if (clut->Params->nSamples[i] != clutPoints) {
                cmsSignalError(ContextID, cmsERROR_UNKNOWN_EXTENSION, "LUT with different samples per dimension not suitable to be saved as LUT16");
                return FALSE;
            }
        }
    }

    if (!_cmsWriteUInt8Number(ContextID, io, (cmsUInt8Number) InputChannels)) return FALSE;
    if (!_cmsWriteUInt8Number(ContextID, io, (cmsUInt8Number) OutputChannels)) return FALSE;
    if (!_cmsWriteUInt8Number(ContextID, io, (cmsUInt8Number) clutPoints)) return FALSE;
    if (!_cmsWriteUInt8Number(ContextID, io, 0)) return FALSE; // Padding

    if (MatMPE != NULL) {
        for (i = 0; i < 9; i++)
        {
            if (!_cmsWrite15Fixed16Number(ContextID, io, MatMPE->Double[i])) return FALSE;
        }

    }
    else {
        if (!_cmsWrite15Fixed16Number(ContextID, io, 1)) return FALSE;
        if (!_cmsWrite15Fixed16Number(ContextID, io, 0)) return FALSE;
        if (!_cmsWrite15Fixed16Number(ContextID, io, 0)) return FALSE;
        if (!_cmsWrite15Fixed16Number(ContextID, io, 0)) return FALSE;
        if (!_cmsWrite15Fixed16Number(ContextID, io, 1)) return FALSE;
        if (!_cmsWrite15Fixed16Number(ContextID, io, 0)) return FALSE;
        if (!_cmsWrite15Fixed16Number(ContextID, io, 0)) return FALSE;
        if (!_cmsWrite15Fixed16Number(ContextID, io, 0)) return FALSE;
        if (!_cmsWrite15Fixed16Number(ContextID, io, 1)) return FALSE;
    }


    if (PreMPE != NULL) {
        if (!_cmsWriteUInt16Number(ContextID, io, (cmsUInt16Number) PreMPE ->TheCurves[0]->nEntries)) return FALSE;
    } else {
            if (!_cmsWriteUInt16Number(ContextID, io, 2)) return FALSE;
    }

    if (PostMPE != NULL) {
        if (!_cmsWriteUInt16Number(ContextID, io, (cmsUInt16Number) PostMPE ->TheCurves[0]->nEntries)) return FALSE;
    } else {
        if (!_cmsWriteUInt16Number(ContextID, io, 2)) return FALSE;

    }

    // The prelinearization table

    if (PreMPE != NULL) {
        if (!Write16bitTables(ContextID, io, PreMPE)) return FALSE;
    }
    else {
        for (i=0; i < InputChannels; i++) {

            if (!_cmsWriteUInt16Number(ContextID, io, 0)) return FALSE;
            if (!_cmsWriteUInt16Number(ContextID, io, 0xffff)) return FALSE;
        }
    }

    nTabSize = uipow(OutputChannels, clutPoints, InputChannels);
    if (nTabSize == (cmsUInt32Number) -1) return FALSE;
    if (nTabSize > 0) {
        // The 3D CLUT.
        if (clut != NULL) {
            if (!_cmsWriteUInt16Array(ContextID, io, nTabSize, clut->Tab.T)) return FALSE;
        }
    }

    // The postlinearization table
    if (PostMPE != NULL) {
        if (!Write16bitTables(ContextID, io, PostMPE)) return FALSE;
    }
    else {
        for (i=0; i < OutputChannels; i++) {

            if (!_cmsWriteUInt16Number(ContextID, io, 0)) return FALSE;
            if (!_cmsWriteUInt16Number(ContextID, io, 0xffff)) return FALSE;
        }
    }

    return TRUE;

    cmsUNUSED_PARAMETER(nItems);
}

static
void* Type_LUT16_Dup(cmsContext ContextID, struct _cms_typehandler_struct* self, const void *Ptr, cmsUInt32Number n)
{
    return (void*) cmsPipelineDup(ContextID, (cmsPipeline*) Ptr);

    cmsUNUSED_PARAMETER(n);
    cmsUNUSED_PARAMETER(self);
}

static
void Type_LUT16_Free(cmsContext ContextID, struct _cms_typehandler_struct* self, void* Ptr)
{
    cmsPipelineFree(ContextID, (cmsPipeline*) Ptr);
    return;

    cmsUNUSED_PARAMETER(self);
}


// ********************************************************************************
// Type cmsSigLutAToBType
// ********************************************************************************


// V4 stuff. Read matrix for LutAtoB and LutBtoA

static
cmsStage* ReadMatrix(cmsContext ContextID, struct _cms_typehandler_struct* self, cmsIOHANDLER* io, cmsUInt32Number Offset)
{
    cmsFloat64Number dMat[3*3];
    cmsFloat64Number dOff[3];
    cmsStage* Mat;
    cmsUNUSED_PARAMETER(self);

    // Go to address
    if (!io -> Seek(ContextID, io, Offset)) return NULL;

    // Read the Matrix
    if (!_cmsRead15Fixed16Number(ContextID, io, &dMat[0])) return NULL;
    if (!_cmsRead15Fixed16Number(ContextID, io, &dMat[1])) return NULL;
    if (!_cmsRead15Fixed16Number(ContextID, io, &dMat[2])) return NULL;
    if (!_cmsRead15Fixed16Number(ContextID, io, &dMat[3])) return NULL;
    if (!_cmsRead15Fixed16Number(ContextID, io, &dMat[4])) return NULL;
    if (!_cmsRead15Fixed16Number(ContextID, io, &dMat[5])) return NULL;
    if (!_cmsRead15Fixed16Number(ContextID, io, &dMat[6])) return NULL;
    if (!_cmsRead15Fixed16Number(ContextID, io, &dMat[7])) return NULL;
    if (!_cmsRead15Fixed16Number(ContextID, io, &dMat[8])) return NULL;

    if (!_cmsRead15Fixed16Number(ContextID, io, &dOff[0])) return NULL;
    if (!_cmsRead15Fixed16Number(ContextID, io, &dOff[1])) return NULL;
    if (!_cmsRead15Fixed16Number(ContextID, io, &dOff[2])) return NULL;

    Mat = cmsStageAllocMatrix(ContextID, 3, 3, dMat, dOff);

     return Mat;
}




//  V4 stuff. Read CLUT part for LutAtoB and LutBtoA

static
cmsStage* ReadCLUT(cmsContext ContextID, struct _cms_typehandler_struct* self, cmsIOHANDLER* io,
                   cmsUInt32Number Offset, cmsUInt32Number InputChannels, cmsUInt32Number OutputChannels)
{
    cmsUInt8Number  gridPoints8[cmsMAXCHANNELS]; // Number of grid points in each dimension.
    cmsUInt32Number GridPoints[cmsMAXCHANNELS], i;
    cmsUInt8Number  Precision;
    cmsStage* CLUT;
    _cmsStageCLutData* Data;
    cmsUNUSED_PARAMETER(self);

    if (!io -> Seek(ContextID, io, Offset)) return NULL;
    if (io -> Read(ContextID, io, gridPoints8, cmsMAXCHANNELS, 1) != 1) return NULL;


    for (i=0; i < cmsMAXCHANNELS; i++) {

        if (gridPoints8[i] == 1) return NULL; // Impossible value, 0 for no CLUT and then 2 at least
        GridPoints[i] = gridPoints8[i];
    }

    if (!_cmsReadUInt8Number(ContextID, io, &Precision)) return NULL;

    if (!_cmsReadUInt8Number(ContextID, io, NULL)) return NULL;
    if (!_cmsReadUInt8Number(ContextID, io, NULL)) return NULL;
    if (!_cmsReadUInt8Number(ContextID, io, NULL)) return NULL;

    CLUT = cmsStageAllocCLut16bitGranular(ContextID, GridPoints, InputChannels, OutputChannels, NULL);
    if (CLUT == NULL) return NULL;

    Data = (_cmsStageCLutData*) CLUT ->Data;

    // Precision can be 1 or 2 bytes
    if (Precision == 1) {

        cmsUInt8Number  v;

        for (i=0; i < Data ->nEntries; i++) {

            if (io ->Read(ContextID, io, &v, sizeof(cmsUInt8Number), 1) != 1) {
                cmsStageFree(ContextID, CLUT);
                return NULL;
            }
            Data ->Tab.T[i] = FROM_8_TO_16(v);
        }

    }
    else
        if (Precision == 2) {

            if (!_cmsReadUInt16Array(ContextID, io, Data->nEntries, Data ->Tab.T)) {
                cmsStageFree(ContextID, CLUT);
                return NULL;
            }
        }
        else {
            cmsStageFree(ContextID, CLUT);
            cmsSignalError(ContextID, cmsERROR_UNKNOWN_EXTENSION, "Unknown precision of '%d'", Precision);
            return NULL;
        }

    return CLUT;
}

static
cmsToneCurve* ReadEmbeddedCurve(cmsContext ContextID, struct _cms_typehandler_struct* self, cmsIOHANDLER* io)
{
    cmsTagTypeSignature  BaseType;
    cmsUInt32Number nItems;

    BaseType = _cmsReadTypeBase(ContextID, io);
    switch (BaseType) {

            case cmsSigCurveType:
                return (cmsToneCurve*) Type_Curve_Read(ContextID, self, io, &nItems, 0);

            case cmsSigParametricCurveType:
                return (cmsToneCurve*) Type_ParametricCurve_Read(ContextID, self, io, &nItems, 0);

            default:
                {
                    char String[5];

                    _cmsTagSignature2String(String, (cmsTagSignature) BaseType);
                    cmsSignalError(ContextID, cmsERROR_UNKNOWN_EXTENSION, "Unknown curve type '%s'", String);
                }
                return NULL;
    }
}


// Read a set of curves from specific offset
static
cmsStage* ReadSetOfCurves(cmsContext ContextID, struct _cms_typehandler_struct* self, cmsIOHANDLER* io, cmsUInt32Number Offset, cmsUInt32Number nCurves)
{
    cmsToneCurve* Curves[cmsMAXCHANNELS];
    cmsUInt32Number i;
    cmsStage* Lin = NULL;

    if (nCurves > cmsMAXCHANNELS) return FALSE;

    if (!io -> Seek(ContextID, io, Offset)) return FALSE;

    for (i=0; i < nCurves; i++)
        Curves[i] = NULL;

    for (i=0; i < nCurves; i++) {

        Curves[i] = ReadEmbeddedCurve(ContextID, self, io);
        if (Curves[i] == NULL) goto Error;
        if (!_cmsReadAlignment(ContextID, io)) goto Error;

    }

    Lin = cmsStageAllocToneCurves(ContextID, nCurves, Curves);

Error:
    for (i=0; i < nCurves; i++)
        cmsFreeToneCurve(ContextID, Curves[i]);

    return Lin;
}


// LutAtoB type

// This structure represents a colour transform. The type contains up to five processing
// elements which are stored in the AtoBTag tag in the following order: a set of one
// dimensional curves, a 3 by 3 matrix with offset terms, a set of one dimensional curves,
// a multidimensional lookup table, and a set of one dimensional output curves.
// Data are processed using these elements via the following sequence:
//
//("A" curves) -> (multidimensional lookup table - CLUT) -> ("M" curves) -> (matrix) -> ("B" curves).
//
/*
It is possible to use any or all of these processing elements. At least one processing element
must be included.Only the following combinations are allowed:

B
M - Matrix - B
A - CLUT - B
A - CLUT - M - Matrix - B

*/

static
void* Type_LUTA2B_Read(cmsContext ContextID, struct _cms_typehandler_struct* self, cmsIOHANDLER* io, cmsUInt32Number* nItems, cmsUInt32Number SizeOfTag)
{
    cmsUInt32Number      BaseOffset;
    cmsUInt8Number       inputChan;      // Number of input channels
    cmsUInt8Number       outputChan;     // Number of output channels
    cmsUInt32Number      offsetB;        // Offset to first "B" curve
    cmsUInt32Number      offsetMat;      // Offset to matrix
    cmsUInt32Number      offsetM;        // Offset to first "M" curve
    cmsUInt32Number      offsetC;        // Offset to CLUT
    cmsUInt32Number      offsetA;        // Offset to first "A" curve
    cmsPipeline* NewLUT = NULL;


    BaseOffset = io ->Tell(ContextID, io) - sizeof(_cmsTagBase);

    if (!_cmsReadUInt8Number(ContextID, io, &inputChan)) return NULL;
    if (!_cmsReadUInt8Number(ContextID, io, &outputChan)) return NULL;

    if (!_cmsReadUInt16Number(ContextID, io, NULL)) return NULL;

    if (!_cmsReadUInt32Number(ContextID, io, &offsetB)) return NULL;
    if (!_cmsReadUInt32Number(ContextID, io, &offsetMat)) return NULL;
    if (!_cmsReadUInt32Number(ContextID, io, &offsetM)) return NULL;
    if (!_cmsReadUInt32Number(ContextID, io, &offsetC)) return NULL;
    if (!_cmsReadUInt32Number(ContextID, io, &offsetA)) return NULL;

    if (inputChan == 0 || inputChan >= cmsMAXCHANNELS) return NULL;
    if (outputChan == 0 || outputChan >= cmsMAXCHANNELS) return NULL;

    // Allocates an empty LUT
    NewLUT = cmsPipelineAlloc(ContextID, inputChan, outputChan);
    if (NewLUT == NULL) return NULL;

    if (offsetA!= 0) {
        if (!cmsPipelineInsertStage(ContextID, NewLUT, cmsAT_END, ReadSetOfCurves(ContextID, self, io, BaseOffset + offsetA, inputChan)))
            goto Error;
    }

    if (offsetC != 0) {
        if (!cmsPipelineInsertStage(ContextID, NewLUT, cmsAT_END, ReadCLUT(ContextID, self, io, BaseOffset + offsetC, inputChan, outputChan)))
            goto Error;
    }

    if (offsetM != 0) {
        if (!cmsPipelineInsertStage(ContextID, NewLUT, cmsAT_END, ReadSetOfCurves(ContextID, self, io, BaseOffset + offsetM, outputChan)))
            goto Error;
    }

    if (offsetMat != 0) {
        if (!cmsPipelineInsertStage(ContextID, NewLUT, cmsAT_END, ReadMatrix(ContextID, self, io, BaseOffset + offsetMat)))
            goto Error;
    }

    if (offsetB != 0) {
        if (!cmsPipelineInsertStage(ContextID, NewLUT, cmsAT_END, ReadSetOfCurves(ContextID, self, io, BaseOffset + offsetB, outputChan)))
            goto Error;
    }

    *nItems = 1;
    return NewLUT;
Error:
    cmsPipelineFree(ContextID, NewLUT);
    return NULL;

    cmsUNUSED_PARAMETER(SizeOfTag);
}

// Write a set of curves
static
cmsBool  WriteMatrix(cmsContext ContextID, struct _cms_typehandler_struct* self, cmsIOHANDLER* io, cmsStage* mpe)
{
    cmsUInt32Number i, n;

    _cmsStageMatrixData* m = (_cmsStageMatrixData*) mpe -> Data;

    n = mpe->InputChannels * mpe->OutputChannels;

    // Write the Matrix
    for (i = 0; i < n; i++)
    {
        if (!_cmsWrite15Fixed16Number(ContextID, io, m->Double[i])) return FALSE;
    }

    if (m->Offset != NULL) {

        for (i = 0; i < mpe->OutputChannels; i++)
        {
            if (!_cmsWrite15Fixed16Number(ContextID, io, m->Offset[i])) return FALSE;
        }
    }
    else {
        for (i = 0; i < mpe->OutputChannels; i++)
        {
            if (!_cmsWrite15Fixed16Number(ContextID, io, 0)) return FALSE;
        }
    }


    return TRUE;

    cmsUNUSED_PARAMETER(self);
}


// Write a set of curves
static
cmsBool WriteSetOfCurves(cmsContext ContextID, struct _cms_typehandler_struct* self, cmsIOHANDLER* io, cmsTagTypeSignature Type, cmsStage* mpe)
{
    cmsUInt32Number i, n;
    cmsTagTypeSignature CurrentType;
    cmsToneCurve** Curves;


    n      = cmsStageOutputChannels(ContextID, mpe);
    Curves = _cmsStageGetPtrToCurveSet(mpe);

    for (i=0; i < n; i++) {

        // If this is a table-based curve, use curve type even on V4
        CurrentType = Type;

        if ((Curves[i] ->nSegments == 0) ||                                         // 16 bits tabulated
            ((Curves[i]->nSegments == 3) && (Curves[i] ->Segments[1].Type == 0)) )  // Floating-point tabulated
            CurrentType = cmsSigCurveType;
        else
        if (Curves[i] ->Segments[0].Type < 0)
            CurrentType = cmsSigCurveType;

        if (!_cmsWriteTypeBase(ContextID, io, CurrentType)) return FALSE;

        switch (CurrentType) {

            case cmsSigCurveType:
                if (!Type_Curve_Write(ContextID, self, io, Curves[i], 1)) return FALSE;
                break;

            case cmsSigParametricCurveType:
                if (!Type_ParametricCurve_Write(ContextID, self, io, Curves[i], 1)) return FALSE;
                break;

            default:
                {
                    char String[5];

                    _cmsTagSignature2String(String, (cmsTagSignature) Type);
                    cmsSignalError(ContextID, cmsERROR_UNKNOWN_EXTENSION, "Unknown curve type '%s'", String);
                }
                return FALSE;
        }

        if (!_cmsWriteAlignment(ContextID, io)) return FALSE;
    }


    return TRUE;
}


static
cmsBool WriteCLUT(cmsContext ContextID, struct _cms_typehandler_struct* self, cmsIOHANDLER* io, cmsUInt8Number  Precision, cmsStage* mpe)
{
    cmsUInt8Number  gridPoints[cmsMAXCHANNELS]; // Number of grid points in each dimension.
    cmsUInt32Number i;
    _cmsStageCLutData* CLUT = ( _cmsStageCLutData*) mpe -> Data;
    cmsUNUSED_PARAMETER(self);

    if (CLUT ->HasFloatValues) {
         cmsSignalError(ContextID, cmsERROR_NOT_SUITABLE, "Cannot save floating point data, CLUT are 8 or 16 bit only");
         return FALSE;
    }

    memset(gridPoints, 0, sizeof(gridPoints));
    for (i=0; i < (cmsUInt32Number) CLUT ->Params ->nInputs; i++)
        gridPoints[i] = (cmsUInt8Number) CLUT ->Params ->nSamples[i];

    if (!io -> Write(ContextID, io, cmsMAXCHANNELS*sizeof(cmsUInt8Number), gridPoints)) return FALSE;

    if (!_cmsWriteUInt8Number(ContextID, io, (cmsUInt8Number) Precision)) return FALSE;
    if (!_cmsWriteUInt8Number(ContextID, io, 0)) return FALSE;
    if (!_cmsWriteUInt8Number(ContextID, io, 0)) return FALSE;
    if (!_cmsWriteUInt8Number(ContextID, io, 0)) return FALSE;

    // Precision can be 1 or 2 bytes
    if (Precision == 1) {

        for (i=0; i < CLUT->nEntries; i++) {

            if (!_cmsWriteUInt8Number(ContextID, io, FROM_16_TO_8(CLUT->Tab.T[i]))) return FALSE;
        }
    }
    else
        if (Precision == 2) {

            if (!_cmsWriteUInt16Array(ContextID, io, CLUT->nEntries, CLUT ->Tab.T)) return FALSE;
        }
        else {
             cmsSignalError(ContextID, cmsERROR_UNKNOWN_EXTENSION, "Unknown precision of '%d'", Precision);
            return FALSE;
        }

    if (!_cmsWriteAlignment(ContextID, io)) return FALSE;

    return TRUE;
}




static
cmsBool Type_LUTA2B_Write(cmsContext ContextID, struct _cms_typehandler_struct* self, cmsIOHANDLER* io, void* Ptr, cmsUInt32Number nItems)
{
    cmsPipeline* Lut = (cmsPipeline*) Ptr;
    cmsUInt32Number inputChan, outputChan;
    cmsStage *A = NULL, *B = NULL, *M = NULL;
    cmsStage * Matrix = NULL;
    cmsStage * CLUT = NULL;
    cmsUInt32Number offsetB = 0, offsetMat = 0, offsetM = 0, offsetC = 0, offsetA = 0;
    cmsUInt32Number BaseOffset, DirectoryPos, CurrentPos;

    // Get the base for all offsets
    BaseOffset = io ->Tell(ContextID, io) - sizeof(_cmsTagBase);

    if (Lut ->Elements != NULL)
        if (!cmsPipelineCheckAndRetreiveStages(ContextID, Lut, 1, cmsSigCurveSetElemType, &B))
            if (!cmsPipelineCheckAndRetreiveStages(ContextID, Lut, 3, cmsSigCurveSetElemType, cmsSigMatrixElemType, cmsSigCurveSetElemType, &M, &Matrix, &B))
                if (!cmsPipelineCheckAndRetreiveStages(ContextID, Lut, 3, cmsSigCurveSetElemType, cmsSigCLutElemType, cmsSigCurveSetElemType, &A, &CLUT, &B))
                    if (!cmsPipelineCheckAndRetreiveStages(ContextID, Lut, 5, cmsSigCurveSetElemType, cmsSigCLutElemType, cmsSigCurveSetElemType,
                        cmsSigMatrixElemType, cmsSigCurveSetElemType, &A, &CLUT, &M, &Matrix, &B)) {

                            cmsSignalError(ContextID, cmsERROR_NOT_SUITABLE, "LUT is not suitable to be saved as LutAToB");
                            return FALSE;
                    }

    // Get input, output channels
    inputChan  = cmsPipelineInputChannels(ContextID, Lut);
    outputChan = cmsPipelineOutputChannels(ContextID, Lut);

    // Write channel count
    if (!_cmsWriteUInt8Number(ContextID, io, (cmsUInt8Number) inputChan)) return FALSE;
    if (!_cmsWriteUInt8Number(ContextID, io, (cmsUInt8Number) outputChan)) return FALSE;
    if (!_cmsWriteUInt16Number(ContextID, io, 0)) return FALSE;

    // Keep directory to be filled latter
    DirectoryPos = io ->Tell(ContextID, io);

    // Write the directory
    if (!_cmsWriteUInt32Number(ContextID, io, 0)) return FALSE;
    if (!_cmsWriteUInt32Number(ContextID, io, 0)) return FALSE;
    if (!_cmsWriteUInt32Number(ContextID, io, 0)) return FALSE;
    if (!_cmsWriteUInt32Number(ContextID, io, 0)) return FALSE;
    if (!_cmsWriteUInt32Number(ContextID, io, 0)) return FALSE;

    if (A != NULL) {

        offsetA = io ->Tell(ContextID, io) - BaseOffset;
        if (!WriteSetOfCurves(ContextID, self, io, cmsSigParametricCurveType, A)) return FALSE;
    }

    if (CLUT != NULL) {
        offsetC = io ->Tell(ContextID, io) - BaseOffset;
        if (!WriteCLUT(ContextID, self, io, (Lut ->SaveAs8Bits ? 1U : 2U), CLUT)) return FALSE;

    }
    if (M != NULL) {

        offsetM = io ->Tell(ContextID, io) - BaseOffset;
        if (!WriteSetOfCurves(ContextID, self, io, cmsSigParametricCurveType, M)) return FALSE;
    }

    if (Matrix != NULL) {
        offsetMat = io ->Tell(ContextID, io) - BaseOffset;
        if (!WriteMatrix(ContextID, self, io, Matrix)) return FALSE;
    }

    if (B != NULL) {

        offsetB = io ->Tell(ContextID, io) - BaseOffset;
        if (!WriteSetOfCurves(ContextID, self, io, cmsSigParametricCurveType, B)) return FALSE;
    }

    CurrentPos = io ->Tell(ContextID, io);

    if (!io ->Seek(ContextID, io, DirectoryPos)) return FALSE;

    if (!_cmsWriteUInt32Number(ContextID, io, offsetB)) return FALSE;
    if (!_cmsWriteUInt32Number(ContextID, io, offsetMat)) return FALSE;
    if (!_cmsWriteUInt32Number(ContextID, io, offsetM)) return FALSE;
    if (!_cmsWriteUInt32Number(ContextID, io, offsetC)) return FALSE;
    if (!_cmsWriteUInt32Number(ContextID, io, offsetA)) return FALSE;

    if (!io ->Seek(ContextID, io, CurrentPos)) return FALSE;

    return TRUE;

    cmsUNUSED_PARAMETER(nItems);
}


static
void* Type_LUTA2B_Dup(cmsContext ContextID, struct _cms_typehandler_struct* self, const void *Ptr, cmsUInt32Number n)
{
    return (void*) cmsPipelineDup(ContextID, (cmsPipeline*) Ptr);

    cmsUNUSED_PARAMETER(n);
    cmsUNUSED_PARAMETER(self);
}

static
void Type_LUTA2B_Free(cmsContext ContextID, struct _cms_typehandler_struct* self, void* Ptr)
{
    cmsPipelineFree(ContextID, (cmsPipeline*) Ptr);
    return;

    cmsUNUSED_PARAMETER(self);
}


// LutBToA type

static
void* Type_LUTB2A_Read(cmsContext ContextID, struct _cms_typehandler_struct* self, cmsIOHANDLER* io, cmsUInt32Number* nItems, cmsUInt32Number SizeOfTag)
{
    cmsUInt8Number       inputChan;      // Number of input channels
    cmsUInt8Number       outputChan;     // Number of output channels
    cmsUInt32Number      BaseOffset;     // Actual position in file
    cmsUInt32Number      offsetB;        // Offset to first "B" curve
    cmsUInt32Number      offsetMat;      // Offset to matrix
    cmsUInt32Number      offsetM;        // Offset to first "M" curve
    cmsUInt32Number      offsetC;        // Offset to CLUT
    cmsUInt32Number      offsetA;        // Offset to first "A" curve
    cmsPipeline* NewLUT = NULL;


    BaseOffset = io ->Tell(ContextID, io) - sizeof(_cmsTagBase);

    if (!_cmsReadUInt8Number(ContextID, io, &inputChan)) return NULL;
    if (!_cmsReadUInt8Number(ContextID, io, &outputChan)) return NULL;

    if (inputChan == 0 || inputChan >= cmsMAXCHANNELS) return NULL;
    if (outputChan == 0 || outputChan >= cmsMAXCHANNELS) return NULL;

    // Padding
    if (!_cmsReadUInt16Number(ContextID, io, NULL)) return NULL;

    if (!_cmsReadUInt32Number(ContextID, io, &offsetB)) return NULL;
    if (!_cmsReadUInt32Number(ContextID, io, &offsetMat)) return NULL;
    if (!_cmsReadUInt32Number(ContextID, io, &offsetM)) return NULL;
    if (!_cmsReadUInt32Number(ContextID, io, &offsetC)) return NULL;
    if (!_cmsReadUInt32Number(ContextID, io, &offsetA)) return NULL;

    // Allocates an empty LUT
    NewLUT = cmsPipelineAlloc(ContextID, inputChan, outputChan);
    if (NewLUT == NULL) return NULL;

    if (offsetB != 0) {
        if (!cmsPipelineInsertStage(ContextID, NewLUT, cmsAT_END, ReadSetOfCurves(ContextID, self, io, BaseOffset + offsetB, inputChan)))
            goto Error;
    }

    if (offsetMat != 0) {
        if (!cmsPipelineInsertStage(ContextID, NewLUT, cmsAT_END, ReadMatrix(ContextID, self, io, BaseOffset + offsetMat)))
            goto Error;
    }

    if (offsetM != 0) {
        if (!cmsPipelineInsertStage(ContextID, NewLUT, cmsAT_END, ReadSetOfCurves(ContextID, self, io, BaseOffset + offsetM, inputChan)))
            goto Error;
    }

    if (offsetC != 0) {
        if (!cmsPipelineInsertStage(ContextID, NewLUT, cmsAT_END, ReadCLUT(ContextID, self, io, BaseOffset + offsetC, inputChan, outputChan)))
            goto Error;
    }

    if (offsetA!= 0) {
        if (!cmsPipelineInsertStage(ContextID, NewLUT, cmsAT_END, ReadSetOfCurves(ContextID, self, io, BaseOffset + offsetA, outputChan)))
            goto Error;
    }

    *nItems = 1;
    return NewLUT;
Error:
    cmsPipelineFree(ContextID, NewLUT);
    return NULL;

    cmsUNUSED_PARAMETER(SizeOfTag);
}


/*
B
B - Matrix - M
B - CLUT - A
B - Matrix - M - CLUT - A
*/

static
cmsBool  Type_LUTB2A_Write(cmsContext ContextID, struct _cms_typehandler_struct* self, cmsIOHANDLER* io, void* Ptr, cmsUInt32Number nItems)
{
    cmsPipeline* Lut = (cmsPipeline*) Ptr;
    cmsUInt32Number inputChan, outputChan;
    cmsStage *A = NULL, *B = NULL, *M = NULL;
    cmsStage *Matrix = NULL;
    cmsStage *CLUT = NULL;
    cmsUInt32Number offsetB = 0, offsetMat = 0, offsetM = 0, offsetC = 0, offsetA = 0;
    cmsUInt32Number BaseOffset, DirectoryPos, CurrentPos;


    BaseOffset = io ->Tell(ContextID, io) - sizeof(_cmsTagBase);

    if (!cmsPipelineCheckAndRetreiveStages(ContextID, Lut, 1, cmsSigCurveSetElemType, &B))
        if (!cmsPipelineCheckAndRetreiveStages(ContextID, Lut, 3, cmsSigCurveSetElemType, cmsSigMatrixElemType, cmsSigCurveSetElemType, &B, &Matrix, &M))
            if (!cmsPipelineCheckAndRetreiveStages(ContextID, Lut, 3, cmsSigCurveSetElemType, cmsSigCLutElemType, cmsSigCurveSetElemType, &B, &CLUT, &A))
                if (!cmsPipelineCheckAndRetreiveStages(ContextID, Lut, 5, cmsSigCurveSetElemType, cmsSigMatrixElemType, cmsSigCurveSetElemType,
                    cmsSigCLutElemType, cmsSigCurveSetElemType, &B, &Matrix, &M, &CLUT, &A)) {
                        cmsSignalError(ContextID, cmsERROR_NOT_SUITABLE, "LUT is not suitable to be saved as LutBToA");
                        return FALSE;
                }

    inputChan  = cmsPipelineInputChannels(ContextID, Lut);
    outputChan = cmsPipelineOutputChannels(ContextID, Lut);

    if (!_cmsWriteUInt8Number(ContextID, io, (cmsUInt8Number) inputChan)) return FALSE;
    if (!_cmsWriteUInt8Number(ContextID, io, (cmsUInt8Number) outputChan)) return FALSE;
    if (!_cmsWriteUInt16Number(ContextID, io, 0)) return FALSE;

    DirectoryPos = io ->Tell(ContextID, io);

    if (!_cmsWriteUInt32Number(ContextID, io, 0)) return FALSE;
    if (!_cmsWriteUInt32Number(ContextID, io, 0)) return FALSE;
    if (!_cmsWriteUInt32Number(ContextID, io, 0)) return FALSE;
    if (!_cmsWriteUInt32Number(ContextID, io, 0)) return FALSE;
    if (!_cmsWriteUInt32Number(ContextID, io, 0)) return FALSE;

    if (A != NULL) {

        offsetA = io ->Tell(ContextID, io) - BaseOffset;
        if (!WriteSetOfCurves(ContextID, self, io, cmsSigParametricCurveType, A)) return FALSE;
    }

    if (CLUT != NULL) {
        offsetC = io ->Tell(ContextID, io) - BaseOffset;
        if (!WriteCLUT(ContextID, self, io, (Lut ->SaveAs8Bits ? 1U : 2U), CLUT)) return FALSE;

    }
    if (M != NULL) {

        offsetM = io ->Tell(ContextID, io) - BaseOffset;
        if (!WriteSetOfCurves(ContextID, self, io, cmsSigParametricCurveType, M)) return FALSE;
    }

    if (Matrix != NULL) {
        offsetMat = io ->Tell(ContextID, io) - BaseOffset;
        if (!WriteMatrix(ContextID, self, io, Matrix)) return FALSE;
    }

    if (B != NULL) {

        offsetB = io ->Tell(ContextID, io) - BaseOffset;
        if (!WriteSetOfCurves(ContextID, self, io, cmsSigParametricCurveType, B)) return FALSE;
    }

    CurrentPos = io ->Tell(ContextID, io);

    if (!io ->Seek(ContextID, io, DirectoryPos)) return FALSE;

    if (!_cmsWriteUInt32Number(ContextID, io, offsetB)) return FALSE;
    if (!_cmsWriteUInt32Number(ContextID, io, offsetMat)) return FALSE;
    if (!_cmsWriteUInt32Number(ContextID, io, offsetM)) return FALSE;
    if (!_cmsWriteUInt32Number(ContextID, io, offsetC)) return FALSE;
    if (!_cmsWriteUInt32Number(ContextID, io, offsetA)) return FALSE;

    if (!io ->Seek(ContextID, io, CurrentPos)) return FALSE;

    return TRUE;

    cmsUNUSED_PARAMETER(nItems);
}



static
void* Type_LUTB2A_Dup(cmsContext ContextID, struct _cms_typehandler_struct* self, const void *Ptr, cmsUInt32Number n)
{
    return (void*) cmsPipelineDup(ContextID, (cmsPipeline*) Ptr);

    cmsUNUSED_PARAMETER(n);
    cmsUNUSED_PARAMETER(self);
}

static
void Type_LUTB2A_Free(cmsContext ContextID, struct _cms_typehandler_struct* self, void* Ptr)
{
    cmsPipelineFree(ContextID, (cmsPipeline*) Ptr);
    return;

    cmsUNUSED_PARAMETER(self);
}



// ********************************************************************************
// Type cmsSigColorantTableType
// ********************************************************************************
/*
The purpose of this tag is to identify the colorants used in the profile by a
unique name and set of XYZ or L*a*b* values to give the colorant an unambiguous
value. The first colorant listed is the colorant of the first device channel of
a lut tag. The second colorant listed is the colorant of the second device channel
of a lut tag, and so on.
*/

static
void *Type_ColorantTable_Read(cmsContext ContextID, struct _cms_typehandler_struct* self, cmsIOHANDLER* io, cmsUInt32Number* nItems, cmsUInt32Number SizeOfTag)
{
    cmsUInt32Number i, Count;
    cmsNAMEDCOLORLIST* List;
    char Name[34];
    cmsUInt16Number PCS[3];
    cmsUNUSED_PARAMETER(self);


    if (!_cmsReadUInt32Number(ContextID, io, &Count)) return NULL;

    if (Count > cmsMAXCHANNELS) {
        cmsSignalError(ContextID, cmsERROR_RANGE, "Too many colorants '%d'", Count);
        return NULL;
    }

    List = cmsAllocNamedColorList(ContextID, Count, 0, "", "");
    if (List == NULL) {
        cmsSignalError(ContextID, cmsERROR_RANGE, "Too many named colors '%d'", Count);
        return NULL;
    }
    for (i=0; i < Count; i++) {

        if (io ->Read(ContextID, io,Name, 32, 1) != 1) goto Error;
        Name[32] = 0;

        if (!_cmsReadUInt16Array(ContextID, io, 3, PCS)) goto Error;

        if (!cmsAppendNamedColor(ContextID, List, Name, PCS, NULL)) goto Error;

    }

    *nItems = 1;
    return List;

Error:
    *nItems = 0;
    cmsFreeNamedColorList(ContextID, List);
    return NULL;

    cmsUNUSED_PARAMETER(SizeOfTag);
}



// Saves a colorant table. It is using the named color structure for simplicity sake
static
cmsBool  Type_ColorantTable_Write(cmsContext ContextID, struct _cms_typehandler_struct* self, cmsIOHANDLER* io, void* Ptr, cmsUInt32Number nItems)
{
    cmsNAMEDCOLORLIST* NamedColorList = (cmsNAMEDCOLORLIST*) Ptr;
    cmsUInt32Number i, nColors;

    nColors = cmsNamedColorCount(ContextID, NamedColorList);

    if (!_cmsWriteUInt32Number(ContextID, io, nColors)) return FALSE;

    for (i=0; i < nColors; i++) {

        char root[cmsMAX_PATH];
        cmsUInt16Number PCS[3];

        memset(root, 0, sizeof(root));

        if (!cmsNamedColorInfo(ContextID, NamedColorList, i, root, NULL, NULL, PCS, NULL)) return 0;
        root[32] = 0;

        if (!io ->Write(ContextID, io, 32, root)) return FALSE;
        if (!_cmsWriteUInt16Array(ContextID, io, 3, PCS)) return FALSE;
    }

    return TRUE;

    cmsUNUSED_PARAMETER(nItems);
    cmsUNUSED_PARAMETER(self);
}


static
void* Type_ColorantTable_Dup(cmsContext ContextID, struct _cms_typehandler_struct* self, const void* Ptr, cmsUInt32Number n)
{
    cmsNAMEDCOLORLIST* nc = (cmsNAMEDCOLORLIST*) Ptr;
    return (void*) cmsDupNamedColorList(ContextID, nc);

    cmsUNUSED_PARAMETER(n);
    cmsUNUSED_PARAMETER(self);
}


static
void Type_ColorantTable_Free(cmsContext ContextID, struct _cms_typehandler_struct* self, void* Ptr)
{
    cmsFreeNamedColorList(ContextID, (cmsNAMEDCOLORLIST*) Ptr);
    return;

    cmsUNUSED_PARAMETER(self);
}


// ********************************************************************************
// Type cmsSigNamedColor2Type
// ********************************************************************************
//
//The namedColor2Type is a count value and array of structures that provide color
//coordinates for 7-bit ASCII color names. For each named color, a PCS and optional
//device representation of the color are given. Both representations are 16-bit values.
//The device representation corresponds to the header's 'color space of data' field.
//This representation should be consistent with the 'number of device components'
//field in the namedColor2Type. If this field is 0, device coordinates are not provided.
//The PCS representation corresponds to the header's PCS field. The PCS representation
//is always provided. Color names are fixed-length, 32-byte fields including null
//termination. In order to maintain maximum portability, it is strongly recommended
//that special characters of the 7-bit ASCII set not be used.

static
void *Type_NamedColor_Read(cmsContext ContextID, struct _cms_typehandler_struct* self, cmsIOHANDLER* io, cmsUInt32Number* nItems, cmsUInt32Number SizeOfTag)
{
    cmsUInt32Number      vendorFlag;     // Bottom 16 bits for ICC use
    cmsUInt32Number      count;          // Count of named colors
    cmsUInt32Number      nDeviceCoords;  // Num of device coordinates
    char                 prefix[32];     // Prefix for each color name
    char                 suffix[32];     // Suffix for each color name
    cmsNAMEDCOLORLIST*   v;
    cmsUInt32Number      i;
    cmsUNUSED_PARAMETER(self);


    *nItems = 0;
    if (!_cmsReadUInt32Number(ContextID, io, &vendorFlag)) return NULL;
    if (!_cmsReadUInt32Number(ContextID, io, &count)) return NULL;
    if (!_cmsReadUInt32Number(ContextID, io, &nDeviceCoords)) return NULL;

    if (io -> Read(ContextID, io,prefix, 32, 1) != 1) return NULL;
    if (io -> Read(ContextID, io,suffix, 32, 1) != 1) return NULL;

    prefix[31] = suffix[31] = 0;

    v = cmsAllocNamedColorList(ContextID, count, nDeviceCoords, prefix, suffix);
    if (v == NULL) {
        cmsSignalError(ContextID, cmsERROR_RANGE, "Too many named colors '%d'", count);
        return NULL;
    }

    if (nDeviceCoords > cmsMAXCHANNELS) {
        cmsSignalError(ContextID, cmsERROR_RANGE, "Too many device coordinates '%d'", nDeviceCoords);
        goto Error;
    }
    for (i=0; i < count; i++) {

        cmsUInt16Number PCS[3];
        cmsUInt16Number Colorant[cmsMAXCHANNELS];
        char Root[33];

        memset(Colorant, 0, sizeof(Colorant));
        if (io -> Read(ContextID, io,Root, 32, 1) != 1) goto Error;
        Root[32] = 0;  // To prevent exploits

        if (!_cmsReadUInt16Array(ContextID, io, 3, PCS)) goto Error;
        if (!_cmsReadUInt16Array(ContextID, io, nDeviceCoords, Colorant)) goto Error;

        if (!cmsAppendNamedColor(ContextID, v, Root, PCS, Colorant)) goto Error;
    }

    *nItems = 1;
    return (void*) v ;

Error:
    cmsFreeNamedColorList(ContextID, v);
    return NULL;

    cmsUNUSED_PARAMETER(SizeOfTag);
}


// Saves a named color list into a named color profile
static
cmsBool Type_NamedColor_Write(cmsContext ContextID, struct _cms_typehandler_struct* self, cmsIOHANDLER* io, void* Ptr, cmsUInt32Number nItems)
{
    cmsNAMEDCOLORLIST* NamedColorList = (cmsNAMEDCOLORLIST*) Ptr;
    char                prefix[33];     // Prefix for each color name
    char                suffix[33];     // Suffix for each color name
    cmsUInt32Number     i, nColors;

    nColors = cmsNamedColorCount(ContextID, NamedColorList);

    if (!_cmsWriteUInt32Number(ContextID, io, 0)) return FALSE;
    if (!_cmsWriteUInt32Number(ContextID, io, nColors)) return FALSE;
    if (!_cmsWriteUInt32Number(ContextID, io, NamedColorList ->ColorantCount)) return FALSE;

    memcpy(prefix, (const char*) NamedColorList->Prefix, sizeof(prefix));
    memcpy(suffix, (const char*) NamedColorList->Suffix, sizeof(suffix));

    suffix[32] = prefix[32] = 0;

    if (!io ->Write(ContextID, io, 32, prefix)) return FALSE;
    if (!io ->Write(ContextID, io, 32, suffix)) return FALSE;

    for (i=0; i < nColors; i++) {

       cmsUInt16Number PCS[3];
       cmsUInt16Number Colorant[cmsMAXCHANNELS];
       char Root[cmsMAX_PATH];

       memset(Root, 0, sizeof(Root));
       memset(PCS, 0, sizeof(PCS));
       memset(Colorant, 0, sizeof(Colorant));

        if (!cmsNamedColorInfo(ContextID, NamedColorList, i, Root, NULL, NULL, PCS, Colorant)) return 0;
        Root[32] = 0;
        if (!io ->Write(ContextID, io, 32 , Root)) return FALSE;
        if (!_cmsWriteUInt16Array(ContextID, io, 3, PCS)) return FALSE;
        if (!_cmsWriteUInt16Array(ContextID, io, NamedColorList ->ColorantCount, Colorant)) return FALSE;
    }

    return TRUE;

    cmsUNUSED_PARAMETER(nItems);
    cmsUNUSED_PARAMETER(self);
}

static
void* Type_NamedColor_Dup(cmsContext ContextID, struct _cms_typehandler_struct* self, const void* Ptr, cmsUInt32Number n)
{
    cmsNAMEDCOLORLIST* nc = (cmsNAMEDCOLORLIST*) Ptr;

    return (void*) cmsDupNamedColorList(ContextID, nc);

    cmsUNUSED_PARAMETER(n);
    cmsUNUSED_PARAMETER(self);
}


static
void Type_NamedColor_Free(cmsContext ContextID, struct _cms_typehandler_struct* self, void* Ptr)
{
    cmsFreeNamedColorList(ContextID, (cmsNAMEDCOLORLIST*) Ptr);
    return;

    cmsUNUSED_PARAMETER(self);
}


// ********************************************************************************
// Type cmsSigProfileSequenceDescType
// ********************************************************************************

// This type is an array of structures, each of which contains information from the
// header fields and tags from the original profiles which were combined to create
// the final profile. The order of the structures is the order in which the profiles
// were combined and includes a structure for the final profile. This provides a
// description of the profile sequence from source to destination,
// typically used with the DeviceLink profile.

static
cmsBool ReadEmbeddedText(cmsContext ContextID, struct _cms_typehandler_struct* self, cmsIOHANDLER* io, cmsMLU** mlu, cmsUInt32Number SizeOfTag)
{
    cmsTagTypeSignature  BaseType;
    cmsUInt32Number nItems;

    BaseType = _cmsReadTypeBase(ContextID, io);

    switch (BaseType) {

       case cmsSigTextType:
           if (*mlu) cmsMLUfree(ContextID, *mlu);
           *mlu = (cmsMLU*)Type_Text_Read(ContextID, self, io, &nItems, SizeOfTag);
           return (*mlu != NULL);

       case cmsSigTextDescriptionType:
           if (*mlu) cmsMLUfree(ContextID, *mlu);
           *mlu =  (cmsMLU*) Type_Text_Description_Read(ContextID, self, io, &nItems, SizeOfTag);
           return (*mlu != NULL);

           /*
           TBD: Size is needed for MLU, and we have no idea on which is the available size
           */

       case cmsSigMultiLocalizedUnicodeType:
           if (*mlu) cmsMLUfree(ContextID, *mlu);
           *mlu =  (cmsMLU*) Type_MLU_Read(ContextID, self, io, &nItems, SizeOfTag);
           return (*mlu != NULL);

       default: return FALSE;
    }
}


static
void *Type_ProfileSequenceDesc_Read(cmsContext ContextID, struct _cms_typehandler_struct* self, cmsIOHANDLER* io, cmsUInt32Number* nItems, cmsUInt32Number SizeOfTag)
{
    cmsSEQ* OutSeq;
    cmsUInt32Number i, Count;

    *nItems = 0;

    if (!_cmsReadUInt32Number(ContextID, io, &Count)) return NULL;

    if (SizeOfTag < sizeof(cmsUInt32Number)) return NULL;
    SizeOfTag -= sizeof(cmsUInt32Number);


    OutSeq = cmsAllocProfileSequenceDescription(ContextID, Count);
    if (OutSeq == NULL) return NULL;

    OutSeq ->n = Count;

    // Get structures as well

    for (i=0; i < Count; i++) {

        cmsPSEQDESC* sec = &OutSeq -> seq[i];

        if (!_cmsReadUInt32Number(ContextID, io, &sec ->deviceMfg)) goto Error;
        if (SizeOfTag < sizeof(cmsUInt32Number)) goto Error;
        SizeOfTag -= sizeof(cmsUInt32Number);

        if (!_cmsReadUInt32Number(ContextID, io, &sec ->deviceModel)) goto Error;
        if (SizeOfTag < sizeof(cmsUInt32Number)) goto Error;
        SizeOfTag -= sizeof(cmsUInt32Number);

        if (!_cmsReadUInt64Number(ContextID, io, &sec ->attributes)) goto Error;
        if (SizeOfTag < sizeof(cmsUInt64Number)) goto Error;
        SizeOfTag -= sizeof(cmsUInt64Number);

        if (!_cmsReadUInt32Number(ContextID, io, (cmsUInt32Number *)&sec ->technology)) goto Error;
        if (SizeOfTag < sizeof(cmsUInt32Number)) goto Error;
        SizeOfTag -= sizeof(cmsUInt32Number);

        if (!ReadEmbeddedText(ContextID, self, io, &sec ->Manufacturer, SizeOfTag)) goto Error;
        if (!ReadEmbeddedText(ContextID, self, io, &sec ->Model, SizeOfTag)) goto Error;
    }

    *nItems = 1;
    return OutSeq;

Error:
    cmsFreeProfileSequenceDescription(ContextID, OutSeq);
    return NULL;
}


// Aux--Embed a text description type. It can be of type text description or multilocalized unicode
// and it depends of the version number passed on cmsTagDescriptor structure instead of stack
static
cmsBool  SaveDescription(cmsContext ContextID, struct _cms_typehandler_struct* self, cmsIOHANDLER* io, cmsMLU* Text)
{
    if (self ->ICCVersion < 0x4000000) {

        if (!_cmsWriteTypeBase(ContextID, io, cmsSigTextDescriptionType)) return FALSE;
        return Type_Text_Description_Write(ContextID, self, io, Text, 1);
    }
    else {
        if (!_cmsWriteTypeBase(ContextID, io, cmsSigMultiLocalizedUnicodeType)) return FALSE;
        return Type_MLU_Write(ContextID, self, io, Text, 1);
    }
}


static
cmsBool  Type_ProfileSequenceDesc_Write(cmsContext ContextID, struct _cms_typehandler_struct* self, cmsIOHANDLER* io, void* Ptr, cmsUInt32Number nItems)
{
    cmsSEQ* Seq = (cmsSEQ*) Ptr;
    cmsUInt32Number i;

    if (!_cmsWriteUInt32Number(ContextID, io, Seq->n)) return FALSE;

    for (i=0; i < Seq ->n; i++) {

        cmsPSEQDESC* sec = &Seq -> seq[i];

        if (!_cmsWriteUInt32Number(ContextID, io, sec ->deviceMfg)) return FALSE;
        if (!_cmsWriteUInt32Number(ContextID, io, sec ->deviceModel)) return FALSE;
        if (!_cmsWriteUInt64Number(ContextID, io, &sec ->attributes)) return FALSE;
        if (!_cmsWriteUInt32Number(ContextID, io, sec ->technology)) return FALSE;

        if (!SaveDescription(ContextID, self, io, sec ->Manufacturer)) return FALSE;
        if (!SaveDescription(ContextID, self, io, sec ->Model)) return FALSE;
    }

     return TRUE;

     cmsUNUSED_PARAMETER(nItems);
}


static
void* Type_ProfileSequenceDesc_Dup(cmsContext ContextID, struct _cms_typehandler_struct* self, const void* Ptr, cmsUInt32Number n)
{
    return (void*) cmsDupProfileSequenceDescription(ContextID, (cmsSEQ*) Ptr);

    cmsUNUSED_PARAMETER(n);
    cmsUNUSED_PARAMETER(self);
}

static
void Type_ProfileSequenceDesc_Free(cmsContext ContextID, struct _cms_typehandler_struct* self, void* Ptr)
{
    cmsFreeProfileSequenceDescription(ContextID, (cmsSEQ*) Ptr);
    return;

    cmsUNUSED_PARAMETER(self);
}


// ********************************************************************************
// Type cmsSigProfileSequenceIdType
// ********************************************************************************
/*
In certain workflows using ICC Device Link Profiles, it is necessary to identify the
original profiles that were combined to create the Device Link Profile.
This type is an array of structures, each of which contains information for
identification of a profile used in a sequence
*/


static
cmsBool ReadSeqID(cmsContext ContextID, struct _cms_typehandler_struct* self,
                                             cmsIOHANDLER* io,
                                             void* Cargo,
                                             cmsUInt32Number n,
                                             cmsUInt32Number SizeOfTag)
{
    cmsSEQ* OutSeq = (cmsSEQ*) Cargo;
    cmsPSEQDESC* seq = &OutSeq ->seq[n];

    if (io -> Read(ContextID, io,seq ->ProfileID.ID8, 16, 1) != 1) return FALSE;
    if (!ReadEmbeddedText(ContextID, self, io, &seq ->Description, SizeOfTag)) return FALSE;

    return TRUE;
}



static
void *Type_ProfileSequenceId_Read(cmsContext ContextID, struct _cms_typehandler_struct* self, cmsIOHANDLER* io, cmsUInt32Number* nItems, cmsUInt32Number SizeOfTag)
{
    cmsSEQ* OutSeq;
    cmsUInt32Number Count;
    cmsUInt32Number BaseOffset;

    *nItems = 0;

    // Get actual position as a basis for element offsets
    BaseOffset = io ->Tell(ContextID, io) - sizeof(_cmsTagBase);

    // Get table count
    if (!_cmsReadUInt32Number(ContextID, io, &Count)) return NULL;

    // Allocate an empty structure
    OutSeq = cmsAllocProfileSequenceDescription(ContextID, Count);
    if (OutSeq == NULL) return NULL;


    // Read the position table
    if (!ReadPositionTable(ContextID, self, io, Count, BaseOffset, OutSeq, ReadSeqID)) {

        cmsFreeProfileSequenceDescription(ContextID, OutSeq);
        return NULL;
    }

    // Success
    *nItems = 1;
    return OutSeq;

    cmsUNUSED_PARAMETER(SizeOfTag);
}


static
cmsBool WriteSeqID(cmsContext ContextID, struct _cms_typehandler_struct* self,
                                             cmsIOHANDLER* io,
                                             void* Cargo,
                                             cmsUInt32Number n,
                                             cmsUInt32Number SizeOfTag)
{
    cmsSEQ* Seq = (cmsSEQ*) Cargo;

    if (!io ->Write(ContextID, io, 16, Seq ->seq[n].ProfileID.ID8)) return FALSE;

    // Store here the MLU
    if (!SaveDescription(ContextID, self, io, Seq ->seq[n].Description)) return FALSE;

    return TRUE;

    cmsUNUSED_PARAMETER(SizeOfTag);
}

static
cmsBool  Type_ProfileSequenceId_Write(cmsContext ContextID, struct _cms_typehandler_struct* self, cmsIOHANDLER* io, void* Ptr, cmsUInt32Number nItems)
{
    cmsSEQ* Seq = (cmsSEQ*) Ptr;
    cmsUInt32Number BaseOffset;

    // Keep the base offset
    BaseOffset = io ->Tell(ContextID, io) - sizeof(_cmsTagBase);

    // This is the table count
    if (!_cmsWriteUInt32Number(ContextID, io, Seq ->n)) return FALSE;

    // This is the position table and content
    if (!WritePositionTable(ContextID, self, io, 0, Seq ->n, BaseOffset, Seq, WriteSeqID)) return FALSE;

    return TRUE;

    cmsUNUSED_PARAMETER(nItems);
}

static
void* Type_ProfileSequenceId_Dup(cmsContext ContextID, struct _cms_typehandler_struct* self, const void* Ptr, cmsUInt32Number n)
{
    return (void*) cmsDupProfileSequenceDescription(ContextID, (cmsSEQ*) Ptr);

    cmsUNUSED_PARAMETER(n);
    cmsUNUSED_PARAMETER(self);
}

static
void Type_ProfileSequenceId_Free(cmsContext ContextID, struct _cms_typehandler_struct* self, void* Ptr)
{
    cmsFreeProfileSequenceDescription(ContextID, (cmsSEQ*) Ptr);
    return;

    cmsUNUSED_PARAMETER(self);
}


// ********************************************************************************
// Type cmsSigUcrBgType
// ********************************************************************************
/*
This type contains curves representing the under color removal and black
generation and a text string which is a general description of the method used
for the ucr/bg.
*/

static
void *Type_UcrBg_Read(cmsContext ContextID, struct _cms_typehandler_struct* self, cmsIOHANDLER* io, cmsUInt32Number* nItems, cmsUInt32Number SizeOfTag)
{
    cmsUcrBg* n = (cmsUcrBg*) _cmsMallocZero(ContextID, sizeof(cmsUcrBg));
    cmsUInt32Number CountUcr, CountBg;
    cmsInt32Number SignedSizeOfTag = (cmsInt32Number)SizeOfTag;
    char* ASCIIString;
    cmsUNUSED_PARAMETER(self);

    *nItems = 0;
    if (n == NULL) return NULL;

    // First curve is Under color removal

    if (SignedSizeOfTag < (cmsInt32Number) sizeof(cmsUInt32Number)) return NULL;
    if (!_cmsReadUInt32Number(ContextID, io, &CountUcr)) return NULL;
    SignedSizeOfTag -= sizeof(cmsUInt32Number);

    n ->Ucr = cmsBuildTabulatedToneCurve16(ContextID, CountUcr, NULL);
    if (n ->Ucr == NULL) goto error;

    if (SignedSizeOfTag < (cmsInt32Number)(CountUcr * sizeof(cmsUInt16Number))) goto error;
    if (!_cmsReadUInt16Array(ContextID, io, CountUcr, n ->Ucr->Table16)) goto error;

    SignedSizeOfTag -= CountUcr * sizeof(cmsUInt16Number);

    // Second curve is Black generation

    if (SignedSizeOfTag < (cmsInt32Number)sizeof(cmsUInt32Number)) goto error;
    if (!_cmsReadUInt32Number(ContextID, io, &CountBg)) goto error;
    SignedSizeOfTag -= sizeof(cmsUInt32Number);

    n ->Bg = cmsBuildTabulatedToneCurve16(ContextID, CountBg, NULL);
    if (n ->Bg == NULL) goto error;

    if (SignedSizeOfTag < (cmsInt32Number) (CountBg * sizeof(cmsUInt16Number))) goto error;
    if (!_cmsReadUInt16Array(ContextID, io, CountBg, n ->Bg->Table16)) goto error;
    SignedSizeOfTag -= CountBg * sizeof(cmsUInt16Number);

    if (SignedSizeOfTag < 0 || SignedSizeOfTag > 32000) goto error;

    // Now comes the text. The length is specified by the tag size
    n ->Desc = cmsMLUalloc(ContextID, 1);
    if (n ->Desc == NULL) goto error;

    ASCIIString = (char*) _cmsMalloc(ContextID, SignedSizeOfTag + 1);
    if (io->Read(ContextID, io, ASCIIString, sizeof(char), SignedSizeOfTag) != (cmsUInt32Number)SignedSizeOfTag)
    {
        _cmsFree(ContextID, ASCIIString);
        goto error;
    }

    ASCIIString[SignedSizeOfTag] = 0;
    cmsMLUsetASCII(ContextID, n ->Desc, cmsNoLanguage, cmsNoCountry, ASCIIString);
    _cmsFree(ContextID, ASCIIString);

    *nItems = 1;
    return (void*) n;

error:

    if (n->Ucr) cmsFreeToneCurve(ContextID, n->Ucr);
    if (n->Bg) cmsFreeToneCurve(ContextID, n->Bg);
    if (n->Desc) cmsMLUfree(ContextID, n->Desc);
    _cmsFree(ContextID, n);
    *nItems = 0;
    return NULL;

}

static
cmsBool  Type_UcrBg_Write(cmsContext ContextID, struct _cms_typehandler_struct* self, cmsIOHANDLER* io, void* Ptr, cmsUInt32Number nItems)
{
    cmsUcrBg* Value = (cmsUcrBg*) Ptr;
    cmsUInt32Number TextSize;
    char* Text;
    cmsUNUSED_PARAMETER(self);

    // First curve is Under color removal
    if (!_cmsWriteUInt32Number(ContextID, io, Value ->Ucr ->nEntries)) return FALSE;
    if (!_cmsWriteUInt16Array(ContextID, io, Value ->Ucr ->nEntries, Value ->Ucr ->Table16)) return FALSE;

    // Then black generation
    if (!_cmsWriteUInt32Number(ContextID, io, Value ->Bg ->nEntries)) return FALSE;
    if (!_cmsWriteUInt16Array(ContextID, io, Value ->Bg ->nEntries, Value ->Bg ->Table16)) return FALSE;

    // Now comes the text. The length is specified by the tag size
    TextSize = cmsMLUgetASCII(ContextID, Value ->Desc, cmsNoLanguage, cmsNoCountry, NULL, 0);
    Text     = (char*) _cmsMalloc(ContextID, TextSize);
    if (cmsMLUgetASCII(ContextID, Value ->Desc, cmsNoLanguage, cmsNoCountry, Text, TextSize) != TextSize) return FALSE;

    if (!io ->Write(ContextID, io, TextSize, Text)) return FALSE;
    _cmsFree(ContextID, Text);

    return TRUE;

    cmsUNUSED_PARAMETER(nItems);
}

static
void* Type_UcrBg_Dup(cmsContext ContextID, struct _cms_typehandler_struct* self, const void *Ptr, cmsUInt32Number n)
{
    cmsUcrBg* Src = (cmsUcrBg*) Ptr;
    cmsUcrBg* NewUcrBg = (cmsUcrBg*) _cmsMallocZero(ContextID, sizeof(cmsUcrBg));
    cmsUNUSED_PARAMETER(self);

    if (NewUcrBg == NULL) return NULL;

    NewUcrBg ->Bg   = cmsDupToneCurve(ContextID, Src ->Bg);
    NewUcrBg ->Ucr  = cmsDupToneCurve(ContextID, Src ->Ucr);
    NewUcrBg ->Desc = cmsMLUdup(ContextID, Src ->Desc);

    return (void*) NewUcrBg;

    cmsUNUSED_PARAMETER(n);
}

static
void Type_UcrBg_Free(cmsContext ContextID, struct _cms_typehandler_struct* self, void *Ptr)
{
   cmsUcrBg* Src = (cmsUcrBg*) Ptr;
   cmsUNUSED_PARAMETER(self);

   if (Src ->Ucr) cmsFreeToneCurve(ContextID, Src ->Ucr);
   if (Src ->Bg)  cmsFreeToneCurve(ContextID, Src ->Bg);
   if (Src ->Desc) cmsMLUfree(ContextID, Src ->Desc);

   _cmsFree(ContextID, Ptr);
}

// ********************************************************************************
// Type cmsSigCrdInfoType
// ********************************************************************************

/*
This type contains the PostScript product name to which this profile corresponds
and the names of the companion CRDs. Recall that a single profile can generate
multiple CRDs. It is implemented as a MLU being the language code "PS" and then
country varies for each element:

                nm: PostScript product name
                #0: Rendering intent 0 CRD name
                #1: Rendering intent 1 CRD name
                #2: Rendering intent 2 CRD name
                #3: Rendering intent 3 CRD name
*/



// Auxiliary, read an string specified as count + string
static
cmsBool  ReadCountAndString(cmsContext ContextID, struct _cms_typehandler_struct* self, cmsIOHANDLER* io, cmsMLU* mlu, cmsUInt32Number* SizeOfTag, const char* Section)
{
    cmsUInt32Number Count;
    char* Text;
    cmsUNUSED_PARAMETER(self);

    if (*SizeOfTag < sizeof(cmsUInt32Number)) return FALSE;

    if (!_cmsReadUInt32Number(ContextID, io, &Count)) return FALSE;

    if (Count > UINT_MAX - sizeof(cmsUInt32Number)) return FALSE;
    if (*SizeOfTag < Count + sizeof(cmsUInt32Number)) return FALSE;

    Text     = (char*) _cmsMalloc(ContextID, Count+1);
    if (Text == NULL) return FALSE;

    if (io ->Read(ContextID, io,Text, sizeof(cmsUInt8Number), Count) != Count) {
        _cmsFree(ContextID, Text);
        return FALSE;
    }

    Text[Count] = 0;

    cmsMLUsetASCII(ContextID, mlu, "PS", Section, Text);
    _cmsFree(ContextID, Text);

    *SizeOfTag -= (Count + sizeof(cmsUInt32Number));
    return TRUE;
}

static
cmsBool  WriteCountAndString(cmsContext ContextID, struct _cms_typehandler_struct* self, cmsIOHANDLER* io, cmsMLU* mlu, const char* Section)
{
 cmsUInt32Number TextSize;
 char* Text;
 cmsUNUSED_PARAMETER(self);

    TextSize = cmsMLUgetASCII(ContextID, mlu, "PS", Section, NULL, 0);
    Text     = (char*) _cmsMalloc(ContextID, TextSize);

    if (!_cmsWriteUInt32Number(ContextID, io, TextSize)) return FALSE;

    if (cmsMLUgetASCII(ContextID, mlu, "PS", Section, Text, TextSize) == 0) return FALSE;

    if (!io ->Write(ContextID, io, TextSize, Text)) return FALSE;
    _cmsFree(ContextID, Text);

    return TRUE;
}

static
void *Type_CrdInfo_Read(cmsContext ContextID, struct _cms_typehandler_struct* self, cmsIOHANDLER* io, cmsUInt32Number* nItems, cmsUInt32Number SizeOfTag)
{
    cmsMLU* mlu = cmsMLUalloc(ContextID, 5);

    *nItems = 0;
    if (!ReadCountAndString(ContextID, self, io, mlu, &SizeOfTag, "nm")) goto Error;
    if (!ReadCountAndString(ContextID, self, io, mlu, &SizeOfTag, "#0")) goto Error;
    if (!ReadCountAndString(ContextID, self, io, mlu, &SizeOfTag, "#1")) goto Error;
    if (!ReadCountAndString(ContextID, self, io, mlu, &SizeOfTag, "#2")) goto Error;
    if (!ReadCountAndString(ContextID, self, io, mlu, &SizeOfTag, "#3")) goto Error;

    *nItems = 1;
    return (void*) mlu;

Error:
    cmsMLUfree(ContextID, mlu);
    return NULL;

}

static
cmsBool  Type_CrdInfo_Write(cmsContext ContextID, struct _cms_typehandler_struct* self, cmsIOHANDLER* io, void* Ptr, cmsUInt32Number nItems)
{

    cmsMLU* mlu = (cmsMLU*) Ptr;

    if (!WriteCountAndString(ContextID, self, io, mlu, "nm")) goto Error;
    if (!WriteCountAndString(ContextID, self, io, mlu, "#0")) goto Error;
    if (!WriteCountAndString(ContextID, self, io, mlu, "#1")) goto Error;
    if (!WriteCountAndString(ContextID, self, io, mlu, "#2")) goto Error;
    if (!WriteCountAndString(ContextID, self, io, mlu, "#3")) goto Error;

    return TRUE;

Error:
    return FALSE;

    cmsUNUSED_PARAMETER(nItems);
}


static
void* Type_CrdInfo_Dup(cmsContext ContextID, struct _cms_typehandler_struct* self, const void *Ptr, cmsUInt32Number n)
{
    return (void*) cmsMLUdup(ContextID, (cmsMLU*) Ptr);

    cmsUNUSED_PARAMETER(n);
    cmsUNUSED_PARAMETER(self);
}

static
void Type_CrdInfo_Free(cmsContext ContextID, struct _cms_typehandler_struct* self, void *Ptr)
{
    cmsMLUfree(ContextID, (cmsMLU*) Ptr);
    return;

    cmsUNUSED_PARAMETER(self);
}

// ********************************************************************************
// Type cmsSigScreeningType
// ********************************************************************************
//
//The screeningType describes various screening parameters including screen
//frequency, screening angle, and spot shape.

static
void *Type_Screening_Read(cmsContext ContextID, struct _cms_typehandler_struct* self, cmsIOHANDLER* io, cmsUInt32Number* nItems, cmsUInt32Number SizeOfTag)
{
    cmsScreening* sc = NULL;
    cmsUInt32Number i;

    sc = (cmsScreening*) _cmsMallocZero(ContextID, sizeof(cmsScreening));
    if (sc == NULL) return NULL;

    *nItems = 0;

    if (!_cmsReadUInt32Number(ContextID, io, &sc ->Flag)) goto Error;
    if (!_cmsReadUInt32Number(ContextID, io, &sc ->nChannels)) goto Error;

    if (sc ->nChannels > cmsMAXCHANNELS - 1)
        sc ->nChannels = cmsMAXCHANNELS - 1;

    for (i=0; i < sc ->nChannels; i++) {

        if (!_cmsRead15Fixed16Number(ContextID, io, &sc ->Channels[i].Frequency)) goto Error;
        if (!_cmsRead15Fixed16Number(ContextID, io, &sc ->Channels[i].ScreenAngle)) goto Error;
        if (!_cmsReadUInt32Number(ContextID, io, &sc ->Channels[i].SpotShape)) goto Error;
    }


    *nItems = 1;

    return (void*) sc;

Error:
    if (sc != NULL)
        _cmsFree(ContextID, sc);

    return NULL;
    cmsUNUSED_PARAMETER(self);
    cmsUNUSED_PARAMETER(SizeOfTag);
}


static
cmsBool Type_Screening_Write(cmsContext ContextID, struct _cms_typehandler_struct* self, cmsIOHANDLER* io, void* Ptr, cmsUInt32Number nItems)
{
    cmsScreening* sc = (cmsScreening* ) Ptr;
    cmsUInt32Number i;

    if (!_cmsWriteUInt32Number(ContextID, io, sc ->Flag)) return FALSE;
    if (!_cmsWriteUInt32Number(ContextID, io, sc ->nChannels)) return FALSE;

    for (i=0; i < sc ->nChannels; i++) {

        if (!_cmsWrite15Fixed16Number(ContextID, io, sc ->Channels[i].Frequency)) return FALSE;
        if (!_cmsWrite15Fixed16Number(ContextID, io, sc ->Channels[i].ScreenAngle)) return FALSE;
        if (!_cmsWriteUInt32Number(ContextID, io, sc ->Channels[i].SpotShape)) return FALSE;
    }

    return TRUE;

    cmsUNUSED_PARAMETER(nItems);
    cmsUNUSED_PARAMETER(self);
}


static
void* Type_Screening_Dup(cmsContext ContextID, struct _cms_typehandler_struct* self, const void *Ptr, cmsUInt32Number n)
{
    cmsUNUSED_PARAMETER(self);
    return _cmsDupMem(ContextID, Ptr, sizeof(cmsScreening));

   cmsUNUSED_PARAMETER(n);
}


static
void Type_Screening_Free(cmsContext ContextID, struct _cms_typehandler_struct* self, void* Ptr)
{
    cmsUNUSED_PARAMETER(self);
    _cmsFree(ContextID, Ptr);
}

// ********************************************************************************
// Type cmsSigViewingConditionsType
// ********************************************************************************
//
//This type represents a set of viewing condition parameters including:
//CIE 'absolute' illuminant white point tristimulus values and CIE 'absolute'
//surround tristimulus values.

static
void *Type_ViewingConditions_Read(cmsContext ContextID, struct _cms_typehandler_struct* self, cmsIOHANDLER* io, cmsUInt32Number* nItems, cmsUInt32Number SizeOfTag)
{
    cmsICCViewingConditions* vc = NULL;
    cmsUNUSED_PARAMETER(self);

    vc = (cmsICCViewingConditions*) _cmsMallocZero(ContextID, sizeof(cmsICCViewingConditions));
    if (vc == NULL) return NULL;

    *nItems = 0;

    if (!_cmsReadXYZNumber(ContextID, io, &vc ->IlluminantXYZ)) goto Error;
    if (!_cmsReadXYZNumber(ContextID, io, &vc ->SurroundXYZ)) goto Error;
    if (!_cmsReadUInt32Number(ContextID, io, &vc ->IlluminantType)) goto Error;

    *nItems = 1;

    return (void*) vc;

Error:
    if (vc != NULL)
        _cmsFree(ContextID, vc);

    return NULL;

    cmsUNUSED_PARAMETER(SizeOfTag);
}


static
cmsBool Type_ViewingConditions_Write(cmsContext ContextID, struct _cms_typehandler_struct* self, cmsIOHANDLER* io, void* Ptr, cmsUInt32Number nItems)
{
    cmsICCViewingConditions* sc = (cmsICCViewingConditions* ) Ptr;

    if (!_cmsWriteXYZNumber(ContextID, io, &sc ->IlluminantXYZ)) return FALSE;
    if (!_cmsWriteXYZNumber(ContextID, io, &sc ->SurroundXYZ)) return FALSE;
    if (!_cmsWriteUInt32Number(ContextID, io, sc ->IlluminantType)) return FALSE;

    return TRUE;

    cmsUNUSED_PARAMETER(nItems);
    cmsUNUSED_PARAMETER(self);
}


static
void* Type_ViewingConditions_Dup(cmsContext ContextID, struct _cms_typehandler_struct* self, const void *Ptr, cmsUInt32Number n)
{
    cmsUNUSED_PARAMETER(self);
    return _cmsDupMem(ContextID, Ptr, sizeof(cmsICCViewingConditions));

   cmsUNUSED_PARAMETER(n);
}


static
void Type_ViewingConditions_Free(cmsContext ContextID, struct _cms_typehandler_struct* self, void* Ptr)
{
    cmsUNUSED_PARAMETER(self);
    _cmsFree(ContextID, Ptr);
}


// ********************************************************************************
// Type cmsSigMultiProcessElementType
// ********************************************************************************


static
void* GenericMPEdup(cmsContext ContextID, struct _cms_typehandler_struct* self, const void *Ptr, cmsUInt32Number n)
{
    return (void*) cmsStageDup(ContextID, (cmsStage*) Ptr);

    cmsUNUSED_PARAMETER(n);
    cmsUNUSED_PARAMETER(self);
}

static
void GenericMPEfree(cmsContext ContextID, struct _cms_typehandler_struct* self, void *Ptr)
{
    cmsStageFree(ContextID, (cmsStage*) Ptr);
    return;

    cmsUNUSED_PARAMETER(self);
}

// Each curve is stored in one or more curve segments, with break-points specified between curve segments.
// The first curve segment always starts at -Infinity, and the last curve segment always ends at +Infinity. The
// first and last curve segments shall be specified in terms of a formula, whereas the other segments shall be
// specified either in terms of a formula, or by a sampled curve.


// Read an embedded segmented curve
static
cmsToneCurve* ReadSegmentedCurve(cmsContext ContextID, struct _cms_typehandler_struct* self, cmsIOHANDLER* io)
{
    cmsCurveSegSignature ElementSig;
    cmsUInt32Number i, j;
    cmsUInt16Number nSegments;
    cmsCurveSegment*  Segments;
    cmsToneCurve* Curve;
    cmsFloat32Number PrevBreak = MINUS_INF;    // - infinite
    cmsUNUSED_PARAMETER(self);

    // Take signature and channels for each element.
     if (!_cmsReadUInt32Number(ContextID, io, (cmsUInt32Number*) &ElementSig)) return NULL;

     // That should be a segmented curve
     if (ElementSig != cmsSigSegmentedCurve) return NULL;

     if (!_cmsReadUInt32Number(ContextID, io, NULL)) return NULL;
     if (!_cmsReadUInt16Number(ContextID, io, &nSegments)) return NULL;
     if (!_cmsReadUInt16Number(ContextID, io, NULL)) return NULL;

     if (nSegments < 1) return NULL;
     Segments = (cmsCurveSegment*) _cmsCalloc(ContextID, nSegments, sizeof(cmsCurveSegment));
     if (Segments == NULL) return NULL;

     // Read breakpoints
     for (i=0; i < (cmsUInt32Number) nSegments - 1; i++) {

         Segments[i].x0 = PrevBreak;
         if (!_cmsReadFloat32Number(ContextID, io, &Segments[i].x1)) goto Error;
         PrevBreak = Segments[i].x1;
     }

     Segments[nSegments-1].x0 = PrevBreak;
     Segments[nSegments-1].x1 = PLUS_INF;     // A big cmsFloat32Number number

     // Read segments
     for (i=0; i < nSegments; i++) {

          if (!_cmsReadUInt32Number(ContextID, io, (cmsUInt32Number*) &ElementSig)) goto Error;
          if (!_cmsReadUInt32Number(ContextID, io, NULL)) goto Error;

           switch (ElementSig) {

           case cmsSigFormulaCurveSeg: {

               cmsUInt16Number Type;
               cmsUInt32Number ParamsByType[] = { 4, 5, 5 };

               if (!_cmsReadUInt16Number(ContextID, io, &Type)) goto Error;
               if (!_cmsReadUInt16Number(ContextID, io, NULL)) goto Error;

               Segments[i].Type = Type + 6;
               if (Type > 2) goto Error;

               for (j = 0; j < ParamsByType[Type]; j++) {

                   cmsFloat32Number f;
                   if (!_cmsReadFloat32Number(ContextID, io, &f)) goto Error;
                   Segments[i].Params[j] = f;
               }
           }
           break;


           case cmsSigSampledCurveSeg: {
               cmsUInt32Number Count;

               if (!_cmsReadUInt32Number(ContextID, io, &Count)) goto Error;

               // The first point is implicit in the last stage, we allocate an extra note to be populated latter on
               Count++;
               Segments[i].nGridPoints = Count;
               Segments[i].SampledPoints = (cmsFloat32Number*)_cmsCalloc(ContextID, Count, sizeof(cmsFloat32Number));
               if (Segments[i].SampledPoints == NULL) goto Error;

               Segments[i].SampledPoints[0] = 0;
               for (j = 1; j < Count; j++) {
                   if (!_cmsReadFloat32Number(ContextID, io, &Segments[i].SampledPoints[j])) goto Error;
               }
           }
           break;

            default:
                {
                char String[5];

                _cmsTagSignature2String(String, (cmsTagSignature) ElementSig);
                cmsSignalError(ContextID, cmsERROR_UNKNOWN_EXTENSION, "Unknown curve element type '%s' found.", String);
                }
                goto Error;

         }
     }

     Curve = cmsBuildSegmentedToneCurve(ContextID, nSegments, Segments);

     for (i=0; i < nSegments; i++) {
         if (Segments[i].SampledPoints) _cmsFree(ContextID, Segments[i].SampledPoints);
     }
     _cmsFree(ContextID, Segments);

     // Explore for missing implicit points
     for (i = 0; i < nSegments; i++) {

         // If sampled curve, fix it
         if (Curve->Segments[i].Type == 0) {

             Curve->Segments[i].SampledPoints[0] = cmsEvalToneCurveFloat(ContextID, Curve, Curve->Segments[i].x0);
         }
     }

     return Curve;

Error:
     if (Segments) {
         for (i=0; i < nSegments; i++) {
             if (Segments[i].SampledPoints) _cmsFree(ContextID, Segments[i].SampledPoints);
         }
         _cmsFree(ContextID, Segments);
     }
     return NULL;
}


static
cmsBool ReadMPECurve(cmsContext ContextID, struct _cms_typehandler_struct* self,
                     cmsIOHANDLER* io,
                     void* Cargo,
                     cmsUInt32Number n,
                     cmsUInt32Number SizeOfTag)
{
      cmsToneCurve** GammaTables = ( cmsToneCurve**) Cargo;

      GammaTables[n] = ReadSegmentedCurve(ContextID, self, io);
      return (GammaTables[n] != NULL);

      cmsUNUSED_PARAMETER(SizeOfTag);
}

static
void *Type_MPEcurve_Read(cmsContext ContextID, struct _cms_typehandler_struct* self, cmsIOHANDLER* io, cmsUInt32Number* nItems, cmsUInt32Number SizeOfTag)
{
    cmsStage* mpe = NULL;
    cmsUInt16Number InputChans, OutputChans;
    cmsUInt32Number i, BaseOffset;
    cmsToneCurve** GammaTables;

    *nItems = 0;

    // Get actual position as a basis for element offsets
    BaseOffset = io ->Tell(ContextID, io) - sizeof(_cmsTagBase);

    if (!_cmsReadUInt16Number(ContextID, io, &InputChans)) return NULL;
    if (!_cmsReadUInt16Number(ContextID, io, &OutputChans)) return NULL;

    if (InputChans != OutputChans) return NULL;

    GammaTables = (cmsToneCurve**) _cmsCalloc(ContextID, InputChans, sizeof(cmsToneCurve*));
    if (GammaTables == NULL) return NULL;

    if (ReadPositionTable(ContextID, self, io, InputChans, BaseOffset, GammaTables, ReadMPECurve)) {

        mpe = cmsStageAllocToneCurves(ContextID, InputChans, GammaTables);
    }
    else {
        mpe = NULL;
    }

    for (i=0; i < InputChans; i++) {
        if (GammaTables[i]) cmsFreeToneCurve(ContextID, GammaTables[i]);
    }

    _cmsFree(ContextID, GammaTables);
    *nItems = (mpe != NULL) ? 1U : 0;
    return mpe;

    cmsUNUSED_PARAMETER(SizeOfTag);
}


// Write a single segmented curve. NO CHECK IS PERFORMED ON VALIDITY
static
cmsBool WriteSegmentedCurve(cmsContext ContextID, cmsIOHANDLER* io, cmsToneCurve* g)
{
    cmsUInt32Number i, j;
    cmsCurveSegment* Segments = g ->Segments;
    cmsUInt32Number nSegments = g ->nSegments;

    if (!_cmsWriteUInt32Number(ContextID, io, cmsSigSegmentedCurve)) goto Error;
    if (!_cmsWriteUInt32Number(ContextID, io, 0)) goto Error;
    if (!_cmsWriteUInt16Number(ContextID, io, (cmsUInt16Number) nSegments)) goto Error;
    if (!_cmsWriteUInt16Number(ContextID, io, 0)) goto Error;

    // Write the break-points
    for (i=0; i < nSegments - 1; i++) {
        if (!_cmsWriteFloat32Number(ContextID, io, Segments[i].x1)) goto Error;
    }

    // Write the segments
    for (i=0; i < g ->nSegments; i++) {

        cmsCurveSegment* ActualSeg = Segments + i;

        if (ActualSeg -> Type == 0) {

            // This is a sampled curve. First point is implicit in the ICC format, but not in our representation
            if (!_cmsWriteUInt32Number(ContextID, io, (cmsUInt32Number) cmsSigSampledCurveSeg)) goto Error;
            if (!_cmsWriteUInt32Number(ContextID, io, 0)) goto Error;
            if (!_cmsWriteUInt32Number(ContextID, io, ActualSeg -> nGridPoints - 1)) goto Error;

            for (j=1; j < g ->Segments[i].nGridPoints; j++) {
                if (!_cmsWriteFloat32Number(ContextID, io, ActualSeg -> SampledPoints[j])) goto Error;
            }

        }
        else {
            int Type;
            cmsUInt32Number ParamsByType[] = { 4, 5, 5 };

            // This is a formula-based
            if (!_cmsWriteUInt32Number(ContextID, io, (cmsUInt32Number) cmsSigFormulaCurveSeg)) goto Error;
            if (!_cmsWriteUInt32Number(ContextID, io, 0)) goto Error;

            // We only allow 1, 2 and 3 as types
            Type = ActualSeg ->Type - 6;
            if (Type > 2 || Type < 0) goto Error;

            if (!_cmsWriteUInt16Number(ContextID, io, (cmsUInt16Number) Type)) goto Error;
            if (!_cmsWriteUInt16Number(ContextID, io, 0)) goto Error;

            for (j=0; j < ParamsByType[Type]; j++) {
                if (!_cmsWriteFloat32Number(ContextID, io, (cmsFloat32Number) ActualSeg ->Params[j])) goto Error;
            }
        }

        // It seems there is no need to align. Code is here, and for safety commented out
        // if (!_cmsWriteAlignment(ContextID, io)) goto Error;
    }

    return TRUE;

Error:
    return FALSE;
}


static
cmsBool WriteMPECurve(cmsContext ContextID, struct _cms_typehandler_struct* self,
                      cmsIOHANDLER* io,
                      void* Cargo,
                      cmsUInt32Number n,
                      cmsUInt32Number SizeOfTag)
{
    _cmsStageToneCurvesData* Curves  = (_cmsStageToneCurvesData*) Cargo;

    return WriteSegmentedCurve(ContextID, io, Curves ->TheCurves[n]);

    cmsUNUSED_PARAMETER(SizeOfTag);
    cmsUNUSED_PARAMETER(self);
}

// Write a curve, checking first for validity
static
cmsBool  Type_MPEcurve_Write(cmsContext ContextID, struct _cms_typehandler_struct* self, cmsIOHANDLER* io, void* Ptr, cmsUInt32Number nItems)
{
    cmsUInt32Number BaseOffset;
    cmsStage* mpe = (cmsStage*) Ptr;
    _cmsStageToneCurvesData* Curves = (_cmsStageToneCurvesData*) mpe ->Data;

    BaseOffset = io ->Tell(ContextID, io) - sizeof(_cmsTagBase);

    // Write the header. Since those are curves, input and output channels are same
    if (!_cmsWriteUInt16Number(ContextID, io, (cmsUInt16Number) mpe ->InputChannels)) return FALSE;
    if (!_cmsWriteUInt16Number(ContextID, io, (cmsUInt16Number) mpe ->InputChannels)) return FALSE;

    if (!WritePositionTable(ContextID, self, io, 0,
                                mpe ->InputChannels, BaseOffset, Curves, WriteMPECurve)) return FALSE;


    return TRUE;

    cmsUNUSED_PARAMETER(nItems);
}



// The matrix is organized as an array of PxQ+Q elements, where P is the number of input channels to the
// matrix, and Q is the number of output channels. The matrix elements are each float32Numbers. The array
// is organized as follows:
// array = [e11, e12, ..., e1P, e21, e22, ..., e2P, ..., eQ1, eQ2, ..., eQP, e1, e2, ..., eQ]

static
void *Type_MPEmatrix_Read(cmsContext ContextID, struct _cms_typehandler_struct* self, cmsIOHANDLER* io, cmsUInt32Number* nItems, cmsUInt32Number SizeOfTag)
{
    cmsStage* mpe;
    cmsUInt16Number   InputChans, OutputChans;
    cmsUInt32Number   nElems, i;
    cmsFloat64Number* Matrix;
    cmsFloat64Number* Offsets;
    cmsUNUSED_PARAMETER(self);

    if (!_cmsReadUInt16Number(ContextID, io, &InputChans)) return NULL;
    if (!_cmsReadUInt16Number(ContextID, io, &OutputChans)) return NULL;


    // Input and output chans may be ANY (up to 0xffff),
    // but we choose to limit to 16 channels for now
    if (InputChans >= cmsMAXCHANNELS) return NULL;
    if (OutputChans >= cmsMAXCHANNELS) return NULL;

    nElems = (cmsUInt32Number) InputChans * OutputChans;

    Matrix = (cmsFloat64Number*) _cmsCalloc(ContextID, nElems, sizeof(cmsFloat64Number));
    if (Matrix == NULL) return NULL;

    Offsets = (cmsFloat64Number*) _cmsCalloc(ContextID, OutputChans, sizeof(cmsFloat64Number));
    if (Offsets == NULL) {

        _cmsFree(ContextID, Matrix);
        return NULL;
    }

    for (i=0; i < nElems; i++) {

        cmsFloat32Number v;

        if (!_cmsReadFloat32Number(ContextID, io, &v)) {
            _cmsFree(ContextID, Matrix);
            _cmsFree(ContextID, Offsets);
            return NULL;
        }
        Matrix[i] = v;
    }


    for (i=0; i < OutputChans; i++) {

        cmsFloat32Number v;

        if (!_cmsReadFloat32Number(ContextID, io, &v)) {
            _cmsFree(ContextID, Matrix);
            _cmsFree(ContextID, Offsets);
            return NULL;
        }
        Offsets[i] = v;
    }


    mpe = cmsStageAllocMatrix(ContextID, OutputChans, InputChans, Matrix, Offsets);
    _cmsFree(ContextID, Matrix);
    _cmsFree(ContextID, Offsets);

    *nItems = 1;

    return mpe;

    cmsUNUSED_PARAMETER(SizeOfTag);
}

static
cmsBool  Type_MPEmatrix_Write(cmsContext ContextID, struct _cms_typehandler_struct* self, cmsIOHANDLER* io, void* Ptr, cmsUInt32Number nItems)
{
    cmsUInt32Number i, nElems;
    cmsStage* mpe = (cmsStage*) Ptr;
    _cmsStageMatrixData* Matrix = (_cmsStageMatrixData*) mpe ->Data;

    if (!_cmsWriteUInt16Number(ContextID, io, (cmsUInt16Number) mpe ->InputChannels)) return FALSE;
    if (!_cmsWriteUInt16Number(ContextID, io, (cmsUInt16Number) mpe ->OutputChannels)) return FALSE;

    nElems = mpe ->InputChannels * mpe ->OutputChannels;

    for (i=0; i < nElems; i++) {
        if (!_cmsWriteFloat32Number(ContextID, io, (cmsFloat32Number) Matrix->Double[i])) return FALSE;
    }


    for (i=0; i < mpe ->OutputChannels; i++) {

        if (Matrix ->Offset == NULL) {

               if (!_cmsWriteFloat32Number(ContextID, io, 0)) return FALSE;
        }
        else {
               if (!_cmsWriteFloat32Number(ContextID, io, (cmsFloat32Number) Matrix->Offset[i])) return FALSE;
        }
    }

    return TRUE;

    cmsUNUSED_PARAMETER(nItems);
    cmsUNUSED_PARAMETER(self);
}



static
void *Type_MPEclut_Read(cmsContext ContextID, struct _cms_typehandler_struct* self, cmsIOHANDLER* io, cmsUInt32Number* nItems, cmsUInt32Number SizeOfTag)
{
    cmsStage* mpe = NULL;
    cmsUInt16Number InputChans, OutputChans;
    cmsUInt8Number Dimensions8[16];
    cmsUInt32Number i, nMaxGrids, GridPoints[MAX_INPUT_DIMENSIONS];
    _cmsStageCLutData* clut;
    cmsUNUSED_PARAMETER(self);

    if (!_cmsReadUInt16Number(ContextID, io, &InputChans)) return NULL;
    if (!_cmsReadUInt16Number(ContextID, io, &OutputChans)) return NULL;

    if (InputChans == 0 || InputChans >= cmsMAXCHANNELS) goto Error;
    if (OutputChans == 0 || OutputChans >= cmsMAXCHANNELS) goto Error;

    if (io ->Read(ContextID, io, Dimensions8, sizeof(cmsUInt8Number), 16) != 16)
        goto Error;

    // Copy MAX_INPUT_DIMENSIONS at most. Expand to cmsUInt32Number
    nMaxGrids = InputChans > MAX_INPUT_DIMENSIONS ? (cmsUInt32Number) MAX_INPUT_DIMENSIONS : InputChans;

    for (i = 0; i < nMaxGrids; i++) {
        if (Dimensions8[i] == 1) goto Error; // Impossible value, 0 for no CLUT and then 2 at least
        GridPoints[i] = (cmsUInt32Number)Dimensions8[i];
    }

    // Allocate the true CLUT
    mpe = cmsStageAllocCLutFloatGranular(ContextID, GridPoints, InputChans, OutputChans, NULL);
    if (mpe == NULL) goto Error;

    // Read and sanitize the data
    clut = (_cmsStageCLutData*) mpe ->Data;
    for (i=0; i < clut ->nEntries; i++) {

        if (!_cmsReadFloat32Number(ContextID, io, &clut->Tab.TFloat[i])) goto Error;
    }

    *nItems = 1;
    return mpe;

Error:
    *nItems = 0;
    if (mpe != NULL) cmsStageFree(ContextID, mpe);
    return NULL;

    cmsUNUSED_PARAMETER(SizeOfTag);
}

// Write a CLUT in floating point
static
cmsBool  Type_MPEclut_Write(cmsContext ContextID, struct _cms_typehandler_struct* self, cmsIOHANDLER* io, void* Ptr, cmsUInt32Number nItems)
{
    cmsUInt8Number Dimensions8[16];  // 16 because the spec says 16 and not max number of channels
    cmsUInt32Number i;
    cmsStage* mpe = (cmsStage*) Ptr;
    _cmsStageCLutData* clut = (_cmsStageCLutData*) mpe ->Data;

    // Check for maximum number of channels supported by lcms
    if (mpe -> InputChannels > MAX_INPUT_DIMENSIONS) return FALSE;

    // Only floats are supported in MPE
    if (clut ->HasFloatValues == FALSE) return FALSE;

    if (!_cmsWriteUInt16Number(ContextID, io, (cmsUInt16Number) mpe ->InputChannels)) return FALSE;
    if (!_cmsWriteUInt16Number(ContextID, io, (cmsUInt16Number) mpe ->OutputChannels)) return FALSE;

    memset(Dimensions8, 0, sizeof(Dimensions8));

    for (i=0; i < mpe ->InputChannels; i++)
        Dimensions8[i] = (cmsUInt8Number) clut ->Params ->nSamples[i];

    if (!io ->Write(ContextID, io, 16, Dimensions8)) return FALSE;

    for (i=0; i < clut ->nEntries; i++) {

        if (!_cmsWriteFloat32Number(ContextID, io, clut ->Tab.TFloat[i])) return FALSE;
    }

    return TRUE;

    cmsUNUSED_PARAMETER(nItems);
    cmsUNUSED_PARAMETER(self);
}



// This is the list of built-in MPE types
static _cmsTagTypeLinkedList SupportedMPEtypes[] = {

{{ (cmsTagTypeSignature) cmsSigBAcsElemType, NULL, NULL, NULL, NULL, 0 }, &SupportedMPEtypes[1] },   // Ignore those elements for now
{{ (cmsTagTypeSignature) cmsSigEAcsElemType, NULL, NULL, NULL, NULL, 0 }, &SupportedMPEtypes[2] },   // (That's what the spec says)

{TYPE_MPE_HANDLER((cmsTagTypeSignature) cmsSigCurveSetElemType,     MPEcurve),      &SupportedMPEtypes[3] },
{TYPE_MPE_HANDLER((cmsTagTypeSignature) cmsSigMatrixElemType,       MPEmatrix),     &SupportedMPEtypes[4] },
{TYPE_MPE_HANDLER((cmsTagTypeSignature) cmsSigCLutElemType,         MPEclut),        NULL },
};

_cmsTagTypePluginChunkType _cmsMPETypePluginChunk = { NULL };

static
cmsBool ReadMPEElem(cmsContext ContextID, struct _cms_typehandler_struct* self,
                    cmsIOHANDLER* io,
                    void* Cargo,
                    cmsUInt32Number n,
                    cmsUInt32Number SizeOfTag)
{
    cmsStageSignature ElementSig;
    cmsTagTypeHandler* TypeHandler;
    cmsUInt32Number nItems;
    cmsPipeline *NewLUT = (cmsPipeline *) Cargo;
    _cmsTagTypePluginChunkType* MPETypePluginChunk  = ( _cmsTagTypePluginChunkType*) _cmsContextGetClientChunk(ContextID, MPEPlugin);


    // Take signature and channels for each element.
    if (!_cmsReadUInt32Number(ContextID, io, (cmsUInt32Number*) &ElementSig)) return FALSE;

    // The reserved placeholder
    if (!_cmsReadUInt32Number(ContextID, io, NULL)) return FALSE;

    // Read diverse MPE types
    TypeHandler = GetHandler((cmsTagTypeSignature) ElementSig, MPETypePluginChunk ->TagTypes, SupportedMPEtypes);
    if (TypeHandler == NULL)  {

        char String[5];

        _cmsTagSignature2String(String, (cmsTagSignature) ElementSig);

        // An unknown element was found.
        cmsSignalError(ContextID, cmsERROR_UNKNOWN_EXTENSION, "Unknown MPE type '%s' found.", String);
        return FALSE;
    }

    // If no read method, just ignore the element (valid for cmsSigBAcsElemType and cmsSigEAcsElemType)
    // Read the MPE. No size is given
    if (TypeHandler ->ReadPtr != NULL) {

        // This is a real element which should be read and processed
        if (!cmsPipelineInsertStage(ContextID, NewLUT, cmsAT_END, (cmsStage*) TypeHandler ->ReadPtr(ContextID, self, io, &nItems, SizeOfTag)))
            return FALSE;
    }

    return TRUE;

    cmsUNUSED_PARAMETER(SizeOfTag);
    cmsUNUSED_PARAMETER(n);
}


// This is the main dispatcher for MPE
static
void *Type_MPE_Read(cmsContext ContextID, struct _cms_typehandler_struct* self, cmsIOHANDLER* io, cmsUInt32Number* nItems, cmsUInt32Number SizeOfTag)
{
    cmsUInt16Number InputChans, OutputChans;
    cmsUInt32Number ElementCount;
    cmsPipeline *NewLUT = NULL;
    cmsUInt32Number BaseOffset;

    // Get actual position as a basis for element offsets
    BaseOffset = io ->Tell(ContextID, io) - sizeof(_cmsTagBase);

    // Read channels and element count
    if (!_cmsReadUInt16Number(ContextID, io, &InputChans)) return NULL;
    if (!_cmsReadUInt16Number(ContextID, io, &OutputChans)) return NULL;

    if (InputChans == 0 || InputChans >= cmsMAXCHANNELS) return NULL;
    if (OutputChans == 0 || OutputChans >= cmsMAXCHANNELS) return NULL;

    // Allocates an empty LUT
    NewLUT = cmsPipelineAlloc(ContextID, InputChans, OutputChans);
    if (NewLUT == NULL) return NULL;

    if (!_cmsReadUInt32Number(ContextID, io, &ElementCount)) goto Error;
    if (!ReadPositionTable(ContextID, self, io, ElementCount, BaseOffset, NewLUT, ReadMPEElem)) goto Error;

    // Check channel count
    if (InputChans != NewLUT->InputChannels ||
        OutputChans != NewLUT->OutputChannels) goto Error;

    // Success
    *nItems = 1;
    return NewLUT;

    // Error
Error:
    if (NewLUT != NULL) cmsPipelineFree(ContextID, NewLUT);
    *nItems = 0;
    return NULL;

    cmsUNUSED_PARAMETER(SizeOfTag);
}



// This one is a little bit more complex, so we don't use position tables this time.
static
cmsBool Type_MPE_Write(cmsContext ContextID, struct _cms_typehandler_struct* self, cmsIOHANDLER* io, void* Ptr, cmsUInt32Number nItems)
{
    cmsUInt32Number i, BaseOffset, DirectoryPos, CurrentPos;
    cmsUInt32Number inputChan, outputChan;
    cmsUInt32Number ElemCount;
    cmsUInt32Number *ElementOffsets = NULL, *ElementSizes = NULL, Before;
    cmsStageSignature ElementSig;
    cmsPipeline* Lut = (cmsPipeline*) Ptr;
    cmsStage* Elem = Lut ->Elements;
    cmsTagTypeHandler* TypeHandler;
    _cmsTagTypePluginChunkType* MPETypePluginChunk  = ( _cmsTagTypePluginChunkType*) _cmsContextGetClientChunk(ContextID, MPEPlugin);

    BaseOffset = io ->Tell(ContextID, io) - sizeof(_cmsTagBase);

    inputChan  = cmsPipelineInputChannels(ContextID, Lut);
    outputChan = cmsPipelineOutputChannels(ContextID, Lut);
    ElemCount  = cmsPipelineStageCount(ContextID, Lut);

    ElementOffsets = (cmsUInt32Number *) _cmsCalloc(ContextID, ElemCount, sizeof(cmsUInt32Number));
    if (ElementOffsets == NULL) goto Error;

    ElementSizes = (cmsUInt32Number *) _cmsCalloc(ContextID, ElemCount, sizeof(cmsUInt32Number));
    if (ElementSizes == NULL) goto Error;

    // Write the head
    if (!_cmsWriteUInt16Number(ContextID, io, (cmsUInt16Number) inputChan)) goto Error;
    if (!_cmsWriteUInt16Number(ContextID, io, (cmsUInt16Number) outputChan)) goto Error;
    if (!_cmsWriteUInt32Number(ContextID, io, (cmsUInt16Number) ElemCount)) goto Error;

    DirectoryPos = io ->Tell(ContextID, io);

    // Write a fake directory to be filled latter on
    for (i=0; i < ElemCount; i++) {
        if (!_cmsWriteUInt32Number(ContextID, io, 0)) goto Error;  // Offset
        if (!_cmsWriteUInt32Number(ContextID, io, 0)) goto Error;  // size
    }

    // Write each single tag. Keep track of the size as well.
    for (i=0; i < ElemCount; i++) {

        ElementOffsets[i] = io ->Tell(ContextID, io) - BaseOffset;

        ElementSig = Elem ->Type;

        TypeHandler = GetHandler((cmsTagTypeSignature) ElementSig, MPETypePluginChunk->TagTypes, SupportedMPEtypes);
        if (TypeHandler == NULL)  {

                char String[5];

                _cmsTagSignature2String(String, (cmsTagSignature) ElementSig);

                 // An unknown element was found.
                 cmsSignalError(ContextID, cmsERROR_UNKNOWN_EXTENSION, "Found unknown MPE type '%s'", String);
                 goto Error;
        }

        if (!_cmsWriteUInt32Number(ContextID, io, ElementSig)) goto Error;
        if (!_cmsWriteUInt32Number(ContextID, io, 0)) goto Error;
        Before = io ->Tell(ContextID, io);
        if (!TypeHandler ->WritePtr(ContextID, self, io, Elem, 1)) goto Error;
        if (!_cmsWriteAlignment(ContextID, io)) goto Error;

        ElementSizes[i] = io ->Tell(ContextID, io) - Before;

        Elem = Elem ->Next;
    }

    // Write the directory
    CurrentPos = io ->Tell(ContextID, io);

    if (!io ->Seek(ContextID, io, DirectoryPos)) goto Error;

    for (i=0; i < ElemCount; i++) {
        if (!_cmsWriteUInt32Number(ContextID, io, ElementOffsets[i])) goto Error;
        if (!_cmsWriteUInt32Number(ContextID, io, ElementSizes[i])) goto Error;
    }

    if (!io ->Seek(ContextID, io, CurrentPos)) goto Error;

    if (ElementOffsets != NULL) _cmsFree(ContextID, ElementOffsets);
    if (ElementSizes != NULL) _cmsFree(ContextID, ElementSizes);
    return TRUE;

Error:
    if (ElementOffsets != NULL) _cmsFree(ContextID, ElementOffsets);
    if (ElementSizes != NULL) _cmsFree(ContextID, ElementSizes);
    return FALSE;

    cmsUNUSED_PARAMETER(nItems);
}


static
void* Type_MPE_Dup(cmsContext ContextID, struct _cms_typehandler_struct* self, const void *Ptr, cmsUInt32Number n)
{
    return (void*) cmsPipelineDup(ContextID, (cmsPipeline*) Ptr);

    cmsUNUSED_PARAMETER(n);
    cmsUNUSED_PARAMETER(self);
}

static
void Type_MPE_Free(cmsContext ContextID, struct _cms_typehandler_struct* self, void *Ptr)
{
    cmsPipelineFree(ContextID, (cmsPipeline*) Ptr);
    return;

    cmsUNUSED_PARAMETER(self);
}


// ********************************************************************************
// Type cmsSigVcgtType
// ********************************************************************************


#define cmsVideoCardGammaTableType    0
#define cmsVideoCardGammaFormulaType  1

// Used internally
typedef struct {
    double Gamma;
    double Min;
    double Max;
} _cmsVCGTGAMMA;


static
void *Type_vcgt_Read(cmsContext ContextID, struct _cms_typehandler_struct* self,
                     cmsIOHANDLER* io,
                     cmsUInt32Number* nItems,
                     cmsUInt32Number SizeOfTag)
{
    cmsUInt32Number TagType, n, i;
    cmsToneCurve** Curves;
    cmsUNUSED_PARAMETER(self);

    *nItems = 0;

    // Read tag type
    if (!_cmsReadUInt32Number(ContextID, io, &TagType)) return NULL;

    // Allocate space for the array
    Curves = ( cmsToneCurve**) _cmsCalloc(ContextID, 3, sizeof(cmsToneCurve*));
    if (Curves == NULL) return NULL;

    // There are two possible flavors
    switch (TagType) {

    // Gamma is stored as a table
    case cmsVideoCardGammaTableType:
    {
       cmsUInt16Number nChannels, nElems, nBytes;

       // Check channel count, which should be 3 (we don't support monochrome this time)
       if (!_cmsReadUInt16Number(ContextID, io, &nChannels)) goto Error;

       if (nChannels != 3) {
           cmsSignalError(ContextID, cmsERROR_UNKNOWN_EXTENSION, "Unsupported number of channels for VCGT '%d'", nChannels);
           goto Error;
       }

       // Get Table element count and bytes per element
       if (!_cmsReadUInt16Number(ContextID, io, &nElems)) goto Error;
       if (!_cmsReadUInt16Number(ContextID, io, &nBytes)) goto Error;

       // Adobe's quirk fixup. Fixing broken profiles...
       if (nElems == 256 && nBytes == 1 && SizeOfTag == 1576)
           nBytes = 2;


       // Populate tone curves
       for (n=0; n < 3; n++) {

           Curves[n] = cmsBuildTabulatedToneCurve16(ContextID, nElems, NULL);
           if (Curves[n] == NULL) goto Error;

           // On depending on byte depth
           switch (nBytes) {

           // One byte, 0..255
           case 1:
               for (i=0; i < nElems; i++) {

                   cmsUInt8Number v;

                      if (!_cmsReadUInt8Number(ContextID, io, &v)) goto Error;
                      Curves[n] ->Table16[i] = FROM_8_TO_16(v);
               }
               break;

           // One word 0..65535
           case 2:
              if (!_cmsReadUInt16Array(ContextID, io, nElems, Curves[n]->Table16)) goto Error;
              break;

          // Unsupported
           default:
              cmsSignalError(ContextID, cmsERROR_UNKNOWN_EXTENSION, "Unsupported bit depth for VCGT '%d'", nBytes * 8);
              goto Error;
           }
       } // For all 3 channels
    }
    break;

   // In this case, gamma is stored as a formula
   case cmsVideoCardGammaFormulaType:
   {
       _cmsVCGTGAMMA Colorant[3];

        // Populate tone curves
       for (n=0; n < 3; n++) {

           double Params[10];

           if (!_cmsRead15Fixed16Number(ContextID, io, &Colorant[n].Gamma)) goto Error;
           if (!_cmsRead15Fixed16Number(ContextID, io, &Colorant[n].Min)) goto Error;
           if (!_cmsRead15Fixed16Number(ContextID, io, &Colorant[n].Max)) goto Error;

            // Parametric curve type 5 is:
            // Y = (aX + b)^Gamma + e | X >= d
            // Y = cX + f             | X < d

            // vcgt formula is:
            // Y = (Max - Min) * (X ^ Gamma) + Min

            // So, the translation is
            // a = (Max - Min) ^ ( 1 / Gamma)
            // e = Min
            // b=c=d=f=0

           Params[0] = Colorant[n].Gamma;
           Params[1] = pow((Colorant[n].Max - Colorant[n].Min), (1.0 / Colorant[n].Gamma));
           Params[2] = 0;
           Params[3] = 0;
           Params[4] = 0;
           Params[5] = Colorant[n].Min;
           Params[6] = 0;

           Curves[n] = cmsBuildParametricToneCurve(ContextID, 5, Params);
           if (Curves[n] == NULL) goto Error;
       }
   }
   break;

   // Unsupported
   default:
      cmsSignalError(ContextID, cmsERROR_UNKNOWN_EXTENSION, "Unsupported tag type for VCGT '%d'", TagType);
      goto Error;
   }

   *nItems = 1;
   return (void*) Curves;

// Regret,  free all resources
Error:

    cmsFreeToneCurveTriple(ContextID, Curves);
    _cmsFree(ContextID, Curves);
    return NULL;

     cmsUNUSED_PARAMETER(SizeOfTag);
}


// We don't support all flavors, only 16bits tables and formula
static
cmsBool Type_vcgt_Write(cmsContext ContextID, struct _cms_typehandler_struct* self, cmsIOHANDLER* io, void* Ptr, cmsUInt32Number nItems)
{
    cmsToneCurve** Curves =  (cmsToneCurve**) Ptr;
    cmsUInt32Number i, j;

    if (cmsGetToneCurveParametricType(ContextID, Curves[0]) == 5 &&
        cmsGetToneCurveParametricType(ContextID, Curves[1]) == 5 &&
        cmsGetToneCurveParametricType(ContextID, Curves[2]) == 5) {

            if (!_cmsWriteUInt32Number(ContextID, io, cmsVideoCardGammaFormulaType)) return FALSE;

            // Save parameters
            for (i=0; i < 3; i++) {

                _cmsVCGTGAMMA v;

                v.Gamma = Curves[i] ->Segments[0].Params[0];
                v.Min   = Curves[i] ->Segments[0].Params[5];
                v.Max   = pow(Curves[i] ->Segments[0].Params[1], v.Gamma) + v.Min;

                if (!_cmsWrite15Fixed16Number(ContextID, io, v.Gamma)) return FALSE;
                if (!_cmsWrite15Fixed16Number(ContextID, io, v.Min)) return FALSE;
                if (!_cmsWrite15Fixed16Number(ContextID, io, v.Max)) return FALSE;
            }
    }

    else {

        // Always store as a table of 256 words
        if (!_cmsWriteUInt32Number(ContextID, io, cmsVideoCardGammaTableType)) return FALSE;
        if (!_cmsWriteUInt16Number(ContextID, io, 3)) return FALSE;
        if (!_cmsWriteUInt16Number(ContextID, io, 256)) return FALSE;
        if (!_cmsWriteUInt16Number(ContextID, io, 2)) return FALSE;

        for (i=0; i < 3; i++) {
            for (j=0; j < 256; j++) {

                cmsFloat32Number v = cmsEvalToneCurveFloat(ContextID, Curves[i], (cmsFloat32Number) (j / 255.0));
                cmsUInt16Number  n = _cmsQuickSaturateWord(v * 65535.0);

                if (!_cmsWriteUInt16Number(ContextID, io, n)) return FALSE;
            }
        }
    }

    return TRUE;

    cmsUNUSED_PARAMETER(self);
    cmsUNUSED_PARAMETER(nItems);
}

static
void* Type_vcgt_Dup(cmsContext ContextID, struct _cms_typehandler_struct* self, const void *Ptr, cmsUInt32Number n)
{
    cmsToneCurve** OldCurves =  (cmsToneCurve**) Ptr;
    cmsToneCurve** NewCurves;
    cmsUNUSED_PARAMETER(self);

    NewCurves = ( cmsToneCurve**) _cmsCalloc(ContextID, 3, sizeof(cmsToneCurve*));
    if (NewCurves == NULL) return NULL;

    NewCurves[0] = cmsDupToneCurve(ContextID, OldCurves[0]);
    NewCurves[1] = cmsDupToneCurve(ContextID, OldCurves[1]);
    NewCurves[2] = cmsDupToneCurve(ContextID, OldCurves[2]);

    return (void*) NewCurves;

    cmsUNUSED_PARAMETER(n);
}


static
void Type_vcgt_Free(cmsContext ContextID, struct _cms_typehandler_struct* self, void* Ptr)
{
    cmsUNUSED_PARAMETER(self);
    cmsFreeToneCurveTriple(ContextID, (cmsToneCurve**) Ptr);
    _cmsFree(ContextID, Ptr);
}


// ********************************************************************************
// Type cmsSigDictType
// ********************************************************************************

// Single column of the table can point to wchar or MLUC elements. Holds arrays of data
typedef struct {
    cmsContext ContextID;
    cmsUInt32Number *Offsets;
    cmsUInt32Number *Sizes;
} _cmsDICelem;

typedef struct {
    _cmsDICelem Name, Value, DisplayName, DisplayValue;

} _cmsDICarray;

// Allocate an empty array element
static
cmsBool AllocElem(cmsContext ContextID, _cmsDICelem* e,  cmsUInt32Number Count)
{
    e->Offsets = (cmsUInt32Number *) _cmsCalloc(ContextID, Count, sizeof(cmsUInt32Number));
    if (e->Offsets == NULL) return FALSE;

    e->Sizes = (cmsUInt32Number *) _cmsCalloc(ContextID, Count, sizeof(cmsUInt32Number));
    if (e->Sizes == NULL) {

        _cmsFree(ContextID, e -> Offsets);
        return FALSE;
    }

    return TRUE;
}

// Free an array element
static
void FreeElem(cmsContext ContextID, _cmsDICelem* e)
{
    if (e ->Offsets != NULL)  _cmsFree(ContextID, e -> Offsets);
    if (e ->Sizes   != NULL)  _cmsFree(ContextID, e -> Sizes);
    e->Offsets = e ->Sizes = NULL;
}

// Get rid of whole array
static
void FreeArray(cmsContext ContextID, _cmsDICarray* a)
{
    if (a ->Name.Offsets != NULL) FreeElem(ContextID, &a->Name);
    if (a ->Value.Offsets != NULL) FreeElem(ContextID, &a ->Value);
    if (a ->DisplayName.Offsets != NULL) FreeElem(ContextID, &a->DisplayName);
    if (a ->DisplayValue.Offsets != NULL) FreeElem(ContextID, &a ->DisplayValue);
}


// Allocate whole array
static
cmsBool AllocArray(cmsContext ContextID, _cmsDICarray* a, cmsUInt32Number Count, cmsUInt32Number Length)
{
    // Empty values
    memset(a, 0, sizeof(_cmsDICarray));

    // On depending on record size, create column arrays
    if (!AllocElem(ContextID, &a ->Name, Count)) goto Error;
    if (!AllocElem(ContextID, &a ->Value, Count)) goto Error;

    if (Length > 16) {
        if (!AllocElem(ContextID, &a -> DisplayName, Count)) goto Error;

    }
    if (Length > 24) {
        if (!AllocElem(ContextID, &a ->DisplayValue, Count)) goto Error;
    }
    return TRUE;

Error:
    FreeArray(ContextID, a);
    return FALSE;
}

// Read one element
static
cmsBool ReadOneElem(cmsContext ContextID, cmsIOHANDLER* io,  _cmsDICelem* e, cmsUInt32Number i, cmsUInt32Number BaseOffset)
{
    if (!_cmsReadUInt32Number(ContextID, io, &e->Offsets[i])) return FALSE;
    if (!_cmsReadUInt32Number(ContextID, io, &e ->Sizes[i])) return FALSE;

    // An offset of zero has special meaning and shall be preserved
    if (e ->Offsets[i] > 0)
        e ->Offsets[i] += BaseOffset;
    return TRUE;
}


static
cmsBool ReadOffsetArray(cmsContext ContextID, cmsIOHANDLER* io,  _cmsDICarray* a,
                        cmsUInt32Number Count, cmsUInt32Number Length, cmsUInt32Number BaseOffset,
                        cmsInt32Number* SignedSizeOfTagPtr)
{
    cmsUInt32Number i;
    cmsInt32Number SignedSizeOfTag = *SignedSizeOfTagPtr;

    // Read column arrays
    for (i=0; i < Count; i++) {

        if (SignedSizeOfTag < 4 * (cmsInt32Number) sizeof(cmsUInt32Number)) return FALSE;
        SignedSizeOfTag -= 4 * sizeof(cmsUInt32Number);

        if (!ReadOneElem(ContextID, io, &a -> Name, i, BaseOffset)) return FALSE;
        if (!ReadOneElem(ContextID, io, &a -> Value, i, BaseOffset)) return FALSE;

        if (Length > 16) {

            if (SignedSizeOfTag < 2 * (cmsInt32Number) sizeof(cmsUInt32Number)) return FALSE;
            SignedSizeOfTag -= 2 * sizeof(cmsUInt32Number);

            if (!ReadOneElem(ContextID, io, &a ->DisplayName, i, BaseOffset)) return FALSE;

        }

        if (Length > 24) {

            if (SignedSizeOfTag < 2 * (cmsInt32Number) sizeof(cmsUInt32Number)) return FALSE;
            SignedSizeOfTag -= 2 * (cmsInt32Number) sizeof(cmsUInt32Number);

            if (!ReadOneElem(ContextID, io, & a -> DisplayValue, i, BaseOffset)) return FALSE;
        }
    }

    *SignedSizeOfTagPtr = SignedSizeOfTag;
    return TRUE;
}


// Write one element
static
cmsBool WriteOneElem(cmsContext ContextID, cmsIOHANDLER* io,  _cmsDICelem* e, cmsUInt32Number i)
{
    if (!_cmsWriteUInt32Number(ContextID, io, e->Offsets[i])) return FALSE;
    if (!_cmsWriteUInt32Number(ContextID, io, e ->Sizes[i])) return FALSE;

    return TRUE;
}

static
cmsBool WriteOffsetArray(cmsContext ContextID, cmsIOHANDLER* io,  _cmsDICarray* a, cmsUInt32Number Count, cmsUInt32Number Length)
{
    cmsUInt32Number i;

    for (i=0; i < Count; i++) {

        if (!WriteOneElem(ContextID, io, &a -> Name, i)) return FALSE;
        if (!WriteOneElem(ContextID, io, &a -> Value, i))  return FALSE;

        if (Length > 16) {

            if (!WriteOneElem(ContextID, io, &a -> DisplayName, i))  return FALSE;
        }

        if (Length > 24) {

            if (!WriteOneElem(ContextID, io, &a -> DisplayValue, i))  return FALSE;
        }
    }

    return TRUE;
}

static
cmsBool ReadOneWChar(cmsContext ContextID, cmsIOHANDLER* io,  _cmsDICelem* e, cmsUInt32Number i, wchar_t ** wcstr)
{

    cmsUInt32Number nChars;

      // Special case for undefined strings (see ICC Votable
      // Proposal Submission, Dictionary Type and Metadata TAG Definition)
      if (e -> Offsets[i] == 0) {

          *wcstr = NULL;
          return TRUE;
      }

      if (!io -> Seek(ContextID, io, e -> Offsets[i])) return FALSE;

      nChars = e ->Sizes[i] / sizeof(cmsUInt16Number);
      if (nChars > 0x7ffff) return FALSE;

      *wcstr = (wchar_t*) _cmsMallocZero(ContextID, (nChars + 1) * sizeof(wchar_t));
      if (*wcstr == NULL) return FALSE;

      if (!_cmsReadWCharArray(ContextID, io, nChars, *wcstr)) {
          _cmsFree(ContextID, *wcstr);
          return FALSE;
      }

      // End of string marker
      (*wcstr)[nChars] = 0;
      return TRUE;
}

static
cmsUInt32Number mywcslen(const wchar_t *s)
{
    const wchar_t *p;

    p = s;
    while (*p)
        p++;

    return (cmsUInt32Number)(p - s);
}

static
cmsBool WriteOneWChar(cmsContext ContextID, cmsIOHANDLER* io,  _cmsDICelem* e, cmsUInt32Number i, const wchar_t * wcstr, cmsUInt32Number BaseOffset)
{
    cmsUInt32Number Before = io ->Tell(ContextID, io);
    cmsUInt32Number n;

    e ->Offsets[i] = Before - BaseOffset;

    if (wcstr == NULL) {
        e ->Sizes[i] = 0;
        e ->Offsets[i] = 0;
        return TRUE;
    }

    n = mywcslen(wcstr);
    if (!_cmsWriteWCharArray(ContextID, io,  n, wcstr)) return FALSE;

    e ->Sizes[i] = io ->Tell(ContextID, io) - Before;
    return TRUE;
}

static
cmsBool ReadOneMLUC(cmsContext ContextID, struct _cms_typehandler_struct* self, cmsIOHANDLER* io,  _cmsDICelem* e, cmsUInt32Number i, cmsMLU** mlu)
{
    cmsUInt32Number nItems = 0;

    // A way to get null MLUCs
    if (e -> Offsets[i] == 0 || e ->Sizes[i] == 0) {

        *mlu = NULL;
        return TRUE;
    }

    if (!io -> Seek(ContextID, io, e -> Offsets[i])) return FALSE;

    *mlu = (cmsMLU*) Type_MLU_Read(ContextID, self, io, &nItems, e ->Sizes[i]);
    return *mlu != NULL;
}

static
cmsBool WriteOneMLUC(cmsContext ContextID, struct _cms_typehandler_struct* self, cmsIOHANDLER* io,  _cmsDICelem* e, cmsUInt32Number i, const cmsMLU* mlu, cmsUInt32Number BaseOffset)
{
    cmsUInt32Number Before;

     // Special case for undefined strings (see ICC Votable
     // Proposal Submission, Dictionary Type and Metadata TAG Definition)
     if (mlu == NULL) {
        e ->Sizes[i] = 0;
        e ->Offsets[i] = 0;
        return TRUE;
    }

    Before = io ->Tell(ContextID, io);
    if (e->Offsets != NULL)
        e ->Offsets[i] = Before - BaseOffset;

    if (!Type_MLU_Write(ContextID, self, io, (void*) mlu, 1)) return FALSE;

    if (e->Sizes != NULL)
    e ->Sizes[i] = io ->Tell(ContextID, io) - Before;
    return TRUE;
}


static
void *Type_Dictionary_Read(cmsContext ContextID, struct _cms_typehandler_struct* self, cmsIOHANDLER* io, cmsUInt32Number* nItems, cmsUInt32Number SizeOfTag)
{
   cmsHANDLE hDict = NULL;
   cmsUInt32Number i, Count, Length;
   cmsUInt32Number BaseOffset;
   _cmsDICarray a;
   wchar_t *NameWCS = NULL, *ValueWCS = NULL;
   cmsMLU *DisplayNameMLU = NULL, *DisplayValueMLU=NULL;
   cmsBool rc;
   cmsInt32Number SignedSizeOfTag = (cmsInt32Number)SizeOfTag;

    *nItems = 0;
    memset(&a, 0, sizeof(a));

    // Get actual position as a basis for element offsets
    BaseOffset = io ->Tell(ContextID, io) - sizeof(_cmsTagBase);

    // Get name-value record count
    SignedSizeOfTag -= sizeof(cmsUInt32Number);
    if (SignedSizeOfTag < 0) goto Error;
    if (!_cmsReadUInt32Number(ContextID, io, &Count)) return NULL;

    // Get rec length
    SignedSizeOfTag -= sizeof(cmsUInt32Number);
    if (SignedSizeOfTag < 0) goto Error;
    if (!_cmsReadUInt32Number(ContextID, io, &Length)) return NULL;

    // Check for valid lengths
    if (Length != 16 && Length != 24 && Length != 32) {
         cmsSignalError(ContextID, cmsERROR_UNKNOWN_EXTENSION, "Unknown record length in dictionary '%d'", Length);
         return NULL;
    }

    // Creates an empty dictionary
    hDict = cmsDictAlloc(ContextID);
    if (hDict == NULL) return NULL;

    // On depending on record size, create column arrays
    if (!AllocArray(ContextID, &a, Count, Length)) goto Error;

    // Read column arrays
    if (!ReadOffsetArray(ContextID, io, &a, Count, Length, BaseOffset, &SignedSizeOfTag)) goto Error;

    // Seek to each element and read it
    for (i=0; i < Count; i++) {

        if (!ReadOneWChar(ContextID, io, &a.Name, i, &NameWCS)) goto Error;
        if (!ReadOneWChar(ContextID, io, &a.Value, i, &ValueWCS)) goto Error;

        if (Length > 16) {
            if (!ReadOneMLUC(ContextID, self, io, &a.DisplayName, i, &DisplayNameMLU)) goto Error;
        }

        if (Length > 24) {
            if (!ReadOneMLUC(ContextID, self, io, &a.DisplayValue, i, &DisplayValueMLU)) goto Error;
        }

        if (NameWCS == NULL || ValueWCS == NULL) {

            cmsSignalError(ContextID, cmsERROR_CORRUPTION_DETECTED, "Bad dictionary Name/Value");
            rc = FALSE;
        }
        else {

            rc = cmsDictAddEntry(ContextID, hDict, NameWCS, ValueWCS, DisplayNameMLU, DisplayValueMLU);
        }

        if (NameWCS != NULL) _cmsFree(ContextID, NameWCS);
        if (ValueWCS != NULL) _cmsFree(ContextID, ValueWCS);
        if (DisplayNameMLU != NULL) cmsMLUfree(ContextID, DisplayNameMLU);
        if (DisplayValueMLU != NULL) cmsMLUfree(ContextID, DisplayValueMLU);

        if (!rc) goto Error;
    }

   FreeArray(ContextID, &a);
   *nItems = 1;
   return (void*) hDict;

Error:
   FreeArray(ContextID, &a);
   if (hDict != NULL) cmsDictFree(ContextID, hDict);
   return NULL;
}


static
cmsBool Type_Dictionary_Write(cmsContext ContextID, struct _cms_typehandler_struct* self, cmsIOHANDLER* io, void* Ptr, cmsUInt32Number nItems)
{
    cmsHANDLE hDict = (cmsHANDLE) Ptr;
    const cmsDICTentry* p;
    cmsBool AnyName, AnyValue;
    cmsUInt32Number i, Count, Length;
    cmsUInt32Number DirectoryPos, CurrentPos, BaseOffset;
   _cmsDICarray a;

    if (hDict == NULL) return FALSE;

    BaseOffset = io ->Tell(ContextID, io) - sizeof(_cmsTagBase);

    // Let's inspect the dictionary
    Count = 0; AnyName = FALSE; AnyValue = FALSE;
    for (p = cmsDictGetEntryList(ContextID, hDict); p != NULL; p = cmsDictNextEntry(ContextID, p)) {

        if (p ->DisplayName != NULL) AnyName = TRUE;
        if (p ->DisplayValue != NULL) AnyValue = TRUE;
        Count++;
    }

    Length = 16;
    if (AnyName)  Length += 8;
    if (AnyValue) Length += 8;

    if (!_cmsWriteUInt32Number(ContextID, io, Count)) return FALSE;
    if (!_cmsWriteUInt32Number(ContextID, io, Length)) return FALSE;

    // Keep starting position of offsets table
    DirectoryPos = io ->Tell(ContextID, io);

    // Allocate offsets array
    if (!AllocArray(ContextID, &a, Count, Length)) goto Error;

    // Write a fake directory to be filled latter on
    if (!WriteOffsetArray(ContextID, io, &a, Count, Length)) goto Error;

    // Write each element. Keep track of the size as well.
    p = cmsDictGetEntryList(ContextID, hDict);
    for (i=0; i < Count; i++) {

        if (!WriteOneWChar(ContextID, io, &a.Name, i,  p ->Name, BaseOffset)) goto Error;
        if (!WriteOneWChar(ContextID, io, &a.Value, i, p ->Value, BaseOffset)) goto Error;

        if (p ->DisplayName != NULL) {
            if (!WriteOneMLUC(ContextID, self, io, &a.DisplayName, i, p ->DisplayName, BaseOffset)) goto Error;
        }

        if (p ->DisplayValue != NULL) {
            if (!WriteOneMLUC(ContextID, self, io, &a.DisplayValue, i, p ->DisplayValue, BaseOffset)) goto Error;
        }

       p = cmsDictNextEntry(ContextID, p);
    }

    // Write the directory
    CurrentPos = io ->Tell(ContextID, io);
    if (!io ->Seek(ContextID, io, DirectoryPos)) goto Error;

    if (!WriteOffsetArray(ContextID, io, &a, Count, Length)) goto Error;

    if (!io ->Seek(ContextID, io, CurrentPos)) goto Error;

    FreeArray(ContextID, &a);
    return TRUE;

Error:
    FreeArray(ContextID, &a);
    return FALSE;

    cmsUNUSED_PARAMETER(nItems);
}


static
void* Type_Dictionary_Dup(cmsContext ContextID, struct _cms_typehandler_struct* self, const void *Ptr, cmsUInt32Number n)
{
    return (void*)  cmsDictDup(ContextID, (cmsHANDLE) Ptr);

    cmsUNUSED_PARAMETER(n);
    cmsUNUSED_PARAMETER(self);
}


static
void Type_Dictionary_Free(cmsContext ContextID, struct _cms_typehandler_struct* self, void* Ptr)
{
    cmsDictFree(ContextID, (cmsHANDLE) Ptr);
    cmsUNUSED_PARAMETER(self);
}

// cicp VideoSignalType

static
void* Type_VideoSignal_Read(cmsContext ContextID, struct _cms_typehandler_struct* self, cmsIOHANDLER* io, cmsUInt32Number* nItems, cmsUInt32Number SizeOfTag)
{
    cmsVideoSignalType* cicp = NULL;

<<<<<<< HEAD
    if (SizeOfTag != 8) return NULL;

    if (!_cmsReadUInt32Number(ContextID, io, NULL)) return NULL;

    cicp = (cmsVideoSignalType*)_cmsCalloc(ContextID, 1, sizeof(cmsVideoSignalType));
=======
    if (SizeOfTag != 4) return NULL; 
    
    cicp = (cmsVideoSignalType*)_cmsCalloc(self->ContextID, 1, sizeof(cmsVideoSignalType));
>>>>>>> 4a648efb
    if (cicp == NULL) return NULL;

    if (!_cmsReadUInt8Number(ContextID, io, &cicp->ColourPrimaries)) goto Error;
    if (!_cmsReadUInt8Number(ContextID, io, &cicp->TransferCharacteristics)) goto Error;
    if (!_cmsReadUInt8Number(ContextID, io, &cicp->MatrixCoefficients)) goto Error;
    if (!_cmsReadUInt8Number(ContextID, io, &cicp->VideoFullRangeFlag)) goto Error;

    // Success
    *nItems = 1;
    return cicp;

Error:
    if (cicp != NULL) _cmsFree(ContextID, cicp);
    return NULL;
}

static
cmsBool Type_VideoSignal_Write(cmsContext ContextID, struct _cms_typehandler_struct* self, cmsIOHANDLER* io, void* Ptr, cmsUInt32Number nItems)
{
    cmsVideoSignalType* cicp = (cmsVideoSignalType*)Ptr;
<<<<<<< HEAD

    if (!_cmsWriteUInt32Number(ContextID, io, 0)) return FALSE;
    if (!_cmsWriteUInt8Number(ContextID, io, cicp->ColourPrimaries)) return FALSE;
    if (!_cmsWriteUInt8Number(ContextID, io, cicp->TransferCharacteristics)) return FALSE;
    if (!_cmsWriteUInt8Number(ContextID, io, cicp->MatrixCoefficients)) return FALSE;
    if (!_cmsWriteUInt8Number(ContextID, io, cicp->VideoFullRangeFlag)) return FALSE;
=======
    
    if (!_cmsWriteUInt8Number(io, cicp->ColourPrimaries)) return FALSE;
    if (!_cmsWriteUInt8Number(io, cicp->TransferCharacteristics)) return FALSE;
    if (!_cmsWriteUInt8Number(io, cicp->MatrixCoefficients)) return FALSE;
    if (!_cmsWriteUInt8Number(io, cicp->VideoFullRangeFlag)) return FALSE;
>>>>>>> 4a648efb

    return TRUE;

    cmsUNUSED_PARAMETER(self);
    cmsUNUSED_PARAMETER(nItems);
}

void* Type_VideoSignal_Dup(cmsContext ContextID, struct _cms_typehandler_struct* self, const void* Ptr, cmsUInt32Number n)
{
    return _cmsDupMem(ContextID, Ptr, sizeof(cmsVideoSignalType));

    cmsUNUSED_PARAMETER(n);
}


static
void Type_VideoSignal_Free(cmsContext ContextID, struct _cms_typehandler_struct* self, void* Ptr)
{
    _cmsFree(ContextID, Ptr);
}


// ********************************************************************************
// Microsoft's MHC2 Type support 
// ********************************************************************************

static
void SetIdentity(cmsFloat64Number XYZ2XYZmatrix[3][4])
{
    XYZ2XYZmatrix[0][0] = 1.0; XYZ2XYZmatrix[0][1] = 0.0; XYZ2XYZmatrix[0][2] = 0.0; XYZ2XYZmatrix[0][3] = 0.0;
    XYZ2XYZmatrix[1][0] = 0.0; XYZ2XYZmatrix[1][1] = 1.0; XYZ2XYZmatrix[1][2] = 0.0; XYZ2XYZmatrix[1][3] = 0.0;
    XYZ2XYZmatrix[2][0] = 0.0; XYZ2XYZmatrix[2][1] = 0.0; XYZ2XYZmatrix[2][2] = 1.0; XYZ2XYZmatrix[2][3] = 0.0;
}

static
cmsBool CloseEnough(cmsFloat64Number a, cmsFloat64Number b)
{
    return fabs(b - a) < (1.0 / 65535.0);
}

cmsBool IsIdentity(cmsFloat64Number XYZ2XYZmatrix[3][4])
{
    cmsFloat64Number Identity[3][4];
    int i, j;

    SetIdentity(Identity);

    for (i = 0; i < 3; i++)
        for (j = 0; j < 4; j++)
            if (!CloseEnough(XYZ2XYZmatrix[i][j], Identity[i][j])) return FALSE;

    return TRUE;
}

static
void Type_MHC2_Free(cmsContext ContextID, struct _cms_typehandler_struct* self, void* Ptr)
{
    cmsMHC2Type* mhc2 = (cmsMHC2Type*)Ptr;

    if (mhc2->RedCurve != NULL) _cmsFree(ContextID, mhc2->RedCurve);
    if (mhc2->GreenCurve != NULL) _cmsFree(ContextID, mhc2->GreenCurve);
    if (mhc2->BlueCurve != NULL) _cmsFree(ContextID, mhc2->BlueCurve);

    _cmsFree(ContextID, Ptr);
}

void* Type_MHC2_Dup(cmsContext ContextID, struct _cms_typehandler_struct* self, const void* Ptr, cmsUInt32Number n)
{
    cmsMHC2Type* mhc2 = (cmsMHC2Type *)_cmsDupMem(ContextID, Ptr, sizeof(cmsMHC2Type));

    mhc2->RedCurve = (cmsFloat64Number *)_cmsDupMem(ContextID,   mhc2->RedCurve, mhc2->CurveEntries*sizeof(cmsFloat64Number));
    mhc2->GreenCurve = (cmsFloat64Number*)_cmsDupMem(ContextID, mhc2->GreenCurve, mhc2->CurveEntries * sizeof(cmsFloat64Number));
    mhc2->BlueCurve = (cmsFloat64Number*)_cmsDupMem(ContextID,  mhc2->BlueCurve, mhc2->CurveEntries * sizeof(cmsFloat64Number));

    if (mhc2->RedCurve == NULL ||
        mhc2->GreenCurve == NULL ||
        mhc2->BlueCurve == NULL) {

        Type_MHC2_Free(ContextID, self, mhc2);
        return NULL;
    }

    return mhc2;

    cmsUNUSED_PARAMETER(n);
}


static
cmsBool WriteDoubles(cmsContext ContextID, cmsIOHANDLER* io, cmsUInt32Number n, cmsFloat64Number* Values)
{
    cmsUInt32Number i;
    
    for (i = 0; i < n; i++) {

        if (!_cmsWrite15Fixed16Number(ContextID, io, *Values++)) return FALSE;
    }

    return TRUE;
}

static
cmsBool Type_MHC2_Write(cmsContext ContextID, struct _cms_typehandler_struct* self, cmsIOHANDLER* io, void* Ptr, cmsUInt32Number nItems)
{
    cmsMHC2Type* mhc2 = (cmsMHC2Type*)Ptr;
    cmsUInt32Number BaseOffset = io->Tell(ContextID, io) - sizeof(_cmsTagBase);
    cmsUInt32Number TablesOffsetPos;
    cmsUInt32Number MatrixOffset;
    cmsUInt32Number OffsetRedTable, OffsetGreenTable, OffsetBlueTable;

    if (!_cmsWriteUInt32Number(ContextID, io, 0)) return FALSE;
    if (!_cmsWriteUInt32Number(ContextID, io, mhc2->CurveEntries)) return FALSE;

    if (!_cmsWrite15Fixed16Number(ContextID, io, mhc2->MinLuminance)) return FALSE;
    if (!_cmsWrite15Fixed16Number(ContextID, io, mhc2->PeakLuminance)) return FALSE;

    TablesOffsetPos = io->Tell(ContextID, io);

    if (!_cmsWriteUInt32Number(ContextID, io, 0)) return FALSE;    // Matrix
    if (!_cmsWriteUInt32Number(ContextID, io, 0)) return FALSE;    // Curve R
    if (!_cmsWriteUInt32Number(ContextID, io, 0)) return FALSE;    // Curve G
    if (!_cmsWriteUInt32Number(ContextID, io, 0)) return FALSE;    // Curve B


    if (IsIdentity(mhc2->XYZ2XYZmatrix))
    {
        MatrixOffset = 0;
    }
    else
    {
        MatrixOffset = io->Tell(ContextID, io) - BaseOffset;
        if (!WriteDoubles(ContextID, io, 3 * 4, &mhc2->XYZ2XYZmatrix[0][0])) return FALSE;
    }

    OffsetRedTable = io->Tell(ContextID, io) - BaseOffset;
    if (!WriteDoubles(ContextID, io, mhc2->CurveEntries, mhc2->RedCurve)) return FALSE;
    OffsetGreenTable = io->Tell(ContextID, io) - BaseOffset;
    if (!WriteDoubles(ContextID, io, mhc2->CurveEntries, mhc2->GreenCurve)) return FALSE;
    OffsetBlueTable = io->Tell(ContextID, io) - BaseOffset;
    if (!WriteDoubles(ContextID, io, mhc2->CurveEntries, mhc2->BlueCurve)) return FALSE;

    if (!io->Seek(ContextID, io, TablesOffsetPos)) return FALSE;

    if (!_cmsWriteUInt32Number(ContextID, io, MatrixOffset)) return FALSE;
    if (!_cmsWriteUInt32Number(ContextID, io, OffsetRedTable)) return FALSE;
    if (!_cmsWriteUInt32Number(ContextID, io, OffsetGreenTable)) return FALSE;
    if (!_cmsWriteUInt32Number(ContextID, io, OffsetBlueTable)) return FALSE;

    return TRUE;

    cmsUNUSED_PARAMETER(self);
    cmsUNUSED_PARAMETER(nItems);
}


static
cmsBool ReadDoublesAt(cmsContext ContextID, cmsIOHANDLER* io, cmsUInt32Number At, cmsUInt32Number n, cmsFloat64Number* Values)
{
    cmsUInt32Number CurrentPos = io->Tell(ContextID, io);
    cmsUInt32Number i;

    if (!io->Seek(ContextID, io, At)) return FALSE;

    for (i = 0; i < n; i++) {

        if (!_cmsRead15Fixed16Number(ContextID, io, Values++)) return FALSE;
    }

    if (!io->Seek(ContextID, io, CurrentPos)) return FALSE;

    return TRUE;
}

static
void* Type_MHC2_Read(cmsContext ContextID, struct _cms_typehandler_struct* self, cmsIOHANDLER* io, cmsUInt32Number* nItems, cmsUInt32Number SizeOfTag)
{
    cmsMHC2Type* mhc2 = NULL;

    cmsUInt32Number BaseOffset = io->Tell(ContextID, io) - sizeof(_cmsTagBase);
    cmsUInt32Number MatrixOffset;
    cmsUInt32Number OffsetRedTable, OffsetGreenTable, OffsetBlueTable;
    
    if (!_cmsReadUInt32Number(ContextID, io, NULL)) return NULL;

    mhc2 = (cmsMHC2Type*)_cmsCalloc(ContextID, 1, sizeof(cmsMHC2Type));
    if (mhc2 == NULL) return NULL;

    if (!_cmsReadUInt32Number(ContextID, io, &mhc2->CurveEntries)) goto Error;

    if (mhc2->CurveEntries > 4096) goto Error;

    mhc2->RedCurve = (cmsFloat64Number*)_cmsCalloc(ContextID, mhc2->CurveEntries, sizeof(cmsFloat64Number));
    mhc2->GreenCurve = (cmsFloat64Number*)_cmsCalloc(ContextID, mhc2->CurveEntries, sizeof(cmsFloat64Number));
    mhc2->BlueCurve = (cmsFloat64Number*)_cmsCalloc(ContextID, mhc2->CurveEntries, sizeof(cmsFloat64Number));

    if (mhc2->RedCurve == NULL ||
        mhc2->GreenCurve == NULL ||
        mhc2->BlueCurve == NULL)  goto Error;

    if (!_cmsRead15Fixed16Number(ContextID, io, &mhc2->MinLuminance)) goto Error;
    if (!_cmsRead15Fixed16Number(ContextID, io, &mhc2->PeakLuminance)) goto Error;

    if (!_cmsReadUInt32Number(ContextID, io, &MatrixOffset)) goto Error;
    if (!_cmsReadUInt32Number(ContextID, io, &OffsetRedTable)) goto Error;
    if (!_cmsReadUInt32Number(ContextID, io, &OffsetGreenTable)) goto Error;
    if (!_cmsReadUInt32Number(ContextID, io, &OffsetBlueTable)) goto Error;

    if (MatrixOffset == 0) 
        SetIdentity(mhc2->XYZ2XYZmatrix);            
    else
    {
        if (!ReadDoublesAt(ContextID, io, BaseOffset + MatrixOffset, 3*4, &mhc2->XYZ2XYZmatrix[0][0])) goto Error;
    }

    if (!ReadDoublesAt(ContextID, io, BaseOffset + OffsetRedTable, mhc2->CurveEntries, mhc2->RedCurve)) goto Error;
    if (!ReadDoublesAt(ContextID, io, BaseOffset + OffsetGreenTable, mhc2->CurveEntries, mhc2->GreenCurve)) goto Error;
    if (!ReadDoublesAt(ContextID, io, BaseOffset + OffsetBlueTable, mhc2->CurveEntries, mhc2->BlueCurve)) goto Error;
    
    // Success
    *nItems = 1;
    return mhc2;

Error:
    Type_MHC2_Free(ContextID, self, mhc2);
    return NULL;

    cmsUNUSED_PARAMETER(SizeOfTag);
}



// ********************************************************************************
// Type support main routines
// ********************************************************************************


// This is the list of built-in types
static _cmsTagTypeLinkedList SupportedTagTypes[] = {

{TYPE_HANDLER(cmsSigChromaticityType,          Chromaticity),        (_cmsTagTypeLinkedList*) &SupportedTagTypes[1] },
{TYPE_HANDLER(cmsSigColorantOrderType,         ColorantOrderType),   (_cmsTagTypeLinkedList*) &SupportedTagTypes[2] },
{TYPE_HANDLER(cmsSigS15Fixed16ArrayType,       S15Fixed16),          (_cmsTagTypeLinkedList*) &SupportedTagTypes[3] },
{TYPE_HANDLER(cmsSigU16Fixed16ArrayType,       U16Fixed16),          (_cmsTagTypeLinkedList*) &SupportedTagTypes[4] },
{TYPE_HANDLER(cmsSigTextType,                  Text),                (_cmsTagTypeLinkedList*) &SupportedTagTypes[5] },
{TYPE_HANDLER(cmsSigTextDescriptionType,       Text_Description),    (_cmsTagTypeLinkedList*) &SupportedTagTypes[6] },
{TYPE_HANDLER(cmsSigCurveType,                 Curve),               (_cmsTagTypeLinkedList*) &SupportedTagTypes[7] },
{TYPE_HANDLER(cmsSigParametricCurveType,       ParametricCurve),     (_cmsTagTypeLinkedList*) &SupportedTagTypes[8] },
{TYPE_HANDLER(cmsSigDateTimeType,              DateTime),            (_cmsTagTypeLinkedList*) &SupportedTagTypes[9] },
{TYPE_HANDLER(cmsSigLut8Type,                  LUT8),                (_cmsTagTypeLinkedList*) &SupportedTagTypes[10] },
{TYPE_HANDLER(cmsSigLut16Type,                 LUT16),               (_cmsTagTypeLinkedList*) &SupportedTagTypes[11] },
{TYPE_HANDLER(cmsSigColorantTableType,         ColorantTable),       (_cmsTagTypeLinkedList*) &SupportedTagTypes[12] },
{TYPE_HANDLER(cmsSigNamedColor2Type,           NamedColor),          (_cmsTagTypeLinkedList*) &SupportedTagTypes[13] },
{TYPE_HANDLER(cmsSigMultiLocalizedUnicodeType, MLU),                 (_cmsTagTypeLinkedList*) &SupportedTagTypes[14] },
{TYPE_HANDLER(cmsSigProfileSequenceDescType,   ProfileSequenceDesc), (_cmsTagTypeLinkedList*) &SupportedTagTypes[15] },
{TYPE_HANDLER(cmsSigSignatureType,             Signature),           (_cmsTagTypeLinkedList*) &SupportedTagTypes[16] },
{TYPE_HANDLER(cmsSigMeasurementType,           Measurement),         (_cmsTagTypeLinkedList*) &SupportedTagTypes[17] },
{TYPE_HANDLER(cmsSigDataType,                  Data),                (_cmsTagTypeLinkedList*) &SupportedTagTypes[18] },
{TYPE_HANDLER(cmsSigLutAtoBType,               LUTA2B),              (_cmsTagTypeLinkedList*) &SupportedTagTypes[19] },
{TYPE_HANDLER(cmsSigLutBtoAType,               LUTB2A),              (_cmsTagTypeLinkedList*) &SupportedTagTypes[20] },
{TYPE_HANDLER(cmsSigUcrBgType,                 UcrBg),               (_cmsTagTypeLinkedList*) &SupportedTagTypes[21] },
{TYPE_HANDLER(cmsSigCrdInfoType,               CrdInfo),             (_cmsTagTypeLinkedList*) &SupportedTagTypes[22] },
{TYPE_HANDLER(cmsSigMultiProcessElementType,   MPE),                 (_cmsTagTypeLinkedList*) &SupportedTagTypes[23] },
{TYPE_HANDLER(cmsSigScreeningType,             Screening),           (_cmsTagTypeLinkedList*) &SupportedTagTypes[24] },
{TYPE_HANDLER(cmsSigViewingConditionsType,     ViewingConditions),   (_cmsTagTypeLinkedList*) &SupportedTagTypes[25] },
{TYPE_HANDLER(cmsSigXYZType,                   XYZ),                 (_cmsTagTypeLinkedList*) &SupportedTagTypes[26] },
{TYPE_HANDLER(cmsCorbisBrokenXYZtype,          XYZ),                 (_cmsTagTypeLinkedList*) &SupportedTagTypes[27] },
{TYPE_HANDLER(cmsMonacoBrokenCurveType,        Curve),               (_cmsTagTypeLinkedList*) &SupportedTagTypes[28] },
{TYPE_HANDLER(cmsSigProfileSequenceIdType,     ProfileSequenceId),   (_cmsTagTypeLinkedList*) &SupportedTagTypes[29] },
{TYPE_HANDLER(cmsSigDictType,                  Dictionary),          (_cmsTagTypeLinkedList*) &SupportedTagTypes[30] },
{TYPE_HANDLER(cmsSigcicpType,                  VideoSignal),         (_cmsTagTypeLinkedList*) &SupportedTagTypes[31] },
{TYPE_HANDLER(cmsSigVcgtType,                  vcgt),                (_cmsTagTypeLinkedList*) &SupportedTagTypes[32] },
{TYPE_HANDLER(cmsSigMHC2Type,                  MHC2),                (_cmsTagTypeLinkedList*) &SupportedTagTypes[33] },
{TYPE_HANDLER(cmsSigUInt8ArrayType,            UInt8),               (_cmsTagTypeLinkedList*) &SupportedTagTypes[34] },
{TYPE_HANDLER(cmsSigUInt32ArrayType,           UInt32),              (_cmsTagTypeLinkedList*) &SupportedTagTypes[35] },
{TYPE_HANDLER(cmsSigUInt64ArrayType,           UInt64),              NULL }
};


_cmsTagTypePluginChunkType _cmsTagTypePluginChunk = { NULL };



// Duplicates the zone of memory used by the plug-in in the new context
static
void DupTagTypeList(struct _cmsContext_struct* ctx,
                    const struct _cmsContext_struct* src,
                    int loc)
{
   _cmsTagTypePluginChunkType newHead = { NULL };
   _cmsTagTypeLinkedList*  entry;
   _cmsTagTypeLinkedList*  Anterior = NULL;
   _cmsTagTypePluginChunkType* head = (_cmsTagTypePluginChunkType*) src->chunks[loc];

   // Walk the list copying all nodes
   for (entry = head->TagTypes;
       entry != NULL;
       entry = entry ->Next) {

           _cmsTagTypeLinkedList *newEntry = ( _cmsTagTypeLinkedList *) _cmsSubAllocDup(ctx ->MemPool, entry, sizeof(_cmsTagTypeLinkedList));

           if (newEntry == NULL)
               return;

           // We want to keep the linked list order, so this is a little bit tricky
           newEntry -> Next = NULL;
           if (Anterior)
               Anterior -> Next = newEntry;

           Anterior = newEntry;

           if (newHead.TagTypes == NULL)
               newHead.TagTypes = newEntry;
   }

   ctx ->chunks[loc] = _cmsSubAllocDup(ctx->MemPool, &newHead, sizeof(_cmsTagTypePluginChunkType));
}


void _cmsAllocTagTypePluginChunk(struct _cmsContext_struct* ctx,
                                 const struct _cmsContext_struct* src)
{
    if (src != NULL) {

        // Duplicate the LIST
        DupTagTypeList(ctx, src, TagTypePlugin);
    }
    else {
        static _cmsTagTypePluginChunkType TagTypePluginChunk = { NULL };
        ctx ->chunks[TagTypePlugin] = _cmsSubAllocDup(ctx ->MemPool, &TagTypePluginChunk, sizeof(_cmsTagTypePluginChunkType));
    }
}

void _cmsAllocMPETypePluginChunk(struct _cmsContext_struct* ctx,
                               const struct _cmsContext_struct* src)
{
    if (src != NULL) {

        // Duplicate the LIST
        DupTagTypeList(ctx, src, MPEPlugin);
    }
    else {
        static _cmsTagTypePluginChunkType TagTypePluginChunk = { NULL };
        ctx ->chunks[MPEPlugin] = _cmsSubAllocDup(ctx ->MemPool, &TagTypePluginChunk, sizeof(_cmsTagTypePluginChunkType));
    }

}


// Both kind of plug-ins share same structure
cmsBool  _cmsRegisterTagTypePlugin(cmsContext ContextID, cmsPluginBase* Data)
{
    return RegisterTypesPlugin(ContextID, Data, TagTypePlugin);
}

cmsBool  _cmsRegisterMultiProcessElementPlugin(cmsContext ContextID, cmsPluginBase* Data)
{
    return RegisterTypesPlugin(ContextID, Data,MPEPlugin);
}


// Wrapper for tag types
cmsTagTypeHandler* _cmsGetTagTypeHandler(cmsContext ContextID, cmsTagTypeSignature sig)
{
    _cmsTagTypePluginChunkType* ctx = ( _cmsTagTypePluginChunkType*) _cmsContextGetClientChunk(ContextID, TagTypePlugin);

    return GetHandler(sig, ctx->TagTypes, (_cmsTagTypeLinkedList*) SupportedTagTypes);
}

// ********************************************************************************
// Tag support main routines
// ********************************************************************************

typedef struct _cmsTagLinkedList_st {

            cmsTagSignature Signature;
            cmsTagDescriptor Descriptor;
            struct _cmsTagLinkedList_st* Next;

} _cmsTagLinkedList;

// This is the list of built-in tags. The data of this list can be modified by plug-ins
static _cmsTagLinkedList SupportedTags[] = {

    { cmsSigAToB0Tag,               { 1, 3,  { cmsSigLut16Type,  cmsSigLutAtoBType, cmsSigLut8Type}, DecideLUTtypeA2B}, &SupportedTags[1]},
    { cmsSigAToB1Tag,               { 1, 3,  { cmsSigLut16Type,  cmsSigLutAtoBType, cmsSigLut8Type}, DecideLUTtypeA2B}, &SupportedTags[2]},
    { cmsSigAToB2Tag,               { 1, 3,  { cmsSigLut16Type,  cmsSigLutAtoBType, cmsSigLut8Type}, DecideLUTtypeA2B}, &SupportedTags[3]},
    { cmsSigBToA0Tag,               { 1, 3,  { cmsSigLut16Type,  cmsSigLutBtoAType, cmsSigLut8Type}, DecideLUTtypeB2A}, &SupportedTags[4]},
    { cmsSigBToA1Tag,               { 1, 3,  { cmsSigLut16Type,  cmsSigLutBtoAType, cmsSigLut8Type}, DecideLUTtypeB2A}, &SupportedTags[5]},
    { cmsSigBToA2Tag,               { 1, 3,  { cmsSigLut16Type,  cmsSigLutBtoAType, cmsSigLut8Type}, DecideLUTtypeB2A}, &SupportedTags[6]},

    // Allow corbis  and its broken XYZ type
    { cmsSigRedColorantTag,         { 1, 2, { cmsSigXYZType, cmsCorbisBrokenXYZtype }, DecideXYZtype}, &SupportedTags[7]},
    { cmsSigGreenColorantTag,       { 1, 2, { cmsSigXYZType, cmsCorbisBrokenXYZtype }, DecideXYZtype}, &SupportedTags[8]},
    { cmsSigBlueColorantTag,        { 1, 2, { cmsSigXYZType, cmsCorbisBrokenXYZtype }, DecideXYZtype}, &SupportedTags[9]},

    { cmsSigRedTRCTag,              { 1, 3, { cmsSigCurveType, cmsSigParametricCurveType, cmsMonacoBrokenCurveType }, DecideCurveType}, &SupportedTags[10]},
    { cmsSigGreenTRCTag,            { 1, 3, { cmsSigCurveType, cmsSigParametricCurveType, cmsMonacoBrokenCurveType }, DecideCurveType}, &SupportedTags[11]},
    { cmsSigBlueTRCTag,             { 1, 3, { cmsSigCurveType, cmsSigParametricCurveType, cmsMonacoBrokenCurveType }, DecideCurveType}, &SupportedTags[12]},

    { cmsSigCalibrationDateTimeTag, { 1, 1, { cmsSigDateTimeType }, NULL}, &SupportedTags[13]},
    { cmsSigCharTargetTag,          { 1, 1, { cmsSigTextType },     NULL}, &SupportedTags[14]},

    { cmsSigChromaticAdaptationTag, { 9, 1, { cmsSigS15Fixed16ArrayType }, NULL}, &SupportedTags[15]},
    { cmsSigChromaticityTag,        { 1, 1, { cmsSigChromaticityType    }, NULL}, &SupportedTags[16]},
    { cmsSigColorantOrderTag,       { 1, 1, { cmsSigColorantOrderType   }, NULL}, &SupportedTags[17]},
    { cmsSigColorantTableTag,       { 1, 1, { cmsSigColorantTableType   }, NULL}, &SupportedTags[18]},
    { cmsSigColorantTableOutTag,    { 1, 1, { cmsSigColorantTableType   }, NULL}, &SupportedTags[19]},

    { cmsSigCopyrightTag,           { 1, 3, { cmsSigTextType,  cmsSigMultiLocalizedUnicodeType, cmsSigTextDescriptionType}, DecideTextType}, &SupportedTags[20]},
    { cmsSigDateTimeTag,            { 1, 1, { cmsSigDateTimeType }, NULL}, &SupportedTags[21]},

    { cmsSigDeviceMfgDescTag,       { 1, 3, { cmsSigTextDescriptionType, cmsSigMultiLocalizedUnicodeType, cmsSigTextType}, DecideTextDescType}, &SupportedTags[22]},
    { cmsSigDeviceModelDescTag,     { 1, 3, { cmsSigTextDescriptionType, cmsSigMultiLocalizedUnicodeType, cmsSigTextType}, DecideTextDescType}, &SupportedTags[23]},

    { cmsSigGamutTag,               { 1, 3, { cmsSigLut16Type, cmsSigLutBtoAType, cmsSigLut8Type }, DecideLUTtypeB2A}, &SupportedTags[24]},

    { cmsSigGrayTRCTag,             { 1, 2, { cmsSigCurveType, cmsSigParametricCurveType }, DecideCurveType}, &SupportedTags[25]},
    { cmsSigLuminanceTag,           { 1, 1, { cmsSigXYZType }, NULL}, &SupportedTags[26]},

    { cmsSigMediaBlackPointTag,     { 1, 2, { cmsSigXYZType, cmsCorbisBrokenXYZtype }, NULL}, &SupportedTags[27]},
    { cmsSigMediaWhitePointTag,     { 1, 2, { cmsSigXYZType, cmsCorbisBrokenXYZtype }, NULL}, &SupportedTags[28]},

    { cmsSigNamedColor2Tag,         { 1, 1, { cmsSigNamedColor2Type }, NULL}, &SupportedTags[29]},

    { cmsSigPreview0Tag,            { 1, 3,  { cmsSigLut16Type, cmsSigLutBtoAType, cmsSigLut8Type }, DecideLUTtypeB2A}, &SupportedTags[30]},
    { cmsSigPreview1Tag,            { 1, 3,  { cmsSigLut16Type, cmsSigLutBtoAType, cmsSigLut8Type }, DecideLUTtypeB2A}, &SupportedTags[31]},
    { cmsSigPreview2Tag,            { 1, 3,  { cmsSigLut16Type, cmsSigLutBtoAType, cmsSigLut8Type }, DecideLUTtypeB2A}, &SupportedTags[32]},

    { cmsSigProfileDescriptionTag,  { 1, 3, { cmsSigTextDescriptionType, cmsSigMultiLocalizedUnicodeType, cmsSigTextType}, DecideTextDescType}, &SupportedTags[33]},
    { cmsSigProfileSequenceDescTag, { 1, 1, { cmsSigProfileSequenceDescType }, NULL},  &SupportedTags[34]},
    { cmsSigTechnologyTag,          { 1, 1, { cmsSigSignatureType }, NULL},  &SupportedTags[35]},

    { cmsSigColorimetricIntentImageStateTag,   { 1, 1, { cmsSigSignatureType }, NULL}, &SupportedTags[36]},
    { cmsSigPerceptualRenderingIntentGamutTag, { 1, 1, { cmsSigSignatureType }, NULL}, &SupportedTags[37]},
    { cmsSigSaturationRenderingIntentGamutTag, { 1, 1, { cmsSigSignatureType }, NULL}, &SupportedTags[38]},

    { cmsSigMeasurementTag,         { 1, 1, { cmsSigMeasurementType }, NULL}, &SupportedTags[39]},

    { cmsSigPs2CRD0Tag,             { 1, 1, { cmsSigDataType }, NULL}, &SupportedTags[40]},
    { cmsSigPs2CRD1Tag,             { 1, 1, { cmsSigDataType }, NULL}, &SupportedTags[41]},
    { cmsSigPs2CRD2Tag,             { 1, 1, { cmsSigDataType }, NULL}, &SupportedTags[42]},
    { cmsSigPs2CRD3Tag,             { 1, 1, { cmsSigDataType }, NULL}, &SupportedTags[43]},
    { cmsSigPs2CSATag,              { 1, 1, { cmsSigDataType }, NULL}, &SupportedTags[44]},
    { cmsSigPs2RenderingIntentTag,  { 1, 1, { cmsSigDataType }, NULL}, &SupportedTags[45]},

    { cmsSigViewingCondDescTag,     { 1, 3, { cmsSigTextDescriptionType, cmsSigMultiLocalizedUnicodeType, cmsSigTextType}, DecideTextDescType}, &SupportedTags[46]},

    { cmsSigUcrBgTag,               { 1, 1, { cmsSigUcrBgType}, NULL},    &SupportedTags[47]},
    { cmsSigCrdInfoTag,             { 1, 1, { cmsSigCrdInfoType}, NULL},  &SupportedTags[48]},

    { cmsSigDToB0Tag,               { 1, 1, { cmsSigMultiProcessElementType}, NULL}, &SupportedTags[49]},
    { cmsSigDToB1Tag,               { 1, 1, { cmsSigMultiProcessElementType}, NULL}, &SupportedTags[50]},
    { cmsSigDToB2Tag,               { 1, 1, { cmsSigMultiProcessElementType}, NULL}, &SupportedTags[51]},
    { cmsSigDToB3Tag,               { 1, 1, { cmsSigMultiProcessElementType}, NULL}, &SupportedTags[52]},
    { cmsSigBToD0Tag,               { 1, 1, { cmsSigMultiProcessElementType}, NULL}, &SupportedTags[53]},
    { cmsSigBToD1Tag,               { 1, 1, { cmsSigMultiProcessElementType}, NULL}, &SupportedTags[54]},
    { cmsSigBToD2Tag,               { 1, 1, { cmsSigMultiProcessElementType}, NULL}, &SupportedTags[55]},
    { cmsSigBToD3Tag,               { 1, 1, { cmsSigMultiProcessElementType}, NULL}, &SupportedTags[56]},

    { cmsSigScreeningDescTag,       { 1, 1, { cmsSigTextDescriptionType },    NULL}, &SupportedTags[57]},
    { cmsSigViewingConditionsTag,   { 1, 1, { cmsSigViewingConditionsType },  NULL}, &SupportedTags[58]},

    { cmsSigScreeningTag,           { 1, 1, { cmsSigScreeningType},          NULL }, &SupportedTags[59]},
    { cmsSigVcgtTag,                { 1, 1, { cmsSigVcgtType},               NULL }, &SupportedTags[60]},
    { cmsSigMetaTag,                { 1, 1, { cmsSigDictType},               NULL }, &SupportedTags[61]},
    { cmsSigProfileSequenceIdTag,   { 1, 1, { cmsSigProfileSequenceIdType},  NULL }, &SupportedTags[62]},

    { cmsSigProfileDescriptionMLTag,{ 1, 1, { cmsSigMultiLocalizedUnicodeType}, NULL}, &SupportedTags[63]},
    { cmsSigcicpTag,                { 1, 1, { cmsSigcicpType},               NULL },   &SupportedTags[64]},

    { cmsSigArgyllArtsTag,          { 9, 1, { cmsSigS15Fixed16ArrayType},    NULL}, &SupportedTags[65]},
    { cmsSigMHC2Tag,                { 1, 1, { cmsSigMHC2Type },              NULL}, NULL}

};

/*
    Not supported                 Why
    =======================       =========================================
    cmsSigOutputResponseTag   ==> WARNING, POSSIBLE PATENT ON THIS SUBJECT!
    cmsSigNamedColorTag       ==> Deprecated
    cmsSigDataTag             ==> Ancient, unused
    cmsSigDeviceSettingsTag   ==> Deprecated, useless
*/


_cmsTagPluginChunkType _cmsTagPluginChunk = { NULL };


// Duplicates the zone of memory used by the plug-in in the new context
static
void DupTagList(struct _cmsContext_struct* ctx,
                    const struct _cmsContext_struct* src)
{
   _cmsTagPluginChunkType newHead = { NULL };
   _cmsTagLinkedList*  entry;
   _cmsTagLinkedList*  Anterior = NULL;
   _cmsTagPluginChunkType* head = (_cmsTagPluginChunkType*) src->chunks[TagPlugin];

   // Walk the list copying all nodes
   for (entry = head->Tag;
       entry != NULL;
       entry = entry ->Next) {

           _cmsTagLinkedList *newEntry = ( _cmsTagLinkedList *) _cmsSubAllocDup(ctx ->MemPool, entry, sizeof(_cmsTagLinkedList));

           if (newEntry == NULL)
               return;

           // We want to keep the linked list order, so this is a little bit tricky
           newEntry -> Next = NULL;
           if (Anterior)
               Anterior -> Next = newEntry;

           Anterior = newEntry;

           if (newHead.Tag == NULL)
               newHead.Tag = newEntry;
   }

   ctx ->chunks[TagPlugin] = _cmsSubAllocDup(ctx->MemPool, &newHead, sizeof(_cmsTagPluginChunkType));
}

void _cmsAllocTagPluginChunk(struct _cmsContext_struct* ctx,
                                 const struct _cmsContext_struct* src)
{
    if (src != NULL) {

        DupTagList(ctx, src);
    }
    else {
        static _cmsTagPluginChunkType TagPluginChunk = { NULL };
        ctx ->chunks[TagPlugin] = _cmsSubAllocDup(ctx ->MemPool, &TagPluginChunk, sizeof(_cmsTagPluginChunkType));
    }

}

cmsBool  _cmsRegisterTagPlugin(cmsContext ContextID, cmsPluginBase* Data)
{
    cmsPluginTag* Plugin = (cmsPluginTag*) Data;
    _cmsTagLinkedList *pt;
    _cmsTagPluginChunkType* TagPluginChunk = ( _cmsTagPluginChunkType*) _cmsContextGetClientChunk(ContextID, TagPlugin);

    if (Data == NULL) {

        TagPluginChunk->Tag = NULL;
        return TRUE;
    }

    pt = (_cmsTagLinkedList*) _cmsPluginMalloc(ContextID, sizeof(_cmsTagLinkedList));
    if (pt == NULL) return FALSE;

    pt ->Signature  = Plugin ->Signature;
    pt ->Descriptor = Plugin ->Descriptor;
    pt ->Next       = TagPluginChunk ->Tag;

    TagPluginChunk ->Tag = pt;

    return TRUE;
}

// Return a descriptor for a given tag or NULL
cmsTagDescriptor* _cmsGetTagDescriptor(cmsContext ContextID, cmsTagSignature sig)
{
    _cmsTagLinkedList* pt;
    _cmsTagPluginChunkType* TagPluginChunk = ( _cmsTagPluginChunkType*) _cmsContextGetClientChunk(ContextID, TagPlugin);

    for (pt = TagPluginChunk->Tag;
             pt != NULL;
             pt = pt ->Next) {

                if (sig == pt -> Signature) return &pt ->Descriptor;
    }

    for (pt = SupportedTags;
            pt != NULL;
            pt = pt ->Next) {

                if (sig == pt -> Signature) return &pt ->Descriptor;
    }

    return NULL;
}<|MERGE_RESOLUTION|>--- conflicted
+++ resolved
@@ -5673,17 +5673,9 @@
 {
     cmsVideoSignalType* cicp = NULL;
 
-<<<<<<< HEAD
-    if (SizeOfTag != 8) return NULL;
-
-    if (!_cmsReadUInt32Number(ContextID, io, NULL)) return NULL;
-
-    cicp = (cmsVideoSignalType*)_cmsCalloc(ContextID, 1, sizeof(cmsVideoSignalType));
-=======
     if (SizeOfTag != 4) return NULL; 
     
-    cicp = (cmsVideoSignalType*)_cmsCalloc(self->ContextID, 1, sizeof(cmsVideoSignalType));
->>>>>>> 4a648efb
+    cicp = (cmsVideoSignalType*)_cmsCalloc(ContextID, 1, sizeof(cmsVideoSignalType));
     if (cicp == NULL) return NULL;
 
     if (!_cmsReadUInt8Number(ContextID, io, &cicp->ColourPrimaries)) goto Error;
@@ -5704,20 +5696,11 @@
 cmsBool Type_VideoSignal_Write(cmsContext ContextID, struct _cms_typehandler_struct* self, cmsIOHANDLER* io, void* Ptr, cmsUInt32Number nItems)
 {
     cmsVideoSignalType* cicp = (cmsVideoSignalType*)Ptr;
-<<<<<<< HEAD
-
-    if (!_cmsWriteUInt32Number(ContextID, io, 0)) return FALSE;
+    
     if (!_cmsWriteUInt8Number(ContextID, io, cicp->ColourPrimaries)) return FALSE;
     if (!_cmsWriteUInt8Number(ContextID, io, cicp->TransferCharacteristics)) return FALSE;
     if (!_cmsWriteUInt8Number(ContextID, io, cicp->MatrixCoefficients)) return FALSE;
     if (!_cmsWriteUInt8Number(ContextID, io, cicp->VideoFullRangeFlag)) return FALSE;
-=======
-    
-    if (!_cmsWriteUInt8Number(io, cicp->ColourPrimaries)) return FALSE;
-    if (!_cmsWriteUInt8Number(io, cicp->TransferCharacteristics)) return FALSE;
-    if (!_cmsWriteUInt8Number(io, cicp->MatrixCoefficients)) return FALSE;
-    if (!_cmsWriteUInt8Number(io, cicp->VideoFullRangeFlag)) return FALSE;
->>>>>>> 4a648efb
 
     return TRUE;
 
