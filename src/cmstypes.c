--- conflicted
+++ resolved
@@ -3273,15 +3273,11 @@
        cmsUInt16Number Colorant[cmsMAXCHANNELS];
        char Root[cmsMAX_PATH];
 
-<<<<<<< HEAD
-        if (!cmsNamedColorInfo(ContextID, NamedColorList, i, Root, NULL, NULL, PCS, Colorant)) return 0;
-=======
        memset(Root, 0, sizeof(Root));
        memset(PCS, 0, sizeof(PCS));
        memset(Colorant, 0, sizeof(Colorant));
 
-        if (!cmsNamedColorInfo(NamedColorList, i, Root, NULL, NULL, PCS, Colorant)) return 0;
->>>>>>> 42fd72d9
+        if (!cmsNamedColorInfo(ContextID, NamedColorList, i, Root, NULL, NULL, PCS, Colorant)) return 0;
         Root[32] = 0;
         if (!io ->Write(ContextID, io, 32 , Root)) return FALSE;
         if (!_cmsWriteUInt16Array(ContextID, io, 3, PCS)) return FALSE;
