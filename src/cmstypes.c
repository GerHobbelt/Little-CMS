--- conflicted
+++ resolved
@@ -3042,18 +3042,11 @@
         return NULL;
     }
 
-<<<<<<< HEAD
     List = cmsAllocNamedColorList(ContextID, Count, 0, "", "");
-    if (List == NULL)           
-        return NULL; 
-        
-=======
-    List = cmsAllocNamedColorList(self ->ContextID, Count, 0, "", "");
     if (List == NULL) {
-        cmsSignalError(self->ContextID, cmsERROR_RANGE, "Too many named colors '%d'", Count);
+        cmsSignalError(ContextID, cmsERROR_RANGE, "Too many named colors '%d'", Count);
         return NULL;
     }
->>>>>>> 41340ec0
     for (i=0; i < Count; i++) {
 
         if (io ->Read(ContextID, io,Name, 32, 1) != 1) goto Error;
