--- conflicted
+++ resolved
@@ -1153,11 +1153,7 @@
     p->core->Lut = lut;
 
        // Let's see if any plug-in want to do the transform by itself
-<<<<<<< HEAD
-       if (core->Lut != NULL) {
-=======
-       if (p->Lut != NULL && !(*dwFlags & cmsFLAGS_NOOPTIMIZE)) {
->>>>>>> d2c027ea
+       if (core->Lut != NULL && !(*dwFlags & cmsFLAGS_NOOPTIMIZE)) {
 
               for (Plugin = ctx->TransformCollection;
                      Plugin != NULL;
