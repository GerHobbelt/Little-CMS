//---------------------------------------------------------------------------------
//
//  Little Color Management System
//  Copyright (c) 1998-2020 Marti Maria Saguer
//
// Permission is hereby granted, free of charge, to any person obtaining
// a copy of this software and associated documentation files (the "Software"),
// to deal in the Software without restriction, including without limitation
// the rights to use, copy, modify, merge, publish, distribute, sublicense,
// and/or sell copies of the Software, and to permit persons to whom the Software
// is furnished to do so, subject to the following conditions:
//
// The above copyright notice and this permission notice shall be included in
// all copies or substantial portions of the Software.
//
// THE SOFTWARE IS PROVIDED "AS IS", WITHOUT WARRANTY OF ANY KIND,
// EXPRESS OR IMPLIED, INCLUDING BUT NOT LIMITED TO
// THE WARRANTIES OF MERCHANTABILITY, FITNESS FOR A PARTICULAR PURPOSE AND
// NONINFRINGEMENT. IN NO EVENT SHALL THE AUTHORS OR COPYRIGHT HOLDERS BE
// LIABLE FOR ANY CLAIM, DAMAGES OR OTHER LIABILITY, WHETHER IN AN ACTION
// OF CONTRACT, TORT OR OTHERWISE, ARISING FROM, OUT OF OR IN CONNECTION
// WITH THE SOFTWARE OR THE USE OR OTHER DEALINGS IN THE SOFTWARE.
//
//---------------------------------------------------------------------------------
//

#include "lcms2_internal.h"

// Transformations stuff
// -----------------------------------------------------------------------

#define DEFAULT_OBSERVER_ADAPTATION_STATE 1.0

// The Context0 observer adaptation state.
_cmsAdaptationStateChunkType _cmsAdaptationStateChunk = { DEFAULT_OBSERVER_ADAPTATION_STATE };

// Init and duplicate observer adaptation state
void _cmsAllocAdaptationStateChunk(struct _cmsContext_struct* ctx,
                                   const struct _cmsContext_struct* src)
{
    static _cmsAdaptationStateChunkType AdaptationStateChunk = { DEFAULT_OBSERVER_ADAPTATION_STATE };
    void* from;

    if (src != NULL) {
        from = src ->chunks[AdaptationStateContext];
    }
    else {
       from = &AdaptationStateChunk;
    }

    ctx ->chunks[AdaptationStateContext] = _cmsSubAllocDup(ctx ->MemPool, from, sizeof(_cmsAdaptationStateChunkType));
}


// Sets adaptation state for absolute colorimetric intent in the given context.  Adaptation state applies on all
// but cmsCreateExtendedTransform().  Little CMS can handle incomplete adaptation states.
// The adaptation state may be defaulted by this function. If you don't like it, use the extended transform routine
cmsFloat64Number CMSEXPORT cmsSetAdaptationState(cmsContext ContextID, cmsFloat64Number d)
{
    cmsFloat64Number prev;
    _cmsAdaptationStateChunkType* ptr = (_cmsAdaptationStateChunkType*) _cmsContextGetClientChunk(ContextID, AdaptationStateContext);

    // Get previous value for return
    prev = ptr ->AdaptationState;

    // Set the value if d is positive or zero
    if (d >= 0.0) {

        ptr ->AdaptationState = d;
    }

    // Always return previous value
    return prev;
}


// -----------------------------------------------------------------------

// Alarm codes for 16-bit transformations, because the fixed range of containers there are
// no values left to mark out of gamut.

#define DEFAULT_ALARM_CODES_VALUE {0x7F00, 0x7F00, 0x7F00, 0, 0, 0, 0, 0, 0, 0, 0, 0, 0, 0, 0, 0}

_cmsAlarmCodesChunkType _cmsAlarmCodesChunk = { DEFAULT_ALARM_CODES_VALUE };

// Sets the codes used to mark out-out-gamut on Proofing transforms for a given context. Values are meant to be
// encoded in 16 bits.
void CMSEXPORT cmsSetAlarmCodes(cmsContext ContextID, const cmsUInt16Number AlarmCodesP[cmsMAXCHANNELS])
{
    _cmsAlarmCodesChunkType* ContextAlarmCodes = (_cmsAlarmCodesChunkType*) _cmsContextGetClientChunk(ContextID, AlarmCodesContext);

    _cmsAssert(ContextAlarmCodes != NULL); // Can't happen

    memcpy(ContextAlarmCodes->AlarmCodes, AlarmCodesP, sizeof(ContextAlarmCodes->AlarmCodes));
}

// Gets the current codes used to mark out-out-gamut on Proofing transforms for the given context.
// Values are meant to be encoded in 16 bits.
void CMSEXPORT cmsGetAlarmCodes(cmsContext ContextID, cmsUInt16Number AlarmCodesP[cmsMAXCHANNELS])
{
    _cmsAlarmCodesChunkType* ContextAlarmCodes = (_cmsAlarmCodesChunkType*) _cmsContextGetClientChunk(ContextID, AlarmCodesContext);

    _cmsAssert(ContextAlarmCodes != NULL); // Can't happen

    memcpy(AlarmCodesP, ContextAlarmCodes->AlarmCodes, sizeof(ContextAlarmCodes->AlarmCodes));
}


// Init and duplicate alarm codes
void _cmsAllocAlarmCodesChunk(struct _cmsContext_struct* ctx,
                              const struct _cmsContext_struct* src)
{
    static _cmsAlarmCodesChunkType AlarmCodesChunk = { DEFAULT_ALARM_CODES_VALUE };
    void* from;

    if (src != NULL) {
        from = src ->chunks[AlarmCodesContext];
    }
    else {
       from = &AlarmCodesChunk;
    }

    ctx ->chunks[AlarmCodesContext] = _cmsSubAllocDup(ctx ->MemPool, from, sizeof(_cmsAlarmCodesChunkType));
}

// -----------------------------------------------------------------------

// Get rid of transform resources
void CMSEXPORT cmsDeleteTransform(cmsContext ContextID, cmsHTRANSFORM hTransform)
{
    _cmsTRANSFORM* p = (_cmsTRANSFORM*) hTransform;
    _cmsTRANSFORMCORE *core;
    cmsUInt32Number refs;

    if (p == NULL)
        return;

    core = p->core;

    _cmsAssert(core != NULL);

    refs = _cmsAdjustReferenceCount(&core->refs, -1);
    _cmsFree(ContextID, (void *) p);

    if (refs != 0)
        return;

    if (core->GamutCheck)
        cmsPipelineFree(ContextID, core->GamutCheck);

    if (core->Lut)
        cmsPipelineFree(ContextID, core->Lut);

    if (core->InputColorant)
        cmsFreeNamedColorList(ContextID, core->InputColorant);

    if (core->OutputColorant)
        cmsFreeNamedColorList(ContextID, core->OutputColorant);

    if (core->Sequence)
        cmsFreeProfileSequenceDescription(ContextID, core->Sequence);

    if (core->UserData)
        core->FreeUserData(ContextID, core->UserData);

    _cmsFree(ContextID, (void *)core);
}


static
cmsUInt32Number PixelSize(cmsUInt32Number Format)
{
    cmsUInt32Number fmt_bytes = T_BYTES(Format);

    // For double, the T_BYTES field is zero
    if (fmt_bytes == 0)
        return sizeof(cmsUInt64Number);

    // Otherwise, it is already correct for all formats
    return fmt_bytes;
}




// Apply transform.
void CMSEXPORT cmsDoTransform(cmsContext ContextID, cmsHTRANSFORM  Transform,
                              const void* InputBuffer,
                              void* OutputBuffer,
                              cmsUInt32Number Size)

{
    _cmsTRANSFORM* p = (_cmsTRANSFORM*) Transform;
    cmsStride stride;

    stride.BytesPerLineIn = 0;  // Not used
    stride.BytesPerLineOut = 0;
    stride.BytesPerPlaneIn = Size * PixelSize(p->InputFormat);
    stride.BytesPerPlaneOut = Size * PixelSize(p->OutputFormat);

    p -> xform(ContextID, p, InputBuffer, OutputBuffer, Size, 1, &stride);
}


// This is a legacy stride for planar
void CMSEXPORT cmsDoTransformStride(cmsContext ContextID, cmsHTRANSFORM  Transform,
                              const void* InputBuffer,
                              void* OutputBuffer,
                              cmsUInt32Number Size, cmsUInt32Number Stride)

{
    _cmsTRANSFORM* p = (_cmsTRANSFORM*) Transform;
    cmsStride stride;

    stride.BytesPerLineIn = 0;
    stride.BytesPerLineOut = 0;
    stride.BytesPerPlaneIn = Stride;
    stride.BytesPerPlaneOut = Stride;

    p -> xform(ContextID, p, InputBuffer, OutputBuffer, Size, 1, &stride);
}

// This is the "fast" function for plugins
void CMSEXPORT cmsDoTransformLineStride(cmsContext ContextID, cmsHTRANSFORM  Transform,
                              const void* InputBuffer,
                              void* OutputBuffer,
                              cmsUInt32Number PixelsPerLine,
                              cmsUInt32Number LineCount,
                              cmsUInt32Number BytesPerLineIn,
                              cmsUInt32Number BytesPerLineOut,
                              cmsUInt32Number BytesPerPlaneIn,
                              cmsUInt32Number BytesPerPlaneOut)

{
    _cmsTRANSFORM* p = (_cmsTRANSFORM*) Transform;
    cmsStride stride;

    stride.BytesPerLineIn = BytesPerLineIn;
    stride.BytesPerLineOut = BytesPerLineOut;
    stride.BytesPerPlaneIn = BytesPerPlaneIn;
    stride.BytesPerPlaneOut = BytesPerPlaneOut;

    p->xform(ContextID, p, InputBuffer, OutputBuffer, PixelsPerLine, LineCount, &stride);
}



// Transform routines ----------------------------------------------------------------------------------------------------------

// Float xform converts floats. Since there are no performance issues, one routine does all job, including gamut check.
// Note that because extended range, we can use a -1.0 value for out of gamut in this case.
static
void FloatXFORM(cmsContext ContextID, _cmsTRANSFORM* p,
                const void* in,
                void* out,
                cmsUInt32Number PixelsPerLine,
                cmsUInt32Number LineCount,
                const cmsStride* Stride)
{
    cmsUInt8Number* accum;
    cmsUInt8Number* output;
    cmsFloat32Number fIn[cmsMAXCHANNELS], fOut[cmsMAXCHANNELS];
    cmsFloat32Number OutOfGamut;
    cmsUInt32Number i, j, c, strideIn, strideOut;
    _cmsTRANSFORMCORE *core = p->core;

    _cmsHandleExtraChannels(ContextID, p, in, out, PixelsPerLine, LineCount, Stride);

    strideIn = 0;
    strideOut = 0;
    memset(fIn, 0, sizeof(fIn));
    memset(fOut, 0, sizeof(fOut));

    for (i = 0; i < LineCount; i++) {

        accum = (cmsUInt8Number*)in + strideIn;
        output = (cmsUInt8Number*)out + strideOut;

        for (j = 0; j < PixelsPerLine; j++) {

            accum = p->FromInputFloat(ContextID, p, fIn, accum, Stride->BytesPerPlaneIn);

<<<<<<< HEAD
            // Any gamut chack to do?
            if (core->GamutCheck != NULL) {
=======
            // Any gamut check to do?
            if (p->GamutCheck != NULL) {
>>>>>>> 42fd72d9

                // Evaluate gamut marker.
                cmsPipelineEvalFloat(ContextID, fIn, &OutOfGamut, core->GamutCheck);

                // Is current color out of gamut?
                if (OutOfGamut > 0.0) {

                    // Certainly, out of gamut
                    for (c = 0; c < cmsMAXCHANNELS; c++)
                        fOut[c] = -1.0;

                }
                else {
                    // No, proceed normally
                    cmsPipelineEvalFloat(ContextID, fIn, fOut, core->Lut);
                }
            }
            else {

                // No gamut check at all
                cmsPipelineEvalFloat(ContextID, fIn, fOut, core->Lut);
            }


            output = p->ToOutputFloat(ContextID, p, fOut, output, Stride->BytesPerPlaneOut);
        }

        strideIn += Stride->BytesPerLineIn;
        strideOut += Stride->BytesPerLineOut;
    }

}


static
void NullFloatXFORM(cmsContext ContextID, _cmsTRANSFORM* p,
                    const void* in,
                    void* out,
                    cmsUInt32Number PixelsPerLine,
                    cmsUInt32Number LineCount,
                    const cmsStride* Stride)

{
    cmsUInt8Number* accum;
    cmsUInt8Number* output;
    cmsFloat32Number fIn[cmsMAXCHANNELS];
    cmsUInt32Number i, j, strideIn, strideOut;

    _cmsHandleExtraChannels(ContextID, p, in, out, PixelsPerLine, LineCount, Stride);

    strideIn = 0;
    strideOut = 0;
    memset(fIn, 0, sizeof(fIn));

    for (i = 0; i < LineCount; i++) {

           accum = (cmsUInt8Number*) in + strideIn;
           output = (cmsUInt8Number*) out + strideOut;

           for (j = 0; j < PixelsPerLine; j++) {

                  accum = p->FromInputFloat(ContextID, p, fIn, accum, Stride ->BytesPerPlaneIn);
                  output = p->ToOutputFloat(ContextID, p, fIn, output, Stride->BytesPerPlaneOut);
           }

           strideIn += Stride->BytesPerLineIn;
           strideOut += Stride->BytesPerLineOut;
    }
}

static inline int mul255(cmsUInt32Number a, cmsUInt32Number b)
{
	/* see Jim Blinn's book "Dirty Pixels" for how this works */
	cmsUInt32Number x = a * b + 128;
	x += x >> 8;
	return x >> 8;
}

static inline cmsUInt32Number mul65535(cmsUInt32Number a, cmsUInt32Number b)
{
	/* see Jim Blinn's book "Dirty Pixels" for how this works */
	cmsUInt32Number x = a * b + 0x8000;
	x += x >> 16;
	return x >> 16;
}

// 16 bit precision -----------------------------------------------------------------------------------------------------------

// Null transformation, only applies formatters. No cache
static
void NullXFORM(cmsContext ContextID,
               _cmsTRANSFORM* p,
               const void* in,
               void* out,
               cmsUInt32Number PixelsPerLine,
               cmsUInt32Number LineCount,
               const cmsStride* Stride)
{
    cmsUInt8Number* accum;
    cmsUInt8Number* output;
    cmsUInt16Number wIn[cmsMAXCHANNELS];
    cmsUInt32Number i, j, strideIn, strideOut;

    _cmsHandleExtraChannels(ContextID, p, in, out, PixelsPerLine, LineCount, Stride);

    strideIn = 0;
    strideOut = 0;
    memset(wIn, 0, sizeof(wIn));

    for (i = 0; i < LineCount; i++) {

           accum = (cmsUInt8Number*)in + strideIn;
           output = (cmsUInt8Number*)out + strideOut;

           for (j = 0; j < PixelsPerLine; j++) {

                  accum = p->FromInput(ContextID, p, wIn, accum, Stride->BytesPerPlaneIn);
                  output = p->ToOutput(ContextID, p, wIn, output, Stride->BytesPerPlaneOut);
    }

           strideIn += Stride->BytesPerLineIn;
           strideOut += Stride->BytesPerLineOut;
    }

}


// No gamut check, no cache, 16 bits
#define FUNCTION_NAME PrecalculatedXFORM
#include "extra_xform.h"

// No gamut check, no cache, 16 bits
#define PREALPHA
#define FUNCTION_NAME PrecalculatedXFORM_P
#include "extra_xform.h"

// No gamut check, no cache, Identity transform, including pack/unpack
static
void PrecalculatedXFORMIdentity(cmsContext ContextID,
                                _cmsTRANSFORM* p,
                                const void* in,
                                void* out,
                                cmsUInt32Number PixelsPerLine,
                                cmsUInt32Number LineCount,
                                const cmsStride* Stride)
{
    cmsUInt32Number bpli = Stride->BytesPerLineIn;
    cmsUInt32Number bplo = Stride->BytesPerLineOut;
    int bpp;
    cmsUNUSED_PARAMETER(ContextID);

    /* Silence some warnings */
    (void)bpli;
    (void)bplo;

    if ((in == out && bpli == bplo) || PixelsPerLine == 0)
        return;

    bpp = T_BYTES(p->InputFormat);
    if (bpp == 0)
        bpp = sizeof(double);
    bpp *= T_CHANNELS(p->InputFormat) + T_EXTRA(p->InputFormat);
    PixelsPerLine *= bpp; /* Convert to BytesPerLine */
    while (LineCount-- > 0)
    {
        memmove(out, in, PixelsPerLine);
        in = (void *)((cmsUInt8Number *)in + bpli);
        out = (void *)((cmsUInt8Number *)out + bplo);
    }
}

static
void PrecalculatedXFORMIdentityPlanar(cmsContext ContextID,
                                      _cmsTRANSFORM* p,
                                      const void* in,
                                      void* out,
                                      cmsUInt32Number PixelsPerLine,
                                      cmsUInt32Number LineCount,
                                      const cmsStride* Stride)
{
    cmsUInt32Number bpli = Stride->BytesPerLineIn;
    cmsUInt32Number bplo = Stride->BytesPerLineOut;
    cmsUInt32Number bppi = Stride->BytesPerPlaneIn;
    cmsUInt32Number bppo = Stride->BytesPerPlaneOut;
    int bpp;
    int planes;
    const void *plane_in;
    void *plane_out;
    cmsUNUSED_PARAMETER(ContextID);

    /* Silence some warnings */
    (void)bpli;
    (void)bplo;
    (void)bppi;
    (void)bppo;

    if ((in == out && bpli == bplo && bppi == bppo) || PixelsPerLine == 0)
        return;

    bpp = T_BYTES(p->InputFormat);
    if (bpp == 0)
        bpp = sizeof(double);
    PixelsPerLine *= bpp; /* Convert to BytesPerLine */
    planes = T_CHANNELS(p->InputFormat) + T_EXTRA(p->InputFormat);
    while (planes-- > 0)
    {
        plane_in = in;
        plane_out = out;
        while (LineCount-- > 0)
        {
            memmove(plane_out, plane_in, PixelsPerLine);
            plane_in = (void *)((cmsUInt8Number *)plane_in + bpli);
            plane_out = (void *)((cmsUInt8Number *)plane_out + bplo);
        }
        in = (void *)((cmsUInt8Number *)in + bppi);
        out = (void *)((cmsUInt8Number *)out + bppo);
    }
}

// Auxiliary: Handle precalculated gamut check. The retrieval of context may be alittle bit slow, but this function is not critical.
static
void TransformOnePixelWithGamutCheck(cmsContext ContextID, _cmsTRANSFORM* p,
                                     const cmsUInt16Number wIn[],
                                     cmsUInt16Number wOut[])
{
    cmsUInt16Number wOutOfGamut;
    _cmsTRANSFORMCORE *core = p->core;

    core->GamutCheck->Eval16Fn(ContextID, wIn, &wOutOfGamut, core->GamutCheck->Data);
    if (wOutOfGamut >= 1) {

        cmsUInt32Number i;
        cmsUInt32Number n = core->Lut->OutputChannels;
        _cmsAlarmCodesChunkType* ContextAlarmCodes = (_cmsAlarmCodesChunkType*) _cmsContextGetClientChunk(ContextID, AlarmCodesContext);

        for (i=0; i < n; i++) {

            wOut[i] = ContextAlarmCodes ->AlarmCodes[i];
        }
    }
    else
        core->Lut->Eval16Fn(ContextID, wIn, wOut, core->Lut->Data);
}

// Gamut check, No cache, 16 bits.
#define FUNCTION_NAME PrecalculatedXFORMGamutCheck
#define GAMUTCHECK
#include "extra_xform.h"

// Gamut check, No cache, 16 bits.
#define FUNCTION_NAME PrecalculatedXFORMGamutCheck_P
#define PREALPHA
#define GAMUTCHECK
#include "extra_xform.h"

// No gamut check, Cache, 16 bits,
#define FUNCTION_NAME CachedXFORM
#define CACHED
#include "extra_xform.h"

// All those nice features together
#define FUNCTION_NAME CachedXFORMGamutCheck
#define CACHED
#define GAMUTCHECK
#include "extra_xform.h"

// All those nice features together
#define FUNCTION_NAME CachedXFORMGamutCheck_P
#define CACHED
#define PREALPHA
#define GAMUTCHECK
#include "extra_xform.h"

// No gamut check, Cache, 16 bits, <= 4 bytes
#define FUNCTION_NAME CachedXFORM4
#define CACHED
#define CMPBYTES 4
#define NUMEXTRAS 0
#include "extra_xform.h"

// No gamut check, Cache, 16 bits, <= 8 bytes total
#define FUNCTION_NAME CachedXFORM8
#define CACHED
#define CMPBYTES 8
#define NUMEXTRAS 0
#include "extra_xform.h"

// Special ones for common cases.
#define FUNCTION_NAME CachedXFORM1to1
#define CACHED
#define INPACKEDSAMPLESIZE 1
#define OUTPACKEDSAMPLESIZE 1
#define NUMINCHANNELS 1
#define NUMOUTCHANNELS 1
#define NUMEXTRAS 0
#define UNPACK(CTX,T,D,S,Z,A)              \
do {                                       \
       (D)[0] = FROM_8_TO_16(*(S)); (S)++; \
} while (0)
#define PACK(CTX,T,S,D,Z,A)        \
do {                               \
    *(D)++ = FROM_16_TO_8((S)[0]); \
} while (0)
#include "extra_xform.h"

#define FUNCTION_NAME CachedXFORM1x2to1x2
#define CACHED
#define INPACKEDSAMPLESIZE 2
#define OUTPACKEDSAMPLESIZE 2
#define NUMINCHANNELS 1
#define NUMOUTCHANNELS 1
#define NUMEXTRAS 0
#define UNPACK(CTX,T,D,S,Z,A)                      \
do {                                               \
       (D)[0] = *(cmsUInt16Number *)(S); (S) += 2; \
} while (0)
#define PACK(CTX,T,S,D,Z,A)                     \
do {                                            \
    *(cmsUInt16Number *)(D) = (S)[0]; (D) += 2; \
} while (0)
#include "extra_xform.h"

#define FUNCTION_NAME CachedXFORM1to3
#define CACHED
#define INPACKEDSAMPLESIZE 1
#define OUTPACKEDSAMPLESIZE 1
#define NUMINCHANNELS 1
#define NUMOUTCHANNELS 3
#define NUMEXTRAS 0
#define UNPACK(CTX,T,D,S,Z,A)              \
do {                                       \
       (D)[0] = FROM_8_TO_16(*(S)); (S)++; \
} while (0)
#define PACK(CTX,T,S,D,Z,A)        \
do {                               \
    *(D)++ = FROM_16_TO_8((S)[0]); \
    *(D)++ = FROM_16_TO_8((S)[1]); \
    *(D)++ = FROM_16_TO_8((S)[2]); \
} while (0)
#include "extra_xform.h"

#define FUNCTION_NAME CachedXFORM1x2to3x2
#define CACHED
#define INPACKEDSAMPLESIZE 2
#define OUTPACKEDSAMPLESIZE 2
#define NUMINCHANNELS 1
#define NUMOUTCHANNELS 3
#define NUMEXTRAS 0
#define UNPACK(CTX,T,D,S,Z,A)                      \
do {                                               \
       (D)[0] = *(cmsUInt16Number *)(S); (S) += 2; \
} while (0)
#define PACK(CTX,T,S,D,Z,A)                     \
do {                                            \
    *(cmsUInt16Number *)(D) = (S)[0]; (D) += 2; \
    *(cmsUInt16Number *)(D) = (S)[1]; (D) += 2; \
    *(cmsUInt16Number *)(D) = (S)[2]; (D) += 2; \
} while (0)
#include "extra_xform.h"

#define FUNCTION_NAME CachedXFORM1to4
#define CACHED
#define INPACKEDSAMPLESIZE 1
#define OUTPACKEDSAMPLESIZE 1
#define NUMINCHANNELS 1
#define NUMOUTCHANNELS 4
#define NUMEXTRAS 0
#define UNPACK(CTX,T,D,S,Z,A)              \
do {                                       \
       (D)[0] = FROM_8_TO_16(*(S)); (S)++; \
} while (0)
#define PACK(CTX,T,S,D,Z,A)        \
do {                               \
    *(D)++ = FROM_16_TO_8((S)[0]); \
    *(D)++ = FROM_16_TO_8((S)[1]); \
    *(D)++ = FROM_16_TO_8((S)[2]); \
    *(D)++ = FROM_16_TO_8((S)[3]); \
} while (0)
#include "extra_xform.h"

#define FUNCTION_NAME CachedXFORM1x2to4x2
#define CACHED
#define INPACKEDSAMPLESIZE 2
#define OUTPACKEDSAMPLESIZE 2
#define NUMINCHANNELS 1
#define NUMOUTCHANNELS 4
#define NUMEXTRAS 0
#define UNPACK(CTX,T,D,S,Z,A)                      \
do {                                               \
       (D)[0] = *(cmsUInt16Number *)(S); (S) += 2; \
} while (0)
#define PACK(CTX,T,S,D,Z,A)                     \
do {                                            \
    *(cmsUInt16Number *)(D) = (S)[0]; (D) += 2; \
    *(cmsUInt16Number *)(D) = (S)[1]; (D) += 2; \
    *(cmsUInt16Number *)(D) = (S)[2]; (D) += 2; \
    *(cmsUInt16Number *)(D) = (S)[3]; (D) += 2; \
} while (0)
#include "extra_xform.h"

#define FUNCTION_NAME CachedXFORM3to1
#define CACHED
#define INPACKEDSAMPLESIZE 1
#define OUTPACKEDSAMPLESIZE 1
#define NUMINCHANNELS 3
#define NUMOUTCHANNELS 1
#define NUMEXTRAS 0
#define UNPACK(CTX,T,D,S,Z,A)               \
do {                                        \
        (D)[0] = FROM_8_TO_16(*(S)); (S)++; \
        (D)[1] = FROM_8_TO_16(*(S)); (S)++; \
        (D)[2] = FROM_8_TO_16(*(S)); (S)++; \
} while (0)
#define PACK(CTX,T,S,D,Z,A)        \
do {                               \
    *(D)++ = FROM_16_TO_8((S)[0]); \
} while (0)
#include "extra_xform.h"

#define FUNCTION_NAME CachedXFORM3x2to1x2
#define CACHED
#define INPACKEDSAMPLESIZE 2
#define OUTPACKEDSAMPLESIZE 2
#define NUMINCHANNELS 3
#define NUMOUTCHANNELS 1
#define NUMEXTRAS 0
#define UNPACK(CTX,T,D,S,Z,A)                       \
do {                                                \
        (D)[0] = *(cmsUInt16Number *)(S); (S) += 2; \
        (D)[1] = *(cmsUInt16Number *)(S); (S) += 2; \
        (D)[2] = *(cmsUInt16Number *)(S); (S) += 2; \
} while (0)
#define PACK(CTX,T,S,D,Z,A)                     \
do {                                            \
    *(cmsUInt16Number *)(D) = (S)[0]; (D) += 2; \
} while (0)
#include "extra_xform.h"

#define FUNCTION_NAME CachedXFORM3to3
#define CACHED
#define INPACKEDSAMPLESIZE 1
#define OUTPACKEDSAMPLESIZE 1
#define NUMINCHANNELS 3
#define NUMOUTCHANNELS 3
#define NUMEXTRAS 0
#define UNPACK(CTX,T,D,S,Z,A)              \
do {                                       \
       (D)[0] = FROM_8_TO_16(*(S)); (S)++; \
       (D)[1] = FROM_8_TO_16(*(S)); (S)++; \
       (D)[2] = FROM_8_TO_16(*(S)); (S)++; \
} while (0)
#define PACK(CTX,T,S,D,Z,A)        \
do {                               \
    *(D)++ = FROM_16_TO_8((S)[0]); \
    *(D)++ = FROM_16_TO_8((S)[1]); \
    *(D)++ = FROM_16_TO_8((S)[2]); \
} while (0)
#include "extra_xform.h"

#define FUNCTION_NAME CachedXFORM3x2to3x2
#define CACHED
#define INPACKEDSAMPLESIZE 2
#define OUTPACKEDSAMPLESIZE 2
#define NUMINCHANNELS 3
#define NUMOUTCHANNELS 3
#define NUMEXTRAS 0
#define UNPACK(CTX,T,D,S,Z,A)                      \
do {                                               \
       (D)[0] = *(cmsUInt16Number *)(S); (S) += 2; \
       (D)[1] = *(cmsUInt16Number *)(S); (S) += 2; \
       (D)[2] = *(cmsUInt16Number *)(S); (S) += 2; \
} while (0)
#define PACK(CTX,T,S,D,Z,A)                     \
do {                                            \
    *(cmsUInt16Number *)(D) = (S)[0]; (D) += 2; \
    *(cmsUInt16Number *)(D) = (S)[1]; (D) += 2; \
    *(cmsUInt16Number *)(D) = (S)[2]; (D) += 2; \
} while (0)
#include "extra_xform.h"

#define FUNCTION_NAME CachedXFORM3to4
#define CACHED
#define INPACKEDSAMPLESIZE 1
#define OUTPACKEDSAMPLESIZE 1
#define NUMINCHANNELS 3
#define NUMOUTCHANNELS 4
#define NUMEXTRAS 0
#define UNPACK(CTX,T,D,S,Z,A)              \
do {                                       \
       (D)[0] = FROM_8_TO_16(*(S)); (S)++; \
       (D)[1] = FROM_8_TO_16(*(S)); (S)++; \
       (D)[2] = FROM_8_TO_16(*(S)); (S)++; \
} while (0)
#define PACK(CTX,T,S,D,Z,A)        \
do {                               \
    *(D)++ = FROM_16_TO_8((S)[0]); \
    *(D)++ = FROM_16_TO_8((S)[1]); \
    *(D)++ = FROM_16_TO_8((S)[2]); \
    *(D)++ = FROM_16_TO_8((S)[3]); \
} while (0)
#include "extra_xform.h"

#define FUNCTION_NAME CachedXFORM3x2to4x2
#define CACHED
#define INPACKEDSAMPLESIZE 2
#define OUTPACKEDSAMPLESIZE 2
#define NUMINCHANNELS 3
#define NUMOUTCHANNELS 4
#define NUMEXTRAS 0
#define UNPACK(CTX,T,D,S,Z,A)                      \
do {                                               \
       (D)[0] = *(cmsUInt16Number *)(S); (S) += 2; \
       (D)[1] = *(cmsUInt16Number *)(S); (S) += 2; \
       (D)[2] = *(cmsUInt16Number *)(S); (S) += 2; \
} while (0)
#define PACK(CTX,T,S,D,Z,A)                     \
do {                                            \
    *(cmsUInt16Number *)(D) = (S)[0]; (D) += 2; \
    *(cmsUInt16Number *)(D) = (S)[1]; (D) += 2; \
    *(cmsUInt16Number *)(D) = (S)[2]; (D) += 2; \
    *(cmsUInt16Number *)(D) = (S)[3]; (D) += 2; \
} while (0)
#include "extra_xform.h"

#define FUNCTION_NAME CachedXFORM4to1
#define CACHED
#define INPACKEDSAMPLESIZE 1
#define OUTPACKEDSAMPLESIZE 1
#define NUMINCHANNELS 4
#define NUMOUTCHANNELS 1
#define NUMEXTRAS 0
#define UNPACK(CTX,T,D,S,Z,A)              \
do {                                       \
       (D)[0] = FROM_8_TO_16(*(S)); (S)++; \
       (D)[1] = FROM_8_TO_16(*(S)); (S)++; \
       (D)[2] = FROM_8_TO_16(*(S)); (S)++; \
       (D)[3] = FROM_8_TO_16(*(S)); (S)++; \
} while (0)
#define PACK(CTX,T,S,D,Z,A)        \
do {                               \
    *(D)++ = FROM_16_TO_8((S)[0]); \
} while (0)
#include "extra_xform.h"

#define FUNCTION_NAME CachedXFORM4x2to1x2
#define CACHED
#define INPACKEDSAMPLESIZE 2
#define OUTPACKEDSAMPLESIZE 2
#define NUMINCHANNELS 4
#define NUMOUTCHANNELS 1
#define NUMEXTRAS 0
#define UNPACK(CTX,T,D,S,Z,A)                      \
do {                                               \
       (D)[0] = *(cmsUInt16Number *)(S); (S) += 2; \
       (D)[1] = *(cmsUInt16Number *)(S); (S) += 2; \
       (D)[2] = *(cmsUInt16Number *)(S); (S) += 2; \
       (D)[3] = *(cmsUInt16Number *)(S); (S) += 2; \
} while (0)
#define PACK(CTX,T,S,D,Z,A)                     \
do {                                            \
    *(cmsUInt16Number *)(D) = (S)[0]; (D) += 2; \
} while (0)
#include "extra_xform.h"

#define FUNCTION_NAME CachedXFORM4to3
#define CACHED
#define INPACKEDSAMPLESIZE 1
#define OUTPACKEDSAMPLESIZE 1
#define NUMINCHANNELS 4
#define NUMOUTCHANNELS 3
#define NUMEXTRAS 0
#define UNPACK(CTX,T,D,S,Z,A)              \
do {                                       \
       (D)[0] = FROM_8_TO_16(*(S)); (S)++; \
       (D)[1] = FROM_8_TO_16(*(S)); (S)++; \
       (D)[2] = FROM_8_TO_16(*(S)); (S)++; \
       (D)[3] = FROM_8_TO_16(*(S)); (S)++; \
} while (0)
#define PACK(CTX,T,S,D,Z,A)        \
do {                               \
    *(D)++ = FROM_16_TO_8((S)[0]); \
    *(D)++ = FROM_16_TO_8((S)[1]); \
    *(D)++ = FROM_16_TO_8((S)[2]); \
} while (0)
#include "extra_xform.h"

#define FUNCTION_NAME CachedXFORM4x2to3x2
#define CACHED
#define INPACKEDSAMPLESIZE 2
#define OUTPACKEDSAMPLESIZE 2
#define NUMINCHANNELS 4
#define NUMOUTCHANNELS 3
#define NUMEXTRAS 0
#define UNPACK(CTX,T,D,S,Z,A)                      \
do {                                               \
       (D)[0] = *(cmsUInt16Number *)(S); (S) += 2; \
       (D)[1] = *(cmsUInt16Number *)(S); (S) += 2; \
       (D)[2] = *(cmsUInt16Number *)(S); (S) += 2; \
       (D)[3] = *(cmsUInt16Number *)(S); (S) += 2; \
} while (0)
#define PACK(CTX,T,S,D,Z,A)                     \
do {                                            \
    *(cmsUInt16Number *)(D) = (S)[0]; (D) += 2; \
    *(cmsUInt16Number *)(D) = (S)[1]; (D) += 2; \
    *(cmsUInt16Number *)(D) = (S)[2]; (D) += 2; \
} while (0)
#include "extra_xform.h"

#define FUNCTION_NAME CachedXFORM4to4
#define CACHED
#define INPACKEDSAMPLESIZE 1
#define OUTPACKEDSAMPLESIZE 1
#define NUMINCHANNELS 4
#define NUMOUTCHANNELS 4
#define NUMEXTRAS 0
#define UNPACK(CTX,T,D,S,Z,A)              \
do {                                       \
       (D)[0] = FROM_8_TO_16(*(S)); (S)++; \
       (D)[1] = FROM_8_TO_16(*(S)); (S)++; \
       (D)[2] = FROM_8_TO_16(*(S)); (S)++; \
       (D)[3] = FROM_8_TO_16(*(S)); (S)++; \
} while (0)
#define PACK(CTX,T,S,D,Z,A)        \
do {                               \
    *(D)++ = FROM_16_TO_8((S)[0]); \
    *(D)++ = FROM_16_TO_8((S)[1]); \
    *(D)++ = FROM_16_TO_8((S)[2]); \
    *(D)++ = FROM_16_TO_8((S)[3]); \
} while (0)
#include "extra_xform.h"

#define FUNCTION_NAME CachedXFORM4x2to4x2
#define CACHED
#define INPACKEDSAMPLESIZE 2
#define OUTPACKEDSAMPLESIZE 2
#define NUMINCHANNELS 4
#define NUMOUTCHANNELS 4
#define NUMEXTRAS 0
#define UNPACK(CTX,T,D,S,Z,A)                      \
do {                                               \
       (D)[0] = *(cmsUInt16Number *)(S); (S) += 2; \
       (D)[1] = *(cmsUInt16Number *)(S); (S) += 2; \
       (D)[2] = *(cmsUInt16Number *)(S); (S) += 2; \
       (D)[3] = *(cmsUInt16Number *)(S); (S) += 2; \
} while (0)
#define PACK(CTX,T,S,D,Z,A)                     \
do {                                            \
    *(cmsUInt16Number *)(D) = (S)[0]; (D) += 2; \
    *(cmsUInt16Number *)(D) = (S)[1]; (D) += 2; \
    *(cmsUInt16Number *)(D) = (S)[2]; (D) += 2; \
    *(cmsUInt16Number *)(D) = (S)[3]; (D) += 2; \
} while (0)
#include "extra_xform.h"

// Same again, but with alpha
// Special ones for common cases.
#define FUNCTION_NAME CachedXFORM1to1_1
#define CACHED
#define INPACKEDSAMPLESIZE 1
#define OUTPACKEDSAMPLESIZE 1
#define NUMINCHANNELS 1
#define NUMOUTCHANNELS 1
#define NUMEXTRAS 1
#define UNPACK(CTX,T,D,S,Z,A)              \
do {                                       \
       (D)[0] = FROM_8_TO_16(*(S)); (S)++; \
} while (0)
#define PACK(CTX,T,S,D,Z,A)        \
do {                               \
    *(D)++ = FROM_16_TO_8((S)[0]); \
} while (0)
#include "extra_xform.h"

#define FUNCTION_NAME CachedXFORM1x2to1x2_2
#define CACHED
#define INPACKEDSAMPLESIZE 2
#define OUTPACKEDSAMPLESIZE 2
#define NUMINCHANNELS 1
#define NUMOUTCHANNELS 1
#define NUMEXTRAS 1
#define UNPACK(CTX,T,D,S,Z,A)                      \
do {                                               \
       (D)[0] = *(cmsUInt16Number *)(S); (S) += 2; \
} while (0)
#define PACK(CTX,T,S,D,Z,A)                     \
do {                                            \
    *(cmsUInt16Number *)(D) = (S)[0]; (D) += 2; \
} while (0)
#include "extra_xform.h"

#define FUNCTION_NAME CachedXFORM1to3_1
#define CACHED
#define INPACKEDSAMPLESIZE 1
#define OUTPACKEDSAMPLESIZE 3
#define NUMINCHANNELS 1
#define NUMOUTCHANNELS 1
#define NUMEXTRAS 1
#define UNPACK(CTX,T,D,S,Z,A)              \
do {                                       \
       (D)[0] = FROM_8_TO_16(*(S)); (S)++; \
} while (0)
#define PACK(CTX,T,S,D,Z,A)        \
do {                               \
    *(D)++ = FROM_16_TO_8((S)[0]); \
    *(D)++ = FROM_16_TO_8((S)[1]); \
    *(D)++ = FROM_16_TO_8((S)[2]); \
} while (0)
#include "extra_xform.h"

#define FUNCTION_NAME CachedXFORM1x2to3x2_2
#define CACHED
#define INPACKEDSAMPLESIZE 2
#define OUTPACKEDSAMPLESIZE 2
#define NUMINCHANNELS 1
#define NUMOUTCHANNELS 3
#define NUMEXTRAS 1
#define UNPACK(CTX,T,D,S,Z,A)                      \
do {                                               \
       (D)[0] = *(cmsUInt16Number *)(S); (S) += 2; \
} while (0)
#define PACK(CTX,T,S,D,Z,A)                     \
do {                                            \
    *(cmsUInt16Number *)(D) = (S)[0]; (D) += 2; \
    *(cmsUInt16Number *)(D) = (S)[1]; (D) += 2; \
    *(cmsUInt16Number *)(D) = (S)[2]; (D) += 2; \
} while (0)
#include "extra_xform.h"

#define FUNCTION_NAME CachedXFORM1to4_1
#define CACHED
#define INPACKEDSAMPLESIZE 1
#define OUTPACKEDSAMPLESIZE 1
#define NUMINCHANNELS 1
#define NUMOUTCHANNELS 4
#define NUMEXTRAS 1
#define UNPACK(CTX,T,D,S,Z,A)              \
do {                                       \
       (D)[0] = FROM_8_TO_16(*(S)); (S)++; \
} while (0)
#define PACK(CTX,T,S,D,Z,A)        \
do {                               \
    *(D)++ = FROM_16_TO_8((S)[0]); \
    *(D)++ = FROM_16_TO_8((S)[1]); \
    *(D)++ = FROM_16_TO_8((S)[2]); \
    *(D)++ = FROM_16_TO_8((S)[3]); \
} while (0)
#include "extra_xform.h"

#define FUNCTION_NAME CachedXFORM1x2to4x2_2
#define CACHED
#define INPACKEDSAMPLESIZE 2
#define OUTPACKEDSAMPLESIZE 2
#define NUMINCHANNELS 1
#define NUMOUTCHANNELS 4
#define NUMEXTRAS 1
#define UNPACK(CTX,T,D,S,Z,A)                      \
do {                                               \
       (D)[0] = *(cmsUInt16Number *)(S); (S) += 2; \
} while (0)
#define PACK(CTX,T,S,D,Z,A)                     \
do {                                            \
    *(cmsUInt16Number *)(D) = (S)[0]; (D) += 2; \
    *(cmsUInt16Number *)(D) = (S)[1]; (D) += 2; \
    *(cmsUInt16Number *)(D) = (S)[2]; (D) += 2; \
    *(cmsUInt16Number *)(D) = (S)[3]; (D) += 2; \
} while (0)
#include "extra_xform.h"

#define FUNCTION_NAME CachedXFORM3to1_1
#define CACHED
#define INPACKEDSAMPLESIZE 1
#define OUTPACKEDSAMPLESIZE 1
#define NUMINCHANNELS 3
#define NUMOUTCHANNELS 1
#define NUMEXTRAS 1
#define UNPACK(CTX,T,D,S,Z,A)               \
do {                                        \
        (D)[0] = FROM_8_TO_16(*(S)); (S)++; \
        (D)[1] = FROM_8_TO_16(*(S)); (S)++; \
        (D)[2] = FROM_8_TO_16(*(S)); (S)++; \
} while (0)
#define PACK(CTX,T,S,D,Z,A)        \
do {                               \
    *(D)++ = FROM_16_TO_8((S)[0]); \
} while (0)
#include "extra_xform.h"

#define FUNCTION_NAME CachedXFORM3x2to1x2_2
#define CACHED
#define INPACKEDSAMPLESIZE 2
#define OUTPACKEDSAMPLESIZE 2
#define NUMINCHANNELS 3
#define NUMOUTCHANNELS 1
#define NUMEXTRAS 1
#define UNPACK(CTX,T,D,S,Z,A)                       \
do {                                                \
        (D)[0] = *(cmsUInt16Number *)(S); (S) += 2; \
        (D)[1] = *(cmsUInt16Number *)(S); (S) += 2; \
        (D)[2] = *(cmsUInt16Number *)(S); (S) += 2; \
} while (0)
#define PACK(CTX,T,S,D,Z,A)                     \
do {                                            \
    *(cmsUInt16Number *)(D) = (S)[0]; (D) += 2; \
} while (0)
#include "extra_xform.h"

#define FUNCTION_NAME CachedXFORM3to3_1
#define CACHED
#define INPACKEDSAMPLESIZE 1
#define OUTPACKEDSAMPLESIZE 1
#define NUMINCHANNELS 3
#define NUMOUTCHANNELS 3
#define NUMEXTRAS 1
#define UNPACK(CTX,T,D,S,Z,A)              \
do {                                       \
       (D)[0] = FROM_8_TO_16(*(S)); (S)++; \
       (D)[1] = FROM_8_TO_16(*(S)); (S)++; \
       (D)[2] = FROM_8_TO_16(*(S)); (S)++; \
} while (0)
#define PACK(CTX,T,S,D,Z,A)        \
do {                               \
    *(D)++ = FROM_16_TO_8((S)[0]); \
    *(D)++ = FROM_16_TO_8((S)[1]); \
    *(D)++ = FROM_16_TO_8((S)[2]); \
} while (0)
#include "extra_xform.h"

#define FUNCTION_NAME CachedXFORM3x2to3x2_2
#define CACHED
#define INPACKEDSAMPLESIZE 2
#define OUTPACKEDSAMPLESIZE 2
#define NUMINCHANNELS 3
#define NUMOUTCHANNELS 3
#define NUMEXTRAS 1
#define UNPACK(CTX,T,D,S,Z,A)                      \
do {                                               \
       (D)[0] = *(cmsUInt16Number *)(S); (S) += 2; \
       (D)[1] = *(cmsUInt16Number *)(S); (S) += 2; \
       (D)[2] = *(cmsUInt16Number *)(S); (S) += 2; \
} while (0)
#define PACK(CTX,T,S,D,Z,A)                     \
do {                                            \
    *(cmsUInt16Number *)(D) = (S)[0]; (D) += 2; \
    *(cmsUInt16Number *)(D) = (S)[1]; (D) += 2; \
    *(cmsUInt16Number *)(D) = (S)[2]; (D) += 2; \
} while (0)
#include "extra_xform.h"

#define FUNCTION_NAME CachedXFORM3to4_1
#define CACHED
#define INPACKEDSAMPLESIZE 1
#define OUTPACKEDSAMPLESIZE 1
#define NUMINCHANNELS 3
#define NUMOUTCHANNELS 4
#define NUMEXTRAS 1
#define UNPACK(CTX,T,D,S,Z,A)              \
do {                                       \
       (D)[0] = FROM_8_TO_16(*(S)); (S)++; \
       (D)[1] = FROM_8_TO_16(*(S)); (S)++; \
       (D)[2] = FROM_8_TO_16(*(S)); (S)++; \
} while (0)
#define PACK(CTX,T,S,D,Z,A)        \
do {                               \
    *(D)++ = FROM_16_TO_8((S)[0]); \
    *(D)++ = FROM_16_TO_8((S)[1]); \
    *(D)++ = FROM_16_TO_8((S)[2]); \
    *(D)++ = FROM_16_TO_8((S)[3]); \
} while (0)
#include "extra_xform.h"

#define FUNCTION_NAME CachedXFORM3x2to4x2_2
#define CACHED
#define INPACKEDSAMPLESIZE 2
#define OUTPACKEDSAMPLESIZE 2
#define NUMINCHANNELS 3
#define NUMOUTCHANNELS 4
#define NUMEXTRAS 1
#define UNPACK(CTX,T,D,S,Z,A)                      \
do {                                               \
       (D)[0] = *(cmsUInt16Number *)(S); (S) += 2; \
       (D)[1] = *(cmsUInt16Number *)(S); (S) += 2; \
       (D)[2] = *(cmsUInt16Number *)(S); (S) += 2; \
} while (0)
#define PACK(CTX,T,S,D,Z,A)                     \
do {                                            \
    *(cmsUInt16Number *)(D) = (S)[0]; (D) += 2; \
    *(cmsUInt16Number *)(D) = (S)[1]; (D) += 2; \
    *(cmsUInt16Number *)(D) = (S)[2]; (D) += 2; \
    *(cmsUInt16Number *)(D) = (S)[3]; (D) += 2; \
} while (0)
#include "extra_xform.h"

#define FUNCTION_NAME CachedXFORM4to1_1
#define CACHED
#define INPACKEDSAMPLESIZE 1
#define OUTPACKEDSAMPLESIZE 1
#define NUMINCHANNELS 4
#define NUMOUTCHANNELS 1
#define NUMEXTRAS 1
#define UNPACK(CTX,T,D,S,Z,A)              \
do {                                       \
       (D)[0] = FROM_8_TO_16(*(S)); (S)++; \
       (D)[1] = FROM_8_TO_16(*(S)); (S)++; \
       (D)[2] = FROM_8_TO_16(*(S)); (S)++; \
       (D)[3] = FROM_8_TO_16(*(S)); (S)++; \
} while (0)
#define PACK(CTX,T,S,D,Z,A)        \
do {                               \
    *(D)++ = FROM_16_TO_8((S)[0]); \
} while (0)
#include "extra_xform.h"

#define FUNCTION_NAME CachedXFORM4x2to1x2_2
#define CACHED
#define INPACKEDSAMPLESIZE 2
#define OUTPACKEDSAMPLESIZE 2
#define NUMINCHANNELS 1
#define NUMOUTCHANNELS 1
#define NUMEXTRAS 1
#define UNPACK(CTX,T,D,S,Z,A)                      \
do {                                               \
       (D)[0] = *(cmsUInt16Number *)(S); (S) += 2; \
       (D)[1] = *(cmsUInt16Number *)(S); (S) += 2; \
       (D)[2] = *(cmsUInt16Number *)(S); (S) += 2; \
       (D)[3] = *(cmsUInt16Number *)(S); (S) += 2; \
} while (0)
#define PACK(CTX,T,S,D,Z,A)                     \
do {                                            \
    *(cmsUInt16Number *)(D) = (S)[0]; (D) += 2; \
} while (0)
#include "extra_xform.h"

#define FUNCTION_NAME CachedXFORM4to3_1
#define CACHED
#define INPACKEDSAMPLESIZE 1
#define OUTPACKEDSAMPLESIZE 1
#define NUMINCHANNELS 4
#define NUMOUTCHANNELS 3
#define NUMEXTRAS 1
#define UNPACK(CTX,T,D,S,Z,A)              \
do {                                       \
       (D)[0] = FROM_8_TO_16(*(S)); (S)++; \
       (D)[1] = FROM_8_TO_16(*(S)); (S)++; \
       (D)[2] = FROM_8_TO_16(*(S)); (S)++; \
       (D)[3] = FROM_8_TO_16(*(S)); (S)++; \
} while (0)
#define PACK(CTX,T,S,D,Z,A)        \
do {                               \
    *(D)++ = FROM_16_TO_8((S)[0]); \
    *(D)++ = FROM_16_TO_8((S)[1]); \
    *(D)++ = FROM_16_TO_8((S)[2]); \
} while (0)
#include "extra_xform.h"

#define FUNCTION_NAME CachedXFORM4x2to3x2_2
#define CACHED
#define INPACKEDSAMPLESIZE 2
#define OUTPACKEDSAMPLESIZE 2
#define NUMINCHANNELS 4
#define NUMOUTCHANNELS 3
#define NUMEXTRAS 1
#define UNPACK(CTX,T,D,S,Z,A)                      \
do {                                               \
       (D)[0] = *(cmsUInt16Number *)(S); (S) += 2; \
       (D)[1] = *(cmsUInt16Number *)(S); (S) += 2; \
       (D)[2] = *(cmsUInt16Number *)(S); (S) += 2; \
       (D)[3] = *(cmsUInt16Number *)(S); (S) += 2; \
} while (0)
#define PACK(CTX,T,S,D,Z,A)                     \
do {                                            \
    *(cmsUInt16Number *)(D) = (S)[0]; (D) += 2; \
    *(cmsUInt16Number *)(D) = (S)[1]; (D) += 2; \
    *(cmsUInt16Number *)(D) = (S)[2]; (D) += 2; \
} while (0)
#include "extra_xform.h"

#define FUNCTION_NAME CachedXFORM4to4_1
#define CACHED
#define INPACKEDSAMPLESIZE 1
#define OUTPACKEDSAMPLESIZE 1
#define NUMINCHANNELS 4
#define NUMOUTCHANNELS 4
#define NUMEXTRAS 1
#define UNPACK(CTX,T,D,S,Z,A)              \
do {                                       \
       (D)[0] = FROM_8_TO_16(*(S)); (S)++; \
       (D)[1] = FROM_8_TO_16(*(S)); (S)++; \
       (D)[2] = FROM_8_TO_16(*(S)); (S)++; \
       (D)[3] = FROM_8_TO_16(*(S)); (S)++; \
} while (0)
#define PACK(CTX,T,S,D,Z,A)        \
do {                               \
    *(D)++ = FROM_16_TO_8((S)[0]); \
    *(D)++ = FROM_16_TO_8((S)[1]); \
    *(D)++ = FROM_16_TO_8((S)[2]); \
    *(D)++ = FROM_16_TO_8((S)[3]); \
} while (0)
#include "extra_xform.h"

#define FUNCTION_NAME CachedXFORM4x2to4x2_2
#define CACHED
#define INPACKEDSAMPLESIZE 2
#define OUTPACKEDSAMPLESIZE 2
#define NUMINCHANNELS 4
#define NUMOUTCHANNELS 4
#define NUMEXTRAS 1
#define UNPACK(CTX,T,D,S,Z,A)                      \
do {                                               \
       (D)[0] = *(cmsUInt16Number *)(S); (S) += 2; \
       (D)[1] = *(cmsUInt16Number *)(S); (S) += 2; \
       (D)[2] = *(cmsUInt16Number *)(S); (S) += 2; \
       (D)[3] = *(cmsUInt16Number *)(S); (S) += 2; \
} while (0)
#define PACK(CTX,T,S,D,Z,A)                     \
do {                                            \
    *(cmsUInt16Number *)(D) = (S)[0]; (D) += 2; \
    *(cmsUInt16Number *)(D) = (S)[1]; (D) += 2; \
    *(cmsUInt16Number *)(D) = (S)[2]; (D) += 2; \
    *(cmsUInt16Number *)(D) = (S)[3]; (D) += 2; \
} while (0)
#include "extra_xform.h"


// Same again, but with premultiplied alpha
//
// No gamut check, Cache, 16 bits,
#define FUNCTION_NAME CachedXFORM_P1
#define CACHED
#define INPACKEDSAMPLESIZE 1
#define OUTPACKEDSAMPLESIZE 1
#define PREALPHA
#include "extra_xform.h"

// No gamut check, Cache, 16 bits,
#define FUNCTION_NAME CachedXFORM_P2
#define CACHED
#define INPACKEDSAMPLESIZE 2
#define OUTPACKEDSAMPLESIZE 2
#define PREALPHA
#include "extra_xform.h"

// Special ones for common cases.
#define FUNCTION_NAME CachedXFORM1to1_P1
#define CACHED
#define INPACKEDSAMPLESIZE 1
#define OUTPACKEDSAMPLESIZE 1
#define NUMINCHANNELS 1
#define NUMOUTCHANNELS 1
#define NUMEXTRAS 1
#define PREALPHA
#define UNPACKINCLUDESPREALPHA
#define PACKINCLUDESPREALPHA
#define UNPACK(CTX,T,D,S,Z,A)                 \
do {                                          \
    cmsUInt32Number inva = 0xFFFFU / (A); \
    (D)[0] = (cmsUInt16Number)(*(S) * inva); (S)++; \
} while (0)
#define PACK(CTX,T,S,D,Z,A)        \
do {                               \
    *(D)++ = mul255(FROM_16_TO_8((S)[0]),(A)); \
} while (0)
#include "extra_xform.h"

#define FUNCTION_NAME CachedXFORM1x2to1x2_P2
#define CACHED
#define INPACKEDSAMPLESIZE 2
#define OUTPACKEDSAMPLESIZE 2
#define NUMINCHANNELS 1
#define NUMOUTCHANNELS 1
#define NUMEXTRAS 1
#define PREALPHA
#define UNPACKINCLUDESPREALPHA
#define PACKINCLUDESPREALPHA
#define UNPACK(CTX,T,D,S,Z,A)                      \
do {                                               \
    cmsUInt32Number inva = 0xffff0000U / (A); \
    (D)[0] = (cmsUInt16Number)(((*(cmsUInt16Number *)(S)) * inva)>>16); (S) += 2; \
} while (0)
#define PACK(CTX,T,S,D,Z,A)                     \
do {                                            \
    *(cmsUInt16Number *)(D) = mul65535((S)[0],A); (D) += 2; \
} while (0)
#include "extra_xform.h"

#define FUNCTION_NAME CachedXFORM1to3_P1
#define CACHED
#define INPACKEDSAMPLESIZE 1
#define OUTPACKEDSAMPLESIZE 1
#define NUMINCHANNELS 1
#define NUMOUTCHANNELS 3
#define NUMEXTRAS 1
#define PREALPHA
#define UNPACKINCLUDESPREALPHA
#define PACKINCLUDESPREALPHA
#define UNPACK(CTX,T,D,S,Z,A)              \
do {                                       \
    cmsUInt32Number inva = 0xFFFFU / (A); \
    (D)[0] = (cmsUInt16Number)(*(S) * inva); (S)++; \
} while (0)
#define PACK(CTX,T,S,D,Z,A)        \
do {                               \
    *(D)++ = mul255(FROM_16_TO_8((S)[0]),(A)); \
    *(D)++ = mul255(FROM_16_TO_8((S)[1]),(A)); \
    *(D)++ = mul255(FROM_16_TO_8((S)[2]),(A)); \
} while (0)
#include "extra_xform.h"

#define FUNCTION_NAME CachedXFORM1x2to3x2_P2
#define CACHED
#define INPACKEDSAMPLESIZE 2
#define OUTPACKEDSAMPLESIZE 2
#define NUMINCHANNELS 1
#define NUMOUTCHANNELS 3
#define NUMEXTRAS 1
#define PREALPHA
#define UNPACKINCLUDESPREALPHA
#define PACKINCLUDESPREALPHA
#define UNPACK(CTX,T,D,S,Z,A)                      \
do {                                               \
    cmsUInt32Number inva = 0xffff0000U / (A); \
    (D)[0] = (cmsUInt16Number)(((*(cmsUInt16Number *)(S)) * inva)>>16); (S) += 2; \
} while (0)
#define PACK(CTX,T,S,D,Z,A)                     \
do {                                            \
    *(cmsUInt16Number *)(D) = mul65535((S)[0],A); (D) += 2; \
    *(cmsUInt16Number *)(D) = mul65535((S)[1],A); (D) += 2; \
    *(cmsUInt16Number *)(D) = mul65535((S)[2],A); (D) += 2; \
} while (0)
#include "extra_xform.h"

#define FUNCTION_NAME CachedXFORM1to4_P1
#define CACHED
#define INPACKEDSAMPLESIZE 1
#define OUTPACKEDSAMPLESIZE 1
#define NUMINCHANNELS 1
#define NUMOUTCHANNELS 4
#define NUMEXTRAS 1
#define PREALPHA
#define UNPACKINCLUDESPREALPHA
#define PACKINCLUDESPREALPHA
#define UNPACK(CTX,T,D,S,Z,A)              \
do {                                       \
    cmsUInt32Number inva = 0xFFFFU / (A); \
    (D)[0] = (cmsUInt16Number)(*(S) * inva); (S)++; \
} while (0)
#define PACK(CTX,T,S,D,Z,A)        \
do {                               \
    *(D)++ = mul255(FROM_16_TO_8((S)[0]),(A)); \
    *(D)++ = mul255(FROM_16_TO_8((S)[1]),(A)); \
    *(D)++ = mul255(FROM_16_TO_8((S)[2]),(A)); \
    *(D)++ = mul255(FROM_16_TO_8((S)[3]),(A)); \
} while (0)
#include "extra_xform.h"

#define FUNCTION_NAME CachedXFORM1x2to4x2_P2
#define CACHED
#define INPACKEDSAMPLESIZE 2
#define OUTPACKEDSAMPLESIZE 2
#define NUMINCHANNELS 1
#define NUMOUTCHANNELS 4
#define NUMEXTRAS 1
#define PREALPHA
#define UNPACKINCLUDESPREALPHA
#define PACKINCLUDESPREALPHA
#define UNPACK(CTX,T,D,S,Z,A)                      \
do {                                               \
    cmsUInt32Number inva = 0xffff0000U / (A); \
    (D)[0] = (cmsUInt16Number)(((*(cmsUInt16Number *)(S)) * inva)>>16); (S) += 2; \
} while (0)
#define PACK(CTX,T,S,D,Z,A)                     \
do {                                            \
    *(cmsUInt16Number *)(D) = mul65535((S)[0],A); (D) += 2; \
    *(cmsUInt16Number *)(D) = mul65535((S)[1],A); (D) += 2; \
    *(cmsUInt16Number *)(D) = mul65535((S)[2],A); (D) += 2; \
    *(cmsUInt16Number *)(D) = mul65535((S)[3],A); (D) += 2; \
} while (0)
#include "extra_xform.h"

#define FUNCTION_NAME CachedXFORM3to1_P1
#define CACHED
#define INPACKEDSAMPLESIZE 1
#define OUTPACKEDSAMPLESIZE 1
#define NUMINCHANNELS 3
#define NUMOUTCHANNELS 1
#define NUMEXTRAS 1
#define PREALPHA
#define UNPACKINCLUDESPREALPHA
#define PACKINCLUDESPREALPHA
#define UNPACK(CTX,T,D,S,Z,A)               \
do {                                        \
    cmsUInt32Number inva = 0xFFFFU / (A); \
    (D)[0] = (cmsUInt16Number)((*(S) * inva)); (S)++; \
    (D)[1] = (cmsUInt16Number)((*(S) * inva)); (S)++; \
    (D)[2] = (cmsUInt16Number)((*(S) * inva)); (S)++; \
} while (0)
#define PACK(CTX,T,S,D,Z,A)        \
do {                               \
    *(D)++ = mul255(FROM_16_TO_8((S)[0]),(A)); \
} while (0)
#include "extra_xform.h"

#define FUNCTION_NAME CachedXFORM3x2to1x2_P2
#define CACHED
#define INPACKEDSAMPLESIZE 2
#define OUTPACKEDSAMPLESIZE 2
#define NUMINCHANNELS 3
#define NUMOUTCHANNELS 1
#define NUMEXTRAS 1
#define PREALPHA
#define UNPACKINCLUDESPREALPHA
#define PACKINCLUDESPREALPHA
#define UNPACK(CTX,T,D,S,Z,A)                       \
do {                                                \
    cmsUInt32Number inva = 0xffff0000U / (A); \
    (D)[0] = (cmsUInt16Number)(((*(cmsUInt16Number *)(S)) * inva)>>16); (S) += 2; \
    (D)[1] = (cmsUInt16Number)(((*(cmsUInt16Number *)(S)) * inva)>>16); (S) += 2; \
    (D)[2] = (cmsUInt16Number)(((*(cmsUInt16Number *)(S)) * inva)>>16); (S) += 2; \
} while (0)
#define PACK(CTX,T,S,D,Z,A)                     \
do {                                            \
    *(cmsUInt16Number *)(D) = mul65535((S)[0],A); (D) += 2; \
} while (0)
#include "extra_xform.h"

#define FUNCTION_NAME CachedXFORM3to3_P1
#define CACHED
#define INPACKEDSAMPLESIZE 1
#define OUTPACKEDSAMPLESIZE 1
#define NUMINCHANNELS 3
#define NUMOUTCHANNELS 3
#define NUMEXTRAS 1
#define PREALPHA
#define UNPACKINCLUDESPREALPHA
#define PACKINCLUDESPREALPHA
#define UNPACK(CTX,T,D,S,Z,A)              \
do {                                       \
    cmsUInt32Number inva = 0xFFFFU / (A); \
    (D)[0] = (cmsUInt16Number)(*(S) * inva); (S)++; \
    (D)[1] = (cmsUInt16Number)(*(S) * inva); (S)++; \
    (D)[2] = (cmsUInt16Number)(*(S) * inva); (S)++; \
} while (0)
#define PACK(CTX,T,S,D,Z,A)        \
do {                               \
    *(D)++ = mul255(FROM_16_TO_8((S)[0]),(A)); \
    *(D)++ = mul255(FROM_16_TO_8((S)[1]),(A)); \
    *(D)++ = mul255(FROM_16_TO_8((S)[2]),(A)); \
} while (0)
#include "extra_xform.h"

#define FUNCTION_NAME CachedXFORM3x2to3x2_P2
#define CACHED
#define INPACKEDSAMPLESIZE 2
#define OUTPACKEDSAMPLESIZE 2
#define NUMINCHANNELS 3
#define NUMOUTCHANNELS 3
#define NUMEXTRAS 1
#define PREALPHA
#define UNPACKINCLUDESPREALPHA
#define PACKINCLUDESPREALPHA
#define UNPACK(CTX,T,D,S,Z,A)                      \
do {                                               \
    cmsUInt32Number inva = 0xffff0000U / (A); \
    (D)[0] = (cmsUInt16Number)(((*(cmsUInt16Number *)(S)) * inva)>>16); (S) += 2; \
    (D)[1] = (cmsUInt16Number)(((*(cmsUInt16Number *)(S)) * inva)>>16); (S) += 2; \
    (D)[2] = (cmsUInt16Number)(((*(cmsUInt16Number *)(S)) * inva)>>16); (S) += 2; \
} while (0)
#define PACK(CTX,T,S,D,Z,A)                     \
do {                                            \
    *(cmsUInt16Number *)(D) = mul65535((S)[0],A); (D) += 2; \
    *(cmsUInt16Number *)(D) = mul65535((S)[1],A); (D) += 2; \
    *(cmsUInt16Number *)(D) = mul65535((S)[2],A); (D) += 2; \
} while (0)
#include "extra_xform.h"

#define FUNCTION_NAME CachedXFORM3to4_P1
#define CACHED
#define INPACKEDSAMPLESIZE 1
#define OUTPACKEDSAMPLESIZE 1
#define NUMINCHANNELS 3
#define NUMOUTCHANNELS 4
#define NUMEXTRAS 1
#define PREALPHA
#define UNPACKINCLUDESPREALPHA
#define PACKINCLUDESPREALPHA
#define UNPACK(CTX,T,D,S,Z,A)              \
do {                                       \
    cmsUInt32Number inva = 0xFFFFU / (A); \
    (D)[0] = (cmsUInt16Number)(*(S) * inva); (S)++; \
    (D)[1] = (cmsUInt16Number)(*(S) * inva); (S)++; \
    (D)[2] = (cmsUInt16Number)(*(S) * inva); (S)++; \
} while (0)
#define PACK(CTX,T,S,D,Z,A)        \
do {                               \
    *(D)++ = mul255(FROM_16_TO_8((S)[0]),(A)); \
    *(D)++ = mul255(FROM_16_TO_8((S)[1]),(A)); \
    *(D)++ = mul255(FROM_16_TO_8((S)[2]),(A)); \
    *(D)++ = mul255(FROM_16_TO_8((S)[3]),(A)); \
} while (0)
#include "extra_xform.h"

#define FUNCTION_NAME CachedXFORM3x2to4x2_P2
#define CACHED
#define INPACKEDSAMPLESIZE 2
#define OUTPACKEDSAMPLESIZE 2
#define NUMINCHANNELS 3
#define NUMOUTCHANNELS 4
#define NUMEXTRAS 1
#define PREALPHA
#define UNPACKINCLUDESPREALPHA
#define PACKINCLUDESPREALPHA
#define UNPACK(CTX,T,D,S,Z,A)                      \
do {                                               \
    cmsUInt32Number inva = 0xffff0000U / (A); \
    (D)[0] = (cmsUInt16Number)(((*(cmsUInt16Number *)(S)) * inva)>>16); (S) += 2; \
    (D)[1] = (cmsUInt16Number)(((*(cmsUInt16Number *)(S)) * inva)>>16); (S) += 2; \
    (D)[2] = (cmsUInt16Number)(((*(cmsUInt16Number *)(S)) * inva)>>16); (S) += 2; \
} while (0)
#define PACK(CTX,T,S,D,Z,A)                     \
do {                                            \
    *(cmsUInt16Number *)(D) = mul65535((S)[0],A); (D) += 2; \
    *(cmsUInt16Number *)(D) = mul65535((S)[1],A); (D) += 2; \
    *(cmsUInt16Number *)(D) = mul65535((S)[2],A); (D) += 2; \
    *(cmsUInt16Number *)(D) = mul65535((S)[3],A); (D) += 2; \
} while (0)
#include "extra_xform.h"

#define FUNCTION_NAME CachedXFORM4to1_P1
#define CACHED
#define INPACKEDSAMPLESIZE 1
#define OUTPACKEDSAMPLESIZE 1
#define NUMINCHANNELS 4
#define NUMOUTCHANNELS 1
#define NUMEXTRAS 1
#define PREALPHA
#define UNPACKINCLUDESPREALPHA
#define PACKINCLUDESPREALPHA
#define UNPACK(CTX,T,D,S,Z,A)              \
do {                                       \
    cmsUInt32Number inva = 0xFFFFU / (A); \
    (D)[0] = (cmsUInt16Number)(*(S) * inva); (S)++; \
    (D)[1] = (cmsUInt16Number)(*(S) * inva); (S)++; \
    (D)[2] = (cmsUInt16Number)(*(S) * inva); (S)++; \
    (D)[3] = (cmsUInt16Number)(*(S) * inva); (S)++; \
} while (0)
#define PACK(CTX,T,S,D,Z,A)        \
do {                               \
    *(D)++ = mul255(FROM_16_TO_8((S)[0]),(A)); \
} while (0)
#include "extra_xform.h"

#define FUNCTION_NAME CachedXFORM4x2to1x2_P2
#define CACHED
#define INPACKEDSAMPLESIZE 2
#define OUTPACKEDSAMPLESIZE 2
#define NUMINCHANNELS 4
#define NUMOUTCHANNELS 1
#define NUMEXTRAS 1
#define PREALPHA
#define UNPACKINCLUDESPREALPHA
#define PACKINCLUDESPREALPHA
#define UNPACK(CTX,T,D,S,Z,A)                      \
do {                                               \
    cmsUInt32Number inva = 0xffff0000U / (A); \
    (D)[0] = (cmsUInt16Number)(((*(cmsUInt16Number *)(S)) * inva)>>16); (S) += 2; \
    (D)[1] = (cmsUInt16Number)(((*(cmsUInt16Number *)(S)) * inva)>>16); (S) += 2; \
    (D)[2] = (cmsUInt16Number)(((*(cmsUInt16Number *)(S)) * inva)>>16); (S) += 2; \
    (D)[3] = (cmsUInt16Number)(((*(cmsUInt16Number *)(S)) * inva)>>16); (S) += 2; \
} while (0)
#define PACK(CTX,T,S,D,Z,A)                     \
do {                                            \
    *(cmsUInt16Number *)(D) = mul65535((S)[0],A); (D) += 2; \
} while (0)
#include "extra_xform.h"

#define FUNCTION_NAME CachedXFORM4to3_P1
#define CACHED
#define INPACKEDSAMPLESIZE 1
#define OUTPACKEDSAMPLESIZE 1
#define NUMINCHANNELS 4
#define NUMOUTCHANNELS 3
#define NUMEXTRAS 1
#define PREALPHA
#define UNPACKINCLUDESPREALPHA
#define PACKINCLUDESPREALPHA
#define UNPACK(CTX,T,D,S,Z,A)              \
do {                                       \
    cmsUInt32Number inva = 0xFFFFU / (A); \
    (D)[0] = (cmsUInt16Number)(*(S) * inva); (S)++; \
    (D)[1] = (cmsUInt16Number)(*(S) * inva); (S)++; \
    (D)[2] = (cmsUInt16Number)(*(S) * inva); (S)++; \
    (D)[3] = (cmsUInt16Number)(*(S) * inva); (S)++; \
} while (0)
#define PACK(CTX,T,S,D,Z,A)        \
do {                               \
    *(D)++ = mul255(FROM_16_TO_8((S)[0]),(A)); \
    *(D)++ = mul255(FROM_16_TO_8((S)[1]),(A)); \
    *(D)++ = mul255(FROM_16_TO_8((S)[2]),(A)); \
} while (0)
#include "extra_xform.h"

#define FUNCTION_NAME CachedXFORM4x2to3x2_P2
#define CACHED
#define INPACKEDSAMPLESIZE 2
#define OUTPACKEDSAMPLESIZE 2
#define NUMINCHANNELS 4
#define NUMOUTCHANNELS 3
#define NUMEXTRAS 1
#define PREALPHA
#define UNPACKINCLUDESPREALPHA
#define PACKINCLUDESPREALPHA
#define UNPACK(CTX,T,D,S,Z,A)                      \
do {                                               \
    cmsUInt32Number inva = 0xffff0000U / (A); \
    (D)[0] = (cmsUInt16Number)(((*(cmsUInt16Number *)(S)) * inva)>>16); (S) += 2; \
    (D)[1] = (cmsUInt16Number)(((*(cmsUInt16Number *)(S)) * inva)>>16); (S) += 2; \
    (D)[2] = (cmsUInt16Number)(((*(cmsUInt16Number *)(S)) * inva)>>16); (S) += 2; \
    (D)[3] = (cmsUInt16Number)(((*(cmsUInt16Number *)(S)) * inva)>>16); (S) += 2; \
} while (0)
#define PACK(CTX,T,S,D,Z,A)                     \
do {                                            \
    *(cmsUInt16Number *)(D) = mul65535((S)[0],A); (D) += 2; \
    *(cmsUInt16Number *)(D) = mul65535((S)[1],A); (D) += 2; \
    *(cmsUInt16Number *)(D) = mul65535((S)[2],A); (D) += 2; \
} while (0)
#include "extra_xform.h"

#define FUNCTION_NAME CachedXFORM4to4_P1
#define CACHED
#define INPACKEDSAMPLESIZE 1
#define OUTPACKEDSAMPLESIZE 1
#define NUMINCHANNELS 4
#define NUMOUTCHANNELS 4
#define NUMEXTRAS 1
#define PREALPHA
#define UNPACKINCLUDESPREALPHA
#define PACKINCLUDESPREALPHA
#define UNPACK(CTX,T,D,S,Z,A)              \
do {                                       \
    cmsUInt32Number inva = 0xFFFFU / (A); \
    (D)[0] = (cmsUInt16Number)(*(S) * inva); (S)++; \
    (D)[1] = (cmsUInt16Number)(*(S) * inva); (S)++; \
    (D)[2] = (cmsUInt16Number)(*(S) * inva); (S)++; \
    (D)[3] = (cmsUInt16Number)(*(S) * inva); (S)++; \
} while (0)
#define PACK(CTX,T,S,D,Z,A)        \
do {                               \
    *(D)++ = mul255(FROM_16_TO_8((S)[0]),(A)); \
    *(D)++ = mul255(FROM_16_TO_8((S)[1]),(A)); \
    *(D)++ = mul255(FROM_16_TO_8((S)[2]),(A)); \
    *(D)++ = mul255(FROM_16_TO_8((S)[3]),(A)); \
} while (0)
#include "extra_xform.h"

#define FUNCTION_NAME CachedXFORM4x2to4x2_P2
#define CACHED
#define INPACKEDSAMPLESIZE 2
#define OUTPACKEDSAMPLESIZE 2
#define NUMINCHANNELS 4
#define NUMOUTCHANNELS 4
#define NUMEXTRAS 1
#define PREALPHA
#define UNPACKINCLUDESPREALPHA
#define PACKINCLUDESPREALPHA
#define UNPACK(CTX,T,D,S,Z,A)                      \
do {                                               \
    cmsUInt32Number inva = 0xffff0000U / (A); \
    (D)[0] = (cmsUInt16Number)(((*(cmsUInt16Number *)(S)) * inva)>>16); (S) += 2; \
    (D)[1] = (cmsUInt16Number)(((*(cmsUInt16Number *)(S)) * inva)>>16); (S) += 2; \
    (D)[2] = (cmsUInt16Number)(((*(cmsUInt16Number *)(S)) * inva)>>16); (S) += 2; \
    (D)[3] = (cmsUInt16Number)(((*(cmsUInt16Number *)(S)) * inva)>>16); (S) += 2; \
} while (0)
#define PACK(CTX,T,S,D,Z,A)                     \
do {                                            \
    *(cmsUInt16Number *)(D) = mul65535((S)[0],A); (D) += 2; \
    *(cmsUInt16Number *)(D) = mul65535((S)[1],A); (D) += 2; \
    *(cmsUInt16Number *)(D) = mul65535((S)[2],A); (D) += 2; \
    *(cmsUInt16Number *)(D) = mul65535((S)[3],A); (D) += 2; \
} while (0)
#include "extra_xform.h"


// Transform plug-ins ----------------------------------------------------------------------------------------------------

// List of used-defined transform factories
typedef struct _cmsTransformCollection_st {

    _cmsTransform2Factory  Factory;
    //cmsBool                OldXform;   // Factory returns xform function in the old style

    struct _cmsTransformCollection_st *Next;

} _cmsTransformCollection;

// The linked list head
_cmsTransformPluginChunkType _cmsTransformPluginChunk = { NULL };


// Duplicates the zone of memory used by the plug-in in the new context
static
void DupPluginTransformList(struct _cmsContext_struct* ctx,
                                               const struct _cmsContext_struct* src)
{
   _cmsTransformPluginChunkType newHead = { NULL };
   _cmsTransformCollection*  entry;
   _cmsTransformCollection*  Anterior = NULL;
   _cmsTransformPluginChunkType* head = (_cmsTransformPluginChunkType*) src->chunks[TransformPlugin];

    // Walk the list copying all nodes
   for (entry = head->TransformCollection;
        entry != NULL;
        entry = entry ->Next) {

            _cmsTransformCollection *newEntry = ( _cmsTransformCollection *) _cmsSubAllocDup(ctx ->MemPool, entry, sizeof(_cmsTransformCollection));

            if (newEntry == NULL)
                return;

            // We want to keep the linked list order, so this is a little bit tricky
            newEntry -> Next = NULL;
            if (Anterior)
                Anterior -> Next = newEntry;

            Anterior = newEntry;

            if (newHead.TransformCollection == NULL)
                newHead.TransformCollection = newEntry;
    }

  ctx ->chunks[TransformPlugin] = _cmsSubAllocDup(ctx->MemPool, &newHead, sizeof(_cmsTransformPluginChunkType));
}

// Allocates memory for transform plugin factory
void _cmsAllocTransformPluginChunk(struct _cmsContext_struct* ctx,
                                        const struct _cmsContext_struct* src)
{
    if (src != NULL) {

        // Copy all linked list
        DupPluginTransformList(ctx, src);
    }
    else {
        static _cmsTransformPluginChunkType TransformPluginChunkType = { NULL };
        ctx ->chunks[TransformPlugin] = _cmsSubAllocDup(ctx ->MemPool, &TransformPluginChunkType, sizeof(_cmsTransformPluginChunkType));
    }
}

#if 0
// Adaptor for old versions of plug-in
static
void _cmsTransform2toTransformAdaptor(cmsContext ContextID, struct _cmstransform_struct *CMMcargo,
                                      const void* InputBuffer,
                                      void* OutputBuffer,
                                      cmsUInt32Number PixelsPerLine,
                                      cmsUInt32Number LineCount,
                                      const cmsStride* Stride)
{

       cmsUInt32Number i, strideIn, strideOut;

       _cmsHandleExtraChannels(ContextID, CMMcargo, InputBuffer, OutputBuffer, PixelsPerLine, LineCount, Stride);

       strideIn = 0;
       strideOut = 0;

       for (i = 0; i < LineCount; i++) {

              void *accum = (cmsUInt8Number*)InputBuffer + strideIn;
              void *output = (cmsUInt8Number*)OutputBuffer + strideOut;

              CMMcargo->OldXform(ContextID, CMMcargo, accum, output, PixelsPerLine, Stride->BytesPerPlaneIn);

              strideIn += Stride->BytesPerLineIn;
              strideOut += Stride->BytesPerLineOut;
       }
}
#endif


// Register new ways to transform
cmsBool  _cmsRegisterTransformPlugin(cmsContext ContextID, cmsPluginBase* Data)
{
    cmsPluginTransform* Plugin = (cmsPluginTransform*) Data;
    _cmsTransformCollection* fl;
    _cmsTransformPluginChunkType* ctx = ( _cmsTransformPluginChunkType*) _cmsContextGetClientChunk(ContextID,TransformPlugin);

    if (Data == NULL) {

        // Free the chain. Memory is safely freed at exit
        ctx->TransformCollection = NULL;
        return TRUE;
    }

    // Factory callback is required
    if (Plugin->xform == NULL) return FALSE;


    fl = (_cmsTransformCollection*) _cmsPluginMalloc(ContextID, sizeof(_cmsTransformCollection));
    if (fl == NULL) return FALSE;

#if 0
	// Check for full xform plug-ins previous to 2.8, we would need an adapter in that case
    if (Plugin->base.ExpectedVersion < (2080 - 2000)) {

           fl->OldXform = TRUE;
    }
    else
           fl->OldXform = FALSE;
#endif

    // Copy the parameters
    fl->Factory = Plugin->xform;

    // Keep linked list
    fl ->Next = ctx->TransformCollection;
    ctx->TransformCollection = fl;

    // All is ok
    return TRUE;
}


void CMSEXPORT _cmsSetTransformUserData(struct _cmstransform_struct *CMMcargo, void* ptr, _cmsFreeUserDataFn FreePrivateDataFn)
{
    _cmsAssert(CMMcargo != NULL && CMMcargo->core != NULL);
    CMMcargo->core->UserData = ptr;
    CMMcargo->core->FreeUserData = FreePrivateDataFn;
}

// returns the pointer defined by the plug-in to store private data
void * CMSEXPORT _cmsGetTransformUserData(struct _cmstransform_struct *CMMcargo)
{
    _cmsAssert(CMMcargo != NULL && CMMcargo->core != NULL);
    return CMMcargo->core->UserData;
}

// returns the current formatters
void CMSEXPORT _cmsGetTransformFormatters16(struct _cmstransform_struct *CMMcargo, cmsFormatter16* FromInput, cmsFormatter16* ToOutput)
{
     _cmsAssert(CMMcargo != NULL);
     if (FromInput) *FromInput = CMMcargo ->FromInput;
     if (ToOutput)  *ToOutput  = CMMcargo ->ToOutput;
}

void CMSEXPORT _cmsGetTransformFormattersFloat(struct _cmstransform_struct *CMMcargo, cmsFormatterFloat* FromInput, cmsFormatterFloat* ToOutput)
{
     _cmsAssert(CMMcargo != NULL);
     if (FromInput) *FromInput = CMMcargo ->FromInputFloat;
     if (ToOutput)  *ToOutput  = CMMcargo ->ToOutputFloat;
}

// returns original flags
cmsUInt32Number CMSEXPORT _cmsGetTransformFlags(struct _cmstransform_struct* CMMcargo)
{
    _cmsAssert(CMMcargo != NULL);
    return CMMcargo->core->dwOriginalFlags;
}

void
_cmsFindFormatter(_cmsTRANSFORM* p, cmsUInt32Number InputFormat, cmsUInt32Number OutputFormat, cmsUInt32Number dwFlags)
{
    if (dwFlags & cmsFLAGS_NULLTRANSFORM) {
        p ->xform = NullXFORM;
        return;
    }
    if (dwFlags & cmsFLAGS_PREMULT) {
        if (dwFlags & cmsFLAGS_NOCACHE) {
            if (dwFlags & cmsFLAGS_GAMUTCHECK)
                p ->xform = PrecalculatedXFORMGamutCheck_P;  // Gamut check, no cache
            else if ((InputFormat & ~COLORSPACE_SH(31)) == (OutputFormat & ~COLORSPACE_SH(31)) &&
                     _cmsLutIsIdentity(p->core->Lut)) {
                if (T_PLANAR(InputFormat))
                    p ->xform = PrecalculatedXFORMIdentityPlanar;
                else
                    p ->xform = PrecalculatedXFORMIdentity;
            } else
                p ->xform = PrecalculatedXFORM_P;  // No cache, no gamut check
            return;
        }
        if (dwFlags & cmsFLAGS_GAMUTCHECK) {
            p ->xform = CachedXFORMGamutCheck_P;    // Gamut check, cache
            return;
        }
        if ((InputFormat & ~COLORSPACE_SH(31)) == (OutputFormat & ~COLORSPACE_SH(31)) &&
            _cmsLutIsIdentity(p->core->Lut)) {
            /* No point in a cache here! */
            if (T_PLANAR(InputFormat))
                p ->xform = PrecalculatedXFORMIdentityPlanar;
            else
                p ->xform = PrecalculatedXFORMIdentity;
            return;
        }
    }
    if (dwFlags & cmsFLAGS_NOCACHE) {
        if (dwFlags & cmsFLAGS_GAMUTCHECK)
            p ->xform = PrecalculatedXFORMGamutCheck;  // Gamut check, no cache
        else if ((InputFormat & ~COLORSPACE_SH(31)) == (OutputFormat & ~COLORSPACE_SH(31)) &&
                 _cmsLutIsIdentity(p->core->Lut)) {
            if (T_PLANAR(InputFormat))
                p ->xform = PrecalculatedXFORMIdentityPlanar;
            else
                p ->xform = PrecalculatedXFORMIdentity;
        } else
            p ->xform = PrecalculatedXFORM;  // No cache, no gamut check
        return;
    }
    if (dwFlags & cmsFLAGS_GAMUTCHECK) {
        p ->xform = CachedXFORMGamutCheck;    // Gamut check, cache
        return;
    }
    if ((InputFormat & ~COLORSPACE_SH(31)) == (OutputFormat & ~COLORSPACE_SH(31)) &&
        _cmsLutIsIdentity(p->core->Lut)) {
        /* No point in a cache here! */
        if (T_PLANAR(InputFormat))
            p ->xform = PrecalculatedXFORMIdentityPlanar;
        else
            p ->xform = PrecalculatedXFORMIdentity;
        return;
    }
    if (T_EXTRA(InputFormat) == 1 && T_EXTRA(OutputFormat) == 1) {
        if (dwFlags & cmsFLAGS_PREMULT) {
            if ((InputFormat & ~(COLORSPACE_SH(31)|CHANNELS_SH(7)|BYTES_SH(3)|EXTRA_SH(1))) == 0 &&
                (OutputFormat & ~(COLORSPACE_SH(31)|CHANNELS_SH(7)|BYTES_SH(3)|EXTRA_SH(1))) == 0) {
                switch ((InputFormat & (CHANNELS_SH(7)|BYTES_SH(3)))|
                        ((OutputFormat & (CHANNELS_SH(7)|BYTES_SH(3)))<<6)) {
                    case CHANNELS_SH(1) | BYTES_SH(1) | ((CHANNELS_SH(1) | BYTES_SH(1))<<6):
                        p->xform = CachedXFORM1to1_P1;
                        return;
                    case CHANNELS_SH(1) | BYTES_SH(2) | ((CHANNELS_SH(1) | BYTES_SH(2))<<6):
                        p->xform = CachedXFORM1x2to1x2_P2;
                        return;
                    case CHANNELS_SH(1) | BYTES_SH(1) | ((CHANNELS_SH(3) | BYTES_SH(1))<<6):
                        p->xform = CachedXFORM1to3_P1;
                        return;
                    case CHANNELS_SH(1) | BYTES_SH(2) | ((CHANNELS_SH(3) | BYTES_SH(2))<<6):
                        p->xform = CachedXFORM1x2to3x2_P2;
                        return;
                    case CHANNELS_SH(1) | BYTES_SH(1) | ((CHANNELS_SH(4) | BYTES_SH(1))<<6):
                        p->xform = CachedXFORM1to4_P1;
                        return;
                    case CHANNELS_SH(1) | BYTES_SH(2) | ((CHANNELS_SH(4) | BYTES_SH(2))<<6):
                        p->xform = CachedXFORM1x2to4x2_P2;
                        return;
                    case CHANNELS_SH(3) | BYTES_SH(1) | ((CHANNELS_SH(1) | BYTES_SH(1))<<6):
                        p ->xform = CachedXFORM3to1_P1;
                        return;
                    case CHANNELS_SH(3) | BYTES_SH(2) | ((CHANNELS_SH(1) | BYTES_SH(2))<<6):
                        p ->xform = CachedXFORM3x2to1x2_P2;
                        return;
                    case CHANNELS_SH(3) | BYTES_SH(1) | ((CHANNELS_SH(3) | BYTES_SH(1))<<6):
                        p->xform = CachedXFORM3to3_P1;
                        return;
                    case CHANNELS_SH(3) | BYTES_SH(2) | ((CHANNELS_SH(3) | BYTES_SH(2))<<6):
                        p->xform = CachedXFORM3x2to3x2_P2;
                        return;
                    case CHANNELS_SH(3) | BYTES_SH(1) | ((CHANNELS_SH(4) | BYTES_SH(1))<<6):
                        p->xform = CachedXFORM3to4_P1;
                        return;
                    case CHANNELS_SH(3) | BYTES_SH(2) | ((CHANNELS_SH(4) | BYTES_SH(2))<<6):
                        p->xform = CachedXFORM3x2to4x2_P2;
                        return;
                    case CHANNELS_SH(4) | BYTES_SH(1) | ((CHANNELS_SH(1) | BYTES_SH(1))<<6):
                        p->xform = CachedXFORM4to1_P1;
                        return;
                    case CHANNELS_SH(4) | BYTES_SH(2) | ((CHANNELS_SH(1) | BYTES_SH(2))<<6):
                        p->xform = CachedXFORM4x2to1x2_P2;
                        return;
                    case CHANNELS_SH(4) | BYTES_SH(1) | ((CHANNELS_SH(3) | BYTES_SH(1))<<6):
                        p->xform = CachedXFORM4to3_P1;
                        return;
                    case CHANNELS_SH(4) | BYTES_SH(2) | ((CHANNELS_SH(3) | BYTES_SH(2))<<6):
                        p->xform = CachedXFORM4x2to3x2_P2;
                        return;
                    case CHANNELS_SH(4) | BYTES_SH(1) | ((CHANNELS_SH(4) | BYTES_SH(1))<<6):
                        p->xform = CachedXFORM4to4_P1;
                        return;
                    case CHANNELS_SH(4) | BYTES_SH(2) | ((CHANNELS_SH(4) | BYTES_SH(2))<<6):
                        p->xform = CachedXFORM4x2to4x2_P2;
                        return;
                }
            }
        } else {
            if ((InputFormat & ~(COLORSPACE_SH(31)|CHANNELS_SH(7)|BYTES_SH(3)|EXTRA_SH(1))) == 0 &&
                (OutputFormat & ~(COLORSPACE_SH(31)|CHANNELS_SH(7)|BYTES_SH(3)|EXTRA_SH(1))) == 0) {
                switch ((InputFormat & (CHANNELS_SH(7)|BYTES_SH(3)))|
                        ((OutputFormat & (CHANNELS_SH(7)|BYTES_SH(3)))<<6)) {
                    case CHANNELS_SH(1) | BYTES_SH(1) | ((CHANNELS_SH(1) | BYTES_SH(1))<<6):
                        p->xform = CachedXFORM1to1_1;
                        return;
                    case CHANNELS_SH(1) | BYTES_SH(2) | ((CHANNELS_SH(1) | BYTES_SH(2))<<6):
                        p->xform = CachedXFORM1x2to1x2_2;
                        return;
                    case CHANNELS_SH(1) | BYTES_SH(1) | ((CHANNELS_SH(3) | BYTES_SH(1))<<6):
                        p->xform = CachedXFORM1to3_1;
                        return;
                    case CHANNELS_SH(1) | BYTES_SH(2) | ((CHANNELS_SH(3) | BYTES_SH(2))<<6):
                        p->xform = CachedXFORM1x2to3x2_2;
                        return;
                    case CHANNELS_SH(1) | BYTES_SH(1) | ((CHANNELS_SH(4) | BYTES_SH(1))<<6):
                        p->xform = CachedXFORM1to4_1;
                        return;
                    case CHANNELS_SH(1) | BYTES_SH(2) | ((CHANNELS_SH(4) | BYTES_SH(2))<<6):
                        p->xform = CachedXFORM1x2to4x2_2;
                        return;
                    case CHANNELS_SH(3) | BYTES_SH(1) | ((CHANNELS_SH(1) | BYTES_SH(1))<<6):
                        p ->xform = CachedXFORM3to1_1;
                        return;
                    case CHANNELS_SH(3) | BYTES_SH(2) | ((CHANNELS_SH(1) | BYTES_SH(2))<<6):
                        p ->xform = CachedXFORM3x2to1x2_2;
                        return;
                    case CHANNELS_SH(3) | BYTES_SH(1) | ((CHANNELS_SH(3) | BYTES_SH(1))<<6):
                        p->xform = CachedXFORM3to3_1;
                        return;
                    case CHANNELS_SH(3) | BYTES_SH(2) | ((CHANNELS_SH(3) | BYTES_SH(2))<<6):
                        p->xform = CachedXFORM3x2to3x2_2;
                        return;
                    case CHANNELS_SH(3) | BYTES_SH(1) | ((CHANNELS_SH(4) | BYTES_SH(1))<<6):
                        p->xform = CachedXFORM3to4_1;
                        return;
                    case CHANNELS_SH(3) | BYTES_SH(2) | ((CHANNELS_SH(4) | BYTES_SH(2))<<6):
                        p->xform = CachedXFORM3x2to4x2_2;
                        return;
                    case CHANNELS_SH(4) | BYTES_SH(1) | ((CHANNELS_SH(1) | BYTES_SH(1))<<6):
                        p->xform = CachedXFORM4to1_1;
                        return;
                    case CHANNELS_SH(4) | BYTES_SH(2) | ((CHANNELS_SH(1) | BYTES_SH(2))<<6):
                        p->xform = CachedXFORM4x2to1x2_2;
                        return;
                    case CHANNELS_SH(4) | BYTES_SH(1) | ((CHANNELS_SH(3) | BYTES_SH(1))<<6):
                        p->xform = CachedXFORM4to3_1;
                        return;
                    case CHANNELS_SH(4) | BYTES_SH(2) | ((CHANNELS_SH(3) | BYTES_SH(2))<<6):
                        p->xform = CachedXFORM4x2to3x2_2;
                        return;
                    case CHANNELS_SH(4) | BYTES_SH(1) | ((CHANNELS_SH(4) | BYTES_SH(1))<<6):
                        p->xform = CachedXFORM4to4_1;
                        return;
                    case CHANNELS_SH(4) | BYTES_SH(2) | ((CHANNELS_SH(4) | BYTES_SH(2))<<6):
                        p->xform = CachedXFORM4x2to4x2_2;
                        return;
                }
            }
        }
    }
    if (T_EXTRA(InputFormat) != 0) {
        if (dwFlags & cmsFLAGS_PREMULT) {
            if (T_BYTES(InputFormat) == 1)
                p ->xform = CachedXFORM_P1;// No gamut check, cache
            else
                p ->xform = CachedXFORM_P2;// No gamut check, cache
        } else {
            p ->xform = CachedXFORM;  // No gamut check, cache
        }
        return;
    }
    if ((InputFormat & ~(COLORSPACE_SH(31)|CHANNELS_SH(7)|BYTES_SH(3))) == 0 &&
        (OutputFormat & ~(COLORSPACE_SH(31)|CHANNELS_SH(7)|BYTES_SH(3))) == 0) {
        switch ((InputFormat & (CHANNELS_SH(7)|BYTES_SH(3)))|
                ((OutputFormat & (CHANNELS_SH(7)|BYTES_SH(3)))<<6)) {
            case CHANNELS_SH(1) | BYTES_SH(1) | ((CHANNELS_SH(1) | BYTES_SH(1))<<6):
                p->xform = CachedXFORM1to1;
                return;
            case CHANNELS_SH(1) | BYTES_SH(2) | ((CHANNELS_SH(1) | BYTES_SH(2))<<6):
                p->xform = CachedXFORM1x2to1x2;
                return;
            case CHANNELS_SH(1) | BYTES_SH(1) | ((CHANNELS_SH(3) | BYTES_SH(1))<<6):
                p->xform = CachedXFORM1to3;
                return;
            case CHANNELS_SH(1) | BYTES_SH(2) | ((CHANNELS_SH(3) | BYTES_SH(2))<<6):
                p->xform = CachedXFORM1x2to3x2;
                return;
            case CHANNELS_SH(1) | BYTES_SH(1) | ((CHANNELS_SH(4) | BYTES_SH(1))<<6):
                p->xform = CachedXFORM1to4;
                return;
            case CHANNELS_SH(1) | BYTES_SH(2) | ((CHANNELS_SH(4) | BYTES_SH(2))<<6):
                p->xform = CachedXFORM1x2to4x2;
                return;
            case CHANNELS_SH(3) | BYTES_SH(1) | ((CHANNELS_SH(1) | BYTES_SH(1))<<6):
                p ->xform = CachedXFORM3to1;
                return;
            case CHANNELS_SH(3) | BYTES_SH(2) | ((CHANNELS_SH(1) | BYTES_SH(2))<<6):
                p ->xform = CachedXFORM3x2to1x2;
                return;
            case CHANNELS_SH(3) | BYTES_SH(1) | ((CHANNELS_SH(3) | BYTES_SH(1))<<6):
                p->xform = CachedXFORM3to3;
                return;
            case CHANNELS_SH(3) | BYTES_SH(2) | ((CHANNELS_SH(3) | BYTES_SH(2))<<6):
                p->xform = CachedXFORM3x2to3x2;
                return;
            case CHANNELS_SH(3) | BYTES_SH(1) | ((CHANNELS_SH(4) | BYTES_SH(1))<<6):
                p->xform = CachedXFORM3to4;
                return;
            case CHANNELS_SH(3) | BYTES_SH(2) | ((CHANNELS_SH(4) | BYTES_SH(2))<<6):
                p->xform = CachedXFORM3x2to4x2;
                return;
            case CHANNELS_SH(4) | BYTES_SH(1) | ((CHANNELS_SH(1) | BYTES_SH(1))<<6):
                p->xform = CachedXFORM4to1;
                return;
            case CHANNELS_SH(4) | BYTES_SH(2) | ((CHANNELS_SH(1) | BYTES_SH(2))<<6):
                p->xform = CachedXFORM4x2to1x2;
                return;
            case CHANNELS_SH(4) | BYTES_SH(1) | ((CHANNELS_SH(3) | BYTES_SH(1))<<6):
                p->xform = CachedXFORM4to3;
                return;
            case CHANNELS_SH(4) | BYTES_SH(2) | ((CHANNELS_SH(3) | BYTES_SH(2))<<6):
                p->xform = CachedXFORM4x2to3x2;
                return;
            case CHANNELS_SH(4) | BYTES_SH(1) | ((CHANNELS_SH(4) | BYTES_SH(1))<<6):
                p->xform = CachedXFORM4to4;
                return;
            case CHANNELS_SH(4) | BYTES_SH(2) | ((CHANNELS_SH(4) | BYTES_SH(2))<<6):
                p->xform = CachedXFORM4x2to4x2;
                return;
        }
    }
    {
        int inwords = T_CHANNELS(InputFormat);
        if (inwords <= 2)
            p ->xform = CachedXFORM4;
        else if (inwords <= 4)
            p ->xform = CachedXFORM8;
        else
            p ->xform = CachedXFORM;  // No gamut check, cache
    }
}

// Allocate transform struct and set it to defaults. Ask the optimization plug-in about if those formats are proper
// for separated transforms. If this is the case,
static
_cmsTRANSFORM* AllocEmptyTransform(cmsContext ContextID, cmsPipeline* lut,
                                               cmsUInt32Number Intent, cmsUInt32Number* InputFormat, cmsUInt32Number* OutputFormat, cmsUInt32Number* dwFlags)
{
    _cmsTransformPluginChunkType* ctx = ( _cmsTransformPluginChunkType*) _cmsContextGetClientChunk(ContextID, TransformPlugin);
    _cmsTransformCollection* Plugin;
    _cmsTRANSFORMCORE *core;

    // Allocate needed memory
    _cmsTRANSFORM* p = (_cmsTRANSFORM*)_cmsMallocZero(ContextID, sizeof(_cmsTRANSFORM));
    if (!p) {
        cmsPipelineFree(ContextID, lut);
        return NULL;
    }

    core = (_cmsTRANSFORMCORE*)_cmsMallocZero(ContextID, sizeof(*core));
    if (!core) {
        _cmsFree(ContextID, p);
        cmsPipelineFree(ContextID, lut);
        return NULL;
    }

    p->core = core;
    core->refs = 1;
    // Store the proposed pipeline
    p->core->Lut = lut;

       // Let's see if any plug-in want to do the transform by itself
       if (core->Lut != NULL) {
           if (!(*dwFlags & cmsFLAGS_NOOPTIMIZE)) {

               for (Plugin = ctx->TransformCollection;
                   Plugin != NULL;
                   Plugin = Plugin->Next) {

                   if (Plugin->Factory(ContextID, &p->xform, &core->UserData, &core->FreeUserData, &core->Lut, InputFormat, OutputFormat, dwFlags)) {

                       // Last plugin in the declaration order takes control. We just keep
                       // the original parameters as a logging.
                       // Note that cmsFLAGS_CAN_CHANGE_FORMATTER is not set, so by default
                       // an optimized transform is not reusable. The plug-in can, however, change
                       // the flags and make it suitable.

                       p->InputFormat = *InputFormat;
                       p->OutputFormat = *OutputFormat;
                       core->dwOriginalFlags = *dwFlags;

                       // Fill the formatters just in case the optimized routine is interested.
                       // No error is thrown if the formatter doesn't exist. It is up to the optimization
                       // factory to decide what to do in those cases.
                       p->FromInput = _cmsGetFormatter(ContextID, *InputFormat, cmsFormatterInput, CMS_PACK_FLAGS_16BITS).Fmt16;
                       p->ToOutput = _cmsGetFormatter(ContextID, *OutputFormat, cmsFormatterOutput, CMS_PACK_FLAGS_16BITS).Fmt16;
                       p->FromInputFloat = _cmsGetFormatter(ContextID, *InputFormat, cmsFormatterInput, CMS_PACK_FLAGS_FLOAT).FmtFloat;
                       p->ToOutputFloat = _cmsGetFormatter(ContextID, *OutputFormat, cmsFormatterOutput, CMS_PACK_FLAGS_FLOAT).FmtFloat;

#if 0   // [i_a] DO NOT support old-style plugins: they'll only b0rk anyway!
					   // Save the day? (Ignore the warning)
                       if (Plugin->OldXform) {
                           p->OldXform = (_cmsTransformFn)(void*) p->xform;
                           p->xform = _cmsTransform2toTransformAdaptor;
                        }
#endif

                        return p;
                   }
               }
	   }

           // Not suitable for the transform plug-in, let's check the pipeline plug-in
           _cmsOptimizePipeline(ContextID, &core->Lut, Intent, InputFormat, OutputFormat, dwFlags);
       }

    // Check whatever this is a true floating point transform
    if (_cmsFormatterIsFloat(*OutputFormat)) {

        // Get formatter function always return a valid union, but the contents of this union may be NULL.
        p ->FromInputFloat = _cmsGetFormatter(ContextID, *InputFormat,  cmsFormatterInput, CMS_PACK_FLAGS_FLOAT).FmtFloat;
        p ->ToOutputFloat  = _cmsGetFormatter(ContextID, *OutputFormat, cmsFormatterOutput, CMS_PACK_FLAGS_FLOAT).FmtFloat;
        *dwFlags |= cmsFLAGS_CAN_CHANGE_FORMATTER;

        if (p ->FromInputFloat == NULL || p ->ToOutputFloat == NULL) {

            cmsSignalError(ContextID, cmsERROR_UNKNOWN_EXTENSION, "Unsupported raster format");
            cmsDeleteTransform(ContextID, p);
            return NULL;
        }

        if (*dwFlags & cmsFLAGS_NULLTRANSFORM) {

            p ->xform = NullFloatXFORM;
        }
        else {
            // Float transforms don't use cache, always are non-NULL
            p ->xform = FloatXFORM;
        }

    }
    else {

        if (*InputFormat == 0 && *OutputFormat == 0) {
            p ->FromInput = p ->ToOutput = NULL;
            *dwFlags |= cmsFLAGS_CAN_CHANGE_FORMATTER;
        }
        else {

            cmsUInt32Number BytesPerPixelInput;

            p ->FromInput = _cmsGetFormatter(ContextID, *InputFormat,  cmsFormatterInput, CMS_PACK_FLAGS_16BITS).Fmt16;
            p ->ToOutput  = _cmsGetFormatter(ContextID, *OutputFormat, cmsFormatterOutput, CMS_PACK_FLAGS_16BITS).Fmt16;

            if (p ->FromInput == NULL || p ->ToOutput == NULL) {

                cmsSignalError(ContextID, cmsERROR_UNKNOWN_EXTENSION, "Unsupported raster format");
                cmsDeleteTransform(ContextID, p);
                return NULL;
            }

            BytesPerPixelInput = T_BYTES(p ->InputFormat);
            if (BytesPerPixelInput == 0 || BytesPerPixelInput >= 2)
                   *dwFlags |= cmsFLAGS_CAN_CHANGE_FORMATTER;

        }

        _cmsFindFormatter(p, *InputFormat, *OutputFormat, *dwFlags);
    }

    p ->InputFormat     = *InputFormat;
    p ->OutputFormat    = *OutputFormat;
    core->dwOriginalFlags = *dwFlags;
    core->UserData        = NULL;
    return p;
}

static
cmsBool GetXFormColorSpaces(cmsContext ContextID, cmsUInt32Number nProfiles, cmsHPROFILE hProfiles[], cmsColorSpaceSignature* Input, cmsColorSpaceSignature* Output)
{
    cmsColorSpaceSignature ColorSpaceIn, ColorSpaceOut;
    cmsColorSpaceSignature PostColorSpace;
    cmsUInt32Number i;

    if (nProfiles == 0) return FALSE;
    if (hProfiles[0] == NULL) return FALSE;

    *Input = PostColorSpace = cmsGetColorSpace(ContextID, hProfiles[0]);

    for (i=0; i < nProfiles; i++) {

        cmsProfileClassSignature cls;
        cmsHPROFILE hProfile = hProfiles[i];

        int lIsInput = (PostColorSpace != cmsSigXYZData) &&
                       (PostColorSpace != cmsSigLabData);

        if (hProfile == NULL) return FALSE;

        cls = cmsGetDeviceClass(ContextID, hProfile);

        if (cls == cmsSigNamedColorClass) {

            ColorSpaceIn    = cmsSig1colorData;
            ColorSpaceOut   = (nProfiles > 1) ? cmsGetPCS(ContextID, hProfile) : cmsGetColorSpace(ContextID, hProfile);
        }
        else
        if (lIsInput || (cls == cmsSigLinkClass)) {

            ColorSpaceIn    = cmsGetColorSpace(ContextID, hProfile);
            ColorSpaceOut   = cmsGetPCS(ContextID, hProfile);
        }
        else
        {
            ColorSpaceIn    = cmsGetPCS(ContextID, hProfile);
            ColorSpaceOut   = cmsGetColorSpace(ContextID, hProfile);
        }

        if (i==0)
            *Input = ColorSpaceIn;

        PostColorSpace = ColorSpaceOut;
    }

    *Output = PostColorSpace;

    return TRUE;
}

// Check colorspace
static
cmsBool  IsProperColorSpace(cmsContext ContextID, cmsColorSpaceSignature Check, cmsUInt32Number dwFormat)
{
    int Space1 = (int) T_COLORSPACE(dwFormat);
    int Space2 = _cmsLCMScolorSpace(ContextID, Check);

    if (Space1 == PT_ANY) return TRUE;
    if (Space1 == Space2) return TRUE;

    if (Space1 == PT_LabV2 && Space2 == PT_Lab) return TRUE;
    if (Space1 == PT_Lab   && Space2 == PT_LabV2) return TRUE;

    return FALSE;
}

// ----------------------------------------------------------------------------------------------------------------

// Jun-21-2000: Some profiles (those that comes with W2K) comes
// with the media white (media black?) x 100. Add a sanity check

static
void NormalizeXYZ(cmsCIEXYZ* Dest)
{
    while (Dest -> X > 2. &&
           Dest -> Y > 2. &&
           Dest -> Z > 2.) {

               Dest -> X /= 10.;
               Dest -> Y /= 10.;
               Dest -> Z /= 10.;
       }
}

static
void SetWhitePoint(cmsCIEXYZ* wtPt, const cmsCIEXYZ* src)
{
    if (src == NULL) {
        wtPt ->X = cmsD50X;
        wtPt ->Y = cmsD50Y;
        wtPt ->Z = cmsD50Z;
    }
    else {
        wtPt ->X = src->X;
        wtPt ->Y = src->Y;
        wtPt ->Z = src->Z;

        NormalizeXYZ(wtPt);
    }

}

// New to lcms 2.0 -- have all parameters available.
cmsHTRANSFORM CMSEXPORT cmsCreateExtendedTransform(cmsContext ContextID,
                                                   cmsUInt32Number nProfiles, cmsHPROFILE hProfiles[],
                                                   cmsBool  BPC[],
                                                   cmsUInt32Number Intents[],
                                                   cmsFloat64Number AdaptationStates[],
                                                   cmsHPROFILE hGamutProfile,
                                                   cmsUInt32Number nGamutPCSposition,
                                                   cmsUInt32Number InputFormat,
                                                   cmsUInt32Number OutputFormat,
                                                   cmsUInt32Number dwFlags)
{
    _cmsTRANSFORM* xform;
    cmsColorSpaceSignature EntryColorSpace;
    cmsColorSpaceSignature ExitColorSpace;
    cmsPipeline* Lut;
    cmsUInt32Number LastIntent = Intents[nProfiles-1];

    // If it is a fake transform
    if (dwFlags & cmsFLAGS_NULLTRANSFORM)
    {
        return AllocEmptyTransform(ContextID, NULL, INTENT_PERCEPTUAL, &InputFormat, &OutputFormat, &dwFlags);
    }

    // If gamut check is requested, make sure we have a gamut profile
    if (dwFlags & cmsFLAGS_GAMUTCHECK) {
        if (hGamutProfile == NULL) dwFlags &= ~cmsFLAGS_GAMUTCHECK;
    }

    // On floating point transforms, inhibit cache
    if (_cmsFormatterIsFloat(InputFormat) || _cmsFormatterIsFloat(OutputFormat))
        dwFlags |= cmsFLAGS_NOCACHE;

    // Mark entry/exit spaces
    if (!GetXFormColorSpaces(ContextID, nProfiles, hProfiles, &EntryColorSpace, &ExitColorSpace)) {
        cmsSignalError(ContextID, cmsERROR_NULL, "NULL input profiles on transform");
        return NULL;
    }

    // Check if proper colorspaces
    if (!IsProperColorSpace(ContextID, EntryColorSpace, InputFormat)) {
        cmsSignalError(ContextID, cmsERROR_COLORSPACE_CHECK, "Wrong input color space on transform");
        return NULL;
    }

    if (!IsProperColorSpace(ContextID, ExitColorSpace, OutputFormat)) {
        cmsSignalError(ContextID, cmsERROR_COLORSPACE_CHECK, "Wrong output color space on transform");
        return NULL;
    }

    // Check whatever the transform is 16 bits and involves linear RGB in first profile. If so, disable optimizations
    if (EntryColorSpace == cmsSigRgbData && T_BYTES(InputFormat) == 2 && !(dwFlags & cmsFLAGS_NOOPTIMIZE))
    {
        cmsFloat64Number gamma = cmsDetectRGBProfileGamma(ContextID, hProfiles[0], 0.1);

        if (gamma > 0 && gamma < 1.6)
            dwFlags |= cmsFLAGS_NOOPTIMIZE;
    }

    // Create a pipeline with all transformations
    Lut = _cmsLinkProfiles(ContextID, nProfiles, Intents, hProfiles, BPC, AdaptationStates, dwFlags);
    if (Lut == NULL) {
        cmsSignalError(ContextID, cmsERROR_NOT_SUITABLE, "Couldn't link the profiles");
        return NULL;
    }

    // Check channel count
    if ((cmsChannelsOf(ContextID, EntryColorSpace) != cmsPipelineInputChannels(ContextID, Lut)) ||
        (cmsChannelsOf(ContextID, ExitColorSpace)  != cmsPipelineOutputChannels(ContextID, Lut))) {
        cmsPipelineFree(ContextID, Lut);
        cmsSignalError(ContextID, cmsERROR_NOT_SUITABLE, "Channel count doesn't match. Profile is corrupted");
        return NULL;
    }

    // Check premultiplication requirements
    if (dwFlags & cmsFLAGS_PREMULT) {
        if (T_BYTES(InputFormat) != T_BYTES(OutputFormat)) {
        cmsPipelineFree(ContextID, Lut);
        cmsSignalError(ContextID, cmsERROR_NOT_SUITABLE, "Premultiplication requires input and output to be in the same format.");
        return NULL;
        }

        if (T_EXTRA(InputFormat) < 1 || T_EXTRA(OutputFormat) < 1 || T_EXTRA(InputFormat) != T_EXTRA(OutputFormat) || (dwFlags & cmsFLAGS_COPY_ALPHA) == 0) {
        cmsPipelineFree(ContextID, Lut);
        cmsSignalError(ContextID, cmsERROR_NOT_SUITABLE, "Premultiplication must preserve the extra channels");
        return NULL;
        }
    }


    // All seems ok
    xform = AllocEmptyTransform(ContextID, Lut, LastIntent, &InputFormat, &OutputFormat, &dwFlags);
    if (xform == NULL) {
        return NULL;
    }

    // Keep values
    xform->core->EntryColorSpace = EntryColorSpace;
    xform->core->ExitColorSpace  = ExitColorSpace;
    xform->core->RenderingIntent = Intents[nProfiles-1];

    // Take white points
    SetWhitePoint(&xform->core->EntryWhitePoint, (cmsCIEXYZ*) cmsReadTag(ContextID, hProfiles[0], cmsSigMediaWhitePointTag));
    SetWhitePoint(&xform->core->ExitWhitePoint,  (cmsCIEXYZ*) cmsReadTag(ContextID, hProfiles[nProfiles-1], cmsSigMediaWhitePointTag));


    // Create a gamut check LUT if requested
    if (hGamutProfile != NULL && (dwFlags & cmsFLAGS_GAMUTCHECK))
        xform->core->GamutCheck  = _cmsCreateGamutCheckPipeline(ContextID, hProfiles,
                                                        BPC, Intents,
                                                        AdaptationStates,
                                                        nGamutPCSposition,
                                                        hGamutProfile);


    // Try to read input and output colorant table
    if (cmsIsTag(ContextID, hProfiles[0], cmsSigColorantTableTag)) {

        // Input table can only come in this way.
        xform->core->InputColorant = cmsDupNamedColorList(ContextID, (cmsNAMEDCOLORLIST*) cmsReadTag(ContextID, hProfiles[0], cmsSigColorantTableTag));
    }

    // Output is a little bit more complex.
    if (cmsGetDeviceClass(ContextID, hProfiles[nProfiles-1]) == cmsSigLinkClass) {

        // This tag may exist only on devicelink profiles.
        if (cmsIsTag(ContextID, hProfiles[nProfiles-1], cmsSigColorantTableOutTag)) {

            // It may be NULL if error
            xform->core->OutputColorant = cmsDupNamedColorList(ContextID, (cmsNAMEDCOLORLIST*) cmsReadTag(ContextID, hProfiles[nProfiles-1], cmsSigColorantTableOutTag));
        }

    } else {

        if (cmsIsTag(ContextID, hProfiles[nProfiles-1], cmsSigColorantTableTag)) {

            xform->core->OutputColorant = cmsDupNamedColorList(ContextID, (cmsNAMEDCOLORLIST*) cmsReadTag(ContextID, hProfiles[nProfiles-1], cmsSigColorantTableTag));
        }
    }

    // Store the sequence of profiles
    if (dwFlags & cmsFLAGS_KEEP_SEQUENCE) {
        xform->core->Sequence = _cmsCompileProfileSequence(ContextID, nProfiles, hProfiles);
    }
    else
        xform->core->Sequence = NULL;

    // If this is a cached transform, init first value, which is zero (16 bits only)
    if (!(dwFlags & cmsFLAGS_NOCACHE)) {

        memset(&xform ->Cache.CacheIn, 0, sizeof(xform ->Cache.CacheIn));

        if (xform->core->GamutCheck != NULL) {
            TransformOnePixelWithGamutCheck(ContextID, xform, xform->Cache.CacheIn, xform->Cache.CacheOut);
        }
        else {

            xform->core->Lut->Eval16Fn(ContextID, xform ->Cache.CacheIn, xform->Cache.CacheOut, xform->core->Lut->Data);
        }

    }

    return (cmsHTRANSFORM) xform;
}

// Multiprofile transforms: Gamut check is not available here, as it is unclear from which profile the gamut comes.
cmsHTRANSFORM CMSEXPORT cmsCreateMultiprofileTransform(cmsContext ContextID,
                                                       cmsHPROFILE hProfiles[],
                                                       cmsUInt32Number nProfiles,
                                                       cmsUInt32Number InputFormat,
                                                       cmsUInt32Number OutputFormat,
                                                       cmsUInt32Number Intent,
                                                       cmsUInt32Number dwFlags)
{
    cmsUInt32Number i;
    cmsBool BPC[256];
    cmsUInt32Number Intents[256];
    cmsFloat64Number AdaptationStates[256];

    if (nProfiles <= 0 || nProfiles > 255) {
         cmsSignalError(ContextID, cmsERROR_RANGE, "Wrong number of profiles. 1..255 expected, %d found.", nProfiles);
        return NULL;
    }

    for (i=0; i < nProfiles; i++) {
        BPC[i] = dwFlags & cmsFLAGS_BLACKPOINTCOMPENSATION ? TRUE : FALSE;
        Intents[i] = Intent;
        AdaptationStates[i] = cmsSetAdaptationState(ContextID, -1);
    }


    return cmsCreateExtendedTransform(ContextID, nProfiles, hProfiles, BPC, Intents, AdaptationStates, NULL, 0, InputFormat, OutputFormat, dwFlags);
}



cmsHTRANSFORM CMSEXPORT cmsCreateTransform(cmsContext ContextID,
                                           cmsHPROFILE Input,
                                           cmsUInt32Number InputFormat,
                                           cmsHPROFILE Output,
                                           cmsUInt32Number OutputFormat,
                                           cmsUInt32Number Intent,
                                           cmsUInt32Number dwFlags)
{

    cmsHPROFILE hArray[2];

    hArray[0] = Input;
    hArray[1] = Output;

    return cmsCreateMultiprofileTransform(ContextID, hArray, Output == NULL ? 1U : 2U, InputFormat, OutputFormat, Intent, dwFlags);
}


cmsHTRANSFORM CMSEXPORT cmsCreateProofingTransform(cmsContext ContextID,
                                                   cmsHPROFILE InputProfile,
                                                   cmsUInt32Number InputFormat,
                                                   cmsHPROFILE OutputProfile,
                                                   cmsUInt32Number OutputFormat,
                                                   cmsHPROFILE ProofingProfile,
                                                   cmsUInt32Number nIntent,
                                                   cmsUInt32Number ProofingIntent,
                                                   cmsUInt32Number dwFlags)
{
    cmsHPROFILE hArray[4];
    cmsUInt32Number Intents[4];
    cmsBool  BPC[4];
    cmsFloat64Number Adaptation[4];
    cmsBool  DoBPC = (dwFlags & cmsFLAGS_BLACKPOINTCOMPENSATION) ? TRUE : FALSE;


    hArray[0]  = InputProfile; hArray[1] = ProofingProfile; hArray[2]  = ProofingProfile;               hArray[3] = OutputProfile;
    Intents[0] = nIntent;      Intents[1] = nIntent;        Intents[2] = INTENT_RELATIVE_COLORIMETRIC;  Intents[3] = ProofingIntent;
    BPC[0]     = DoBPC;        BPC[1] = DoBPC;              BPC[2] = 0;                                 BPC[3] = 0;

    Adaptation[0] = Adaptation[1] = Adaptation[2] = Adaptation[3] = cmsSetAdaptationState(ContextID, -1);

    if (!(dwFlags & (cmsFLAGS_SOFTPROOFING|cmsFLAGS_GAMUTCHECK)))
        return cmsCreateTransform(ContextID, InputProfile, InputFormat, OutputProfile, OutputFormat, nIntent, dwFlags);

    return cmsCreateExtendedTransform(ContextID, 4, hArray, BPC, Intents, Adaptation,
                                        ProofingProfile, 1, InputFormat, OutputFormat, dwFlags);

}



// Grab the input/output formats
cmsUInt32Number CMSEXPORT cmsGetTransformInputFormat(cmsContext ContextID, cmsHTRANSFORM hTransform)
{
    _cmsTRANSFORM* xform = (_cmsTRANSFORM*) hTransform;
    cmsUNUSED_PARAMETER(ContextID);

    if (xform == NULL) return 0;
    return xform->InputFormat;
}

cmsUInt32Number CMSEXPORT cmsGetTransformOutputFormat(cmsContext ContextID, cmsHTRANSFORM hTransform)
{
    _cmsTRANSFORM* xform = (_cmsTRANSFORM*) hTransform;
    cmsUNUSED_PARAMETER(ContextID);

    if (xform == NULL) return 0;
    return xform->OutputFormat;
}

cmsHTRANSFORM cmsCloneTransformChangingFormats(cmsContext ContextID,
                                               const cmsHTRANSFORM hTransform,
                                               cmsUInt32Number InputFormat,
                                               cmsUInt32Number OutputFormat)
{
    const _cmsTRANSFORM *oldXform = (const _cmsTRANSFORM *)hTransform;
    _cmsTRANSFORM *xform;
    cmsFormatter16 FromInput, ToOutput;

    _cmsAssert(oldXform != NULL && oldXform->core != NULL);

    // We only can afford to change formatters if previous transform is at least 16 bits
    if (!(oldXform->core->dwOriginalFlags & cmsFLAGS_CAN_CHANGE_FORMATTER)) {
        cmsSignalError(ContextID, cmsERROR_NOT_SUITABLE, "cmsCloneTransformChangingFormats works only on transforms created originally with at least 16 bits of precision");
        return NULL;
    }

    xform = _cmsMalloc(ContextID, sizeof(*xform));
    if (xform == NULL)
        return NULL;

    memcpy(xform, oldXform, sizeof(*xform));

    FromInput = _cmsGetFormatter(ContextID, InputFormat,  cmsFormatterInput, CMS_PACK_FLAGS_16BITS).Fmt16;
    ToOutput  = _cmsGetFormatter(ContextID, OutputFormat, cmsFormatterOutput, CMS_PACK_FLAGS_16BITS).Fmt16;

    if (FromInput == NULL || ToOutput == NULL) {

        cmsSignalError(ContextID, cmsERROR_UNKNOWN_EXTENSION, "Unsupported raster format");
        return NULL;
    }

    xform ->InputFormat  = InputFormat;
    xform ->OutputFormat = OutputFormat;
    xform ->FromInput    = FromInput;
    xform ->ToOutput     = ToOutput;
    _cmsFindFormatter(xform, InputFormat, OutputFormat, xform->core->dwOriginalFlags);

    (void)_cmsAdjustReferenceCount(&xform->core->refs, 1);

    return xform;
}<|MERGE_RESOLUTION|>--- conflicted
+++ resolved
@@ -280,13 +280,8 @@
 
             accum = p->FromInputFloat(ContextID, p, fIn, accum, Stride->BytesPerPlaneIn);
 
-<<<<<<< HEAD
-            // Any gamut chack to do?
+            // Any gamut check to do?
             if (core->GamutCheck != NULL) {
-=======
-            // Any gamut check to do?
-            if (p->GamutCheck != NULL) {
->>>>>>> 42fd72d9
 
                 // Evaluate gamut marker.
                 cmsPipelineEvalFloat(ContextID, fIn, &OutOfGamut, core->GamutCheck);
