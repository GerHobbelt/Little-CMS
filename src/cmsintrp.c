//---------------------------------------------------------------------------------
//
//  Little Color Management System
//  Copyright (c) 1998-2020 Marti Maria Saguer
//
// Permission is hereby granted, free of charge, to any person obtaining
// a copy of this software and associated documentation files (the "Software"),
// to deal in the Software without restriction, including without limitation
// the rights to use, copy, modify, merge, publish, distribute, sublicense,
// and/or sell copies of the Software, and to permit persons to whom the Software
// is furnished to do so, subject to the following conditions:
//
// The above copyright notice and this permission notice shall be included in
// all copies or substantial portions of the Software.
//
// THE SOFTWARE IS PROVIDED "AS IS", WITHOUT WARRANTY OF ANY KIND,
// EXPRESS OR IMPLIED, INCLUDING BUT NOT LIMITED TO
// THE WARRANTIES OF MERCHANTABILITY, FITNESS FOR A PARTICULAR PURPOSE AND
// NONINFRINGEMENT. IN NO EVENT SHALL THE AUTHORS OR COPYRIGHT HOLDERS BE
// LIABLE FOR ANY CLAIM, DAMAGES OR OTHER LIABILITY, WHETHER IN AN ACTION
// OF CONTRACT, TORT OR OTHERWISE, ARISING FROM, OUT OF OR IN CONNECTION
// WITH THE SOFTWARE OR THE USE OR OTHER DEALINGS IN THE SOFTWARE.
//
//---------------------------------------------------------------------------------
//

#include "lcms2_internal.h"

// This module incorporates several interpolation routines, for 1 to 8 channels on input and
// up to 65535 channels on output. The user may change those by using the interpolation plug-in

// Some people may want to compile as C++ with all warnings on, in this case make compiler silent
#ifdef _MSC_VER
#    if (_MSC_VER >= 1400)
#       pragma warning( disable : 4365 )
#    endif
#endif

// Interpolation routines by default
static cmsInterpFunction DefaultInterpolatorsFactory(cmsUInt32Number nInputChannels, cmsUInt32Number nOutputChannels, cmsUInt32Number dwFlags);

// This is the default factory
_cmsInterpPluginChunkType _cmsInterpPluginChunk = { NULL };

// The interpolation plug-in memory chunk allocator/dup
void _cmsAllocInterpPluginChunk(struct _cmsContext_struct* ctx, const struct _cmsContext_struct* src)
{
    void* from;

    _cmsAssert(ctx != NULL);

    if (src != NULL) {
        from = src ->chunks[InterpPlugin];
    }
    else {
        static _cmsInterpPluginChunkType InterpPluginChunk = { NULL };

        from = &InterpPluginChunk;
    }

    _cmsAssert(from != NULL);
    ctx ->chunks[InterpPlugin] = _cmsSubAllocDup(ctx ->MemPool, from, sizeof(_cmsInterpPluginChunkType));
}


// Main plug-in entry
cmsBool  _cmsRegisterInterpPlugin(cmsContext ContextID, cmsPluginBase* Data)
{
    cmsPluginInterpolation* Plugin = (cmsPluginInterpolation*) Data;
    _cmsInterpPluginChunkType* ptr = (_cmsInterpPluginChunkType*) _cmsContextGetClientChunk(ContextID, InterpPlugin);

    if (Data == NULL) {

        ptr ->Interpolators = NULL;
        return TRUE;
    }

    // Set replacement functions
    ptr ->Interpolators = Plugin ->InterpolatorsFactory;
    return TRUE;
}


// Set the interpolation method
cmsBool _cmsSetInterpolationRoutine(cmsContext ContextID, cmsInterpParams* p)
{
    _cmsInterpPluginChunkType* ptr = (_cmsInterpPluginChunkType*) _cmsContextGetClientChunk(ContextID, InterpPlugin);

    p ->Interpolation.Lerp16 = NULL;

   // Invoke factory, possibly in the Plug-in
    if (ptr ->Interpolators != NULL)
        p ->Interpolation = ptr->Interpolators(ContextID, p -> nInputs, p ->nOutputs, p ->dwFlags);

    // If unsupported by the plug-in, go for the LittleCMS default.
    // If happens only if an extern plug-in is being used
    if (p ->Interpolation.Lerp16 == NULL)
        p ->Interpolation = DefaultInterpolatorsFactory(p ->nInputs, p ->nOutputs, p ->dwFlags);

    // Check for valid interpolator (we just check one member of the union)
    if (p ->Interpolation.Lerp16 == NULL) {
            return FALSE;
    }

    return TRUE;
}


// This function precalculates as many parameters as possible to speed up the interpolation.
cmsInterpParams* _cmsComputeInterpParamsEx(cmsContext ContextID,
                                           const cmsUInt32Number nSamples[],
                                           cmsUInt32Number InputChan, cmsUInt32Number OutputChan,
                                           const void *Table,
                                           cmsUInt32Number dwFlags)
{
    cmsInterpParams* p;
    cmsUInt32Number i;

    // Check for maximum inputs
    if (InputChan > MAX_INPUT_DIMENSIONS) {
             cmsSignalError(ContextID, cmsERROR_RANGE, "Too many input channels (%d channels, max=%d)", InputChan, MAX_INPUT_DIMENSIONS);
            return NULL;
    }

    // Creates an empty object
    p = (cmsInterpParams*) _cmsMallocZero(ContextID, sizeof(cmsInterpParams));
    if (p == NULL) return NULL;

    // Keep original parameters
    p -> dwFlags  = dwFlags;
    p -> nInputs  = InputChan;
    p -> nOutputs = OutputChan;
    p ->Table     = Table;

    // Fill samples per input direction and domain (which is number of nodes minus one)
    for (i=0; i < InputChan; i++) {

        p -> nSamples[i] = nSamples[i];
        p -> Domain[i]   = nSamples[i] - 1;
    }

    // Compute factors to apply to each component to index the grid array
    p -> opta[0] = p -> nOutputs;
    for (i=1; i < InputChan; i++)
        p ->opta[i] = p ->opta[i-1] * nSamples[InputChan-i];


    if (!_cmsSetInterpolationRoutine(ContextID, p)) {
         cmsSignalError(ContextID, cmsERROR_UNKNOWN_EXTENSION, "Unsupported interpolation (%d->%d channels)", InputChan, OutputChan);
        _cmsFree(ContextID, p);
        return NULL;
    }

    // All seems ok
    return p;
}


// This one is a wrapper on the anterior, but assuming all directions have same number of nodes
cmsInterpParams* CMSEXPORT _cmsComputeInterpParams(cmsContext ContextID, cmsUInt32Number nSamples,
                                                   cmsUInt32Number InputChan, cmsUInt32Number OutputChan, const void* Table, cmsUInt32Number dwFlags)
{
    int i;
    cmsUInt32Number Samples[MAX_INPUT_DIMENSIONS];

    // Fill the auxiliary array
    for (i=0; i < MAX_INPUT_DIMENSIONS; i++)
        Samples[i] = nSamples;

    // Call the extended function
    return _cmsComputeInterpParamsEx(ContextID, Samples, InputChan, OutputChan, Table, dwFlags);
}


// Free all associated memory
void CMSEXPORT _cmsFreeInterpParams(cmsContext ContextID, cmsInterpParams* p)
{
    if (p != NULL) _cmsFree(ContextID, p);
}


// Inline fixed point interpolation
cmsINLINE CMS_NO_SANITIZE cmsUInt16Number LinearInterp(cmsS15Fixed16Number a, cmsS15Fixed16Number l, cmsS15Fixed16Number h)
{
    cmsUInt32Number dif = (cmsUInt32Number) (h - l) * a + 0x8000;
    dif = (dif >> 16) + l;
    return (cmsUInt16Number) (dif);
}


//  Linear interpolation (Fixed-point optimized)
static
void LinLerp1D(cmsContext ContextID, CMSREGISTER const cmsUInt16Number Value[],
               CMSREGISTER cmsUInt16Number Output[],
               CMSREGISTER const cmsInterpParams* p)
{
    cmsUInt16Number y1, y0;
    int cell0, rest;
    int val3;
    const cmsUInt16Number* LutTable = (cmsUInt16Number*) p ->Table;
    cmsUNUSED_PARAMETER(ContextID);

    // if last value...
    if (Value[0] == 0xffff) {

        Output[0] = LutTable[p -> Domain[0]];
    }
    else
    {
        val3 = p->Domain[0] * Value[0];
        val3 = _cmsToFixedDomain(val3);    // To fixed 15.16

        cell0 = FIXED_TO_INT(val3);             // Cell is 16 MSB bits
        rest = FIXED_REST_TO_INT(val3);        // Rest is 16 LSB bits

        y0 = LutTable[cell0];
        y1 = LutTable[cell0 + 1];

        Output[0] = LinearInterp(rest, y0, y1);
    }
}

// To prevent out of bounds indexing
cmsINLINE cmsFloat32Number fclamp(cmsFloat32Number v)
{
    return ((v < 1.0e-9f) || isnan(v)) ? 0.0f : (v > 1.0f ? 1.0f : v);
}

// Floating-point version of 1D interpolation
static
void LinLerp1Dfloat(cmsContext ContextID, const cmsFloat32Number Value[],
                    cmsFloat32Number Output[],
                    const cmsInterpParams* p)
{
       cmsFloat32Number y1, y0;
       cmsFloat32Number val2, rest;
       int cell0, cell1;
       const cmsFloat32Number* LutTable = (cmsFloat32Number*) p ->Table;
       cmsUNUSED_PARAMETER(ContextID);

       val2 = fclamp(Value[0]);

       // if last value...
       if (val2 == 1.0) {
           Output[0] = LutTable[p -> Domain[0]];
       }
       else
       {
           val2 *= p->Domain[0];

           cell0 = (int)floor(val2);
           cell1 = (int)ceil(val2);

           // Rest is 16 LSB bits
           rest = val2 - cell0;

           y0 = LutTable[cell0];
           y1 = LutTable[cell1];

           Output[0] = y0 + (y1 - y0) * rest;
       }
}



// Eval gray LUT having only one input channel
static CMS_NO_SANITIZE
void Eval1Input(cmsContext ContextID, CMSREGISTER const cmsUInt16Number Input[],
                CMSREGISTER cmsUInt16Number Output[],
                CMSREGISTER const cmsInterpParams* p16)
{
       cmsS15Fixed16Number fk;
       cmsS15Fixed16Number k0, k1, rk, K0, K1;
       int v;
       cmsUInt32Number OutChan;
       const cmsUInt16Number* LutTable = (cmsUInt16Number*) p16 -> Table;
       cmsUNUSED_PARAMETER(ContextID);

       v = Input[0] * p16 -> Domain[0];
       fk = _cmsToFixedDomain(v);

       k0 = FIXED_TO_INT(fk);
       rk = (cmsUInt16Number) FIXED_REST_TO_INT(fk);

       k1 = k0 + (Input[0] != 0xFFFFU ? 1 : 0);

       K0 = p16 -> opta[0] * k0;
       K1 = p16 -> opta[0] * k1;

       for (OutChan=0; OutChan < p16->nOutputs; OutChan++) {

           Output[OutChan] = LinearInterp(rk, LutTable[K0+OutChan], LutTable[K1+OutChan]);
       }
}



// Eval gray LUT having only one input channel
static
void Eval1InputFloat(cmsContext ContextID, const cmsFloat32Number Value[],
                     cmsFloat32Number Output[],
                     const cmsInterpParams* p)
{
    cmsFloat32Number y1, y0;
    cmsFloat32Number val2, rest;
    int cell0, cell1;
    cmsUInt32Number OutChan;
    const cmsFloat32Number* LutTable = (cmsFloat32Number*) p ->Table;
    cmsUNUSED_PARAMETER(ContextID);

    val2 = fclamp(Value[0]);

    // if last value...
    if (val2 == 1.0) {

        y0 = LutTable[p->Domain[0]];

        for (OutChan = 0; OutChan < p->nOutputs; OutChan++) {
            Output[OutChan] = y0;
        }
    }
    else
    {
        val2 *= p->Domain[0];

        cell0 = (int)floor(val2);
        cell1 = (int)ceil(val2);

        // Rest is 16 LSB bits
        rest = val2 - cell0;

        cell0 *= p->opta[0];
        cell1 *= p->opta[0];

        for (OutChan = 0; OutChan < p->nOutputs; OutChan++) {

            y0 = LutTable[cell0 + OutChan];
            y1 = LutTable[cell1 + OutChan];

            Output[OutChan] = y0 + (y1 - y0) * rest;
        }
    }
}

// Bilinear interpolation (16 bits) - cmsFloat32Number version
static
void BilinearInterpFloat(cmsContext ContextID, const cmsFloat32Number Input[],
                         cmsFloat32Number Output[],
                         const cmsInterpParams* p)

{
#   define LERP(a,l,h)    (cmsFloat32Number) ((l)+(((h)-(l))*(a)))
#   define DENS(i,j)      (LutTable[(i)+(j)+OutChan])

    const cmsFloat32Number* LutTable = (cmsFloat32Number*) p ->Table;
    cmsFloat32Number      px, py;
    int        x0, y0,
               X0, Y0, X1, Y1;
    int        TotalOut, OutChan;
    cmsFloat32Number      fx, fy,
        d00, d01, d10, d11,
        dx0, dx1,
        dxy;
    cmsUNUSED_PARAMETER(ContextID);

    TotalOut   = p -> nOutputs;
    px = fclamp(Input[0]) * p->Domain[0];
    py = fclamp(Input[1]) * p->Domain[1];

    x0 = (int) _cmsQuickFloor(px); fx = px - (cmsFloat32Number) x0;
    y0 = (int) _cmsQuickFloor(py); fy = py - (cmsFloat32Number) y0;

    X0 = p -> opta[1] * x0;
    X1 = X0 + (fclamp(Input[0]) >= 1.0 ? 0 : p->opta[1]);

    Y0 = p -> opta[0] * y0;
    Y1 = Y0 + (fclamp(Input[1]) >= 1.0 ? 0 : p->opta[0]);

    for (OutChan = 0; OutChan < TotalOut; OutChan++) {

        d00 = DENS(X0, Y0);
        d01 = DENS(X0, Y1);
        d10 = DENS(X1, Y0);
        d11 = DENS(X1, Y1);

        dx0 = LERP(fx, d00, d10);
        dx1 = LERP(fx, d01, d11);

        dxy = LERP(fy, dx0, dx1);

        Output[OutChan] = dxy;
    }


#   undef LERP
#   undef DENS
}

// Bilinear interpolation (16 bits) - optimized version
static CMS_NO_SANITIZE
void BilinearInterp16(cmsContext ContextID, CMSREGISTER const cmsUInt16Number Input[],
                      CMSREGISTER cmsUInt16Number Output[],
                      CMSREGISTER const cmsInterpParams* p)

{
#define DENS(i,j) (LutTable[(i)+(j)+OutChan])
#define LERP(a,l,h)     (cmsUInt16Number) (l + ROUND_FIXED_TO_INT(((h-l)*a)))

           const cmsUInt16Number* LutTable = (cmsUInt16Number*) p ->Table;
           int        OutChan, TotalOut;
           cmsS15Fixed16Number    fx, fy;
  CMSREGISTER int        rx, ry;
           int        x0, y0;
  CMSREGISTER int        X0, X1, Y0, Y1;
           int        d00, d01, d10, d11,
                      dx0, dx1,
                      dxy;
           cmsUNUSED_PARAMETER(ContextID);

    TotalOut   = p -> nOutputs;

    fx = _cmsToFixedDomain((int) Input[0] * p -> Domain[0]);
    x0  = FIXED_TO_INT(fx);
    rx  = FIXED_REST_TO_INT(fx);    // Rest in 0..1.0 domain


    fy = _cmsToFixedDomain((int) Input[1] * p -> Domain[1]);
    y0  = FIXED_TO_INT(fy);
    ry  = FIXED_REST_TO_INT(fy);


    X0 = p -> opta[1] * x0;
    X1 = X0 + (Input[0] == 0xFFFFU ? 0 : p->opta[1]);

    Y0 = p -> opta[0] * y0;
    Y1 = Y0 + (Input[1] == 0xFFFFU ? 0 : p->opta[0]);

    for (OutChan = 0; OutChan < TotalOut; OutChan++) {

        d00 = DENS(X0, Y0);
        d01 = DENS(X0, Y1);
        d10 = DENS(X1, Y0);
        d11 = DENS(X1, Y1);

        dx0 = LERP(rx, d00, d10);
        dx1 = LERP(rx, d01, d11);

        dxy = LERP(ry, dx0, dx1);

        Output[OutChan] = (cmsUInt16Number) dxy;
    }


#   undef LERP
#   undef DENS
}


// Trilinear interpolation (16 bits) - cmsFloat32Number version
static
void TrilinearInterpFloat(cmsContext ContextID, const cmsFloat32Number Input[],
                          cmsFloat32Number Output[],
                          const cmsInterpParams* p)

{
#   define LERP(a,l,h)      (cmsFloat32Number) ((l)+(((h)-(l))*(a)))
#   define DENS(i,j,k)      (LutTable[(i)+(j)+(k)+OutChan])

    const cmsFloat32Number* LutTable = (cmsFloat32Number*) p ->Table;
    cmsFloat32Number      px, py, pz;
    int        x0, y0, z0,
               X0, Y0, Z0, X1, Y1, Z1;
    int        TotalOut, OutChan;
    cmsFloat32Number      fx, fy, fz,
        d000, d001, d010, d011,
        d100, d101, d110, d111,
        dx00, dx01, dx10, dx11,
        dxy0, dxy1, dxyz;
    cmsUNUSED_PARAMETER(ContextID);

    TotalOut   = p -> nOutputs;

    // We need some clipping here
    px = fclamp(Input[0]) * p->Domain[0];
    py = fclamp(Input[1]) * p->Domain[1];
    pz = fclamp(Input[2]) * p->Domain[2];

    x0 = (int) floor(px); fx = px - (cmsFloat32Number) x0;  // We need full floor funcionality here
    y0 = (int) floor(py); fy = py - (cmsFloat32Number) y0;
    z0 = (int) floor(pz); fz = pz - (cmsFloat32Number) z0;

    X0 = p -> opta[2] * x0;
    X1 = X0 + (fclamp(Input[0]) >= 1.0 ? 0 : p->opta[2]);

    Y0 = p -> opta[1] * y0;
    Y1 = Y0 + (fclamp(Input[1]) >= 1.0 ? 0 : p->opta[1]);

    Z0 = p -> opta[0] * z0;
    Z1 = Z0 + (fclamp(Input[2]) >= 1.0 ? 0 : p->opta[0]);

    for (OutChan = 0; OutChan < TotalOut; OutChan++) {

        d000 = DENS(X0, Y0, Z0);
        d001 = DENS(X0, Y0, Z1);
        d010 = DENS(X0, Y1, Z0);
        d011 = DENS(X0, Y1, Z1);

        d100 = DENS(X1, Y0, Z0);
        d101 = DENS(X1, Y0, Z1);
        d110 = DENS(X1, Y1, Z0);
        d111 = DENS(X1, Y1, Z1);


        dx00 = LERP(fx, d000, d100);
        dx01 = LERP(fx, d001, d101);
        dx10 = LERP(fx, d010, d110);
        dx11 = LERP(fx, d011, d111);

        dxy0 = LERP(fy, dx00, dx10);
        dxy1 = LERP(fy, dx01, dx11);

        dxyz = LERP(fz, dxy0, dxy1);

        Output[OutChan] = dxyz;
    }


#   undef LERP
#   undef DENS
}

// Trilinear interpolation (16 bits) - optimized version
static CMS_NO_SANITIZE
void TrilinearInterp16(cmsContext ContextID, CMSREGISTER const cmsUInt16Number Input[],
                       CMSREGISTER cmsUInt16Number Output[],
                       CMSREGISTER const cmsInterpParams* p)

{
#define DENS(i,j,k) (LutTable[(i)+(j)+(k)+OutChan])
#define LERP(a,l,h)     (cmsUInt16Number) (l + ROUND_FIXED_TO_INT(((h-l)*a)))

           const cmsUInt16Number* LutTable = (cmsUInt16Number*) p ->Table;
           int        OutChan, TotalOut;
           cmsS15Fixed16Number    fx, fy, fz;
  CMSREGISTER int        rx, ry, rz;
           int        x0, y0, z0;
  CMSREGISTER int        X0, X1, Y0, Y1, Z0, Z1;
           int        d000, d001, d010, d011,
                      d100, d101, d110, d111,
                      dx00, dx01, dx10, dx11,
                      dxy0, dxy1, dxyz;
           cmsUNUSED_PARAMETER(ContextID);

    TotalOut   = p -> nOutputs;

    fx = _cmsToFixedDomain((int) Input[0] * p -> Domain[0]);
    x0  = FIXED_TO_INT(fx);
    rx  = FIXED_REST_TO_INT(fx);    // Rest in 0..1.0 domain


    fy = _cmsToFixedDomain((int) Input[1] * p -> Domain[1]);
    y0  = FIXED_TO_INT(fy);
    ry  = FIXED_REST_TO_INT(fy);

    fz = _cmsToFixedDomain((int) Input[2] * p -> Domain[2]);
    z0 = FIXED_TO_INT(fz);
    rz = FIXED_REST_TO_INT(fz);


    X0 = p -> opta[2] * x0;
    X1 = X0 + (Input[0] == 0xFFFFU ? 0 : p->opta[2]);

    Y0 = p -> opta[1] * y0;
    Y1 = Y0 + (Input[1] == 0xFFFFU ? 0 : p->opta[1]);

    Z0 = p -> opta[0] * z0;
    Z1 = Z0 + (Input[2] == 0xFFFFU ? 0 : p->opta[0]);

    for (OutChan = 0; OutChan < TotalOut; OutChan++) {

        d000 = DENS(X0, Y0, Z0);
        d001 = DENS(X0, Y0, Z1);
        d010 = DENS(X0, Y1, Z0);
        d011 = DENS(X0, Y1, Z1);

        d100 = DENS(X1, Y0, Z0);
        d101 = DENS(X1, Y0, Z1);
        d110 = DENS(X1, Y1, Z0);
        d111 = DENS(X1, Y1, Z1);


        dx00 = LERP(rx, d000, d100);
        dx01 = LERP(rx, d001, d101);
        dx10 = LERP(rx, d010, d110);
        dx11 = LERP(rx, d011, d111);

        dxy0 = LERP(ry, dx00, dx10);
        dxy1 = LERP(ry, dx01, dx11);

        dxyz = LERP(rz, dxy0, dxy1);

        Output[OutChan] = (cmsUInt16Number) dxyz;
    }


#   undef LERP
#   undef DENS
}


// Tetrahedral interpolation, using Sakamoto algorithm.
#define DENS(i,j,k) (LutTable[(i)+(j)+(k)+OutChan])
static
void TetrahedralInterpFloat(cmsContext ContextID, const cmsFloat32Number Input[],
                            cmsFloat32Number Output[],
                            const cmsInterpParams* p)
{
    const cmsFloat32Number* LutTable = (cmsFloat32Number*) p -> Table;
    cmsFloat32Number     px, py, pz;
    int        x0, y0, z0,
               X0, Y0, Z0, X1, Y1, Z1;
    cmsFloat32Number     rx, ry, rz;
    cmsFloat32Number     c0, c1=0, c2=0, c3=0;
    int                  OutChan, TotalOut;
    cmsUNUSED_PARAMETER(ContextID);

    TotalOut   = p -> nOutputs;

    // We need some clipping here
    px = fclamp(Input[0]) * p->Domain[0];
    py = fclamp(Input[1]) * p->Domain[1];
    pz = fclamp(Input[2]) * p->Domain[2];

    x0 = (int) floor(px); rx = (px - (cmsFloat32Number) x0);  // We need full floor functionality here
    y0 = (int) floor(py); ry = (py - (cmsFloat32Number) y0);
    z0 = (int) floor(pz); rz = (pz - (cmsFloat32Number) z0);


    X0 = p -> opta[2] * x0;
    X1 = X0 + (fclamp(Input[0]) >= 1.0 ? 0 : p->opta[2]);

    Y0 = p -> opta[1] * y0;
    Y1 = Y0 + (fclamp(Input[1]) >= 1.0 ? 0 : p->opta[1]);

    Z0 = p -> opta[0] * z0;
    Z1 = Z0 + (fclamp(Input[2]) >= 1.0 ? 0 : p->opta[0]);

    for (OutChan=0; OutChan < TotalOut; OutChan++) {

       // These are the 6 Tetrahedral

        c0 = DENS(X0, Y0, Z0);

        if (rx >= ry && ry >= rz) {

            c1 = DENS(X1, Y0, Z0) - c0;
            c2 = DENS(X1, Y1, Z0) - DENS(X1, Y0, Z0);
            c3 = DENS(X1, Y1, Z1) - DENS(X1, Y1, Z0);

        }
        else
            if (rx >= rz && rz >= ry) {

                c1 = DENS(X1, Y0, Z0) - c0;
                c2 = DENS(X1, Y1, Z1) - DENS(X1, Y0, Z1);
                c3 = DENS(X1, Y0, Z1) - DENS(X1, Y0, Z0);

            }
            else
                if (rz >= rx && rx >= ry) {

                    c1 = DENS(X1, Y0, Z1) - DENS(X0, Y0, Z1);
                    c2 = DENS(X1, Y1, Z1) - DENS(X1, Y0, Z1);
                    c3 = DENS(X0, Y0, Z1) - c0;

                }
                else
                    if (ry >= rx && rx >= rz) {

                        c1 = DENS(X1, Y1, Z0) - DENS(X0, Y1, Z0);
                        c2 = DENS(X0, Y1, Z0) - c0;
                        c3 = DENS(X1, Y1, Z1) - DENS(X1, Y1, Z0);

                    }
                    else
                        if (ry >= rz && rz >= rx) {

                            c1 = DENS(X1, Y1, Z1) - DENS(X0, Y1, Z1);
                            c2 = DENS(X0, Y1, Z0) - c0;
                            c3 = DENS(X0, Y1, Z1) - DENS(X0, Y1, Z0);

                        }
                        else
                            if (rz >= ry && ry >= rx) {

                                c1 = DENS(X1, Y1, Z1) - DENS(X0, Y1, Z1);
                                c2 = DENS(X0, Y1, Z1) - DENS(X0, Y0, Z1);
                                c3 = DENS(X0, Y0, Z1) - c0;

                            }
                            else  {
                                c1 = c2 = c3 = 0;
                            }

       Output[OutChan] = c0 + c1 * rx + c2 * ry + c3 * rz;
       }

}

#undef DENS




static CMS_NO_SANITIZE
void TetrahedralInterp16(cmsContext ContextID, CMSREGISTER const cmsUInt16Number Input[],
                         CMSREGISTER cmsUInt16Number Output[],
                         CMSREGISTER const cmsInterpParams* p)
{
    const cmsUInt16Number* LutTable = (cmsUInt16Number*) p -> Table;
    cmsS15Fixed16Number fx, fy, fz;
    cmsS15Fixed16Number rx, ry, rz;
    int x0, y0, z0;
    cmsS15Fixed16Number c0, c1, c2, c3, Rest;
    cmsS15Fixed16Number X0, X1, Y0, Y1, Z0, Z1;
    cmsUInt32Number TotalOut = p -> nOutputs;
    cmsUNUSED_PARAMETER(ContextID);

    fx = _cmsToFixedDomain((int) Input[0] * p -> Domain[0]);
    fy = _cmsToFixedDomain((int) Input[1] * p -> Domain[1]);
    fz = _cmsToFixedDomain((int) Input[2] * p -> Domain[2]);

    x0 = FIXED_TO_INT(fx);
    y0 = FIXED_TO_INT(fy);
    z0 = FIXED_TO_INT(fz);

    rx = FIXED_REST_TO_INT(fx);
    ry = FIXED_REST_TO_INT(fy);
    rz = FIXED_REST_TO_INT(fz);

    X0 = p -> opta[2] * x0;
    X1 = (Input[0] == 0xFFFFU ? 0 : p->opta[2]);

    Y0 = p -> opta[1] * y0;
    Y1 = (Input[1] == 0xFFFFU ? 0 : p->opta[1]);

    Z0 = p -> opta[0] * z0;
    Z1 = (Input[2] == 0xFFFFU ? 0 : p->opta[0]);

    LutTable = &LutTable[X0+Y0+Z0];

    // Output should be computed as x = ROUND_FIXED_TO_INT(_cmsToFixedDomain(Rest))
    // which expands as: x = (Rest + ((Rest+0x7fff)/0xFFFF) + 0x8000)>>16
    // This can be replaced by: t = Rest+0x8001, x = (t + (t>>16))>>16
    // at the cost of being off by one at 7fff and 17ffe.

    if (rx >= ry) {
        if (ry >= rz) {
            Y1 += X1;
            Z1 += Y1;
            for (; TotalOut; TotalOut--) {
                c1 = LutTable[X1];
                c2 = LutTable[Y1];
                c3 = LutTable[Z1];
                c0 = *LutTable++;
                c3 -= c2;
                c2 -= c1;
                c1 -= c0;
                Rest = c1 * rx + c2 * ry + c3 * rz + 0x8001;
                *Output++ = (cmsUInt16Number) c0 + ((Rest + (Rest>>16))>>16);
            }
        } else if (rz >= rx) {
            X1 += Z1;
            Y1 += X1;
            for (; TotalOut; TotalOut--) {
                c1 = LutTable[X1];
                c2 = LutTable[Y1];
                c3 = LutTable[Z1];
                c0 = *LutTable++;
                c2 -= c1;
                c1 -= c3;
                c3 -= c0;
                Rest = c1 * rx + c2 * ry + c3 * rz + 0x8001;
                *Output++ = (cmsUInt16Number) c0 + ((Rest + (Rest>>16))>>16);
            }
        } else {
            Z1 += X1;
            Y1 += Z1;
            for (; TotalOut; TotalOut--) {
                c1 = LutTable[X1];
                c2 = LutTable[Y1];
                c3 = LutTable[Z1];
                c0 = *LutTable++;
                c2 -= c3;
                c3 -= c1;
                c1 -= c0;
                Rest = c1 * rx + c2 * ry + c3 * rz + 0x8001;
                *Output++ = (cmsUInt16Number) c0 + ((Rest + (Rest>>16))>>16);
            }
        }
    } else {
        if (rx >= rz) {
            X1 += Y1;
            Z1 += X1;
            for (; TotalOut; TotalOut--) {
                c1 = LutTable[X1];
                c2 = LutTable[Y1];
                c3 = LutTable[Z1];
                c0 = *LutTable++;
                c3 -= c1;
                c1 -= c2;
                c2 -= c0;
                Rest = c1 * rx + c2 * ry + c3 * rz + 0x8001;
                *Output++ = (cmsUInt16Number) c0 + ((Rest + (Rest>>16))>>16);
            }
        } else if (ry >= rz) {
            Z1 += Y1;
            X1 += Z1;
            for (; TotalOut; TotalOut--) {
                c1 = LutTable[X1];
                c2 = LutTable[Y1];
                c3 = LutTable[Z1];
                c0 = *LutTable++;
                c1 -= c3;
                c3 -= c2;
                c2 -= c0;
                Rest = c1 * rx + c2 * ry + c3 * rz + 0x8001;
                *Output++ = (cmsUInt16Number) c0 + ((Rest + (Rest>>16))>>16);
            }
        } else {
            Y1 += Z1;
            X1 += Y1;
            for (; TotalOut; TotalOut--) {
                c1 = LutTable[X1];
                c2 = LutTable[Y1];
                c3 = LutTable[Z1];
                c0 = *LutTable++;
                c1 -= c2;
                c2 -= c3;
                c3 -= c0;
                Rest = c1 * rx + c2 * ry + c3 * rz + 0x8001;
                *Output++ = (cmsUInt16Number) c0 + ((Rest + (Rest>>16))>>16);
            }
        }
    }
}


#define DENS(i,j,k) (LutTable[(i)+(j)+(k)+OutChan])
static CMS_NO_SANITIZE
void Eval4Inputs(cmsContext ContextID, CMSREGISTER const cmsUInt16Number Input[],
                     CMSREGISTER cmsUInt16Number Output[],
                     CMSREGISTER const cmsInterpParams* p16)
{
    const cmsUInt16Number* LutTable;
    cmsS15Fixed16Number fk;
    cmsS15Fixed16Number k0, rk;
    int K0, K1;
    cmsS15Fixed16Number    fx, fy, fz;
    cmsS15Fixed16Number    rx, ry, rz;
    int                    x0, y0, z0;
    cmsS15Fixed16Number    X0, X1, Y0, Y1, Z0, Z1;
    cmsUInt32Number i;
    cmsS15Fixed16Number    c0, c1, c2, c3, Rest;
    cmsUInt32Number        OutChan;
    cmsUInt16Number        Tmp1[MAX_STAGE_CHANNELS], Tmp2[MAX_STAGE_CHANNELS];
    cmsUNUSED_PARAMETER(ContextID);


    fk  = _cmsToFixedDomain((int) Input[0] * p16 -> Domain[0]);
    fx  = _cmsToFixedDomain((int) Input[1] * p16 -> Domain[1]);
    fy  = _cmsToFixedDomain((int) Input[2] * p16 -> Domain[2]);
    fz  = _cmsToFixedDomain((int) Input[3] * p16 -> Domain[3]);

    k0  = FIXED_TO_INT(fk);
    x0  = FIXED_TO_INT(fx);
    y0  = FIXED_TO_INT(fy);
    z0  = FIXED_TO_INT(fz);

    rk  = FIXED_REST_TO_INT(fk);
    rx  = FIXED_REST_TO_INT(fx);
    ry  = FIXED_REST_TO_INT(fy);
    rz  = FIXED_REST_TO_INT(fz);

    K0 = p16 -> opta[3] * k0;
    K1 = K0 + (Input[0] == 0xFFFFU ? 0 : p16->opta[3]);

    X0 = p16 -> opta[2] * x0;
    X1 = X0 + (Input[1] == 0xFFFFU ? 0 : p16->opta[2]);

    Y0 = p16 -> opta[1] * y0;
    Y1 = Y0 + (Input[2] == 0xFFFFU ? 0 : p16->opta[1]);

    Z0 = p16 -> opta[0] * z0;
    Z1 = Z0 + (Input[3] == 0xFFFFU ? 0 : p16->opta[0]);

    LutTable = (cmsUInt16Number*) p16 -> Table;
    LutTable += K0;

    for (OutChan=0; OutChan < p16 -> nOutputs; OutChan++) {

        c0 = DENS(X0, Y0, Z0);

        if (rx >= ry && ry >= rz) {

            c1 = DENS(X1, Y0, Z0) - c0;
            c2 = DENS(X1, Y1, Z0) - DENS(X1, Y0, Z0);
            c3 = DENS(X1, Y1, Z1) - DENS(X1, Y1, Z0);

        }
        else
            if (rx >= rz && rz >= ry) {

                c1 = DENS(X1, Y0, Z0) - c0;
                c2 = DENS(X1, Y1, Z1) - DENS(X1, Y0, Z1);
                c3 = DENS(X1, Y0, Z1) - DENS(X1, Y0, Z0);

            }
            else
                if (rz >= rx && rx >= ry) {

                    c1 = DENS(X1, Y0, Z1) - DENS(X0, Y0, Z1);
                    c2 = DENS(X1, Y1, Z1) - DENS(X1, Y0, Z1);
                    c3 = DENS(X0, Y0, Z1) - c0;

                }
                else
                    if (ry >= rx && rx >= rz) {

                        c1 = DENS(X1, Y1, Z0) - DENS(X0, Y1, Z0);
                        c2 = DENS(X0, Y1, Z0) - c0;
                        c3 = DENS(X1, Y1, Z1) - DENS(X1, Y1, Z0);

                    }
                    else
                        if (ry >= rz && rz >= rx) {

                            c1 = DENS(X1, Y1, Z1) - DENS(X0, Y1, Z1);
                            c2 = DENS(X0, Y1, Z0) - c0;
                            c3 = DENS(X0, Y1, Z1) - DENS(X0, Y1, Z0);

                        }
                        else
                            if (rz >= ry && ry >= rx) {

                                c1 = DENS(X1, Y1, Z1) - DENS(X0, Y1, Z1);
                                c2 = DENS(X0, Y1, Z1) - DENS(X0, Y0, Z1);
                                c3 = DENS(X0, Y0, Z1) - c0;

                            }
                            else {
                                c1 = c2 = c3 = 0;
                            }

        Rest = c1 * rx + c2 * ry + c3 * rz;

        Tmp1[OutChan] = (cmsUInt16Number)(c0 + ROUND_FIXED_TO_INT(_cmsToFixedDomain(Rest)));
    }


    LutTable = (cmsUInt16Number*) p16 -> Table;
    LutTable += K1;

    for (OutChan=0; OutChan < p16 -> nOutputs; OutChan++) {

        c0 = DENS(X0, Y0, Z0);

        if (rx >= ry && ry >= rz) {

            c1 = DENS(X1, Y0, Z0) - c0;
            c2 = DENS(X1, Y1, Z0) - DENS(X1, Y0, Z0);
            c3 = DENS(X1, Y1, Z1) - DENS(X1, Y1, Z0);

        }
        else
            if (rx >= rz && rz >= ry) {

                c1 = DENS(X1, Y0, Z0) - c0;
                c2 = DENS(X1, Y1, Z1) - DENS(X1, Y0, Z1);
                c3 = DENS(X1, Y0, Z1) - DENS(X1, Y0, Z0);

            }
            else
                if (rz >= rx && rx >= ry) {

                    c1 = DENS(X1, Y0, Z1) - DENS(X0, Y0, Z1);
                    c2 = DENS(X1, Y1, Z1) - DENS(X1, Y0, Z1);
                    c3 = DENS(X0, Y0, Z1) - c0;

                }
                else
                    if (ry >= rx && rx >= rz) {

                        c1 = DENS(X1, Y1, Z0) - DENS(X0, Y1, Z0);
                        c2 = DENS(X0, Y1, Z0) - c0;
                        c3 = DENS(X1, Y1, Z1) - DENS(X1, Y1, Z0);

                    }
                    else
                        if (ry >= rz && rz >= rx) {

                            c1 = DENS(X1, Y1, Z1) - DENS(X0, Y1, Z1);
                            c2 = DENS(X0, Y1, Z0) - c0;
                            c3 = DENS(X0, Y1, Z1) - DENS(X0, Y1, Z0);

                        }
                        else
                            if (rz >= ry && ry >= rx) {

                                c1 = DENS(X1, Y1, Z1) - DENS(X0, Y1, Z1);
                                c2 = DENS(X0, Y1, Z1) - DENS(X0, Y0, Z1);
                                c3 = DENS(X0, Y0, Z1) - c0;

                            }
                            else  {
                                c1 = c2 = c3 = 0;
                            }

        Rest = c1 * rx + c2 * ry + c3 * rz;

        Tmp2[OutChan] = (cmsUInt16Number) (c0 + ROUND_FIXED_TO_INT(_cmsToFixedDomain(Rest)));
    }



    for (i=0; i < p16 -> nOutputs; i++) {
        Output[i] = LinearInterp(rk, Tmp1[i], Tmp2[i]);
    }
}
#undef DENS


// For more that 3 inputs (i.e., CMYK)
// evaluate two 3-dimensional interpolations and then linearly interpolate between them.


static
void Eval4InputsFloat(cmsContext ContextID, const cmsFloat32Number Input[],
                      cmsFloat32Number Output[],
                      const cmsInterpParams* p)
{
       const cmsFloat32Number* LutTable = (cmsFloat32Number*) p -> Table;
       cmsFloat32Number rest;
       cmsFloat32Number pk;
       int k0, K0, K1;
       const cmsFloat32Number* T;
       cmsUInt32Number i;
       cmsFloat32Number Tmp1[MAX_STAGE_CHANNELS], Tmp2[MAX_STAGE_CHANNELS];
       cmsInterpParams p1;

       pk = fclamp(Input[0]) * p->Domain[0];
       k0 = _cmsQuickFloor(pk);
       rest = pk - (cmsFloat32Number) k0;

       K0 = p -> opta[3] * k0;
       K1 = K0 + (fclamp(Input[0]) >= 1.0 ? 0 : p->opta[3]);

       p1 = *p;
       memmove(&p1.Domain[0], &p ->Domain[1], 3*sizeof(cmsUInt32Number));

       T = LutTable + K0;
       p1.Table = T;

       TetrahedralInterpFloat(ContextID, Input + 1,  Tmp1, &p1);

       T = LutTable + K1;
       p1.Table = T;
       TetrahedralInterpFloat(ContextID, Input + 1,  Tmp2, &p1);

       for (i=0; i < p -> nOutputs; i++)
       {
              cmsFloat32Number y0 = Tmp1[i];
              cmsFloat32Number y1 = Tmp2[i];

              Output[i] = y0 + (y1 - y0) * rest;
       }
}

<<<<<<< HEAD

static CMS_NO_SANITIZE
void Eval5Inputs(cmsContext ContextID, CMSREGISTER const cmsUInt16Number Input[],
                 CMSREGISTER cmsUInt16Number Output[],
                 CMSREGISTER const cmsInterpParams* p16)
{
       const cmsUInt16Number* LutTable = (cmsUInt16Number*) p16 -> Table;
       cmsS15Fixed16Number fk;
       cmsS15Fixed16Number k0, rk;
       int K0, K1;
       const cmsUInt16Number* T;
       cmsUInt32Number i;
       cmsUInt16Number Tmp1[MAX_STAGE_CHANNELS], Tmp2[MAX_STAGE_CHANNELS];
       cmsInterpParams p1;


       fk = _cmsToFixedDomain((cmsS15Fixed16Number) Input[0] * p16 -> Domain[0]);
       k0 = FIXED_TO_INT(fk);
       rk = FIXED_REST_TO_INT(fk);

       K0 = p16 -> opta[4] * k0;
       K1 = p16 -> opta[4] * (k0 + (Input[0] != 0xFFFFU ? 1 : 0));

       p1 = *p16;
       memmove(&p1.Domain[0], &p16 ->Domain[1], 4*sizeof(cmsUInt32Number));

       T = LutTable + K0;
       p1.Table = T;

       Eval4Inputs(ContextID, Input + 1, Tmp1, &p1);

       T = LutTable + K1;
       p1.Table = T;

       Eval4Inputs(ContextID, Input + 1, Tmp2, &p1);

       for (i=0; i < p16 -> nOutputs; i++) {

              Output[i] = LinearInterp(rk, Tmp1[i], Tmp2[i]);
       }

}


static
void Eval5InputsFloat(cmsContext ContextID, const cmsFloat32Number Input[],
                      cmsFloat32Number Output[],
                      const cmsInterpParams* p)
{
       const cmsFloat32Number* LutTable = (cmsFloat32Number*) p -> Table;
       cmsFloat32Number rest;
       cmsFloat32Number pk;
       int k0, K0, K1;
       const cmsFloat32Number* T;
       cmsUInt32Number i;
       cmsFloat32Number Tmp1[MAX_STAGE_CHANNELS], Tmp2[MAX_STAGE_CHANNELS];
       cmsInterpParams p1;

       pk = fclamp(Input[0]) * p->Domain[0];
       k0 = _cmsQuickFloor(pk);
       rest = pk - (cmsFloat32Number) k0;

       K0 = p -> opta[4] * k0;
       K1 = K0 + (fclamp(Input[0]) >= 1.0 ? 0 : p->opta[4]);

       p1 = *p;
       memmove(&p1.Domain[0], &p ->Domain[1], 4*sizeof(cmsUInt32Number));

       T = LutTable + K0;
       p1.Table = T;

       Eval4InputsFloat(ContextID, Input + 1,  Tmp1, &p1);

       T = LutTable + K1;
       p1.Table = T;

       Eval4InputsFloat(ContextID, Input + 1,  Tmp2, &p1);

       for (i=0; i < p -> nOutputs; i++) {

              cmsFloat32Number y0 = Tmp1[i];
              cmsFloat32Number y1 = Tmp2[i];

              Output[i] = y0 + (y1 - y0) * rest;
       }
}



static CMS_NO_SANITIZE
void Eval6Inputs(cmsContext ContextID, CMSREGISTER const cmsUInt16Number Input[],
                 CMSREGISTER cmsUInt16Number Output[],
                 CMSREGISTER const cmsInterpParams* p16)
{
       const cmsUInt16Number* LutTable = (cmsUInt16Number*) p16 -> Table;
       cmsS15Fixed16Number fk;
       cmsS15Fixed16Number k0, rk;
       int K0, K1;
       const cmsUInt16Number* T;
       cmsUInt32Number i;
       cmsUInt16Number Tmp1[MAX_STAGE_CHANNELS], Tmp2[MAX_STAGE_CHANNELS];
       cmsInterpParams p1;

       fk = _cmsToFixedDomain((cmsS15Fixed16Number) Input[0] * p16 -> Domain[0]);
       k0 = FIXED_TO_INT(fk);
       rk = FIXED_REST_TO_INT(fk);

       K0 = p16 -> opta[5] * k0;
       K1 = p16 -> opta[5] * (k0 + (Input[0] != 0xFFFFU ? 1 : 0));

       p1 = *p16;
       memmove(&p1.Domain[0], &p16 ->Domain[1], 5*sizeof(cmsUInt32Number));

       T = LutTable + K0;
       p1.Table = T;

       Eval5Inputs(ContextID, Input + 1, Tmp1, &p1);

       T = LutTable + K1;
       p1.Table = T;

       Eval5Inputs(ContextID, Input + 1, Tmp2, &p1);

       for (i=0; i < p16 -> nOutputs; i++) {

              Output[i] = LinearInterp(rk, Tmp1[i], Tmp2[i]);
       }

}


static
void Eval6InputsFloat(cmsContext ContextID, const cmsFloat32Number Input[],
                      cmsFloat32Number Output[],
                      const cmsInterpParams* p)
{
       const cmsFloat32Number* LutTable = (cmsFloat32Number*) p -> Table;
       cmsFloat32Number rest;
       cmsFloat32Number pk;
       int k0, K0, K1;
       const cmsFloat32Number* T;
       cmsUInt32Number i;
       cmsFloat32Number Tmp1[MAX_STAGE_CHANNELS], Tmp2[MAX_STAGE_CHANNELS];
       cmsInterpParams p1;

       pk = fclamp(Input[0]) * p->Domain[0];
       k0 = _cmsQuickFloor(pk);
       rest = pk - (cmsFloat32Number) k0;

       K0 = p -> opta[5] * k0;
       K1 = K0 + (fclamp(Input[0]) >= 1.0 ? 0 : p->opta[5]);

       p1 = *p;
       memmove(&p1.Domain[0], &p ->Domain[1], 5*sizeof(cmsUInt32Number));

       T = LutTable + K0;
       p1.Table = T;

       Eval5InputsFloat(ContextID, Input + 1,  Tmp1, &p1);

       T = LutTable + K1;
       p1.Table = T;

       Eval5InputsFloat(ContextID, Input + 1,  Tmp2, &p1);

       for (i=0; i < p -> nOutputs; i++) {

              cmsFloat32Number y0 = Tmp1[i];
              cmsFloat32Number y1 = Tmp2[i];

              Output[i] = y0 + (y1 - y0) * rest;
       }
}


static CMS_NO_SANITIZE
void Eval7Inputs(cmsContext ContextID, CMSREGISTER const cmsUInt16Number Input[],
                 CMSREGISTER cmsUInt16Number Output[],
                 CMSREGISTER const cmsInterpParams* p16)
{
       const cmsUInt16Number* LutTable = (cmsUInt16Number*) p16 -> Table;
       cmsS15Fixed16Number fk;
       cmsS15Fixed16Number k0, rk;
       int K0, K1;
       const cmsUInt16Number* T;
       cmsUInt32Number i;
       cmsUInt16Number Tmp1[MAX_STAGE_CHANNELS], Tmp2[MAX_STAGE_CHANNELS];
       cmsInterpParams p1;


       fk = _cmsToFixedDomain((cmsS15Fixed16Number) Input[0] * p16 -> Domain[0]);
       k0 = FIXED_TO_INT(fk);
       rk = FIXED_REST_TO_INT(fk);

       K0 = p16 -> opta[6] * k0;
       K1 = p16 -> opta[6] * (k0 + (Input[0] != 0xFFFFU ? 1 : 0));

       p1 = *p16;
       memmove(&p1.Domain[0], &p16 ->Domain[1], 6*sizeof(cmsUInt32Number));

       T = LutTable + K0;
       p1.Table = T;

       Eval6Inputs(ContextID, Input + 1, Tmp1, &p1);

       T = LutTable + K1;
       p1.Table = T;

       Eval6Inputs(ContextID, Input + 1, Tmp2, &p1);

       for (i=0; i < p16 -> nOutputs; i++) {
              Output[i] = LinearInterp(rk, Tmp1[i], Tmp2[i]);
       }
}


static
void Eval7InputsFloat(cmsContext ContextID, const cmsFloat32Number Input[],
                      cmsFloat32Number Output[],
                      const cmsInterpParams* p)
{
       const cmsFloat32Number* LutTable = (cmsFloat32Number*) p -> Table;
       cmsFloat32Number rest;
       cmsFloat32Number pk;
       int k0, K0, K1;
       const cmsFloat32Number* T;
       cmsUInt32Number i;
       cmsFloat32Number Tmp1[MAX_STAGE_CHANNELS], Tmp2[MAX_STAGE_CHANNELS];
       cmsInterpParams p1;

       pk = fclamp(Input[0]) * p->Domain[0];
       k0 = _cmsQuickFloor(pk);
       rest = pk - (cmsFloat32Number) k0;

       K0 = p -> opta[6] * k0;
       K1 = K0 + (fclamp(Input[0]) >= 1.0 ? 0 : p->opta[6]);

       p1 = *p;
       memmove(&p1.Domain[0], &p ->Domain[1], 6*sizeof(cmsUInt32Number));

       T = LutTable + K0;
       p1.Table = T;

       Eval6InputsFloat(ContextID, Input + 1,  Tmp1, &p1);

       T = LutTable + K1;
       p1.Table = T;

       Eval6InputsFloat(ContextID, Input + 1,  Tmp2, &p1);


       for (i=0; i < p -> nOutputs; i++) {

              cmsFloat32Number y0 = Tmp1[i];
              cmsFloat32Number y1 = Tmp2[i];

              Output[i] = y0 + (y1 - y0) * rest;

       }
}

static CMS_NO_SANITIZE
void Eval8Inputs(cmsContext ContextID, CMSREGISTER const cmsUInt16Number Input[],
                 CMSREGISTER cmsUInt16Number Output[],
                 CMSREGISTER const cmsInterpParams* p16)
{
       const cmsUInt16Number* LutTable = (cmsUInt16Number*) p16 -> Table;
       cmsS15Fixed16Number fk;
       cmsS15Fixed16Number k0, rk;
       int K0, K1;
       const cmsUInt16Number* T;
       cmsUInt32Number i;
       cmsUInt16Number Tmp1[MAX_STAGE_CHANNELS], Tmp2[MAX_STAGE_CHANNELS];
       cmsInterpParams p1;

       fk = _cmsToFixedDomain((cmsS15Fixed16Number) Input[0] * p16 -> Domain[0]);
       k0 = FIXED_TO_INT(fk);
       rk = FIXED_REST_TO_INT(fk);

       K0 = p16 -> opta[7] * k0;
       K1 = p16 -> opta[7] * (k0 + (Input[0] != 0xFFFFU ? 1 : 0));

       p1 = *p16;
       memmove(&p1.Domain[0], &p16 ->Domain[1], 7*sizeof(cmsUInt32Number));

       T = LutTable + K0;
       p1.Table = T;

       Eval7Inputs(ContextID, Input + 1, Tmp1, &p1);

       T = LutTable + K1;
       p1.Table = T;
       Eval7Inputs(ContextID, Input + 1, Tmp2, &p1);

       for (i=0; i < p16 -> nOutputs; i++) {
              Output[i] = LinearInterp(rk, Tmp1[i], Tmp2[i]);
       }
}



static
void Eval8InputsFloat(cmsContext ContextID, const cmsFloat32Number Input[],
                      cmsFloat32Number Output[],
                      const cmsInterpParams* p)
{
       const cmsFloat32Number* LutTable = (cmsFloat32Number*) p -> Table;
       cmsFloat32Number rest;
       cmsFloat32Number pk;
       int k0, K0, K1;
       const cmsFloat32Number* T;
       cmsUInt32Number i;
       cmsFloat32Number Tmp1[MAX_STAGE_CHANNELS], Tmp2[MAX_STAGE_CHANNELS];
       cmsInterpParams p1;

       pk = fclamp(Input[0]) * p->Domain[0];
       k0 = _cmsQuickFloor(pk);
       rest = pk - (cmsFloat32Number) k0;

       K0 = p -> opta[7] * k0;
       K1 = K0 + (fclamp(Input[0]) >= 1.0 ? 0 : p->opta[7]);

       p1 = *p;
       memmove(&p1.Domain[0], &p ->Domain[1], 7*sizeof(cmsUInt32Number));

       T = LutTable + K0;
       p1.Table = T;

       Eval7InputsFloat(ContextID, Input + 1,  Tmp1, &p1);

       T = LutTable + K1;
       p1.Table = T;

       Eval7InputsFloat(ContextID, Input + 1,  Tmp2, &p1);


       for (i=0; i < p -> nOutputs; i++) {

              cmsFloat32Number y0 = Tmp1[i];
              cmsFloat32Number y1 = Tmp2[i];

              Output[i] = y0 + (y1 - y0) * rest;
       }
}
=======
#define EVAL_FNS(N,NM) static CMS_NO_SANITIZE \
void Eval##N##Inputs(CMSREGISTER const cmsUInt16Number Input[], CMSREGISTER cmsUInt16Number Output[], CMSREGISTER const cmsInterpParams* p16)\
{\
       const cmsUInt16Number* LutTable = (cmsUInt16Number*) p16 -> Table;\
       cmsS15Fixed16Number fk;\
       cmsS15Fixed16Number k0, rk;\
       int K0, K1;\
       const cmsUInt16Number* T;\
       cmsUInt32Number i;\
       cmsUInt16Number Tmp1[MAX_STAGE_CHANNELS], Tmp2[MAX_STAGE_CHANNELS];\
       cmsInterpParams p1;\
\
       fk = _cmsToFixedDomain((cmsS15Fixed16Number) Input[0] * p16 -> Domain[0]);\
       k0 = FIXED_TO_INT(fk);\
       rk = FIXED_REST_TO_INT(fk);\
\
       K0 = p16 -> opta[NM] * k0;\
       K1 = p16 -> opta[NM] * (k0 + (Input[0] != 0xFFFFU ? 1 : 0));\
\
       p1 = *p16;\
       memmove(&p1.Domain[0], &p16 ->Domain[1], NM*sizeof(cmsUInt32Number));\
\
       T = LutTable + K0;\
       p1.Table = T;\
\
       Eval##NM##Inputs(Input + 1, Tmp1, &p1);\
\
       T = LutTable + K1;\
       p1.Table = T;\
\
       Eval##NM##Inputs(Input + 1, Tmp2, &p1);\
\
       for (i=0; i < p16 -> nOutputs; i++) {\
\
              Output[i] = LinearInterp(rk, Tmp1[i], Tmp2[i]);\
       }\
}\
\
static void Eval##N##InputsFloat(const cmsFloat32Number Input[], \
                                 cmsFloat32Number Output[],\
                                 const cmsInterpParams * p)\
{\
       const cmsFloat32Number* LutTable = (cmsFloat32Number*) p -> Table;\
       cmsFloat32Number rest;\
       cmsFloat32Number pk;\
       int k0, K0, K1;\
       const cmsFloat32Number* T;\
       cmsUInt32Number i;\
       cmsFloat32Number Tmp1[MAX_STAGE_CHANNELS], Tmp2[MAX_STAGE_CHANNELS];\
       cmsInterpParams p1;\
\
       pk = fclamp(Input[0]) * p->Domain[0];\
       k0 = _cmsQuickFloor(pk);\
       rest = pk - (cmsFloat32Number) k0;\
\
       K0 = p -> opta[NM] * k0;\
       K1 = K0 + (fclamp(Input[0]) >= 1.0 ? 0 : p->opta[NM]);\
\
       p1 = *p;\
       memmove(&p1.Domain[0], &p ->Domain[1], NM*sizeof(cmsUInt32Number));\
\
       T = LutTable + K0;\
       p1.Table = T;\
\
       Eval##NM##InputsFloat(Input + 1, Tmp1, &p1);\
\
       T = LutTable + K1;\
       p1.Table = T;\
\
       Eval##NM##InputsFloat(Input + 1, Tmp2, &p1);\
\
       for (i=0; i < p -> nOutputs; i++) {\
\
              cmsFloat32Number y0 = Tmp1[i];\
              cmsFloat32Number y1 = Tmp2[i];\
\
              Output[i] = y0 + (y1 - y0) * rest;\
       }\
}


/**
* Thanks to Carles Llopis for the templating idea
*/
EVAL_FNS(5, 4)
EVAL_FNS(6, 5)
EVAL_FNS(7, 6)
EVAL_FNS(8, 7)
EVAL_FNS(9, 8)
EVAL_FNS(10, 9)
EVAL_FNS(11, 10)
EVAL_FNS(12, 11)
EVAL_FNS(13, 12)
EVAL_FNS(14, 13)
EVAL_FNS(15, 14)

>>>>>>> d6eb05ae

// The default factory
static
cmsInterpFunction DefaultInterpolatorsFactory(cmsUInt32Number nInputChannels, cmsUInt32Number nOutputChannels, cmsUInt32Number dwFlags)
{

    cmsInterpFunction Interpolation;
    cmsBool  IsFloat     = (dwFlags & CMS_LERP_FLAGS_FLOAT);
    cmsBool  IsTrilinear = (dwFlags & CMS_LERP_FLAGS_TRILINEAR);

    memset(&Interpolation, 0, sizeof(Interpolation));

    // Safety check
    if (nInputChannels >= 4 && nOutputChannels >= MAX_STAGE_CHANNELS)
        return Interpolation;

    switch (nInputChannels) {

           case 1: // Gray LUT / linear

               if (nOutputChannels == 1) {

                   if (IsFloat)
                       Interpolation.LerpFloat = LinLerp1Dfloat;
                   else
                       Interpolation.Lerp16 = LinLerp1D;

               }
               else {

                   if (IsFloat)
                       Interpolation.LerpFloat = Eval1InputFloat;
                   else
                       Interpolation.Lerp16 = Eval1Input;
               }
               break;

           case 2: // Duotone
               if (IsFloat)
                      Interpolation.LerpFloat =  BilinearInterpFloat;
               else
                      Interpolation.Lerp16    =  BilinearInterp16;
               break;

           case 3:  // RGB et al

               if (IsTrilinear) {

                   if (IsFloat)
                       Interpolation.LerpFloat = TrilinearInterpFloat;
                   else
                       Interpolation.Lerp16 = TrilinearInterp16;
               }
               else {

                   if (IsFloat)
                       Interpolation.LerpFloat = TetrahedralInterpFloat;
                   else {

                       Interpolation.Lerp16 = TetrahedralInterp16;
                   }
               }
               break;

           case 4:  // CMYK lut

               if (IsFloat)
                   Interpolation.LerpFloat =  Eval4InputsFloat;
               else
                   Interpolation.Lerp16    =  Eval4Inputs;
               break;

           case 5: // 5 Inks
               if (IsFloat)
                   Interpolation.LerpFloat =  Eval5InputsFloat;
               else
                   Interpolation.Lerp16    =  Eval5Inputs;
               break;

           case 6: // 6 Inks
               if (IsFloat)
                   Interpolation.LerpFloat =  Eval6InputsFloat;
               else
                   Interpolation.Lerp16    =  Eval6Inputs;
               break;

           case 7: // 7 inks
               if (IsFloat)
                   Interpolation.LerpFloat =  Eval7InputsFloat;
               else
                   Interpolation.Lerp16    =  Eval7Inputs;
               break;

           case 8: // 8 inks
               if (IsFloat)
                   Interpolation.LerpFloat =  Eval8InputsFloat;
               else
                   Interpolation.Lerp16    =  Eval8Inputs;
               break;

           case 9: 
               if (IsFloat)
                   Interpolation.LerpFloat = Eval9InputsFloat;
               else
                   Interpolation.Lerp16 = Eval9Inputs;
               break;

           case 10: 
               if (IsFloat)
                   Interpolation.LerpFloat = Eval10InputsFloat;
               else
                   Interpolation.Lerp16 = Eval10Inputs;
               break;

           case 11:
               if (IsFloat)
                   Interpolation.LerpFloat = Eval11InputsFloat;
               else
                   Interpolation.Lerp16 = Eval11Inputs;
               break;

           case 12: 
               if (IsFloat)
                   Interpolation.LerpFloat = Eval12InputsFloat;
               else
                   Interpolation.Lerp16 = Eval12Inputs;
               break;

           case 13: 
               if (IsFloat)
                   Interpolation.LerpFloat = Eval13InputsFloat;
               else
                   Interpolation.Lerp16 = Eval13Inputs;
               break;

           case 14: 
               if (IsFloat)
                   Interpolation.LerpFloat = Eval14InputsFloat;
               else
                   Interpolation.Lerp16 = Eval14Inputs;
               break;

           case 15: 
               if (IsFloat)
                   Interpolation.LerpFloat = Eval15InputsFloat;
               else
                   Interpolation.Lerp16 = Eval15Inputs;
               break;

           default:
               Interpolation.Lerp16 = NULL;
    }

    return Interpolation;
}<|MERGE_RESOLUTION|>--- conflicted
+++ resolved
@@ -1076,354 +1076,8 @@
        }
 }
 
-<<<<<<< HEAD
-
-static CMS_NO_SANITIZE
-void Eval5Inputs(cmsContext ContextID, CMSREGISTER const cmsUInt16Number Input[],
-                 CMSREGISTER cmsUInt16Number Output[],
-                 CMSREGISTER const cmsInterpParams* p16)
-{
-       const cmsUInt16Number* LutTable = (cmsUInt16Number*) p16 -> Table;
-       cmsS15Fixed16Number fk;
-       cmsS15Fixed16Number k0, rk;
-       int K0, K1;
-       const cmsUInt16Number* T;
-       cmsUInt32Number i;
-       cmsUInt16Number Tmp1[MAX_STAGE_CHANNELS], Tmp2[MAX_STAGE_CHANNELS];
-       cmsInterpParams p1;
-
-
-       fk = _cmsToFixedDomain((cmsS15Fixed16Number) Input[0] * p16 -> Domain[0]);
-       k0 = FIXED_TO_INT(fk);
-       rk = FIXED_REST_TO_INT(fk);
-
-       K0 = p16 -> opta[4] * k0;
-       K1 = p16 -> opta[4] * (k0 + (Input[0] != 0xFFFFU ? 1 : 0));
-
-       p1 = *p16;
-       memmove(&p1.Domain[0], &p16 ->Domain[1], 4*sizeof(cmsUInt32Number));
-
-       T = LutTable + K0;
-       p1.Table = T;
-
-       Eval4Inputs(ContextID, Input + 1, Tmp1, &p1);
-
-       T = LutTable + K1;
-       p1.Table = T;
-
-       Eval4Inputs(ContextID, Input + 1, Tmp2, &p1);
-
-       for (i=0; i < p16 -> nOutputs; i++) {
-
-              Output[i] = LinearInterp(rk, Tmp1[i], Tmp2[i]);
-       }
-
-}
-
-
-static
-void Eval5InputsFloat(cmsContext ContextID, const cmsFloat32Number Input[],
-                      cmsFloat32Number Output[],
-                      const cmsInterpParams* p)
-{
-       const cmsFloat32Number* LutTable = (cmsFloat32Number*) p -> Table;
-       cmsFloat32Number rest;
-       cmsFloat32Number pk;
-       int k0, K0, K1;
-       const cmsFloat32Number* T;
-       cmsUInt32Number i;
-       cmsFloat32Number Tmp1[MAX_STAGE_CHANNELS], Tmp2[MAX_STAGE_CHANNELS];
-       cmsInterpParams p1;
-
-       pk = fclamp(Input[0]) * p->Domain[0];
-       k0 = _cmsQuickFloor(pk);
-       rest = pk - (cmsFloat32Number) k0;
-
-       K0 = p -> opta[4] * k0;
-       K1 = K0 + (fclamp(Input[0]) >= 1.0 ? 0 : p->opta[4]);
-
-       p1 = *p;
-       memmove(&p1.Domain[0], &p ->Domain[1], 4*sizeof(cmsUInt32Number));
-
-       T = LutTable + K0;
-       p1.Table = T;
-
-       Eval4InputsFloat(ContextID, Input + 1,  Tmp1, &p1);
-
-       T = LutTable + K1;
-       p1.Table = T;
-
-       Eval4InputsFloat(ContextID, Input + 1,  Tmp2, &p1);
-
-       for (i=0; i < p -> nOutputs; i++) {
-
-              cmsFloat32Number y0 = Tmp1[i];
-              cmsFloat32Number y1 = Tmp2[i];
-
-              Output[i] = y0 + (y1 - y0) * rest;
-       }
-}
-
-
-
-static CMS_NO_SANITIZE
-void Eval6Inputs(cmsContext ContextID, CMSREGISTER const cmsUInt16Number Input[],
-                 CMSREGISTER cmsUInt16Number Output[],
-                 CMSREGISTER const cmsInterpParams* p16)
-{
-       const cmsUInt16Number* LutTable = (cmsUInt16Number*) p16 -> Table;
-       cmsS15Fixed16Number fk;
-       cmsS15Fixed16Number k0, rk;
-       int K0, K1;
-       const cmsUInt16Number* T;
-       cmsUInt32Number i;
-       cmsUInt16Number Tmp1[MAX_STAGE_CHANNELS], Tmp2[MAX_STAGE_CHANNELS];
-       cmsInterpParams p1;
-
-       fk = _cmsToFixedDomain((cmsS15Fixed16Number) Input[0] * p16 -> Domain[0]);
-       k0 = FIXED_TO_INT(fk);
-       rk = FIXED_REST_TO_INT(fk);
-
-       K0 = p16 -> opta[5] * k0;
-       K1 = p16 -> opta[5] * (k0 + (Input[0] != 0xFFFFU ? 1 : 0));
-
-       p1 = *p16;
-       memmove(&p1.Domain[0], &p16 ->Domain[1], 5*sizeof(cmsUInt32Number));
-
-       T = LutTable + K0;
-       p1.Table = T;
-
-       Eval5Inputs(ContextID, Input + 1, Tmp1, &p1);
-
-       T = LutTable + K1;
-       p1.Table = T;
-
-       Eval5Inputs(ContextID, Input + 1, Tmp2, &p1);
-
-       for (i=0; i < p16 -> nOutputs; i++) {
-
-              Output[i] = LinearInterp(rk, Tmp1[i], Tmp2[i]);
-       }
-
-}
-
-
-static
-void Eval6InputsFloat(cmsContext ContextID, const cmsFloat32Number Input[],
-                      cmsFloat32Number Output[],
-                      const cmsInterpParams* p)
-{
-       const cmsFloat32Number* LutTable = (cmsFloat32Number*) p -> Table;
-       cmsFloat32Number rest;
-       cmsFloat32Number pk;
-       int k0, K0, K1;
-       const cmsFloat32Number* T;
-       cmsUInt32Number i;
-       cmsFloat32Number Tmp1[MAX_STAGE_CHANNELS], Tmp2[MAX_STAGE_CHANNELS];
-       cmsInterpParams p1;
-
-       pk = fclamp(Input[0]) * p->Domain[0];
-       k0 = _cmsQuickFloor(pk);
-       rest = pk - (cmsFloat32Number) k0;
-
-       K0 = p -> opta[5] * k0;
-       K1 = K0 + (fclamp(Input[0]) >= 1.0 ? 0 : p->opta[5]);
-
-       p1 = *p;
-       memmove(&p1.Domain[0], &p ->Domain[1], 5*sizeof(cmsUInt32Number));
-
-       T = LutTable + K0;
-       p1.Table = T;
-
-       Eval5InputsFloat(ContextID, Input + 1,  Tmp1, &p1);
-
-       T = LutTable + K1;
-       p1.Table = T;
-
-       Eval5InputsFloat(ContextID, Input + 1,  Tmp2, &p1);
-
-       for (i=0; i < p -> nOutputs; i++) {
-
-              cmsFloat32Number y0 = Tmp1[i];
-              cmsFloat32Number y1 = Tmp2[i];
-
-              Output[i] = y0 + (y1 - y0) * rest;
-       }
-}
-
-
-static CMS_NO_SANITIZE
-void Eval7Inputs(cmsContext ContextID, CMSREGISTER const cmsUInt16Number Input[],
-                 CMSREGISTER cmsUInt16Number Output[],
-                 CMSREGISTER const cmsInterpParams* p16)
-{
-       const cmsUInt16Number* LutTable = (cmsUInt16Number*) p16 -> Table;
-       cmsS15Fixed16Number fk;
-       cmsS15Fixed16Number k0, rk;
-       int K0, K1;
-       const cmsUInt16Number* T;
-       cmsUInt32Number i;
-       cmsUInt16Number Tmp1[MAX_STAGE_CHANNELS], Tmp2[MAX_STAGE_CHANNELS];
-       cmsInterpParams p1;
-
-
-       fk = _cmsToFixedDomain((cmsS15Fixed16Number) Input[0] * p16 -> Domain[0]);
-       k0 = FIXED_TO_INT(fk);
-       rk = FIXED_REST_TO_INT(fk);
-
-       K0 = p16 -> opta[6] * k0;
-       K1 = p16 -> opta[6] * (k0 + (Input[0] != 0xFFFFU ? 1 : 0));
-
-       p1 = *p16;
-       memmove(&p1.Domain[0], &p16 ->Domain[1], 6*sizeof(cmsUInt32Number));
-
-       T = LutTable + K0;
-       p1.Table = T;
-
-       Eval6Inputs(ContextID, Input + 1, Tmp1, &p1);
-
-       T = LutTable + K1;
-       p1.Table = T;
-
-       Eval6Inputs(ContextID, Input + 1, Tmp2, &p1);
-
-       for (i=0; i < p16 -> nOutputs; i++) {
-              Output[i] = LinearInterp(rk, Tmp1[i], Tmp2[i]);
-       }
-}
-
-
-static
-void Eval7InputsFloat(cmsContext ContextID, const cmsFloat32Number Input[],
-                      cmsFloat32Number Output[],
-                      const cmsInterpParams* p)
-{
-       const cmsFloat32Number* LutTable = (cmsFloat32Number*) p -> Table;
-       cmsFloat32Number rest;
-       cmsFloat32Number pk;
-       int k0, K0, K1;
-       const cmsFloat32Number* T;
-       cmsUInt32Number i;
-       cmsFloat32Number Tmp1[MAX_STAGE_CHANNELS], Tmp2[MAX_STAGE_CHANNELS];
-       cmsInterpParams p1;
-
-       pk = fclamp(Input[0]) * p->Domain[0];
-       k0 = _cmsQuickFloor(pk);
-       rest = pk - (cmsFloat32Number) k0;
-
-       K0 = p -> opta[6] * k0;
-       K1 = K0 + (fclamp(Input[0]) >= 1.0 ? 0 : p->opta[6]);
-
-       p1 = *p;
-       memmove(&p1.Domain[0], &p ->Domain[1], 6*sizeof(cmsUInt32Number));
-
-       T = LutTable + K0;
-       p1.Table = T;
-
-       Eval6InputsFloat(ContextID, Input + 1,  Tmp1, &p1);
-
-       T = LutTable + K1;
-       p1.Table = T;
-
-       Eval6InputsFloat(ContextID, Input + 1,  Tmp2, &p1);
-
-
-       for (i=0; i < p -> nOutputs; i++) {
-
-              cmsFloat32Number y0 = Tmp1[i];
-              cmsFloat32Number y1 = Tmp2[i];
-
-              Output[i] = y0 + (y1 - y0) * rest;
-
-       }
-}
-
-static CMS_NO_SANITIZE
-void Eval8Inputs(cmsContext ContextID, CMSREGISTER const cmsUInt16Number Input[],
-                 CMSREGISTER cmsUInt16Number Output[],
-                 CMSREGISTER const cmsInterpParams* p16)
-{
-       const cmsUInt16Number* LutTable = (cmsUInt16Number*) p16 -> Table;
-       cmsS15Fixed16Number fk;
-       cmsS15Fixed16Number k0, rk;
-       int K0, K1;
-       const cmsUInt16Number* T;
-       cmsUInt32Number i;
-       cmsUInt16Number Tmp1[MAX_STAGE_CHANNELS], Tmp2[MAX_STAGE_CHANNELS];
-       cmsInterpParams p1;
-
-       fk = _cmsToFixedDomain((cmsS15Fixed16Number) Input[0] * p16 -> Domain[0]);
-       k0 = FIXED_TO_INT(fk);
-       rk = FIXED_REST_TO_INT(fk);
-
-       K0 = p16 -> opta[7] * k0;
-       K1 = p16 -> opta[7] * (k0 + (Input[0] != 0xFFFFU ? 1 : 0));
-
-       p1 = *p16;
-       memmove(&p1.Domain[0], &p16 ->Domain[1], 7*sizeof(cmsUInt32Number));
-
-       T = LutTable + K0;
-       p1.Table = T;
-
-       Eval7Inputs(ContextID, Input + 1, Tmp1, &p1);
-
-       T = LutTable + K1;
-       p1.Table = T;
-       Eval7Inputs(ContextID, Input + 1, Tmp2, &p1);
-
-       for (i=0; i < p16 -> nOutputs; i++) {
-              Output[i] = LinearInterp(rk, Tmp1[i], Tmp2[i]);
-       }
-}
-
-
-
-static
-void Eval8InputsFloat(cmsContext ContextID, const cmsFloat32Number Input[],
-                      cmsFloat32Number Output[],
-                      const cmsInterpParams* p)
-{
-       const cmsFloat32Number* LutTable = (cmsFloat32Number*) p -> Table;
-       cmsFloat32Number rest;
-       cmsFloat32Number pk;
-       int k0, K0, K1;
-       const cmsFloat32Number* T;
-       cmsUInt32Number i;
-       cmsFloat32Number Tmp1[MAX_STAGE_CHANNELS], Tmp2[MAX_STAGE_CHANNELS];
-       cmsInterpParams p1;
-
-       pk = fclamp(Input[0]) * p->Domain[0];
-       k0 = _cmsQuickFloor(pk);
-       rest = pk - (cmsFloat32Number) k0;
-
-       K0 = p -> opta[7] * k0;
-       K1 = K0 + (fclamp(Input[0]) >= 1.0 ? 0 : p->opta[7]);
-
-       p1 = *p;
-       memmove(&p1.Domain[0], &p ->Domain[1], 7*sizeof(cmsUInt32Number));
-
-       T = LutTable + K0;
-       p1.Table = T;
-
-       Eval7InputsFloat(ContextID, Input + 1,  Tmp1, &p1);
-
-       T = LutTable + K1;
-       p1.Table = T;
-
-       Eval7InputsFloat(ContextID, Input + 1,  Tmp2, &p1);
-
-
-       for (i=0; i < p -> nOutputs; i++) {
-
-              cmsFloat32Number y0 = Tmp1[i];
-              cmsFloat32Number y1 = Tmp2[i];
-
-              Output[i] = y0 + (y1 - y0) * rest;
-       }
-}
-=======
 #define EVAL_FNS(N,NM) static CMS_NO_SANITIZE \
-void Eval##N##Inputs(CMSREGISTER const cmsUInt16Number Input[], CMSREGISTER cmsUInt16Number Output[], CMSREGISTER const cmsInterpParams* p16)\
+void Eval##N##Inputs(cmsContext ContextID, CMSREGISTER const cmsUInt16Number Input[], CMSREGISTER cmsUInt16Number Output[], CMSREGISTER const cmsInterpParams* p16)\
 {\
        const cmsUInt16Number* LutTable = (cmsUInt16Number*) p16 -> Table;\
        cmsS15Fixed16Number fk;\
@@ -1447,12 +1101,12 @@
        T = LutTable + K0;\
        p1.Table = T;\
 \
-       Eval##NM##Inputs(Input + 1, Tmp1, &p1);\
+       Eval##NM##Inputs(ContextID, Input + 1, Tmp1, &p1);\
 \
        T = LutTable + K1;\
        p1.Table = T;\
 \
-       Eval##NM##Inputs(Input + 1, Tmp2, &p1);\
+       Eval##NM##Inputs(ContextID, Input + 1, Tmp2, &p1);\
 \
        for (i=0; i < p16 -> nOutputs; i++) {\
 \
@@ -1460,7 +1114,7 @@
        }\
 }\
 \
-static void Eval##N##InputsFloat(const cmsFloat32Number Input[], \
+static void Eval##N##InputsFloat(cmsContext ContextID, const cmsFloat32Number Input[], \
                                  cmsFloat32Number Output[],\
                                  const cmsInterpParams * p)\
 {\
@@ -1486,12 +1140,12 @@
        T = LutTable + K0;\
        p1.Table = T;\
 \
-       Eval##NM##InputsFloat(Input + 1, Tmp1, &p1);\
+       Eval##NM##InputsFloat(ContextID, Input + 1, Tmp1, &p1);\
 \
        T = LutTable + K1;\
        p1.Table = T;\
 \
-       Eval##NM##InputsFloat(Input + 1, Tmp2, &p1);\
+       Eval##NM##InputsFloat(ContextID, Input + 1, Tmp2, &p1);\
 \
        for (i=0; i < p -> nOutputs; i++) {\
 \
@@ -1518,7 +1172,6 @@
 EVAL_FNS(14, 13)
 EVAL_FNS(15, 14)
 
->>>>>>> d6eb05ae
 
 // The default factory
 static
