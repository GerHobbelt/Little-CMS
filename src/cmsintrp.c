//---------------------------------------------------------------------------------
//
//  Little Color Management System
//  Copyright (c) 1998-2022 Marti Maria Saguer
//
// Permission is hereby granted, free of charge, to any person obtaining
// a copy of this software and associated documentation files (the "Software"),
// to deal in the Software without restriction, including without limitation
// the rights to use, copy, modify, merge, publish, distribute, sublicense,
// and/or sell copies of the Software, and to permit persons to whom the Software
// is furnished to do so, subject to the following conditions:
//
// The above copyright notice and this permission notice shall be included in
// all copies or substantial portions of the Software.
//
// THE SOFTWARE IS PROVIDED "AS IS", WITHOUT WARRANTY OF ANY KIND,
// EXPRESS OR IMPLIED, INCLUDING BUT NOT LIMITED TO
// THE WARRANTIES OF MERCHANTABILITY, FITNESS FOR A PARTICULAR PURPOSE AND
// NONINFRINGEMENT. IN NO EVENT SHALL THE AUTHORS OR COPYRIGHT HOLDERS BE
// LIABLE FOR ANY CLAIM, DAMAGES OR OTHER LIABILITY, WHETHER IN AN ACTION
// OF CONTRACT, TORT OR OTHERWISE, ARISING FROM, OUT OF OR IN CONNECTION
// WITH THE SOFTWARE OR THE USE OR OTHER DEALINGS IN THE SOFTWARE.
//
//---------------------------------------------------------------------------------
//

#include "lcms2_internal.h"

// This module incorporates several interpolation routines, for 1 to 8 channels on input and
// up to 65535 channels on output. The user may change those by using the interpolation plug-in

// Some people may want to compile as C++ with all warnings on, in this case make compiler silent
#ifdef _MSC_VER
#    if (_MSC_VER >= 1400)
#       pragma warning( disable : 4365 )
#    endif
#endif

// Interpolation routines by default
static cmsInterpFunction DefaultInterpolatorsFactory(cmsUInt32Number nInputChannels, cmsUInt32Number nOutputChannels, cmsUInt32Number dwFlags);

// This is the default factory
_cmsInterpPluginChunkType _cmsInterpPluginChunk = { NULL };

// The interpolation plug-in memory chunk allocator/dup
void _cmsAllocInterpPluginChunk(struct _cmsContext_struct* ctx, const struct _cmsContext_struct* src)
{
    void* from;

    _cmsAssert(ctx != NULL);

    if (src != NULL) {
        from = src ->chunks[InterpPlugin];
    }
    else {
        static _cmsInterpPluginChunkType InterpPluginChunk = { NULL };

        from = &InterpPluginChunk;
    }

    _cmsAssert(from != NULL);
    ctx ->chunks[InterpPlugin] = _cmsSubAllocDup(ctx ->MemPool, from, sizeof(_cmsInterpPluginChunkType));
}


// Main plug-in entry
cmsBool  _cmsRegisterInterpPlugin(cmsContext ContextID, cmsPluginBase* Data)
{
    cmsPluginInterpolation* Plugin = (cmsPluginInterpolation*) Data;
    _cmsInterpPluginChunkType* ptr = (_cmsInterpPluginChunkType*) _cmsContextGetClientChunk(ContextID, InterpPlugin);

    if (Data == NULL) {

        ptr ->Interpolators = NULL;
        return TRUE;
    }

    // Set replacement functions
    ptr ->Interpolators = Plugin ->InterpolatorsFactory;
    return TRUE;
}


// Set the interpolation method
cmsBool _cmsSetInterpolationRoutine(cmsContext ContextID, cmsInterpParams* p)
{
    _cmsInterpPluginChunkType* ptr = (_cmsInterpPluginChunkType*) _cmsContextGetClientChunk(ContextID, InterpPlugin);

    p ->Interpolation.Lerp16 = NULL;

   // Invoke factory, possibly in the Plug-in
    if (ptr ->Interpolators != NULL)
        p ->Interpolation = ptr->Interpolators(ContextID, p -> nInputs, p ->nOutputs, p ->dwFlags);

    // If unsupported by the plug-in, go for the LittleCMS default.
    // If happens only if an extern plug-in is being used
    if (p ->Interpolation.Lerp16 == NULL)
        p ->Interpolation = DefaultInterpolatorsFactory(p ->nInputs, p ->nOutputs, p ->dwFlags);

    // Check for valid interpolator (we just check one member of the union)
    if (p ->Interpolation.Lerp16 == NULL) {
            return FALSE;
    }

    return TRUE;
}


// This function precalculates as many parameters as possible to speed up the interpolation.
cmsInterpParams* _cmsComputeInterpParamsEx(cmsContext ContextID,
                                           const cmsUInt32Number nSamples[],
                                           cmsUInt32Number InputChan, cmsUInt32Number OutputChan,
                                           const void *Table,
                                           cmsUInt32Number dwFlags)
{
    cmsInterpParams* p;
    cmsUInt32Number i;

    // Check for maximum inputs
    if (InputChan > MAX_INPUT_DIMENSIONS) {
             cmsSignalError(ContextID, cmsERROR_RANGE, "Too many input channels (%d channels, max=%d)", InputChan, MAX_INPUT_DIMENSIONS);
            return NULL;
    }

    // Creates an empty object
    p = (cmsInterpParams*) _cmsMallocZero(ContextID, sizeof(cmsInterpParams));
    if (p == NULL) return NULL;

    // Keep original parameters
    p -> dwFlags  = dwFlags;
    p -> nInputs  = InputChan;
    p -> nOutputs = OutputChan;
    p ->Table     = Table;

    // Fill samples per input direction and domain (which is number of nodes minus one)
    for (i=0; i < InputChan; i++) {

        p -> nSamples[i] = nSamples[i];
        p -> Domain[i]   = nSamples[i] - 1;
    }

    // Compute factors to apply to each component to index the grid array
    p -> opta[0] = p -> nOutputs;
    for (i=1; i < InputChan; i++)
        p ->opta[i] = p ->opta[i-1] * nSamples[InputChan-i];


    if (!_cmsSetInterpolationRoutine(ContextID, p)) {
         cmsSignalError(ContextID, cmsERROR_UNKNOWN_EXTENSION, "Unsupported interpolation (%d->%d channels)", InputChan, OutputChan);
        _cmsFree(ContextID, p);
        return NULL;
    }

    // All seems ok
    return p;
}


// This one is a wrapper on the anterior, but assuming all directions have same number of nodes
cmsInterpParams* CMSEXPORT _cmsComputeInterpParams(cmsContext ContextID, cmsUInt32Number nSamples,
                                                   cmsUInt32Number InputChan, cmsUInt32Number OutputChan, const void* Table, cmsUInt32Number dwFlags)
{
    int i;
    cmsUInt32Number Samples[MAX_INPUT_DIMENSIONS];

    // Fill the auxiliary array
    for (i=0; i < MAX_INPUT_DIMENSIONS; i++)
        Samples[i] = nSamples;

    // Call the extended function
    return _cmsComputeInterpParamsEx(ContextID, Samples, InputChan, OutputChan, Table, dwFlags);
}


// Free all associated memory
void CMSEXPORT _cmsFreeInterpParams(cmsContext ContextID, cmsInterpParams* p)
{
    if (p != NULL) _cmsFree(ContextID, p);
}


// Inline fixed point interpolation
cmsINLINE CMS_NO_SANITIZE cmsUInt16Number LinearInterp(cmsS15Fixed16Number a, cmsS15Fixed16Number l, cmsS15Fixed16Number h)
{
    cmsUInt32Number dif = (cmsUInt32Number) (h - l) * a + 0x8000;
    dif = (dif >> 16) + l;
    return (cmsUInt16Number) (dif);
}


//  Linear interpolation (Fixed-point optimized)
static
void LinLerp1D(cmsContext ContextID, CMSREGISTER const cmsUInt16Number Value[],
               CMSREGISTER cmsUInt16Number Output[],
               CMSREGISTER const cmsInterpParams* p)
{
    cmsUInt16Number y1, y0;
    int cell0, rest;
    int val3;
    const cmsUInt16Number* LutTable = (cmsUInt16Number*) p ->Table;
    cmsUNUSED_PARAMETER(ContextID);

    // if last value or just one point
    if (Value[0] == 0xffff || p->Domain[0] == 0) {

        Output[0] = LutTable[p -> Domain[0]];
    }
    else
    {
        val3 = p->Domain[0] * Value[0];
        val3 = _cmsToFixedDomain(val3);    // To fixed 15.16

        cell0 = FIXED_TO_INT(val3);             // Cell is 16 MSB bits
        rest = FIXED_REST_TO_INT(val3);        // Rest is 16 LSB bits

        y0 = LutTable[cell0];
        y1 = LutTable[cell0 + 1];

        Output[0] = LinearInterp(rest, y0, y1);
    }
}

// To prevent out of bounds indexing
cmsINLINE cmsFloat32Number fclamp(cmsFloat32Number v)
{
    return ((v < 1.0e-9f) || isnan(v)) ? 0.0f : (v > 1.0f ? 1.0f : v);
}

// Floating-point version of 1D interpolation
static
void LinLerp1Dfloat(cmsContext ContextID, const cmsFloat32Number Value[],
                    cmsFloat32Number Output[],
                    const cmsInterpParams* p)
{
       cmsFloat32Number y1, y0;
       cmsFloat32Number val2, rest;
       int cell0, cell1;
       const cmsFloat32Number* LutTable = (cmsFloat32Number*) p ->Table;
       cmsUNUSED_PARAMETER(ContextID);

       val2 = fclamp(Value[0]);

       // if last value...
       if (val2 == 1.0 || p->Domain[0] == 0) {
           Output[0] = LutTable[p -> Domain[0]];
       }
       else
       {
           val2 *= p->Domain[0];

           cell0 = (int)floor(val2);
           cell1 = (int)ceil(val2);

           // Rest is 16 LSB bits
           rest = val2 - cell0;

           y0 = LutTable[cell0];
           y1 = LutTable[cell1];

           Output[0] = y0 + (y1 - y0) * rest;
       }
}



// Eval gray LUT having only one input channel
static CMS_NO_SANITIZE
void Eval1Input(cmsContext ContextID, CMSREGISTER const cmsUInt16Number Input[],
                CMSREGISTER cmsUInt16Number Output[],
                CMSREGISTER const cmsInterpParams* p16)
{
       cmsS15Fixed16Number fk;
       cmsS15Fixed16Number k0, k1, rk, K0, K1;
       int v;
       cmsUInt32Number OutChan;
       const cmsUInt16Number* LutTable = (cmsUInt16Number*) p16 -> Table;
       cmsUNUSED_PARAMETER(ContextID);


       // if last value...
       if (Input[0] == 0xffff || p16->Domain[0] == 0) {

           cmsUInt32Number y0 = p16->Domain[0] * p16->opta[0];
           
           for (OutChan = 0; OutChan < p16->nOutputs; OutChan++) {
               Output[OutChan] = LutTable[y0 + OutChan];
           }
       }
       else
       {

           v = Input[0] * p16->Domain[0];
           fk = _cmsToFixedDomain(v);

           k0 = FIXED_TO_INT(fk);
           rk = (cmsUInt16Number)FIXED_REST_TO_INT(fk);

           k1 = k0 + (Input[0] != 0xFFFFU ? 1 : 0);

           K0 = p16->opta[0] * k0;
           K1 = p16->opta[0] * k1;

           for (OutChan = 0; OutChan < p16->nOutputs; OutChan++) {

               Output[OutChan] = LinearInterp(rk, LutTable[K0 + OutChan], LutTable[K1 + OutChan]);
           }
       }
}



// Eval gray LUT having only one input channel
static
void Eval1InputFloat(cmsContext ContextID, const cmsFloat32Number Value[],
                     cmsFloat32Number Output[],
                     const cmsInterpParams* p)
{
    cmsFloat32Number y1, y0;
    cmsFloat32Number val2, rest;
    int cell0, cell1;
    cmsUInt32Number OutChan;
    const cmsFloat32Number* LutTable = (cmsFloat32Number*) p ->Table;
    cmsUNUSED_PARAMETER(ContextID);

    val2 = fclamp(Value[0]);

    // if last value...
    if (val2 == 1.0 || p->Domain[0] == 0) {

        cmsUInt32Number start = p->Domain[0] * p->opta[0];

        for (OutChan = 0; OutChan < p->nOutputs; OutChan++) {
<<<<<<< HEAD
            Output[OutChan] = y0;
        }
=======
            Output[OutChan] = LutTable[start + OutChan];
        }        
>>>>>>> 233004ae
    }
    else
    {
        val2 *= p->Domain[0];

        cell0 = (int)floor(val2);
        cell1 = (int)ceil(val2);

        // Rest is 16 LSB bits
        rest = val2 - cell0;

        cell0 *= p->opta[0];
        cell1 *= p->opta[0];

        for (OutChan = 0; OutChan < p->nOutputs; OutChan++) {

            y0 = LutTable[cell0 + OutChan];
            y1 = LutTable[cell1 + OutChan];

            Output[OutChan] = y0 + (y1 - y0) * rest;
        }
    }
}

// Bilinear interpolation (16 bits) - cmsFloat32Number version
static
void BilinearInterpFloat(cmsContext ContextID, const cmsFloat32Number Input[],
                         cmsFloat32Number Output[],
                         const cmsInterpParams* p)

{
#   define LERP(a,l,h)    (cmsFloat32Number) ((l)+(((h)-(l))*(a)))
#   define DENS(i,j)      (LutTable[(i)+(j)+OutChan])

    const cmsFloat32Number* LutTable = (cmsFloat32Number*) p ->Table;
    cmsFloat32Number      px, py;
    int        x0, y0,
               X0, Y0, X1, Y1;
    int        TotalOut, OutChan;
    cmsFloat32Number      fx, fy,
        d00, d01, d10, d11,
        dx0, dx1,
        dxy;
    cmsUNUSED_PARAMETER(ContextID);

    TotalOut   = p -> nOutputs;
    px = fclamp(Input[0]) * p->Domain[0];
    py = fclamp(Input[1]) * p->Domain[1];

    x0 = (int) _cmsQuickFloor(px); fx = px - (cmsFloat32Number) x0;
    y0 = (int) _cmsQuickFloor(py); fy = py - (cmsFloat32Number) y0;

    X0 = p -> opta[1] * x0;
    X1 = X0 + (fclamp(Input[0]) >= 1.0 ? 0 : p->opta[1]);

    Y0 = p -> opta[0] * y0;
    Y1 = Y0 + (fclamp(Input[1]) >= 1.0 ? 0 : p->opta[0]);

    for (OutChan = 0; OutChan < TotalOut; OutChan++) {

        d00 = DENS(X0, Y0);
        d01 = DENS(X0, Y1);
        d10 = DENS(X1, Y0);
        d11 = DENS(X1, Y1);

        dx0 = LERP(fx, d00, d10);
        dx1 = LERP(fx, d01, d11);

        dxy = LERP(fy, dx0, dx1);

        Output[OutChan] = dxy;
    }


#   undef LERP
#   undef DENS
}

// Bilinear interpolation (16 bits) - optimized version
static CMS_NO_SANITIZE
void BilinearInterp16(cmsContext ContextID, CMSREGISTER const cmsUInt16Number Input[],
                      CMSREGISTER cmsUInt16Number Output[],
                      CMSREGISTER const cmsInterpParams* p)

{
#define DENS(i,j) (LutTable[(i)+(j)+OutChan])
#define LERP(a,l,h)     (cmsUInt16Number) (l + ROUND_FIXED_TO_INT(((h-l)*a)))

           const cmsUInt16Number* LutTable = (cmsUInt16Number*) p ->Table;
           int        OutChan, TotalOut;
           cmsS15Fixed16Number    fx, fy;
           CMSREGISTER int        rx, ry;
           int                    x0, y0;
           CMSREGISTER int        X0, X1, Y0, Y1;

           int                    d00, d01, d10, d11,
                                  dx0, dx1,
                                  dxy;
           cmsUNUSED_PARAMETER(ContextID);

    TotalOut   = p -> nOutputs;

    fx = _cmsToFixedDomain((int) Input[0] * p -> Domain[0]);
    x0  = FIXED_TO_INT(fx);
    rx  = FIXED_REST_TO_INT(fx);    // Rest in 0..1.0 domain


    fy = _cmsToFixedDomain((int) Input[1] * p -> Domain[1]);
    y0  = FIXED_TO_INT(fy);
    ry  = FIXED_REST_TO_INT(fy);


    X0 = p -> opta[1] * x0;
    X1 = X0 + (Input[0] == 0xFFFFU ? 0 : p->opta[1]);

    Y0 = p -> opta[0] * y0;
    Y1 = Y0 + (Input[1] == 0xFFFFU ? 0 : p->opta[0]);

    for (OutChan = 0; OutChan < TotalOut; OutChan++) {

        d00 = DENS(X0, Y0);
        d01 = DENS(X0, Y1);
        d10 = DENS(X1, Y0);
        d11 = DENS(X1, Y1);

        dx0 = LERP(rx, d00, d10);
        dx1 = LERP(rx, d01, d11);

        dxy = LERP(ry, dx0, dx1);

        Output[OutChan] = (cmsUInt16Number) dxy;
    }


#   undef LERP
#   undef DENS
}


// Trilinear interpolation (16 bits) - cmsFloat32Number version
static
void TrilinearInterpFloat(cmsContext ContextID, const cmsFloat32Number Input[],
                          cmsFloat32Number Output[],
                          const cmsInterpParams* p)

{
#   define LERP(a,l,h)      (cmsFloat32Number) ((l)+(((h)-(l))*(a)))
#   define DENS(i,j,k)      (LutTable[(i)+(j)+(k)+OutChan])

    const cmsFloat32Number* LutTable = (cmsFloat32Number*) p ->Table;
    cmsFloat32Number      px, py, pz;
    int        x0, y0, z0,
               X0, Y0, Z0, X1, Y1, Z1;
    int        TotalOut, OutChan;

    cmsFloat32Number      fx, fy, fz,
                          d000, d001, d010, d011,
                          d100, d101, d110, d111,
                          dx00, dx01, dx10, dx11,
                          dxy0, dxy1, dxyz;
    cmsUNUSED_PARAMETER(ContextID);

    TotalOut   = p -> nOutputs;

    // We need some clipping here
    px = fclamp(Input[0]) * p->Domain[0];
    py = fclamp(Input[1]) * p->Domain[1];
    pz = fclamp(Input[2]) * p->Domain[2];

    x0 = (int) floor(px); fx = px - (cmsFloat32Number) x0;  // We need full floor funcionality here
    y0 = (int) floor(py); fy = py - (cmsFloat32Number) y0;
    z0 = (int) floor(pz); fz = pz - (cmsFloat32Number) z0;

    X0 = p -> opta[2] * x0;
    X1 = X0 + (fclamp(Input[0]) >= 1.0 ? 0 : p->opta[2]);

    Y0 = p -> opta[1] * y0;
    Y1 = Y0 + (fclamp(Input[1]) >= 1.0 ? 0 : p->opta[1]);

    Z0 = p -> opta[0] * z0;
    Z1 = Z0 + (fclamp(Input[2]) >= 1.0 ? 0 : p->opta[0]);

    for (OutChan = 0; OutChan < TotalOut; OutChan++) {

        d000 = DENS(X0, Y0, Z0);
        d001 = DENS(X0, Y0, Z1);
        d010 = DENS(X0, Y1, Z0);
        d011 = DENS(X0, Y1, Z1);

        d100 = DENS(X1, Y0, Z0);
        d101 = DENS(X1, Y0, Z1);
        d110 = DENS(X1, Y1, Z0);
        d111 = DENS(X1, Y1, Z1);


        dx00 = LERP(fx, d000, d100);
        dx01 = LERP(fx, d001, d101);
        dx10 = LERP(fx, d010, d110);
        dx11 = LERP(fx, d011, d111);

        dxy0 = LERP(fy, dx00, dx10);
        dxy1 = LERP(fy, dx01, dx11);

        dxyz = LERP(fz, dxy0, dxy1);

        Output[OutChan] = dxyz;
    }


#   undef LERP
#   undef DENS
}

// Trilinear interpolation (16 bits) - optimized version
static CMS_NO_SANITIZE
void TrilinearInterp16(cmsContext ContextID, CMSREGISTER const cmsUInt16Number Input[],
                       CMSREGISTER cmsUInt16Number Output[],
                       CMSREGISTER const cmsInterpParams* p)

{
#define DENS(i,j,k) (LutTable[(i)+(j)+(k)+OutChan])
#define LERP(a,l,h)     (cmsUInt16Number) (l + ROUND_FIXED_TO_INT(((h-l)*a)))

           const cmsUInt16Number* LutTable = (cmsUInt16Number*) p ->Table;
           int        OutChan, TotalOut;
           cmsS15Fixed16Number    fx, fy, fz;
           CMSREGISTER int        rx, ry, rz;
           int                    x0, y0, z0;
           CMSREGISTER int        X0, X1, Y0, Y1, Z0, Z1;
           int                    d000, d001, d010, d011,
                                  d100, d101, d110, d111,
                                  dx00, dx01, dx10, dx11,
                                  dxy0, dxy1, dxyz;
           cmsUNUSED_PARAMETER(ContextID);

    TotalOut   = p -> nOutputs;

    fx = _cmsToFixedDomain((int) Input[0] * p -> Domain[0]);
    x0  = FIXED_TO_INT(fx);
    rx  = FIXED_REST_TO_INT(fx);    // Rest in 0..1.0 domain


    fy = _cmsToFixedDomain((int) Input[1] * p -> Domain[1]);
    y0  = FIXED_TO_INT(fy);
    ry  = FIXED_REST_TO_INT(fy);

    fz = _cmsToFixedDomain((int) Input[2] * p -> Domain[2]);
    z0 = FIXED_TO_INT(fz);
    rz = FIXED_REST_TO_INT(fz);


    X0 = p -> opta[2] * x0;
    X1 = X0 + (Input[0] == 0xFFFFU ? 0 : p->opta[2]);

    Y0 = p -> opta[1] * y0;
    Y1 = Y0 + (Input[1] == 0xFFFFU ? 0 : p->opta[1]);

    Z0 = p -> opta[0] * z0;
    Z1 = Z0 + (Input[2] == 0xFFFFU ? 0 : p->opta[0]);

    for (OutChan = 0; OutChan < TotalOut; OutChan++) {

        d000 = DENS(X0, Y0, Z0);
        d001 = DENS(X0, Y0, Z1);
        d010 = DENS(X0, Y1, Z0);
        d011 = DENS(X0, Y1, Z1);

        d100 = DENS(X1, Y0, Z0);
        d101 = DENS(X1, Y0, Z1);
        d110 = DENS(X1, Y1, Z0);
        d111 = DENS(X1, Y1, Z1);


        dx00 = LERP(rx, d000, d100);
        dx01 = LERP(rx, d001, d101);
        dx10 = LERP(rx, d010, d110);
        dx11 = LERP(rx, d011, d111);

        dxy0 = LERP(ry, dx00, dx10);
        dxy1 = LERP(ry, dx01, dx11);

        dxyz = LERP(rz, dxy0, dxy1);

        Output[OutChan] = (cmsUInt16Number) dxyz;
    }


#   undef LERP
#   undef DENS
}


// Tetrahedral interpolation, using Sakamoto algorithm.
#define DENS(i,j,k) (LutTable[(i)+(j)+(k)+OutChan])
static
void TetrahedralInterpFloat(cmsContext ContextID, const cmsFloat32Number Input[],
                            cmsFloat32Number Output[],
                            const cmsInterpParams* p)
{
    const cmsFloat32Number* LutTable = (cmsFloat32Number*) p -> Table;
    cmsFloat32Number     px, py, pz;
    int                  x0, y0, z0,
                         X0, Y0, Z0, X1, Y1, Z1;
    cmsFloat32Number     rx, ry, rz;
    cmsFloat32Number     c0, c1=0, c2=0, c3=0;
    int                  OutChan, TotalOut;
    cmsUNUSED_PARAMETER(ContextID);

    TotalOut   = p -> nOutputs;

    // We need some clipping here
    px = fclamp(Input[0]) * p->Domain[0];
    py = fclamp(Input[1]) * p->Domain[1];
    pz = fclamp(Input[2]) * p->Domain[2];

    x0 = (int) floor(px); rx = (px - (cmsFloat32Number) x0);  // We need full floor functionality here
    y0 = (int) floor(py); ry = (py - (cmsFloat32Number) y0);
    z0 = (int) floor(pz); rz = (pz - (cmsFloat32Number) z0);


    X0 = p -> opta[2] * x0;
    X1 = X0 + (fclamp(Input[0]) >= 1.0 ? 0 : p->opta[2]);

    Y0 = p -> opta[1] * y0;
    Y1 = Y0 + (fclamp(Input[1]) >= 1.0 ? 0 : p->opta[1]);

    Z0 = p -> opta[0] * z0;
    Z1 = Z0 + (fclamp(Input[2]) >= 1.0 ? 0 : p->opta[0]);

    for (OutChan=0; OutChan < TotalOut; OutChan++) {

       // These are the 6 Tetrahedral

        c0 = DENS(X0, Y0, Z0);

        if (rx >= ry && ry >= rz) {

            c1 = DENS(X1, Y0, Z0) - c0;
            c2 = DENS(X1, Y1, Z0) - DENS(X1, Y0, Z0);
            c3 = DENS(X1, Y1, Z1) - DENS(X1, Y1, Z0);

        }
        else
            if (rx >= rz && rz >= ry) {

                c1 = DENS(X1, Y0, Z0) - c0;
                c2 = DENS(X1, Y1, Z1) - DENS(X1, Y0, Z1);
                c3 = DENS(X1, Y0, Z1) - DENS(X1, Y0, Z0);

            }
            else
                if (rz >= rx && rx >= ry) {

                    c1 = DENS(X1, Y0, Z1) - DENS(X0, Y0, Z1);
                    c2 = DENS(X1, Y1, Z1) - DENS(X1, Y0, Z1);
                    c3 = DENS(X0, Y0, Z1) - c0;

                }
                else
                    if (ry >= rx && rx >= rz) {

                        c1 = DENS(X1, Y1, Z0) - DENS(X0, Y1, Z0);
                        c2 = DENS(X0, Y1, Z0) - c0;
                        c3 = DENS(X1, Y1, Z1) - DENS(X1, Y1, Z0);

                    }
                    else
                        if (ry >= rz && rz >= rx) {

                            c1 = DENS(X1, Y1, Z1) - DENS(X0, Y1, Z1);
                            c2 = DENS(X0, Y1, Z0) - c0;
                            c3 = DENS(X0, Y1, Z1) - DENS(X0, Y1, Z0);

                        }
                        else
                            if (rz >= ry && ry >= rx) {

                                c1 = DENS(X1, Y1, Z1) - DENS(X0, Y1, Z1);
                                c2 = DENS(X0, Y1, Z1) - DENS(X0, Y0, Z1);
                                c3 = DENS(X0, Y0, Z1) - c0;

                            }
                            else  {
                                c1 = c2 = c3 = 0;
                            }

       Output[OutChan] = c0 + c1 * rx + c2 * ry + c3 * rz;
       }

}

#undef DENS

static CMS_NO_SANITIZE
void TetrahedralInterp16(cmsContext ContextID, CMSREGISTER const cmsUInt16Number Input[],
                         CMSREGISTER cmsUInt16Number Output[],
                         CMSREGISTER const cmsInterpParams* p)
{
    const cmsUInt16Number* LutTable = (cmsUInt16Number*) p -> Table;
    cmsS15Fixed16Number fx, fy, fz;
    cmsS15Fixed16Number rx, ry, rz;
    int x0, y0, z0;
    cmsS15Fixed16Number c0, c1, c2, c3, Rest;
    cmsUInt32Number X0, X1, Y0, Y1, Z0, Z1;
    cmsUInt32Number TotalOut = p -> nOutputs;
    cmsUNUSED_PARAMETER(ContextID);

    fx = _cmsToFixedDomain((int) Input[0] * p -> Domain[0]);
    fy = _cmsToFixedDomain((int) Input[1] * p -> Domain[1]);
    fz = _cmsToFixedDomain((int) Input[2] * p -> Domain[2]);

    x0 = FIXED_TO_INT(fx);
    y0 = FIXED_TO_INT(fy);
    z0 = FIXED_TO_INT(fz);

    rx = FIXED_REST_TO_INT(fx);
    ry = FIXED_REST_TO_INT(fy);
    rz = FIXED_REST_TO_INT(fz);

    X0 = p -> opta[2] * x0;
    X1 = (Input[0] == 0xFFFFU ? 0 : p->opta[2]);

    Y0 = p -> opta[1] * y0;
    Y1 = (Input[1] == 0xFFFFU ? 0 : p->opta[1]);

    Z0 = p -> opta[0] * z0;
    Z1 = (Input[2] == 0xFFFFU ? 0 : p->opta[0]);

    LutTable += X0+Y0+Z0;

    // Output should be computed as x = ROUND_FIXED_TO_INT(_cmsToFixedDomain(Rest))
    // which expands as: x = (Rest + ((Rest+0x7fff)/0xFFFF) + 0x8000)>>16
    // This can be replaced by: t = Rest+0x8001, x = (t + (t>>16))>>16
    // at the cost of being off by one at 7fff and 17ffe.

    if (rx >= ry) {
        if (ry >= rz) {
            Y1 += X1;
            Z1 += Y1;
            for (; TotalOut; TotalOut--) {
                c1 = LutTable[X1];
                c2 = LutTable[Y1];
                c3 = LutTable[Z1];
                c0 = *LutTable++;
                c3 -= c2;
                c2 -= c1;
                c1 -= c0;
                Rest = c1 * rx + c2 * ry + c3 * rz + 0x8001;
                *Output++ = (cmsUInt16Number) c0 + ((Rest + (Rest>>16))>>16);
            }
        } else if (rz >= rx) {
            X1 += Z1;
            Y1 += X1;
            for (; TotalOut; TotalOut--) {
                c1 = LutTable[X1];
                c2 = LutTable[Y1];
                c3 = LutTable[Z1];
                c0 = *LutTable++;
                c2 -= c1;
                c1 -= c3;
                c3 -= c0;
                Rest = c1 * rx + c2 * ry + c3 * rz + 0x8001;
                *Output++ = (cmsUInt16Number) c0 + ((Rest + (Rest>>16))>>16);
            }
        } else {
            Z1 += X1;
            Y1 += Z1;
            for (; TotalOut; TotalOut--) {
                c1 = LutTable[X1];
                c2 = LutTable[Y1];
                c3 = LutTable[Z1];
                c0 = *LutTable++;
                c2 -= c3;
                c3 -= c1;
                c1 -= c0;
                Rest = c1 * rx + c2 * ry + c3 * rz + 0x8001;
                *Output++ = (cmsUInt16Number) c0 + ((Rest + (Rest>>16))>>16);
            }
        }
    } else {
        if (rx >= rz) {
            X1 += Y1;
            Z1 += X1;
            for (; TotalOut; TotalOut--) {
                c1 = LutTable[X1];
                c2 = LutTable[Y1];
                c3 = LutTable[Z1];
                c0 = *LutTable++;
                c3 -= c1;
                c1 -= c2;
                c2 -= c0;
                Rest = c1 * rx + c2 * ry + c3 * rz + 0x8001;
                *Output++ = (cmsUInt16Number) c0 + ((Rest + (Rest>>16))>>16);
            }
        } else if (ry >= rz) {
            Z1 += Y1;
            X1 += Z1;
            for (; TotalOut; TotalOut--) {
                c1 = LutTable[X1];
                c2 = LutTable[Y1];
                c3 = LutTable[Z1];
                c0 = *LutTable++;
                c1 -= c3;
                c3 -= c2;
                c2 -= c0;
                Rest = c1 * rx + c2 * ry + c3 * rz + 0x8001;
                *Output++ = (cmsUInt16Number) c0 + ((Rest + (Rest>>16))>>16);
            }
        } else {
            Y1 += Z1;
            X1 += Y1;
            for (; TotalOut; TotalOut--) {
                c1 = LutTable[X1];
                c2 = LutTable[Y1];
                c3 = LutTable[Z1];
                c0 = *LutTable++;
                c1 -= c2;
                c2 -= c3;
                c3 -= c0;
                Rest = c1 * rx + c2 * ry + c3 * rz + 0x8001;
                *Output++ = (cmsUInt16Number) c0 + ((Rest + (Rest>>16))>>16);
            }
        }
    }
}


#define DENS(i,j,k) (LutTable[(i)+(j)+(k)+OutChan])
static CMS_NO_SANITIZE
void Eval4Inputs(cmsContext ContextID, CMSREGISTER const cmsUInt16Number Input[],
                     CMSREGISTER cmsUInt16Number Output[],
                     CMSREGISTER const cmsInterpParams* p16)
{
    const cmsUInt16Number* LutTable;
    cmsS15Fixed16Number fk;
    cmsS15Fixed16Number k0, rk;
    int K0, K1;
    cmsS15Fixed16Number    fx, fy, fz;
    cmsS15Fixed16Number    rx, ry, rz;
    int                    x0, y0, z0;
    cmsS15Fixed16Number    X0, X1, Y0, Y1, Z0, Z1;
    cmsUInt32Number i;
    cmsS15Fixed16Number    c0, c1, c2, c3, Rest;
    cmsUInt32Number        OutChan;
    cmsUInt16Number        Tmp1[MAX_STAGE_CHANNELS], Tmp2[MAX_STAGE_CHANNELS];
    cmsUNUSED_PARAMETER(ContextID);


    fk  = _cmsToFixedDomain((int) Input[0] * p16 -> Domain[0]);
    fx  = _cmsToFixedDomain((int) Input[1] * p16 -> Domain[1]);
    fy  = _cmsToFixedDomain((int) Input[2] * p16 -> Domain[2]);
    fz  = _cmsToFixedDomain((int) Input[3] * p16 -> Domain[3]);

    k0  = FIXED_TO_INT(fk);
    x0  = FIXED_TO_INT(fx);
    y0  = FIXED_TO_INT(fy);
    z0  = FIXED_TO_INT(fz);

    rk  = FIXED_REST_TO_INT(fk);
    rx  = FIXED_REST_TO_INT(fx);
    ry  = FIXED_REST_TO_INT(fy);
    rz  = FIXED_REST_TO_INT(fz);

    K0 = p16 -> opta[3] * k0;
    K1 = K0 + (Input[0] == 0xFFFFU ? 0 : p16->opta[3]);

    X0 = p16 -> opta[2] * x0;
    X1 = X0 + (Input[1] == 0xFFFFU ? 0 : p16->opta[2]);

    Y0 = p16 -> opta[1] * y0;
    Y1 = Y0 + (Input[2] == 0xFFFFU ? 0 : p16->opta[1]);

    Z0 = p16 -> opta[0] * z0;
    Z1 = Z0 + (Input[3] == 0xFFFFU ? 0 : p16->opta[0]);

    LutTable = (cmsUInt16Number*) p16 -> Table;
    LutTable += K0;

    for (OutChan=0; OutChan < p16 -> nOutputs; OutChan++) {

        c0 = DENS(X0, Y0, Z0);

        if (rx >= ry && ry >= rz) {

            c1 = DENS(X1, Y0, Z0) - c0;
            c2 = DENS(X1, Y1, Z0) - DENS(X1, Y0, Z0);
            c3 = DENS(X1, Y1, Z1) - DENS(X1, Y1, Z0);

        }
        else
            if (rx >= rz && rz >= ry) {

                c1 = DENS(X1, Y0, Z0) - c0;
                c2 = DENS(X1, Y1, Z1) - DENS(X1, Y0, Z1);
                c3 = DENS(X1, Y0, Z1) - DENS(X1, Y0, Z0);

            }
            else
                if (rz >= rx && rx >= ry) {

                    c1 = DENS(X1, Y0, Z1) - DENS(X0, Y0, Z1);
                    c2 = DENS(X1, Y1, Z1) - DENS(X1, Y0, Z1);
                    c3 = DENS(X0, Y0, Z1) - c0;

                }
                else
                    if (ry >= rx && rx >= rz) {

                        c1 = DENS(X1, Y1, Z0) - DENS(X0, Y1, Z0);
                        c2 = DENS(X0, Y1, Z0) - c0;
                        c3 = DENS(X1, Y1, Z1) - DENS(X1, Y1, Z0);

                    }
                    else
                        if (ry >= rz && rz >= rx) {

                            c1 = DENS(X1, Y1, Z1) - DENS(X0, Y1, Z1);
                            c2 = DENS(X0, Y1, Z0) - c0;
                            c3 = DENS(X0, Y1, Z1) - DENS(X0, Y1, Z0);

                        }
                        else
                            if (rz >= ry && ry >= rx) {

                                c1 = DENS(X1, Y1, Z1) - DENS(X0, Y1, Z1);
                                c2 = DENS(X0, Y1, Z1) - DENS(X0, Y0, Z1);
                                c3 = DENS(X0, Y0, Z1) - c0;

                            }
                            else {
                                c1 = c2 = c3 = 0;
                            }

        Rest = c1 * rx + c2 * ry + c3 * rz;

        Tmp1[OutChan] = (cmsUInt16Number)(c0 + ROUND_FIXED_TO_INT(_cmsToFixedDomain(Rest)));
    }


    LutTable = (cmsUInt16Number*) p16 -> Table;
    LutTable += K1;

    for (OutChan=0; OutChan < p16 -> nOutputs; OutChan++) {

        c0 = DENS(X0, Y0, Z0);

        if (rx >= ry && ry >= rz) {

            c1 = DENS(X1, Y0, Z0) - c0;
            c2 = DENS(X1, Y1, Z0) - DENS(X1, Y0, Z0);
            c3 = DENS(X1, Y1, Z1) - DENS(X1, Y1, Z0);

        }
        else
            if (rx >= rz && rz >= ry) {

                c1 = DENS(X1, Y0, Z0) - c0;
                c2 = DENS(X1, Y1, Z1) - DENS(X1, Y0, Z1);
                c3 = DENS(X1, Y0, Z1) - DENS(X1, Y0, Z0);

            }
            else
                if (rz >= rx && rx >= ry) {

                    c1 = DENS(X1, Y0, Z1) - DENS(X0, Y0, Z1);
                    c2 = DENS(X1, Y1, Z1) - DENS(X1, Y0, Z1);
                    c3 = DENS(X0, Y0, Z1) - c0;

                }
                else
                    if (ry >= rx && rx >= rz) {

                        c1 = DENS(X1, Y1, Z0) - DENS(X0, Y1, Z0);
                        c2 = DENS(X0, Y1, Z0) - c0;
                        c3 = DENS(X1, Y1, Z1) - DENS(X1, Y1, Z0);

                    }
                    else
                        if (ry >= rz && rz >= rx) {

                            c1 = DENS(X1, Y1, Z1) - DENS(X0, Y1, Z1);
                            c2 = DENS(X0, Y1, Z0) - c0;
                            c3 = DENS(X0, Y1, Z1) - DENS(X0, Y1, Z0);

                        }
                        else
                            if (rz >= ry && ry >= rx) {

                                c1 = DENS(X1, Y1, Z1) - DENS(X0, Y1, Z1);
                                c2 = DENS(X0, Y1, Z1) - DENS(X0, Y0, Z1);
                                c3 = DENS(X0, Y0, Z1) - c0;

                            }
                            else  {
                                c1 = c2 = c3 = 0;
                            }

        Rest = c1 * rx + c2 * ry + c3 * rz;

        Tmp2[OutChan] = (cmsUInt16Number) (c0 + ROUND_FIXED_TO_INT(_cmsToFixedDomain(Rest)));
    }



    for (i=0; i < p16 -> nOutputs; i++) {
        Output[i] = LinearInterp(rk, Tmp1[i], Tmp2[i]);
    }
}
#undef DENS


// For more that 3 inputs (i.e., CMYK)
// evaluate two 3-dimensional interpolations and then linearly interpolate between them.
static
void Eval4InputsFloat(cmsContext ContextID, const cmsFloat32Number Input[],
                      cmsFloat32Number Output[],
                      const cmsInterpParams* p)
{
       const cmsFloat32Number* LutTable = (cmsFloat32Number*) p -> Table;
       cmsFloat32Number rest;
       cmsFloat32Number pk;
       int k0, K0, K1;
       const cmsFloat32Number* T;
       cmsUInt32Number i;
       cmsFloat32Number Tmp1[MAX_STAGE_CHANNELS], Tmp2[MAX_STAGE_CHANNELS];
       cmsInterpParams p1;

       pk = fclamp(Input[0]) * p->Domain[0];
       k0 = _cmsQuickFloor(pk);
       rest = pk - (cmsFloat32Number) k0;

       K0 = p -> opta[3] * k0;
       K1 = K0 + (fclamp(Input[0]) >= 1.0 ? 0 : p->opta[3]);

       p1 = *p;
       memmove(&p1.Domain[0], &p ->Domain[1], 3*sizeof(cmsUInt32Number));

       T = LutTable + K0;
       p1.Table = T;

       TetrahedralInterpFloat(ContextID, Input + 1,  Tmp1, &p1);

       T = LutTable + K1;
       p1.Table = T;
       TetrahedralInterpFloat(ContextID, Input + 1,  Tmp2, &p1);

       for (i=0; i < p -> nOutputs; i++)
       {
              cmsFloat32Number y0 = Tmp1[i];
              cmsFloat32Number y1 = Tmp2[i];

              Output[i] = y0 + (y1 - y0) * rest;
       }
}

#define EVAL_FNS(N,NM) static CMS_NO_SANITIZE \
void Eval##N##Inputs(cmsContext ContextID, CMSREGISTER const cmsUInt16Number Input[], CMSREGISTER cmsUInt16Number Output[], CMSREGISTER const cmsInterpParams* p16) \
{\
       const cmsUInt16Number* LutTable = (cmsUInt16Number*) p16 -> Table;\
       cmsS15Fixed16Number fk;\
       cmsS15Fixed16Number k0, rk;\
       int K0, K1;\
       const cmsUInt16Number* T;\
       cmsUInt32Number i;\
       cmsUInt16Number Tmp1[MAX_STAGE_CHANNELS], Tmp2[MAX_STAGE_CHANNELS];\
       cmsInterpParams p1;\
\
       fk = _cmsToFixedDomain((cmsS15Fixed16Number) Input[0] * p16 -> Domain[0]);\
       k0 = FIXED_TO_INT(fk);\
       rk = FIXED_REST_TO_INT(fk);\
\
       K0 = p16 -> opta[NM] * k0;\
       K1 = p16 -> opta[NM] * (k0 + (Input[0] != 0xFFFFU ? 1 : 0));\
\
       p1 = *p16;\
       memmove(&p1.Domain[0], &p16 ->Domain[1], NM*sizeof(cmsUInt32Number));\
\
       T = LutTable + K0;\
       p1.Table = T;\
\
       Eval##NM##Inputs(ContextID, Input + 1, Tmp1, &p1);\
\
       T = LutTable + K1;\
       p1.Table = T;\
\
       Eval##NM##Inputs(ContextID, Input + 1, Tmp2, &p1);\
\
       for (i=0; i < p16 -> nOutputs; i++) {\
\
              Output[i] = LinearInterp(rk, Tmp1[i], Tmp2[i]);\
       }\
}\
\
static void Eval##N##InputsFloat(cmsContext ContextID,\
                                 const cmsFloat32Number Input[], \
                                 cmsFloat32Number Output[],\
                                 const cmsInterpParams * p)\
{\
       const cmsFloat32Number* LutTable = (cmsFloat32Number*) p -> Table;\
       cmsFloat32Number rest;\
       cmsFloat32Number pk;\
       int k0, K0, K1;\
       const cmsFloat32Number* T;\
       cmsUInt32Number i;\
       cmsFloat32Number Tmp1[MAX_STAGE_CHANNELS], Tmp2[MAX_STAGE_CHANNELS];\
       cmsInterpParams p1;\
\
       pk = fclamp(Input[0]) * p->Domain[0];\
       k0 = _cmsQuickFloor(pk);\
       rest = pk - (cmsFloat32Number) k0;\
\
       K0 = p -> opta[NM] * k0;\
       K1 = K0 + (fclamp(Input[0]) >= 1.0 ? 0 : p->opta[NM]);\
\
       p1 = *p;\
       memmove(&p1.Domain[0], &p ->Domain[1], NM*sizeof(cmsUInt32Number));\
\
       T = LutTable + K0;\
       p1.Table = T;\
\
       Eval##NM##InputsFloat(ContextID, Input + 1, Tmp1, &p1);\
\
       T = LutTable + K1;\
       p1.Table = T;\
\
       Eval##NM##InputsFloat(ContextID, Input + 1, Tmp2, &p1);\
\
       for (i=0; i < p -> nOutputs; i++) {\
\
              cmsFloat32Number y0 = Tmp1[i];\
              cmsFloat32Number y1 = Tmp2[i];\
\
              Output[i] = y0 + (y1 - y0) * rest;\
       }\
}


/**
* Thanks to Carles Llopis for the templating idea
*/
EVAL_FNS(5, 4)
EVAL_FNS(6, 5)
EVAL_FNS(7, 6)
EVAL_FNS(8, 7)
EVAL_FNS(9, 8)
EVAL_FNS(10, 9)
EVAL_FNS(11, 10)
EVAL_FNS(12, 11)
EVAL_FNS(13, 12)
EVAL_FNS(14, 13)
EVAL_FNS(15, 14)

// The default factory
static
cmsInterpFunction DefaultInterpolatorsFactory(cmsUInt32Number nInputChannels, cmsUInt32Number nOutputChannels, cmsUInt32Number dwFlags)
{

    cmsInterpFunction Interpolation;
    cmsBool  IsFloat     = (dwFlags & CMS_LERP_FLAGS_FLOAT);
    cmsBool  IsTrilinear = (dwFlags & CMS_LERP_FLAGS_TRILINEAR);

    memset(&Interpolation, 0, sizeof(Interpolation));

    // Safety check
    if (nInputChannels >= 4 && nOutputChannels >= MAX_STAGE_CHANNELS)
        return Interpolation;

    switch (nInputChannels) {

           case 1: // Gray LUT / linear

               if (nOutputChannels == 1) {

                   if (IsFloat)
                       Interpolation.LerpFloat = LinLerp1Dfloat;
                   else
                       Interpolation.Lerp16 = LinLerp1D;

               }
               else {

                   if (IsFloat)
                       Interpolation.LerpFloat = Eval1InputFloat;
                   else
                       Interpolation.Lerp16 = Eval1Input;
               }
               break;

           case 2: // Duotone
               if (IsFloat)
                      Interpolation.LerpFloat =  BilinearInterpFloat;
               else
                      Interpolation.Lerp16    =  BilinearInterp16;
               break;

           case 3:  // RGB et al

               if (IsTrilinear) {

                   if (IsFloat)
                       Interpolation.LerpFloat = TrilinearInterpFloat;
                   else
                       Interpolation.Lerp16 = TrilinearInterp16;
               }
               else {

                   if (IsFloat)
                       Interpolation.LerpFloat = TetrahedralInterpFloat;
                   else {

                       Interpolation.Lerp16 = TetrahedralInterp16;
                   }
               }
               break;

           case 4:  // CMYK lut

               if (IsFloat)
                   Interpolation.LerpFloat =  Eval4InputsFloat;
               else
                   Interpolation.Lerp16    =  Eval4Inputs;
               break;

           case 5: // 5 Inks
               if (IsFloat)
                   Interpolation.LerpFloat =  Eval5InputsFloat;
               else
                   Interpolation.Lerp16    =  Eval5Inputs;
               break;

           case 6: // 6 Inks
               if (IsFloat)
                   Interpolation.LerpFloat =  Eval6InputsFloat;
               else
                   Interpolation.Lerp16    =  Eval6Inputs;
               break;

           case 7: // 7 inks
               if (IsFloat)
                   Interpolation.LerpFloat =  Eval7InputsFloat;
               else
                   Interpolation.Lerp16    =  Eval7Inputs;
               break;

           case 8: // 8 inks
               if (IsFloat)
                   Interpolation.LerpFloat =  Eval8InputsFloat;
               else
                   Interpolation.Lerp16    =  Eval8Inputs;
               break;

           case 9:
               if (IsFloat)
                   Interpolation.LerpFloat = Eval9InputsFloat;
               else
                   Interpolation.Lerp16 = Eval9Inputs;
               break;

           case 10:
               if (IsFloat)
                   Interpolation.LerpFloat = Eval10InputsFloat;
               else
                   Interpolation.Lerp16 = Eval10Inputs;
               break;

           case 11:
               if (IsFloat)
                   Interpolation.LerpFloat = Eval11InputsFloat;
               else
                   Interpolation.Lerp16 = Eval11Inputs;
               break;

           case 12:
               if (IsFloat)
                   Interpolation.LerpFloat = Eval12InputsFloat;
               else
                   Interpolation.Lerp16 = Eval12Inputs;
               break;

           case 13:
               if (IsFloat)
                   Interpolation.LerpFloat = Eval13InputsFloat;
               else
                   Interpolation.Lerp16 = Eval13Inputs;
               break;

           case 14:
               if (IsFloat)
                   Interpolation.LerpFloat = Eval14InputsFloat;
               else
                   Interpolation.Lerp16 = Eval14Inputs;
               break;

           case 15:
               if (IsFloat)
                   Interpolation.LerpFloat = Eval15InputsFloat;
               else
                   Interpolation.Lerp16 = Eval15Inputs;
               break;

           default:
               Interpolation.Lerp16 = NULL;
    }

    return Interpolation;
}<|MERGE_RESOLUTION|>--- conflicted
+++ resolved
@@ -330,13 +330,8 @@
         cmsUInt32Number start = p->Domain[0] * p->opta[0];
 
         for (OutChan = 0; OutChan < p->nOutputs; OutChan++) {
-<<<<<<< HEAD
-            Output[OutChan] = y0;
+            Output[OutChan] = LutTable[start + OutChan];
         }
-=======
-            Output[OutChan] = LutTable[start + OutChan];
-        }        
->>>>>>> 233004ae
     }
     else
     {
