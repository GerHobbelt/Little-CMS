//---------------------------------------------------------------------------------
//
//  Little Color Management System
//  Copyright (c) 1998-2020 Marti Maria Saguer
//
// Permission is hereby granted, free of charge, to any person obtaining
// a copy of this software and associated documentation files (the "Software"),
// to deal in the Software without restriction, including without limitation
// the rights to use, copy, modify, merge, publish, distribute, sublicense,
// and/or sell copies of the Software, and to permit persons to whom the Software
// is furnished to do so, subject to the following conditions:
//
// The above copyright notice and this permission notice shall be included in
// all copies or substantial portions of the Software.
//
// THE SOFTWARE IS PROVIDED "AS IS", WITHOUT WARRANTY OF ANY KIND,
// EXPRESS OR IMPLIED, INCLUDING BUT NOT LIMITED TO
// THE WARRANTIES OF MERCHANTABILITY, FITNESS FOR A PARTICULAR PURPOSE AND
// NONINFRINGEMENT. IN NO EVENT SHALL THE AUTHORS OR COPYRIGHT HOLDERS BE
// LIABLE FOR ANY CLAIM, DAMAGES OR OTHER LIABILITY, WHETHER IN AN ACTION
// OF CONTRACT, TORT OR OTHERWISE, ARISING FROM, OUT OF OR IN CONNECTION
// WITH THE SOFTWARE OR THE USE OR OTHER DEALINGS IN THE SOFTWARE.
//
//---------------------------------------------------------------------------------
//

#include "lcms2_internal.h"


// Allocates an empty multi profile element
static
cmsStage* _cmsStageAllocPlaceholderWithSlopeLimit(cmsContext ContextID,
                                cmsStageSignature Type,
                                cmsUInt32Number InputChannels,
                                cmsUInt32Number OutputChannels,
                                _cmsStageEvalFn     EvalPtr,
                                _cmsStageDupElemFn  DupElemPtr,
                                _cmsStageFreeElemFn FreePtr,
                                void*               Data,
                                int                 SlopeLimit)
{
    cmsStage* ph = (cmsStage*) _cmsMallocZero(ContextID, sizeof(cmsStage));

    if (ph == NULL) return NULL;

    ph ->Type       = Type;
    ph ->Implements = Type;   // By default, no clue on what is implementing

    ph ->InputChannels  = InputChannels;
    ph ->OutputChannels = OutputChannels;
    ph ->EvalPtr        = EvalPtr;
    ph ->DupElemPtr     = DupElemPtr;
    ph ->FreePtr        = FreePtr;
    ph ->Data           = Data;
    ph ->SlopeLimit     = SlopeLimit;

    return ph;
}


cmsStage* CMSEXPORT _cmsStageAllocPlaceholder(cmsContext ContextID,
                                cmsStageSignature   Type,
                                cmsUInt32Number     InputChannels,
                                cmsUInt32Number     OutputChannels,
                                _cmsStageEvalFn     EvalPtr,
                                _cmsStageDupElemFn  DupElemPtr,
                                _cmsStageFreeElemFn FreePtr,
                                void*               Data)
{
    return _cmsStageAllocPlaceholderWithSlopeLimit(ContextID,
                                    Type,
                                    InputChannels,
                                    OutputChannels,
                                    EvalPtr,
                                    DupElemPtr,
                                    FreePtr,
                                    Data,
                                    0);
}


static
void EvaluateIdentity(cmsContext ContextID, const cmsFloat32Number In[],
                            cmsFloat32Number Out[],
                      const cmsStage *mpe)
{
    cmsUNUSED_PARAMETER(ContextID);
    memmove(Out, In, mpe ->InputChannels * sizeof(cmsFloat32Number));
}


cmsStage* CMSEXPORT cmsStageAllocIdentity(cmsContext ContextID, cmsUInt32Number nChannels)
{
    return _cmsStageAllocPlaceholder(ContextID,
                                   cmsSigIdentityElemType,
                                   nChannels, nChannels,
                                   EvaluateIdentity,
                                   NULL,
                                   NULL,
                                   NULL);
 }

// Conversion functions. From floating point to 16 bits
static
void FromFloatTo16(const cmsFloat32Number In[], cmsUInt16Number Out[], cmsUInt32Number n)
{
    cmsUInt32Number i;

    for (i=0; i < n; i++) {
        Out[i] = _cmsQuickSaturateWord(In[i] * 65535.0);
    }
}

// From 16 bits to floating point
static
void From16ToFloat(const cmsUInt16Number In[], cmsFloat32Number Out[], cmsUInt32Number n)
{
    cmsUInt32Number i;

    for (i=0; i < n; i++) {
        Out[i] = (cmsFloat32Number) In[i] / 65535.0F;
    }
}


// This function is quite useful to analyze the structure of a LUT and retrieve the MPE elements
// that conform the LUT. It should be called with the LUT, the number of expected elements and
// then a list of expected types followed with a list of cmsFloat64Number pointers to MPE elements. If
// the function founds a match with current pipeline, it fills the pointers and returns TRUE
// if not, returns FALSE without touching anything. Setting pointers to NULL does bypass
// the storage process.
cmsBool  CMSEXPORT cmsPipelineCheckAndRetreiveStages(cmsContext ContextID, const cmsPipeline* Lut, cmsUInt32Number n, ...)
{
    va_list args;
    cmsUInt32Number i;
    cmsStage* mpe;
    cmsStageSignature Type;
    void** ElemPtr;

    // Make sure same number of elements
    if (cmsPipelineStageCount(ContextID, Lut) != n) return FALSE;

    va_start(args, n);

    // Iterate across asked types
    mpe = Lut ->Elements;
    for (i=0; i < n; i++) {

        // Get asked type. cmsStageSignature is promoted to int by compiler
        Type  = (cmsStageSignature)va_arg(args, int);
        if (mpe ->Type != Type) {

            va_end(args);       // Mismatch. We are done.
            return FALSE;
        }
        mpe = mpe ->Next;
    }

    // Found a combination, fill pointers if not NULL
    mpe = Lut ->Elements;
    for (i=0; i < n; i++) {

        ElemPtr = va_arg(args, void**);
        if (ElemPtr != NULL)
            *ElemPtr = mpe;

        mpe = mpe ->Next;
    }

    va_end(args);
    return TRUE;
}

// Below there are implementations for several types of elements. Each type may be implemented by a
// evaluation function, a duplication function, a function to free resources and a constructor.

// *************************************************************************************************
// Type cmsSigCurveSetElemType (curves)
// *************************************************************************************************

cmsToneCurve** _cmsStageGetPtrToCurveSet(const cmsStage* mpe)
{
    _cmsStageToneCurvesData* Data = (_cmsStageToneCurvesData*) mpe ->Data;

    return Data ->TheCurves;
}

static
void EvaluateCurves(cmsContext ContextID, const cmsFloat32Number In[],
                    cmsFloat32Number Out[],
                    const cmsStage *mpe)
{
    _cmsStageToneCurvesData* Data;
    cmsUInt32Number i;

    _cmsAssert(mpe != NULL);

    Data = (_cmsStageToneCurvesData*) mpe ->Data;
    if (Data == NULL) return;

    if (Data ->TheCurves == NULL) return;

    for (i=0; i < Data ->nCurves; i++) {
        Out[i] = _cmsEvalToneCurveFloatWithSlopeLimit(ContextID, Data ->TheCurves[i], In[i], mpe ->SlopeLimit);
    }
}

static
void CurveSetElemTypeFree(cmsContext ContextID, cmsStage* mpe)
{
    _cmsStageToneCurvesData* Data;
    cmsUInt32Number i;

    _cmsAssert(mpe != NULL);

    Data = (_cmsStageToneCurvesData*) mpe ->Data;
    if (Data == NULL) return;

    if (Data ->TheCurves != NULL) {
        for (i=0; i < Data ->nCurves; i++) {
            if (Data ->TheCurves[i] != NULL)
                cmsFreeToneCurve(ContextID, Data ->TheCurves[i]);
        }
    }
    _cmsFree(ContextID, Data ->TheCurves);
    _cmsFree(ContextID, Data);
}


static
void* CurveSetDup(cmsContext ContextID, cmsStage* mpe)
{
    _cmsStageToneCurvesData* Data = (_cmsStageToneCurvesData*) mpe ->Data;
    _cmsStageToneCurvesData* NewElem;
    cmsUInt32Number i;

    NewElem = (_cmsStageToneCurvesData*) _cmsMallocZero(ContextID, sizeof(_cmsStageToneCurvesData));
    if (NewElem == NULL) return NULL;

    NewElem ->nCurves   = Data ->nCurves;
    NewElem ->TheCurves = (cmsToneCurve**) _cmsCalloc(ContextID, NewElem ->nCurves, sizeof(cmsToneCurve*));

    if (NewElem ->TheCurves == NULL) goto Error;

    for (i=0; i < NewElem ->nCurves; i++) {

        // Duplicate each curve. It may fail.
        NewElem ->TheCurves[i] = cmsDupToneCurve(ContextID, Data ->TheCurves[i]);
        if (NewElem ->TheCurves[i] == NULL) goto Error;


    }
    return (void*) NewElem;

Error:

    if (NewElem ->TheCurves != NULL) {
        for (i=0; i < NewElem ->nCurves; i++) {
            if (NewElem ->TheCurves[i])
                cmsFreeToneCurve(ContextID, NewElem ->TheCurves[i]);
        }
    }
    _cmsFree(ContextID, NewElem ->TheCurves);
    _cmsFree(ContextID, NewElem);
    return NULL;
}


// Curves == NULL forces identity curves
cmsStage* CMSEXPORT cmsStageAllocToneCurves(cmsContext ContextID, cmsUInt32Number nChannels, cmsToneCurve* const Curves[])
{
    return _cmsStageAllocToneCurvesWithSlopeLimit(ContextID, nChannels, Curves, 0);
}


cmsStage* _cmsStageAllocToneCurvesWithSlopeLimit(cmsContext ContextID, cmsUInt32Number nChannels, cmsToneCurve* const Curves[], int SlopeLimit)
{
    cmsUInt32Number i;
    _cmsStageToneCurvesData* NewElem;
    cmsStage* NewMPE;


    NewMPE = _cmsStageAllocPlaceholderWithSlopeLimit(ContextID, cmsSigCurveSetElemType, nChannels, nChannels,
                                     EvaluateCurves, CurveSetDup, CurveSetElemTypeFree, NULL, SlopeLimit );
    if (NewMPE == NULL) return NULL;

    NewElem = (_cmsStageToneCurvesData*) _cmsMallocZero(ContextID, sizeof(_cmsStageToneCurvesData));
    if (NewElem == NULL) {
        cmsStageFree(ContextID, NewMPE);
        return NULL;
    }

    NewMPE ->Data  = (void*) NewElem;

    NewElem ->nCurves   = nChannels;
    NewElem ->TheCurves = (cmsToneCurve**) _cmsCalloc(ContextID, nChannels, sizeof(cmsToneCurve*));
    if (NewElem ->TheCurves == NULL) {
        cmsStageFree(ContextID, NewMPE);
        return NULL;
    }

    for (i=0; i < nChannels; i++) {

        if (Curves == NULL) {
            NewElem ->TheCurves[i] = cmsBuildGamma(ContextID, 1.0);
        }
        else {
            NewElem ->TheCurves[i] = cmsDupToneCurve(ContextID, Curves[i]);
        }

        if (NewElem ->TheCurves[i] == NULL) {
            cmsStageFree(ContextID, NewMPE);
            return NULL;
        }

    }

   return NewMPE;
}


// Create a bunch of identity curves
cmsStage* CMSEXPORT _cmsStageAllocIdentityCurves(cmsContext ContextID, cmsUInt32Number nChannels)
{
    cmsStage* mpe = cmsStageAllocToneCurves(ContextID, nChannels, NULL);

    if (mpe == NULL) return NULL;
    mpe ->Implements = cmsSigIdentityElemType;
    return mpe;
}


// *************************************************************************************************
// Type cmsSigMatrixElemType (Matrices)
// *************************************************************************************************


// Special care should be taken here because precision loss. A temporary cmsFloat64Number buffer is being used
static
void EvaluateMatrix(cmsContext ContextID, const cmsFloat32Number In[],
                    cmsFloat32Number Out[],
                    const cmsStage *mpe)
{
    cmsUInt32Number i, j;
    _cmsStageMatrixData* Data = (_cmsStageMatrixData*) mpe ->Data;
    cmsFloat64Number Tmp;
    cmsUNUSED_PARAMETER(ContextID);

    // Input is already in 0..1.0 notation
    for (i=0; i < mpe ->OutputChannels; i++) {

        Tmp = 0;
        for (j=0; j < mpe->InputChannels; j++) {
            Tmp += In[j] * Data->Double[i*mpe->InputChannels + j];
        }

        if (Data ->Offset != NULL)
            Tmp += Data->Offset[i];

        Out[i] = (cmsFloat32Number) Tmp;
    }


    // Output in 0..1.0 domain
}


// Duplicate a yet-existing matrix element
static
void* MatrixElemDup(cmsContext ContextID, cmsStage* mpe)
{
    _cmsStageMatrixData* Data = (_cmsStageMatrixData*) mpe ->Data;
    _cmsStageMatrixData* NewElem;
    cmsUInt32Number sz;

    NewElem = (_cmsStageMatrixData*) _cmsMallocZero(ContextID, sizeof(_cmsStageMatrixData));
    if (NewElem == NULL) return NULL;

    sz = mpe ->InputChannels * mpe ->OutputChannels;

    NewElem ->Double = (cmsFloat64Number*) _cmsDupMem(ContextID, Data ->Double, sz * sizeof(cmsFloat64Number)) ;

    if (Data ->Offset)
        NewElem ->Offset = (cmsFloat64Number*) _cmsDupMem(ContextID,
                                                Data ->Offset, mpe -> OutputChannels * sizeof(cmsFloat64Number)) ;

    return (void*) NewElem;
}


static
void MatrixElemTypeFree(cmsContext ContextID, cmsStage* mpe)
{
    _cmsStageMatrixData* Data = (_cmsStageMatrixData*) mpe ->Data;
    if (Data == NULL)
        return;
    if (Data ->Double)
        _cmsFree(ContextID, Data ->Double);

    if (Data ->Offset)
        _cmsFree(ContextID, Data ->Offset);

    _cmsFree(ContextID, mpe ->Data);
}



cmsStage*  CMSEXPORT cmsStageAllocMatrix(cmsContext ContextID, cmsUInt32Number Rows, cmsUInt32Number Cols,
                                     const cmsFloat64Number* Matrix, const cmsFloat64Number* Offset)
{
    cmsUInt32Number i, n;
    _cmsStageMatrixData* NewElem;
    cmsStage* NewMPE;

    n = Rows * Cols;

    // Check for overflow
    if (n == 0) return NULL;
    if (n >= UINT_MAX / Cols) return NULL;
    if (n >= UINT_MAX / Rows) return NULL;
    if (n < Rows || n < Cols) return NULL;

    NewMPE = _cmsStageAllocPlaceholder(ContextID, cmsSigMatrixElemType, Cols, Rows,
                                     EvaluateMatrix, MatrixElemDup, MatrixElemTypeFree, NULL );
    if (NewMPE == NULL) return NULL;


    NewElem = (_cmsStageMatrixData*) _cmsMallocZero(ContextID, sizeof(_cmsStageMatrixData));
    if (NewElem == NULL) goto Error;
    NewMPE->Data = (void*)NewElem;

    NewElem ->Double = (cmsFloat64Number*) _cmsCalloc(ContextID, n, sizeof(cmsFloat64Number));
    if (NewElem->Double == NULL) goto Error;

    for (i=0; i < n; i++) {
        NewElem ->Double[i] = Matrix[i];
    }

    if (Offset != NULL) {

        NewElem ->Offset = (cmsFloat64Number*) _cmsCalloc(ContextID, Rows, sizeof(cmsFloat64Number));
        if (NewElem->Offset == NULL) goto Error;

        for (i=0; i < Rows; i++) {
                NewElem ->Offset[i] = Offset[i];
        }
    }

    return NewMPE;

Error:
    cmsStageFree(ContextID, NewMPE);
    return NULL;
}


// *************************************************************************************************
// Type cmsSigCLutElemType
// *************************************************************************************************


// Evaluate in true floating point
static
void EvaluateCLUTfloat(cmsContext ContextID, const cmsFloat32Number In[], cmsFloat32Number Out[], const cmsStage *mpe)
{
    _cmsStageCLutData* Data = (_cmsStageCLutData*) mpe ->Data;

    Data -> Params ->Interpolation.LerpFloat(ContextID, In, Out, Data->Params);
}


// Convert to 16 bits, evaluate, and back to floating point
static
void EvaluateCLUTfloatIn16(cmsContext ContextID, const cmsFloat32Number In[], cmsFloat32Number Out[], const cmsStage *mpe)
{
    _cmsStageCLutData* Data = (_cmsStageCLutData*) mpe ->Data;
    cmsUInt16Number In16[MAX_STAGE_CHANNELS], Out16[MAX_STAGE_CHANNELS];

    _cmsAssert(mpe ->InputChannels  <= MAX_STAGE_CHANNELS);
    _cmsAssert(mpe ->OutputChannels <= MAX_STAGE_CHANNELS);

    FromFloatTo16(In, In16, mpe ->InputChannels);
    Data -> Params ->Interpolation.Lerp16(ContextID, In16, Out16, Data->Params);
    From16ToFloat(Out16, Out,  mpe ->OutputChannels);
}


// Given an hypercube of b dimensions, with Dims[] number of nodes by dimension, calculate the total amount of nodes
static
cmsUInt32Number CubeSize(const cmsUInt32Number Dims[], cmsUInt32Number b)
{
    cmsUInt32Number rv, dim;

    _cmsAssert(Dims != NULL);

    for (rv = 1; b > 0; b--) {

        dim = Dims[b-1];
        if (dim == 0) return 0;  // Error

        rv *= dim;

        // Check for overflow
        if (rv > UINT_MAX / dim) return 0;
    }

    return rv;
}

static
void* CLUTElemDup(cmsContext ContextID, cmsStage* mpe)
{
    _cmsStageCLutData* Data = (_cmsStageCLutData*) mpe ->Data;
    _cmsStageCLutData* NewElem;


    NewElem = (_cmsStageCLutData*) _cmsMallocZero(ContextID, sizeof(_cmsStageCLutData));
    if (NewElem == NULL) return NULL;

    NewElem ->nEntries       = Data ->nEntries;
    NewElem ->HasFloatValues = Data ->HasFloatValues;

    if (Data ->Tab.T) {

        if (Data ->HasFloatValues) {
            NewElem ->Tab.TFloat = (cmsFloat32Number*) _cmsDupMem(ContextID, Data ->Tab.TFloat, Data ->nEntries * sizeof (cmsFloat32Number));
            if (NewElem ->Tab.TFloat == NULL)
                goto Error;
        } else {
            NewElem ->Tab.T = (cmsUInt16Number*) _cmsDupMem(ContextID, Data ->Tab.T, Data ->nEntries * sizeof (cmsUInt16Number));
            if (NewElem ->Tab.T == NULL)
                goto Error;
        }
    }

    NewElem ->Params   = _cmsComputeInterpParamsEx(ContextID,
                                                   Data ->Params ->nSamples,
                                                   Data ->Params ->nInputs,
                                                   Data ->Params ->nOutputs,
                                                   NewElem ->Tab.T,
                                                   Data ->Params ->dwFlags);
    if (NewElem->Params != NULL)
        return (void*) NewElem;
 Error:
    if (NewElem->Tab.T)
        // This works for both types
        _cmsFree(ContextID, NewElem -> Tab.T);
    _cmsFree(ContextID, NewElem);
    return NULL;
}


static
void CLutElemTypeFree(cmsContext ContextID, cmsStage* mpe)
{

    _cmsStageCLutData* Data = (_cmsStageCLutData*) mpe ->Data;

    // Already empty
    if (Data == NULL) return;

    // This works for both types
    if (Data -> Tab.T)
        _cmsFree(ContextID, Data -> Tab.T);

    _cmsFreeInterpParams(ContextID, Data ->Params);
    _cmsFree(ContextID, mpe ->Data);
}


// Allocates a 16-bit multidimensional CLUT. This is evaluated at 16-bit precision. Table may have different
// granularity on each dimension.
cmsStage* CMSEXPORT cmsStageAllocCLut16bitGranular(cmsContext ContextID,
                                         const cmsUInt32Number clutPoints[],
                                         cmsUInt32Number inputChan,
                                         cmsUInt32Number outputChan,
                                         const cmsUInt16Number* Table)
{
    cmsUInt32Number i, n;
    _cmsStageCLutData* NewElem;
    cmsStage* NewMPE;

    _cmsAssert(clutPoints != NULL);

    if (inputChan > MAX_INPUT_DIMENSIONS) {
        cmsSignalError(ContextID, cmsERROR_RANGE, "Too many input channels (%d channels, max=%d)", inputChan, MAX_INPUT_DIMENSIONS);
        return NULL;
    }

    NewMPE = _cmsStageAllocPlaceholder(ContextID, cmsSigCLutElemType, inputChan, outputChan,
                                     EvaluateCLUTfloatIn16, CLUTElemDup, CLutElemTypeFree, NULL );

    if (NewMPE == NULL) return NULL;

    NewElem = (_cmsStageCLutData*) _cmsMallocZero(ContextID, sizeof(_cmsStageCLutData));
    if (NewElem == NULL) {
        cmsStageFree(ContextID, NewMPE);
        return NULL;
    }

    NewMPE ->Data  = (void*) NewElem;

    NewElem -> nEntries = n = outputChan * CubeSize(clutPoints, inputChan);
    NewElem -> HasFloatValues = FALSE;

    if (n == 0) {
        cmsStageFree(ContextID, NewMPE);
        return NULL;
    }


    NewElem ->Tab.T  = (cmsUInt16Number*) _cmsCalloc(ContextID, n, sizeof(cmsUInt16Number));
    if (NewElem ->Tab.T == NULL) {
        cmsStageFree(ContextID, NewMPE);
        return NULL;
    }

    if (Table != NULL) {
        for (i=0; i < n; i++) {
            NewElem ->Tab.T[i] = Table[i];
        }
    }

    NewElem ->Params = _cmsComputeInterpParamsEx(ContextID, clutPoints, inputChan, outputChan, NewElem ->Tab.T, CMS_LERP_FLAGS_16BITS);
    if (NewElem ->Params == NULL) {
        cmsStageFree(ContextID, NewMPE);
        return NULL;
    }

    return NewMPE;
}

cmsStage* CMSEXPORT cmsStageAllocCLut16bit(cmsContext ContextID,
                                    cmsUInt32Number nGridPoints,
                                    cmsUInt32Number inputChan,
                                    cmsUInt32Number outputChan,
                                    const cmsUInt16Number* Table)
{
    cmsUInt32Number Dimensions[MAX_INPUT_DIMENSIONS];
    int i;

   // Our resulting LUT would be same gridpoints on all dimensions
    for (i=0; i < MAX_INPUT_DIMENSIONS; i++)
        Dimensions[i] = nGridPoints;

    return cmsStageAllocCLut16bitGranular(ContextID, Dimensions, inputChan, outputChan, Table);
}


cmsStage* CMSEXPORT cmsStageAllocCLutFloat(cmsContext ContextID,
                                       cmsUInt32Number nGridPoints,
                                       cmsUInt32Number inputChan,
                                       cmsUInt32Number outputChan,
                                       const cmsFloat32Number* Table)
{
   cmsUInt32Number Dimensions[MAX_INPUT_DIMENSIONS];
   int i;

    // Our resulting LUT would be same gridpoints on all dimensions
    for (i=0; i < MAX_INPUT_DIMENSIONS; i++)
        Dimensions[i] = nGridPoints;

    return cmsStageAllocCLutFloatGranular(ContextID, Dimensions, inputChan, outputChan, Table);
}



cmsStage* CMSEXPORT cmsStageAllocCLutFloatGranular(cmsContext ContextID, const cmsUInt32Number clutPoints[], cmsUInt32Number inputChan, cmsUInt32Number outputChan, const cmsFloat32Number* Table)
{
    cmsUInt32Number i, n;
    _cmsStageCLutData* NewElem;
    cmsStage* NewMPE;

    _cmsAssert(clutPoints != NULL);

    if (inputChan > MAX_INPUT_DIMENSIONS) {
        cmsSignalError(ContextID, cmsERROR_RANGE, "Too many input channels (%d channels, max=%d)", inputChan, MAX_INPUT_DIMENSIONS);
        return NULL;
    }

    NewMPE = _cmsStageAllocPlaceholder(ContextID, cmsSigCLutElemType, inputChan, outputChan,
                                             EvaluateCLUTfloat, CLUTElemDup, CLutElemTypeFree, NULL);
    if (NewMPE == NULL) return NULL;


    NewElem = (_cmsStageCLutData*) _cmsMallocZero(ContextID, sizeof(_cmsStageCLutData));
    if (NewElem == NULL) {
        cmsStageFree(ContextID, NewMPE);
        return NULL;
    }

    NewMPE ->Data  = (void*) NewElem;

    // There is a potential integer overflow on conputing n and nEntries.
    NewElem -> nEntries = n = outputChan * CubeSize(clutPoints, inputChan);
    NewElem -> HasFloatValues = TRUE;

    if (n == 0) {
        cmsStageFree(ContextID, NewMPE);
        return NULL;
    }

    NewElem ->Tab.TFloat  = (cmsFloat32Number*) _cmsCalloc(ContextID, n, sizeof(cmsFloat32Number));
    if (NewElem ->Tab.TFloat == NULL) {
        cmsStageFree(ContextID, NewMPE);
        return NULL;
    }

    if (Table != NULL) {
        for (i=0; i < n; i++) {
            NewElem ->Tab.TFloat[i] = Table[i];
        }
    }

    NewElem ->Params = _cmsComputeInterpParamsEx(ContextID, clutPoints,  inputChan, outputChan, NewElem ->Tab.TFloat, CMS_LERP_FLAGS_FLOAT);
    if (NewElem ->Params == NULL) {
        cmsStageFree(ContextID, NewMPE);
        return NULL;
    }

    return NewMPE;
}


static
int IdentitySampler(cmsContext ContextID, CMSREGISTER const cmsUInt16Number In[], CMSREGISTER cmsUInt16Number Out[], CMSREGISTER void * Cargo)
{
    int nChan = *(int*) Cargo;
    int i;
    cmsUNUSED_PARAMETER(ContextID);

    for (i=0; i < nChan; i++)
        Out[i] = In[i];

    return 1;
}

// Creates an MPE that just copies input to output
cmsStage* CMSEXPORT _cmsStageAllocIdentityCLut(cmsContext ContextID, cmsUInt32Number nChan)
{
    cmsUInt32Number Dimensions[MAX_INPUT_DIMENSIONS];
    cmsStage* mpe ;
    int i;

    for (i=0; i < MAX_INPUT_DIMENSIONS; i++)
        Dimensions[i] = 2;

    mpe = cmsStageAllocCLut16bitGranular(ContextID, Dimensions, nChan, nChan, NULL);
    if (mpe == NULL) return NULL;

    if (!cmsStageSampleCLut16bit(ContextID, mpe, IdentitySampler, &nChan, 0)) {
        cmsStageFree(ContextID, mpe);
        return NULL;
    }

    mpe ->Implements = cmsSigIdentityElemType;
    return mpe;
}



// Quantize a value 0 <= i < MaxSamples to 0..0xffff
cmsUInt16Number CMSEXPORT _cmsQuantizeVal(cmsFloat64Number i, cmsUInt32Number MaxSamples)
{
    cmsFloat64Number x;

    x = ((cmsFloat64Number) i * 65535.) / (cmsFloat64Number) (MaxSamples - 1);
    return _cmsQuickSaturateWord(x);
}


// This routine does a sweep on whole input space, and calls its callback
// function on knots. returns TRUE if all ok, FALSE otherwise.
cmsBool CMSEXPORT cmsStageSampleCLut16bit(cmsContext ContextID, cmsStage* mpe, cmsSAMPLER16 Sampler, void * Cargo, cmsUInt32Number dwFlags)
{
    int i, t, index, rest;
    cmsUInt32Number nTotalPoints;
    cmsUInt32Number nInputs, nOutputs;
    cmsUInt32Number* nSamples;
    cmsUInt16Number In[MAX_INPUT_DIMENSIONS+1], Out[MAX_STAGE_CHANNELS];
    _cmsStageCLutData* clut;

    if (mpe == NULL) return FALSE;

    clut = (_cmsStageCLutData*) mpe->Data;

    if (clut == NULL) return FALSE;

    nSamples = clut->Params ->nSamples;
    nInputs  = clut->Params ->nInputs;
    nOutputs = clut->Params ->nOutputs;

    if (nInputs <= 0) return FALSE;
    if (nOutputs <= 0) return FALSE;
    if (nInputs > MAX_INPUT_DIMENSIONS) return FALSE;
    if (nOutputs >= MAX_STAGE_CHANNELS) return FALSE;

    memset(In, 0, sizeof(In));
    memset(Out, 0, sizeof(Out));

    nTotalPoints = CubeSize(nSamples, nInputs);
    if (nTotalPoints == 0) return FALSE;

    index = 0;
    for (i = 0; i < (int) nTotalPoints; i++) {

        rest = i;
        for (t = (int)nInputs - 1; t >= 0; --t) {

            cmsUInt32Number  Colorant = rest % nSamples[t];

            rest /= nSamples[t];

            In[t] = _cmsQuantizeVal(Colorant, nSamples[t]);
        }

        if (clut ->Tab.T != NULL) {
            for (t = 0; t < (int)nOutputs; t++)
                Out[t] = clut->Tab.T[index + t];
        }

        if (!Sampler(ContextID, In, Out, Cargo))
            return FALSE;

        if (!(dwFlags & SAMPLER_INSPECT)) {

            if (clut ->Tab.T != NULL) {
                for (t=0; t < (int) nOutputs; t++)
                    clut->Tab.T[index + t] = Out[t];
            }
        }

        index += nOutputs;
    }

    return TRUE;
}

// Same as anterior, but for floating point
cmsBool CMSEXPORT cmsStageSampleCLutFloat(cmsContext ContextID, cmsStage* mpe, cmsSAMPLERFLOAT Sampler, void * Cargo, cmsUInt32Number dwFlags)
{
    int i, t, index, rest;
    cmsUInt32Number nTotalPoints;
    cmsUInt32Number nInputs, nOutputs;
    cmsUInt32Number* nSamples;
    cmsFloat32Number In[MAX_INPUT_DIMENSIONS+1], Out[MAX_STAGE_CHANNELS];
    _cmsStageCLutData* clut = (_cmsStageCLutData*) mpe->Data;

    nSamples = clut->Params ->nSamples;
    nInputs  = clut->Params ->nInputs;
    nOutputs = clut->Params ->nOutputs;

    if (nInputs <= 0) return FALSE;
    if (nOutputs <= 0) return FALSE;
    if (nInputs  > MAX_INPUT_DIMENSIONS) return FALSE;
    if (nOutputs >= MAX_STAGE_CHANNELS) return FALSE;

    nTotalPoints = CubeSize(nSamples, nInputs);
    if (nTotalPoints == 0) return FALSE;

    index = 0;
    for (i = 0; i < (int)nTotalPoints; i++) {

        rest = i;
        for (t = (int) nInputs-1; t >=0; --t) {

            cmsUInt32Number  Colorant = rest % nSamples[t];

            rest /= nSamples[t];

            In[t] =  (cmsFloat32Number) (_cmsQuantizeVal(Colorant, nSamples[t]) / 65535.0);
        }

        if (clut ->Tab.TFloat != NULL) {
            for (t=0; t < (int) nOutputs; t++)
                Out[t] = clut->Tab.TFloat[index + t];
        }

        if (!Sampler(ContextID, In, Out, Cargo))
            return FALSE;

        if (!(dwFlags & SAMPLER_INSPECT)) {

            if (clut ->Tab.TFloat != NULL) {
                for (t=0; t < (int) nOutputs; t++)
                    clut->Tab.TFloat[index + t] = Out[t];
            }
        }

        index += nOutputs;
    }

    return TRUE;
}



// This routine does a sweep on whole input space, and calls its callback
// function on knots. returns TRUE if all ok, FALSE otherwise.
cmsBool CMSEXPORT cmsSliceSpace16(cmsContext ContextID, cmsUInt32Number nInputs, const cmsUInt32Number clutPoints[],
                                         cmsSAMPLER16 Sampler, void * Cargo)
{
    int i, t, rest;
    cmsUInt32Number nTotalPoints;
    cmsUInt16Number In[cmsMAXCHANNELS];

    if (nInputs >= cmsMAXCHANNELS) return FALSE;

    nTotalPoints = CubeSize(clutPoints, nInputs);
    if (nTotalPoints == 0) return FALSE;

    for (i = 0; i < (int) nTotalPoints; i++) {

        rest = i;
        for (t = (int) nInputs-1; t >=0; --t) {

            cmsUInt32Number  Colorant = rest % clutPoints[t];

            rest /= clutPoints[t];
            In[t] = _cmsQuantizeVal(Colorant, clutPoints[t]);

        }

        if (!Sampler(ContextID, In, NULL, Cargo))
            return FALSE;
    }

    return TRUE;
}

cmsInt32Number CMSEXPORT cmsSliceSpaceFloat(cmsContext ContextID, cmsUInt32Number nInputs, const cmsUInt32Number clutPoints[],
                                            cmsSAMPLERFLOAT Sampler, void * Cargo)
{
    int i, t, rest;
    cmsUInt32Number nTotalPoints;
    cmsFloat32Number In[cmsMAXCHANNELS];

    if (nInputs >= cmsMAXCHANNELS) return FALSE;

    nTotalPoints = CubeSize(clutPoints, nInputs);
    if (nTotalPoints == 0) return FALSE;

    for (i = 0; i < (int) nTotalPoints; i++) {

        rest = i;
        for (t = (int) nInputs-1; t >=0; --t) {

            cmsUInt32Number  Colorant = rest % clutPoints[t];

            rest /= clutPoints[t];
            In[t] =  (cmsFloat32Number) (_cmsQuantizeVal(Colorant, clutPoints[t]) / 65535.0);

        }

        if (!Sampler(ContextID, In, NULL, Cargo))
            return FALSE;
    }

    return TRUE;
}

// ********************************************************************************
// Type cmsSigLab2XYZElemType
// ********************************************************************************


static
void EvaluateLab2XYZ(cmsContext ContextID, const cmsFloat32Number In[],
                     cmsFloat32Number Out[],
                     const cmsStage *mpe)
{
    cmsCIELab Lab;
    cmsCIEXYZ XYZ;
    const cmsFloat64Number XYZadj = MAX_ENCODEABLE_XYZ;

    // V4 rules
    Lab.L = In[0] * 100.0;
    Lab.a = In[1] * 255.0 - 128.0;
    Lab.b = In[2] * 255.0 - 128.0;

    cmsLab2XYZ(ContextID, NULL, &XYZ, &Lab);

    // From XYZ, range 0..19997 to 0..1.0, note that 1.99997 comes from 0xffff
    // encoded as 1.15 fixed point, so 1 + (32767.0 / 32768.0)

    Out[0] = (cmsFloat32Number) ((cmsFloat64Number) XYZ.X / XYZadj);
    Out[1] = (cmsFloat32Number) ((cmsFloat64Number) XYZ.Y / XYZadj);
    Out[2] = (cmsFloat32Number) ((cmsFloat64Number) XYZ.Z / XYZadj);
    return;

    cmsUNUSED_PARAMETER(mpe);
}


// No dup or free routines needed, as the structure has no pointers in it.
cmsStage* CMSEXPORT _cmsStageAllocLab2XYZ(cmsContext ContextID)
{
    return _cmsStageAllocPlaceholder(ContextID, cmsSigLab2XYZElemType, 3, 3, EvaluateLab2XYZ, NULL, NULL, NULL);
}

// ********************************************************************************

// v2 L=100 is supposed to be placed on 0xFF00. There is no reasonable
// number of gridpoints that would make exact match. However, a prelinearization
// of 258 entries, would map 0xFF00 exactly on entry 257, and this is good to avoid scum dot.
// Almost all what we need but unfortunately, the rest of entries should be scaled by
// (255*257/256) and this is not exact.

cmsStage* _cmsStageAllocLabV2ToV4curves(cmsContext ContextID)
{
    cmsStage* mpe;
    cmsToneCurve* LabTable[3];
    int i, j;

    LabTable[0] = cmsBuildTabulatedToneCurve16(ContextID, 258, NULL);
    LabTable[1] = cmsBuildTabulatedToneCurve16(ContextID, 258, NULL);
    LabTable[2] = cmsBuildTabulatedToneCurve16(ContextID, 258, NULL);

    for (j=0; j < 3; j++) {

        if (LabTable[j] == NULL) {
            cmsFreeToneCurveTriple(ContextID, LabTable);
            return NULL;
        }

        // We need to map * (0xffff / 0xff00), that's same as (257 / 256)
        // So we can use 258-entry tables to do the trick (i / 257) * (255 * 257) * (257 / 256);
        for (i=0; i < 257; i++)  {

            LabTable[j]->Table16[i] = (cmsUInt16Number) ((i * 0xffff + 0x80) >> 8);
        }

        LabTable[j] ->Table16[257] = 0xffff;
    }

    mpe = cmsStageAllocToneCurves(ContextID, 3, LabTable);
    cmsFreeToneCurveTriple(ContextID, LabTable);

    if (mpe == NULL) return NULL;
    mpe ->Implements = cmsSigLabV2toV4;
    return mpe;
}

// ********************************************************************************

// Matrix-based conversion, which is more accurate, but slower and cannot properly be saved in devicelink profiles
cmsStage* CMSEXPORT _cmsStageAllocLabV2ToV4(cmsContext ContextID)
{
    static const cmsFloat64Number V2ToV4[] = { 65535.0/65280.0, 0, 0,
                                     0, 65535.0/65280.0, 0,
                                     0, 0, 65535.0/65280.0
                                     };

    cmsStage *mpe = cmsStageAllocMatrix(ContextID, 3, 3, V2ToV4, NULL);

    if (mpe == NULL) return mpe;
    mpe ->Implements = cmsSigLabV2toV4;
    return mpe;
}


// Reverse direction
cmsStage* CMSEXPORT _cmsStageAllocLabV4ToV2(cmsContext ContextID)
{
    static const cmsFloat64Number V4ToV2[] = { 65280.0/65535.0, 0, 0,
                                     0, 65280.0/65535.0, 0,
                                     0, 0, 65280.0/65535.0
                                     };

     cmsStage *mpe = cmsStageAllocMatrix(ContextID, 3, 3, V4ToV2, NULL);

    if (mpe == NULL) return mpe;
    mpe ->Implements = cmsSigLabV4toV2;
    return mpe;
}


// To Lab to float. Note that the MPE gives numbers in normal Lab range
// and we need 0..1.0 range for the formatters
// L* : 0...100 => 0...1.0  (L* / 100)
// ab* : -128..+127 to 0..1  ((ab* + 128) / 255)

cmsStage* _cmsStageNormalizeFromLabFloat(cmsContext ContextID)
{
    static const cmsFloat64Number a1[] = {
        1.0/100.0, 0, 0,
        0, 1.0/255.0, 0,
        0, 0, 1.0/255.0
    };

    static const cmsFloat64Number o1[] = {
        0,
        128.0/255.0,
        128.0/255.0
    };

    cmsStage *mpe = cmsStageAllocMatrix(ContextID, 3, 3, a1, o1);

    if (mpe == NULL) return mpe;
    mpe ->Implements = cmsSigLab2FloatPCS;
    return mpe;
}

// Fom XYZ to floating point PCS
cmsStage* _cmsStageNormalizeFromXyzFloat(cmsContext ContextID)
{
#define n (32768.0/65535.0)
    static const cmsFloat64Number a1[] = {
        n, 0, 0,
        0, n, 0,
        0, 0, n
    };
#undef n

    cmsStage *mpe =  cmsStageAllocMatrix(ContextID, 3, 3, a1, NULL);

    if (mpe == NULL) return mpe;
    mpe ->Implements = cmsSigXYZ2FloatPCS;
    return mpe;
}

cmsStage* _cmsStageNormalizeToLabFloat(cmsContext ContextID)
{
    static const cmsFloat64Number a1[] = {
        100.0, 0, 0,
        0, 255.0, 0,
        0, 0, 255.0
    };

    static const cmsFloat64Number o1[] = {
        0,
        -128.0,
        -128.0
    };

    cmsStage *mpe =  cmsStageAllocMatrix(ContextID, 3, 3, a1, o1);
    if (mpe == NULL) return mpe;
    mpe ->Implements = cmsSigFloatPCS2Lab;
    return mpe;
}

cmsStage* _cmsStageNormalizeToXyzFloat(cmsContext ContextID)
{
#define n (65535.0/32768.0)

    static const cmsFloat64Number a1[] = {
        n, 0, 0,
        0, n, 0,
        0, 0, n
    };
#undef n

    cmsStage *mpe = cmsStageAllocMatrix(ContextID, 3, 3, a1, NULL);
    if (mpe == NULL) return mpe;
    mpe ->Implements = cmsSigFloatPCS2XYZ;
    return mpe;
}

// Clips values smaller than zero
static
void Clipper(cmsContext ContextID, const cmsFloat32Number In[], cmsFloat32Number Out[], const cmsStage *mpe)
{
    cmsUInt32Number i;
    cmsUNUSED_PARAMETER(ContextID);
       for (i = 0; i < mpe->InputChannels; i++) {

              cmsFloat32Number n = In[i];
              Out[i] = n < 0 ? 0 : n;
       }
}

cmsStage*  _cmsStageClipNegatives(cmsContext ContextID, cmsUInt32Number nChannels)
{
       return _cmsStageAllocPlaceholder(ContextID, cmsSigClipNegativesElemType,
              nChannels, nChannels, Clipper, NULL, NULL, NULL);
}

// ********************************************************************************
// Type cmsSigXYZ2LabElemType
// ********************************************************************************

static
void EvaluateXYZ2Lab(cmsContext ContextID, const cmsFloat32Number In[], cmsFloat32Number Out[], const cmsStage *mpe)
{
    cmsCIELab Lab;
    cmsCIEXYZ XYZ;
    const cmsFloat64Number XYZadj = MAX_ENCODEABLE_XYZ;

    // From 0..1.0 to XYZ

    XYZ.X = In[0] * XYZadj;
    XYZ.Y = In[1] * XYZadj;
    XYZ.Z = In[2] * XYZadj;

    cmsXYZ2Lab(ContextID, NULL, &Lab, &XYZ);

    // From V4 Lab to 0..1.0

    Out[0] = (cmsFloat32Number) (Lab.L / 100.0);
    Out[1] = (cmsFloat32Number) ((Lab.a + 128.0) / 255.0);
    Out[2] = (cmsFloat32Number) ((Lab.b + 128.0) / 255.0);
    return;

    cmsUNUSED_PARAMETER(mpe);
}

cmsStage* CMSEXPORT _cmsStageAllocXYZ2Lab(cmsContext ContextID)
{
    return _cmsStageAllocPlaceholder(ContextID, cmsSigXYZ2LabElemType, 3, 3, EvaluateXYZ2Lab, NULL, NULL, NULL);

}

// ********************************************************************************

// For v4, S-Shaped curves are placed in a/b axis to increase resolution near gray

cmsStage* _cmsStageAllocLabPrelin(cmsContext ContextID)
{
    cmsToneCurve* LabTable[3];
    cmsFloat64Number Params[1] =  {2.4} ;

    LabTable[0] = cmsBuildGamma(ContextID, 1.0);
    LabTable[1] = cmsBuildParametricToneCurve(ContextID, 108, Params);
    LabTable[2] = cmsBuildParametricToneCurve(ContextID, 108, Params);

    return cmsStageAllocToneCurves(ContextID, 3, LabTable);
}


// Free a single MPE
void CMSEXPORT cmsStageFree(cmsContext ContextID, cmsStage* mpe)
{
    if (mpe ->FreePtr)
        mpe ->FreePtr(ContextID, mpe);

    _cmsFree(ContextID, mpe);
}


cmsUInt32Number  CMSEXPORT cmsStageInputChannels(cmsContext ContextID, const cmsStage* mpe)
{
    cmsUNUSED_PARAMETER(ContextID);
    return mpe ->InputChannels;
}

cmsUInt32Number  CMSEXPORT cmsStageOutputChannels(cmsContext ContextID, const cmsStage* mpe)
{
    cmsUNUSED_PARAMETER(ContextID);
    return mpe ->OutputChannels;
}

cmsStageSignature CMSEXPORT cmsStageType(cmsContext ContextID, const cmsStage* mpe)
{
    cmsUNUSED_PARAMETER(ContextID);
    return mpe -> Type;
}

void* CMSEXPORT cmsStageData(cmsContext ContextID, const cmsStage* mpe)
{
    cmsUNUSED_PARAMETER(ContextID);
    return mpe -> Data;
}

<<<<<<< HEAD
cmsStage*  CMSEXPORT cmsStageNext(cmsContext ContextID, const cmsStage* mpe)
=======
cmsContext CMSEXPORT cmsGetStageContextID(const cmsStage* mpe)
{
    return mpe -> ContextID;
}

cmsStage*  CMSEXPORT cmsStageNext(const cmsStage* mpe)
>>>>>>> b423949a
{
    cmsUNUSED_PARAMETER(ContextID);
    return mpe -> Next;
}


// Duplicates an MPE
cmsStage* CMSEXPORT cmsStageDup(cmsContext ContextID, cmsStage* mpe)
{
    cmsStage* NewMPE;

    if (mpe == NULL) return NULL;
    NewMPE = _cmsStageAllocPlaceholderWithSlopeLimit(ContextID,
                                     mpe ->Type,
                                     mpe ->InputChannels,
                                     mpe ->OutputChannels,
                                     mpe ->EvalPtr,
                                     mpe ->DupElemPtr,
                                     mpe ->FreePtr,
                                     NULL,
                                     mpe ->SlopeLimit);
    if (NewMPE == NULL) return NULL;

    NewMPE ->Implements = mpe ->Implements;

    if (mpe ->DupElemPtr) {

        NewMPE ->Data = mpe ->DupElemPtr(ContextID, mpe);

        if (NewMPE->Data == NULL) {

            cmsStageFree(ContextID, NewMPE);
            return NULL;
        }

    } else {

        NewMPE ->Data       = NULL;
    }

    return NewMPE;
}


// ***********************************************************************************************************

// This function sets up the channel count
static
cmsBool BlessLUT(cmsContext ContextID, cmsPipeline* lut)
{
    // We can set the input/output channels only if we have elements.
    if (lut ->Elements != NULL) {

        cmsStage* prev;
        cmsStage* next;
        cmsStage* First;
        cmsStage* Last;

        First  = cmsPipelineGetPtrToFirstStage(ContextID, lut);
        Last   = cmsPipelineGetPtrToLastStage(ContextID, lut);

        if (First == NULL || Last == NULL) return FALSE;

        lut->InputChannels = First->InputChannels;
        lut->OutputChannels = Last->OutputChannels;

        // Check chain consistency
        prev = First;
        next = prev->Next;

        while (next != NULL)
        {
            if (next->InputChannels != prev->OutputChannels)
                return FALSE;

            next = next->Next;
            prev = prev->Next;
    }
}

    return TRUE;
}


// Default to evaluate the LUT on 16 bit-basis. Precision is retained.
static
void _LUTeval16(cmsContext ContextID, CMSREGISTER const cmsUInt16Number In[], CMSREGISTER cmsUInt16Number Out[], CMSREGISTER const void* D)
{
    cmsPipeline* lut = (cmsPipeline*) D;
    cmsStage *mpe;
    cmsFloat32Number Storage[2][MAX_STAGE_CHANNELS];
    int Phase = 0, NextPhase;

    From16ToFloat(In, &Storage[Phase][0], lut ->InputChannels);

    for (mpe = lut ->Elements;
         mpe != NULL;
         mpe = mpe ->Next) {

             NextPhase = Phase ^ 1;
             mpe ->EvalPtr(ContextID, &Storage[Phase][0], &Storage[NextPhase][0], mpe);
             Phase = NextPhase;
    }


    FromFloatTo16(&Storage[Phase][0], Out, lut ->OutputChannels);
}



// Does evaluate the LUT on cmsFloat32Number-basis.
static
void _LUTevalFloat(cmsContext ContextID, const cmsFloat32Number In[], cmsFloat32Number Out[], const void* D)
{
    cmsPipeline* lut = (cmsPipeline*) D;
    cmsStage *mpe;
    cmsFloat32Number Storage[2][MAX_STAGE_CHANNELS];
    int Phase = 0, NextPhase;

    memmove(&Storage[Phase][0], In, lut ->InputChannels  * sizeof(cmsFloat32Number));

    for (mpe = lut ->Elements;
         mpe != NULL;
         mpe = mpe ->Next) {

              NextPhase = Phase ^ 1;
              mpe ->EvalPtr(ContextID, &Storage[Phase][0], &Storage[NextPhase][0], mpe);
              Phase = NextPhase;
    }

    memmove(Out, &Storage[Phase][0], lut ->OutputChannels * sizeof(cmsFloat32Number));
}


// LUT Creation & Destruction
cmsPipeline* CMSEXPORT cmsPipelineAlloc(cmsContext ContextID, cmsUInt32Number InputChannels, cmsUInt32Number OutputChannels)
{
       cmsPipeline* NewLUT;

       // A value of zero in channels is allowed as placeholder
       if (InputChannels >= cmsMAXCHANNELS ||
           OutputChannels >= cmsMAXCHANNELS) return NULL;

       NewLUT = (cmsPipeline*) _cmsMallocZero(ContextID, sizeof(cmsPipeline));
       if (NewLUT == NULL) return NULL;

       NewLUT -> InputChannels  = InputChannels;
       NewLUT -> OutputChannels = OutputChannels;

       NewLUT ->Eval16Fn    = _LUTeval16;
       NewLUT ->EvalFloatFn = _LUTevalFloat;
       NewLUT ->DupDataFn   = NULL;
       NewLUT ->FreeDataFn  = NULL;
       NewLUT ->Data        = NewLUT;

       if (!BlessLUT(ContextID, NewLUT))
       {
           _cmsFree(ContextID, NewLUT);
           return NULL;
       }

       return NewLUT;
}

cmsUInt32Number CMSEXPORT cmsPipelineInputChannels(cmsContext ContextID, const cmsPipeline* lut)
{
    cmsUNUSED_PARAMETER(ContextID);
    _cmsAssert(lut != NULL);
    return lut ->InputChannels;
}

cmsUInt32Number CMSEXPORT cmsPipelineOutputChannels(cmsContext ContextID, const cmsPipeline* lut)
{
    cmsUNUSED_PARAMETER(ContextID);
    _cmsAssert(lut != NULL);
    return lut ->OutputChannels;
}

// Free a profile elements LUT
void CMSEXPORT cmsPipelineFree(cmsContext ContextID, cmsPipeline* lut)
{
    cmsStage *mpe, *Next;

    if (lut == NULL) return;

    for (mpe = lut ->Elements;
        mpe != NULL;
        mpe = Next) {

            Next = mpe ->Next;
            cmsStageFree(ContextID, mpe);
    }

    if (lut ->FreeDataFn) lut ->FreeDataFn(ContextID, lut ->Data);

    _cmsFree(ContextID, lut);
}


// Default to evaluate the LUT on 16 bit-basis.
void CMSEXPORT cmsPipelineEval16(cmsContext ContextID, const cmsUInt16Number In[], cmsUInt16Number Out[],  const cmsPipeline* lut)
{
    _cmsAssert(lut != NULL);
    lut ->Eval16Fn(ContextID, In, Out, lut->Data);
}


// Does evaluate the LUT on cmsFloat32Number-basis.
void CMSEXPORT cmsPipelineEvalFloat(cmsContext ContextID, const cmsFloat32Number In[], cmsFloat32Number Out[], const cmsPipeline* lut)
{
    _cmsAssert(lut != NULL);
    lut ->EvalFloatFn(ContextID, In, Out, lut);
}

// Duplicates a LUT
cmsPipeline* CMSEXPORT cmsPipelineDup(cmsContext ContextID, const cmsPipeline* lut)
{
    cmsPipeline* NewLUT;
    cmsStage *NewMPE, *Anterior = NULL, *mpe;
    cmsBool  First = TRUE;

    if (lut == NULL) return NULL;

    NewLUT = cmsPipelineAlloc(ContextID, lut ->InputChannels, lut ->OutputChannels);
    if (NewLUT == NULL) return NULL;

    for (mpe = lut ->Elements;
         mpe != NULL;
         mpe = mpe ->Next) {

             NewMPE = cmsStageDup(ContextID, mpe);

             if (NewMPE == NULL) {
                 cmsPipelineFree(ContextID, NewLUT);
                 return NULL;
             }

             if (First) {
                 NewLUT ->Elements = NewMPE;
                 First = FALSE;
             }
             else {
                if (Anterior != NULL)
                    Anterior ->Next = NewMPE;
             }

            Anterior = NewMPE;
    }

    NewLUT ->Eval16Fn    = lut ->Eval16Fn;
    NewLUT ->EvalFloatFn = lut ->EvalFloatFn;
    NewLUT ->DupDataFn   = lut ->DupDataFn;
    NewLUT ->FreeDataFn  = lut ->FreeDataFn;

    if (NewLUT ->DupDataFn != NULL)
        NewLUT ->Data = NewLUT ->DupDataFn(ContextID, lut->Data);


    NewLUT ->SaveAs8Bits    = lut ->SaveAs8Bits;

    if (!BlessLUT(ContextID, NewLUT))
    {
        _cmsFree(ContextID, NewLUT);
        return NULL;
    }

    return NewLUT;
}


int CMSEXPORT cmsPipelineInsertStage(cmsContext ContextID, cmsPipeline* lut, cmsStageLoc loc, cmsStage* mpe)
{
    cmsStage* Anterior = NULL, *pt;

    if (lut == NULL || mpe == NULL)
        return FALSE;

    switch (loc) {

        case cmsAT_BEGIN:
            mpe ->Next = lut ->Elements;
            lut ->Elements = mpe;
            break;

        case cmsAT_END:

            if (lut ->Elements == NULL)
                lut ->Elements = mpe;
            else {

                for (pt = lut ->Elements;
                     pt != NULL;
                     pt = pt -> Next) Anterior = pt;

                Anterior ->Next = mpe;
                mpe ->Next = NULL;
            }
            break;
        default:;
            return FALSE;
    }

    return BlessLUT(ContextID, lut);
}

// Unlink an element and return the pointer to it
void CMSEXPORT cmsPipelineUnlinkStage(cmsContext ContextID, cmsPipeline* lut, cmsStageLoc loc, cmsStage** mpe)
{
    cmsStage *Anterior, *pt, *Last;
    cmsStage *Unlinked = NULL;


    // If empty LUT, there is nothing to remove
    if (lut ->Elements == NULL) {
        if (mpe) *mpe = NULL;
        return;
    }

    // On depending on the strategy...
    switch (loc) {

        case cmsAT_BEGIN:
            {
                cmsStage* elem = lut ->Elements;

                lut ->Elements = elem -> Next;
                elem ->Next = NULL;
                Unlinked = elem;

            }
            break;

        case cmsAT_END:
            Anterior = Last = NULL;
            for (pt = lut ->Elements;
                pt != NULL;
                pt = pt -> Next) {
                    Anterior = Last;
                    Last = pt;
            }

            Unlinked = Last;  // Next already points to NULL

            // Truncate the chain
            if (Anterior)
                Anterior ->Next = NULL;
            else
                lut ->Elements = NULL;
            break;
        default:;
    }

    if (mpe)
        *mpe = Unlinked;
    else
        cmsStageFree(ContextID, Unlinked);

    // May fail, but we ignore it
    BlessLUT(ContextID, lut);
}


// Concatenate two LUT into a new single one
cmsBool  CMSEXPORT cmsPipelineCat(cmsContext ContextID, cmsPipeline* l1, const cmsPipeline* l2)
{
    cmsStage* mpe;

    // If both LUTS does not have elements, we need to inherit
    // the number of channels
    if (l1 ->Elements == NULL && l2 ->Elements == NULL) {
        l1 ->InputChannels  = l2 ->InputChannels;
        l1 ->OutputChannels = l2 ->OutputChannels;
    }

    // Cat second
    for (mpe = l2 ->Elements;
         mpe != NULL;
         mpe = mpe ->Next) {

            // We have to dup each element
            if (!cmsPipelineInsertStage(ContextID, l1, cmsAT_END, cmsStageDup(ContextID, mpe)))
                return FALSE;
    }

    return BlessLUT(ContextID, l1);
}


cmsBool CMSEXPORT cmsPipelineSetSaveAs8bitsFlag(cmsContext ContextID, cmsPipeline* lut, cmsBool On)
{
    cmsBool Anterior = lut ->SaveAs8Bits;
    cmsUNUSED_PARAMETER(ContextID);

    lut ->SaveAs8Bits = On;
    return Anterior;
}


cmsStage* CMSEXPORT cmsPipelineGetPtrToFirstStage(cmsContext ContextID, const cmsPipeline* lut)
{
    cmsUNUSED_PARAMETER(ContextID);
    return lut ->Elements;
}

cmsStage* CMSEXPORT cmsPipelineGetPtrToLastStage(cmsContext ContextID, const cmsPipeline* lut)
{
    cmsStage *mpe, *Anterior = NULL;
    cmsUNUSED_PARAMETER(ContextID);

    for (mpe = lut ->Elements; mpe != NULL; mpe = mpe ->Next)
        Anterior = mpe;

    return Anterior;
}

cmsUInt32Number CMSEXPORT cmsPipelineStageCount(cmsContext ContextID, const cmsPipeline* lut)
{
    cmsStage *mpe;
    cmsUInt32Number n;
    cmsUNUSED_PARAMETER(ContextID);

    for (n=0, mpe = lut ->Elements; mpe != NULL; mpe = mpe ->Next)
            n++;

    return n;
}

// This function may be used to set the optional evaluator and a block of private data. If private data is being used, an optional
// duplicator and free functions should also be specified in order to duplicate the LUT construct. Use NULL to inhibit such functionality.
void CMSEXPORT _cmsPipelineSetOptimizationParameters(cmsContext ContextID,
                                        cmsPipeline* Lut,
                                        _cmsPipelineEval16Fn Eval16,
                                        void* PrivateData,
                                        _cmsFreeUserDataFn FreePrivateDataFn,
                                        _cmsDupUserDataFn  DupPrivateDataFn)
{
    cmsUNUSED_PARAMETER(ContextID);

    Lut ->Eval16Fn = Eval16;
    Lut ->DupDataFn = DupPrivateDataFn;
    Lut ->FreeDataFn = FreePrivateDataFn;
    Lut ->Data = PrivateData;
}


// ----------------------------------------------------------- Reverse interpolation
// Here's how it goes. The derivative Df(x) of the function f is the linear
// transformation that best approximates f near the point x. It can be represented
// by a matrix A whose entries are the partial derivatives of the components of f
// with respect to all the coordinates. This is know as the Jacobian
//
// The best linear approximation to f is given by the matrix equation:
//
// y-y0 = A (x-x0)
//
// So, if x0 is a good "guess" for the zero of f, then solving for the zero of this
// linear approximation will give a "better guess" for the zero of f. Thus let y=0,
// and since y0=f(x0) one can solve the above equation for x. This leads to the
// Newton's method formula:
//
// xn+1 = xn - A-1 f(xn)
//
// where xn+1 denotes the (n+1)-st guess, obtained from the n-th guess xn in the
// fashion described above. Iterating this will give better and better approximations
// if you have a "good enough" initial guess.


#define JACOBIAN_EPSILON            0.001f
#define INVERSION_MAX_ITERATIONS    30

// Increment with reflexion on boundary
static
void IncDelta(cmsFloat32Number *Val)
{
    if (*Val < (1.0 - JACOBIAN_EPSILON))

        *Val += JACOBIAN_EPSILON;

    else
        *Val -= JACOBIAN_EPSILON;

}



// Euclidean distance between two vectors of n elements each one
static
cmsFloat32Number EuclideanDistance(cmsFloat32Number a[], cmsFloat32Number b[], int n)
{
    cmsFloat32Number sum = 0;
    int i;

    for (i=0; i < n; i++) {
        cmsFloat32Number dif = b[i] - a[i];
        sum +=  dif * dif;
    }

    return sqrtf(sum);
}


// Evaluate a LUT in reverse direction. It only searches on 3->3 LUT. Uses Newton method
//
// x1 <- x - [J(x)]^-1 * f(x)
//
// lut: The LUT on where to do the search
// Target: LabK, 3 values of Lab plus destination K which is fixed
// Result: The obtained CMYK
// Hint:   Location where begin the search

cmsBool CMSEXPORT cmsPipelineEvalReverseFloat(cmsContext ContextID,
                                              cmsFloat32Number Target[],
                                              cmsFloat32Number Result[],
                                              cmsFloat32Number Hint[],
                                              const cmsPipeline* lut)
{
    cmsUInt32Number  i, j;
    cmsFloat64Number  error, LastError = 1E20;
    cmsFloat32Number  fx[4], x[4], xd[4], fxd[4];
    cmsVEC3 tmp, tmp2;
    cmsMAT3 Jacobian;

    // Only 3->3 and 4->3 are supported
    if (lut ->InputChannels != 3 && lut ->InputChannels != 4) return FALSE;
    if (lut ->OutputChannels != 3) return FALSE;

    // Take the hint as starting point if specified
    if (Hint == NULL) {

        // Begin at any point, we choose 1/3 of CMY axis
        x[0] = x[1] = x[2] = 0.3f;
    }
    else {

        // Only copy 3 channels from hint...
        for (j=0; j < 3; j++)
            x[j] = Hint[j];
    }

    // If Lut is 4-dimensions, then grab target[3], which is fixed
    if (lut ->InputChannels == 4) {
        x[3] = Target[3];
    }
    else x[3] = 0; // To keep lint happy


    // Iterate
    for (i = 0; i < INVERSION_MAX_ITERATIONS; i++) {

        // Get beginning fx
        cmsPipelineEvalFloat(ContextID, x, fx, lut);

        // Compute error
        error = EuclideanDistance(fx, Target, 3);

        // If not convergent, return last safe value
        if (error >= LastError)
            break;

        // Keep latest values
        LastError     = error;
        for (j=0; j < lut ->InputChannels; j++)
                Result[j] = x[j];

        // Found an exact match?
        if (error <= 0)
            break;

        // Obtain slope (the Jacobian)
        for (j = 0; j < 3; j++) {

            xd[0] = x[0];
            xd[1] = x[1];
            xd[2] = x[2];
            xd[3] = x[3];  // Keep fixed channel

            IncDelta(&xd[j]);

            cmsPipelineEvalFloat(ContextID, xd, fxd, lut);

            Jacobian.v[0].n[j] = ((fxd[0] - fx[0]) / JACOBIAN_EPSILON);
            Jacobian.v[1].n[j] = ((fxd[1] - fx[1]) / JACOBIAN_EPSILON);
            Jacobian.v[2].n[j] = ((fxd[2] - fx[2]) / JACOBIAN_EPSILON);
        }

        // Solve system
        tmp2.n[0] = fx[0] - Target[0];
        tmp2.n[1] = fx[1] - Target[1];
        tmp2.n[2] = fx[2] - Target[2];

        if (!_cmsMAT3solve(ContextID, &tmp, &Jacobian, &tmp2))
            return FALSE;

        // Move our guess
        x[0] -= (cmsFloat32Number) tmp.n[0];
        x[1] -= (cmsFloat32Number) tmp.n[1];
        x[2] -= (cmsFloat32Number) tmp.n[2];

        // Some clipping....
        for (j=0; j < 3; j++) {
            if (x[j] < 0) x[j] = 0;
            else
                if (x[j] > 1.0) x[j] = 1.0;
        }
    }

    return TRUE;
}

<|MERGE_RESOLUTION|>--- conflicted
+++ resolved
@@ -1261,16 +1261,12 @@
     return mpe -> Data;
 }
 
-<<<<<<< HEAD
+cmsContext CMSEXPORT cmsGetStageContextID(const cmsStage* mpe)
+{
+    return mpe -> ContextID;
+}
+
 cmsStage*  CMSEXPORT cmsStageNext(cmsContext ContextID, const cmsStage* mpe)
-=======
-cmsContext CMSEXPORT cmsGetStageContextID(const cmsStage* mpe)
-{
-    return mpe -> ContextID;
-}
-
-cmsStage*  CMSEXPORT cmsStageNext(const cmsStage* mpe)
->>>>>>> b423949a
 {
     cmsUNUSED_PARAMETER(ContextID);
     return mpe -> Next;
