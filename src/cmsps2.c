//---------------------------------------------------------------------------------
//
//  Little Color Management System
//  Copyright (c) 1998-2023 Marti Maria Saguer
//
// Permission is hereby granted, free of charge, to any person obtaining
// a copy of this software and associated documentation files (the "Software"),
// to deal in the Software without restriction, including without limitation
// the rights to use, copy, modify, merge, publish, distribute, sublicense,
// and/or sell copies of the Software, and to permit persons to whom the Software
// is furnished to do so, subject to the following conditions:
//
// The above copyright notice and this permission notice shall be included in
// all copies or substantial portions of the Software.
//
// THE SOFTWARE IS PROVIDED "AS IS", WITHOUT WARRANTY OF ANY KIND,
// EXPRESS OR IMPLIED, INCLUDING BUT NOT LIMITED TO
// THE WARRANTIES OF MERCHANTABILITY, FITNESS FOR A PARTICULAR PURPOSE AND
// NONINFRINGEMENT. IN NO EVENT SHALL THE AUTHORS OR COPYRIGHT HOLDERS BE
// LIABLE FOR ANY CLAIM, DAMAGES OR OTHER LIABILITY, WHETHER IN AN ACTION
// OF CONTRACT, TORT OR OTHERWISE, ARISING FROM, OUT OF OR IN CONNECTION
// WITH THE SOFTWARE OR THE USE OR OTHER DEALINGS IN THE SOFTWARE.
//
//---------------------------------------------------------------------------------
//

#include "lcms2_internal.h"

// PostScript ColorRenderingDictionary and ColorSpaceArray


#define MAXPSCOLS   60      // Columns on tables

/*
    Implementation
    --------------

  PostScript does use XYZ as its internal PCS. But since PostScript
  interpolation tables are limited to 8 bits, I use Lab as a way to
  improve the accuracy, favoring perceptual results. So, for the creation
  of each CRD, CSA the profiles are converted to Lab via a device
  link between  profile -> Lab or Lab -> profile. The PS code necessary to
  convert Lab <-> XYZ is also included.



  Color Space Arrays (CSA)
  ==================================================================================

  In order to obtain precision, code chooses between three ways to implement
  the device -> XYZ transform. These cases identifies monochrome profiles (often
  implemented as a set of curves), matrix-shaper and Pipeline-based.

  Monochrome
  -----------

  This is implemented as /CIEBasedA CSA. The prelinearization curve is
  placed into /DecodeA section, and matrix equals to D50. Since here is
  no interpolation tables, I do the conversion directly to XYZ

  NOTE: CLUT-based monochrome profiles are NOT supported. So, cmsFLAGS_MATRIXINPUT
  flag is forced on such profiles.

    [ /CIEBasedA
      <<
            /DecodeA { transfer function } bind
            /MatrixA [D50]
            /RangeLMN [ 0.0 cmsD50X 0.0 cmsD50Y 0.0 cmsD50Z ]
            /WhitePoint [D50]
            /BlackPoint [BP]
            /RenderingIntent (intent)
      >>
    ]

   On simpler profiles, the PCS is already XYZ, so no conversion is required.


   Matrix-shaper based
   -------------------

   This is implemented both with /CIEBasedABC or /CIEBasedDEF depending on the
   profile implementation. Since here there are no interpolation tables, I do
   the conversion directly to XYZ



    [ /CIEBasedABC
            <<
                /DecodeABC [ {transfer1} {transfer2} {transfer3} ]
                /MatrixABC [Matrix]
                /RangeLMN [ 0.0 cmsD50X 0.0 cmsD50Y 0.0 cmsD50Z ]
                /DecodeLMN [ { / 2} dup dup ]
                /WhitePoint [D50]
                /BlackPoint [BP]
                /RenderingIntent (intent)
            >>
    ]


    CLUT based
    ----------

     Lab is used in such cases.

    [ /CIEBasedDEF
            <<
            /DecodeDEF [ <prelinearization> ]
            /Table [ p p p [<...>]]
            /RangeABC [ 0 1 0 1 0 1]
            /DecodeABC[ <postlinearization> ]
            /RangeLMN [ -0.236 1.254 0 1 -0.635 1.640 ]
               % -128/500 1+127/500 0 1  -127/200 1+128/200
            /MatrixABC [ 1 1 1 1 0 0 0 0 -1]
            /WhitePoint [D50]
            /BlackPoint [BP]
            /RenderingIntent (intent)
    ]


  Color Rendering Dictionaries (CRD)
  ==================================
  These are always implemented as CLUT, and always are using Lab. Since CRD are expected to
  be used as resources, the code adds the definition as well.

  <<
    /ColorRenderingType 1
    /WhitePoint [ D50 ]
    /BlackPoint [BP]
    /MatrixPQR [ Bradford ]
    /RangePQR [-0.125 1.375 -0.125 1.375 -0.125 1.375 ]
    /TransformPQR [
    {4 index 3 get div 2 index 3 get mul exch pop exch pop exch pop exch pop } bind
    {4 index 4 get div 2 index 4 get mul exch pop exch pop exch pop exch pop } bind
    {4 index 5 get div 2 index 5 get mul exch pop exch pop exch pop exch pop } bind
    ]
    /MatrixABC <...>
    /EncodeABC <...>
    /RangeABC  <.. used for  XYZ -> Lab>
    /EncodeLMN
    /RenderTable [ p p p [<...>]]

    /RenderingIntent (Perceptual)
  >>
  /Current exch /ColorRendering defineresource pop


  The following stages are used to convert from XYZ to Lab
  --------------------------------------------------------

  Input is given at LMN stage on X, Y, Z

  Encode LMN gives us f(X/Xn), f(Y/Yn), f(Z/Zn)

  /EncodeLMN [

    { 0.964200  div dup 0.008856 le {7.787 mul 16 116 div add}{1 3 div exp} ifelse } bind
    { 1.000000  div dup 0.008856 le {7.787 mul 16 116 div add}{1 3 div exp} ifelse } bind
    { 0.824900  div dup 0.008856 le {7.787 mul 16 116 div add}{1 3 div exp} ifelse } bind

    ]


  MatrixABC is used to compute f(Y/Yn), f(X/Xn) - f(Y/Yn), f(Y/Yn) - f(Z/Zn)

  | 0  1  0|
  | 1 -1  0|
  | 0  1 -1|

  /MatrixABC [ 0 1 0 1 -1 1 0 0 -1 ]

 EncodeABC finally gives Lab values.

  /EncodeABC [
    { 116 mul  16 sub 100 div  } bind
    { 500 mul 128 add 255 div  } bind
    { 200 mul 128 add 255 div  } bind
    ]

  The following stages are used to convert Lab to XYZ
  ----------------------------------------------------

    /RangeABC [ 0 1 0 1 0 1]
    /DecodeABC [ { 100 mul 16 add 116 div } bind
                 { 255 mul 128 sub 500 div } bind
                 { 255 mul 128 sub 200 div } bind
               ]

    /MatrixABC [ 1 1 1 1 0 0 0 0 -1]
    /DecodeLMN [
                {dup 6 29 div ge {dup dup mul mul} {4 29 div sub 108 841 div mul} ifelse 0.964200 mul} bind
                {dup 6 29 div ge {dup dup mul mul} {4 29 div sub 108 841 div mul} ifelse } bind
                {dup 6 29 div ge {dup dup mul mul} {4 29 div sub 108 841 div mul} ifelse 0.824900 mul} bind
                ]


*/

/*

 PostScript algorithms discussion.
 =========================================================================================================

  1D interpolation algorithm


  1D interpolation (float)
  ------------------------

    val2 = Domain * Value;

    cell0 = (int) floor(val2);
    cell1 = (int) ceil(val2);

    rest = val2 - cell0;

    y0 = LutTable[cell0] ;
    y1 = LutTable[cell1] ;

    y = y0 + (y1 - y0) * rest;



  PostScript code                   Stack
  ================================================

  {                                 % v
    <check 0..1.0>
    [array]                         % v tab
    dup                             % v tab tab
    length 1 sub                    % v tab dom

    3 -1 roll                       % tab dom v

    mul                             % tab val2
    dup                             % tab val2 val2
    dup                             % tab val2 val2 val2
    floor cvi                       % tab val2 val2 cell0
    exch                            % tab val2 cell0 val2
    ceiling cvi                     % tab val2 cell0 cell1

    3 index                         % tab val2 cell0 cell1 tab
    exch                            % tab val2 cell0 tab cell1
    get                             % tab val2 cell0 y1

    4 -1 roll                       % val2 cell0 y1 tab
    3 -1 roll                       % val2 y1 tab cell0
    get                             % val2 y1 y0

    dup                             % val2 y1 y0 y0
    3 1 roll                        % val2 y0 y1 y0

    sub                             % val2 y0 (y1-y0)
    3 -1 roll                       % y0 (y1-y0) val2
    dup                             % y0 (y1-y0) val2 val2
    floor cvi                       % y0 (y1-y0) val2 floor(val2)
    sub                             % y0 (y1-y0) rest
    mul                             % y0 t1
    add                             % y
    65535 div                       % result

  } bind


*/


// This struct holds the memory block currently being write
typedef struct {
    _cmsStageCLutData* Pipeline;
    cmsIOHANDLER* m;

    int FirstComponent;
    int SecondComponent;

    const char* PreMaj;
    const char* PostMaj;
    const char* PreMin;
    const char* PostMin;

    int  FixWhite;    // Force mapping of pure white

    cmsColorSpaceSignature  ColorSpace;  // ColorSpace of profile


} cmsPsSamplerCargo;

static int _cmsPSActualColumn = 0;


// Convert to byte
static
cmsUInt8Number Word2Byte(cmsUInt16Number w)
{
    return (cmsUInt8Number) floor((cmsFloat64Number) w / 257.0 + 0.5);
}


// Write a cooked byte
static
void WriteByte(cmsContext ContextID, cmsIOHANDLER* m, cmsUInt8Number b)
{
    _cmsIOPrintf(ContextID, m, "%02x", b);
    _cmsPSActualColumn += 2;

    if (_cmsPSActualColumn > MAXPSCOLS) {

        _cmsIOPrintf(ContextID, m, "\n");
        _cmsPSActualColumn = 0;
    }
}

// ----------------------------------------------------------------- PostScript generation


// Removes offending carriage returns
static
char* RemoveCR(const char* txt)
{
    static char Buffer[2048];
    char* pt;

    strncpy(Buffer, txt, 2047);
    Buffer[2047] = 0;
    for (pt = Buffer; *pt; pt++)
            if (*pt == '\n' || *pt == '\r') *pt = ' ';

    return Buffer;

}

static
void EmitHeader(cmsContext ContextID, cmsIOHANDLER* m, const char* Title, cmsHPROFILE hProfile)
{
    time_t timer;
    cmsMLU *Description, *Copyright;
    char DescASCII[256], CopyrightASCII[256];

    time(&timer);

    Description = (cmsMLU*) cmsReadTag(ContextID, hProfile, cmsSigProfileDescriptionTag);
    Copyright   = (cmsMLU*) cmsReadTag(ContextID, hProfile, cmsSigCopyrightTag);

    DescASCII[0] = DescASCII[255] = 0;
    CopyrightASCII[0] = CopyrightASCII[255] = 0;

    if (Description != NULL) cmsMLUgetASCII(ContextID, Description,  cmsNoLanguage, cmsNoCountry, DescASCII,       255);
    if (Copyright != NULL)   cmsMLUgetASCII(ContextID, Copyright,    cmsNoLanguage, cmsNoCountry, CopyrightASCII,  255);

    _cmsIOPrintf(ContextID, m, "%%!PS-Adobe-3.0\n");
    _cmsIOPrintf(ContextID, m, "%%\n");
    _cmsIOPrintf(ContextID, m, "%% %s\n", Title);
    _cmsIOPrintf(ContextID, m, "%% Source: %s\n", RemoveCR(DescASCII));
    _cmsIOPrintf(ContextID, m, "%%         %s\n", RemoveCR(CopyrightASCII));
    _cmsIOPrintf(ContextID, m, "%% Created: %s", ctime(&timer)); // ctime appends a \n!!!
    _cmsIOPrintf(ContextID, m, "%%\n");
    _cmsIOPrintf(ContextID, m, "%%%%BeginResource\n");

}


// Emits White & Black point. White point is always D50, Black point is the device
// Black point adapted to D50.

static
void EmitWhiteBlackD50(cmsContext ContextID, cmsIOHANDLER* m, cmsCIEXYZ* BlackPoint)
{

    _cmsIOPrintf(ContextID, m, "/BlackPoint [%f %f %f]\n", BlackPoint -> X,
                                          BlackPoint -> Y,
                                          BlackPoint -> Z);

    _cmsIOPrintf(ContextID, m, "/WhitePoint [%f %f %f]\n", cmsD50_XYZ(ContextID)->X,
                                          cmsD50_XYZ(ContextID)->Y,
                                          cmsD50_XYZ(ContextID)->Z);
}


static
void EmitRangeCheck(cmsContext ContextID, cmsIOHANDLER* m)
{
    _cmsIOPrintf(ContextID, m, "dup 0.0 lt { pop 0.0 } if "
                    "dup 1.0 gt { pop 1.0 } if ");

}

// Does write the intent

static
void EmitIntent(cmsContext ContextID, cmsIOHANDLER* m, cmsUInt32Number RenderingIntent)
{
    const char *intent;

    switch (RenderingIntent) {

        case INTENT_PERCEPTUAL:            intent = "Perceptual"; break;
        case INTENT_RELATIVE_COLORIMETRIC: intent = "RelativeColorimetric"; break;
        case INTENT_ABSOLUTE_COLORIMETRIC: intent = "AbsoluteColorimetric"; break;
        case INTENT_SATURATION:            intent = "Saturation"; break;

        default: intent = "Undefined"; break;
    }

    _cmsIOPrintf(ContextID, m, "/RenderingIntent (%s)\n", intent );
}

//
//  Convert L* to Y
//
//      Y = Yn*[ (L* + 16) / 116] ^ 3   if (L*) >= 6 / 29
//        = Yn*( L* / 116) / 7.787      if (L*) < 6 / 29
//

// Lab -> XYZ, see the discussion above

static
void EmitLab2XYZ(cmsContext ContextID, cmsIOHANDLER* m)
{
    _cmsIOPrintf(ContextID, m, "/RangeABC [ 0 1 0 1 0 1]\n");
    _cmsIOPrintf(ContextID, m, "/DecodeABC [\n");
    _cmsIOPrintf(ContextID, m, "{100 mul  16 add 116 div } bind\n");
    _cmsIOPrintf(ContextID, m, "{255 mul 128 sub 500 div } bind\n");
    _cmsIOPrintf(ContextID, m, "{255 mul 128 sub 200 div } bind\n");
    _cmsIOPrintf(ContextID, m, "]\n");
    _cmsIOPrintf(ContextID, m, "/MatrixABC [ 1 1 1 1 0 0 0 0 -1]\n");
    _cmsIOPrintf(ContextID, m, "/RangeLMN [ -0.236 1.254 0 1 -0.635 1.640 ]\n");
    _cmsIOPrintf(ContextID, m, "/DecodeLMN [\n");
    _cmsIOPrintf(ContextID, m, "{dup 6 29 div ge {dup dup mul mul} {4 29 div sub 108 841 div mul} ifelse 0.964200 mul} bind\n");
    _cmsIOPrintf(ContextID, m, "{dup 6 29 div ge {dup dup mul mul} {4 29 div sub 108 841 div mul} ifelse } bind\n");
    _cmsIOPrintf(ContextID, m, "{dup 6 29 div ge {dup dup mul mul} {4 29 div sub 108 841 div mul} ifelse 0.824900 mul} bind\n");
    _cmsIOPrintf(ContextID, m, "]\n");
}



// Outputs a table of words. It does use 16 bits

static
void Emit1Gamma(cmsContext ContextID, cmsIOHANDLER* m, cmsToneCurve* Table)
{
    cmsUInt32Number i;
    cmsFloat64Number gamma;

    /**
    * On error, empty tables or lienar assume gamma 1.0
    */
    if (Table == NULL ||
        Table->nEntries <= 0 ||
        cmsIsToneCurveLinear(ContextID, Table)) {

        _cmsIOPrintf(ContextID, m, "{ 1 } bind ");
        return;
    }


    // Check if is really an exponential. If so, emit "exp"
    gamma = cmsEstimateGamma(ContextID, Table, 0.001);
     if (gamma > 0) {
            _cmsIOPrintf(ContextID, m, "{ %g exp } bind ", gamma);
            return;
     }

    _cmsIOPrintf(ContextID, m, "{ ");

    // Bounds check
    EmitRangeCheck(ContextID, m);

    // Emit intepolation code

    // PostScript code                      Stack
    // ===============                      ========================
                                            // v
    _cmsIOPrintf(ContextID, m, " [");

    for (i=0; i < Table->nEntries; i++) {
        if (i % 10 == 0)
            _cmsIOPrintf(ContextID, m, "\n  ");
        _cmsIOPrintf(ContextID, m, "%d ", Table->Table16[i]);
    }

    _cmsIOPrintf(ContextID, m, "] ");                        // v tab

    _cmsIOPrintf(ContextID, m, "dup ");                      // v tab tab
    _cmsIOPrintf(ContextID, m, "length 1 sub ");             // v tab dom
    _cmsIOPrintf(ContextID, m, "3 -1 roll ");                // tab dom v
    _cmsIOPrintf(ContextID, m, "mul ");                      // tab val2
    _cmsIOPrintf(ContextID, m, "dup ");                      // tab val2 val2
    _cmsIOPrintf(ContextID, m, "dup ");                      // tab val2 val2 val2
    _cmsIOPrintf(ContextID, m, "floor cvi ");                // tab val2 val2 cell0
    _cmsIOPrintf(ContextID, m, "exch ");                     // tab val2 cell0 val2
    _cmsIOPrintf(ContextID, m, "ceiling cvi ");              // tab val2 cell0 cell1
    _cmsIOPrintf(ContextID, m, "3 index ");                  // tab val2 cell0 cell1 tab
    _cmsIOPrintf(ContextID, m, "exch ");                     // tab val2 cell0 tab cell1
    _cmsIOPrintf(ContextID, m, "get\n  ");                   // tab val2 cell0 y1
    _cmsIOPrintf(ContextID, m, "4 -1 roll ");                // val2 cell0 y1 tab
    _cmsIOPrintf(ContextID, m, "3 -1 roll ");                // val2 y1 tab cell0
    _cmsIOPrintf(ContextID, m, "get ");                      // val2 y1 y0
    _cmsIOPrintf(ContextID, m, "dup ");                      // val2 y1 y0 y0
    _cmsIOPrintf(ContextID, m, "3 1 roll ");                 // val2 y0 y1 y0
    _cmsIOPrintf(ContextID, m, "sub ");                      // val2 y0 (y1-y0)
    _cmsIOPrintf(ContextID, m, "3 -1 roll ");                // y0 (y1-y0) val2
    _cmsIOPrintf(ContextID, m, "dup ");                      // y0 (y1-y0) val2 val2
    _cmsIOPrintf(ContextID, m, "floor cvi ");                // y0 (y1-y0) val2 floor(val2)
    _cmsIOPrintf(ContextID, m, "sub ");                      // y0 (y1-y0) rest
    _cmsIOPrintf(ContextID, m, "mul ");                      // y0 t1
    _cmsIOPrintf(ContextID, m, "add ");                      // y
    _cmsIOPrintf(ContextID, m, "65535 div\n");               // result

    _cmsIOPrintf(ContextID, m, " } bind ");
}


// Compare gamma table

static
cmsBool GammaTableEquals(cmsUInt16Number* g1, cmsUInt16Number* g2, cmsUInt32Number nG1, cmsUInt32Number nG2)
{
    if (nG1 != nG2) return FALSE;
    return memcmp(g1, g2, nG1 * sizeof(cmsUInt16Number)) == 0;
}


// Does write a set of gamma curves

static
void EmitNGamma(cmsContext ContextID, cmsIOHANDLER* m, cmsUInt32Number n, cmsToneCurve* g[])
{
    cmsUInt32Number i;
   

    for( i=0; i < n; i++ )
    {
        if (g[i] == NULL) return; // Error

        if (i > 0 && GammaTableEquals(g[i-1]->Table16, g[i]->Table16, g[i-1]->nEntries, g[i]->nEntries)) {

            _cmsIOPrintf(ContextID, m, "dup ");
        }
        else {
            Emit1Gamma(ContextID, m, g[i]);
        }
    }

}


// Following code dumps a LUT onto memory stream


// This is the sampler. Intended to work in SAMPLER_INSPECT mode,
// that is, the callback will be called for each knot with
//
//          In[]  The grid location coordinates, normalized to 0..ffff
//          Out[] The Pipeline values, normalized to 0..ffff
//
//  Returning a value other than 0 does terminate the sampling process
//
//  Each row contains Pipeline values for all but first component. So, I
//  detect row changing by keeping a copy of last value of first
//  component. -1 is used to mark beginning of whole block.

static
int OutputValueSampler(cmsContext ContextID, CMSREGISTER const cmsUInt16Number In[], CMSREGISTER cmsUInt16Number Out[], CMSREGISTER void* Cargo)
{
    cmsPsSamplerCargo* sc = (cmsPsSamplerCargo*) Cargo;
    cmsUInt32Number i;


    if (sc -> FixWhite) {

        if (In[0] == 0xFFFF) {  // Only in L* = 100, ab = [-8..8]

            if ((In[1] >= 0x7800 && In[1] <= 0x8800) &&
                (In[2] >= 0x7800 && In[2] <= 0x8800)) {

                cmsUInt16Number* Black;
                cmsUInt16Number* White;
                cmsUInt32Number nOutputs;

                if (!_cmsEndPointsBySpace(sc ->ColorSpace, &White, &Black, &nOutputs))
                        return 0;

                for (i=0; i < nOutputs; i++)
                        Out[i] = White[i];
            }


        }
    }


    // Hadle the parenthesis on rows

    if (In[0] != sc ->FirstComponent) {

            if (sc ->FirstComponent != -1) {

                    _cmsIOPrintf(ContextID, sc ->m, sc ->PostMin);
                    sc ->SecondComponent = -1;
                    _cmsIOPrintf(ContextID, sc ->m, sc ->PostMaj);
            }

            // Begin block
            _cmsPSActualColumn = 0;

            _cmsIOPrintf(ContextID, sc ->m, sc ->PreMaj);
            sc ->FirstComponent = In[0];
    }


      if (In[1] != sc ->SecondComponent) {

            if (sc ->SecondComponent != -1) {

                    _cmsIOPrintf(ContextID, sc ->m, sc ->PostMin);
            }

            _cmsIOPrintf(ContextID, sc ->m, sc ->PreMin);
            sc ->SecondComponent = In[1];
    }

      // Dump table.

      for (i=0; i < sc -> Pipeline ->Params->nOutputs; i++) {

          cmsUInt16Number wWordOut = Out[i];
          cmsUInt8Number wByteOut;           // Value as byte


          // We always deal with Lab4

          wByteOut = Word2Byte(wWordOut);
          WriteByte(ContextID, sc -> m, wByteOut);
      }

      return 1;
}

// Writes a Pipeline on memstream. Could be 8 or 16 bits based

static
void WriteCLUT(cmsContext ContextID, cmsIOHANDLER* m, cmsStage* mpe, const char* PreMaj,
                                               const char* PostMaj,
                                               const char* PreMin,
                                               const char* PostMin,
                                               int FixWhite,
                                               cmsColorSpaceSignature ColorSpace)
{
    cmsUInt32Number i;
    cmsPsSamplerCargo sc;

    sc.FirstComponent = -1;
    sc.SecondComponent = -1;
    sc.Pipeline = (_cmsStageCLutData *) mpe ->Data;
    sc.m   = m;
    sc.PreMaj = PreMaj;
    sc.PostMaj= PostMaj;

    sc.PreMin   = PreMin;
    sc.PostMin  = PostMin;
    sc.FixWhite = FixWhite;
    sc.ColorSpace = ColorSpace;

<<<<<<< HEAD
    _cmsIOPrintf(ContextID, m, "[");

    for (i=0; i < sc.Pipeline->Params->nInputs; i++)
        _cmsIOPrintf(ContextID, m, " %d ", sc.Pipeline->Params->nSamples[i]);

    _cmsIOPrintf(ContextID, m, " [\n");

    cmsStageSampleCLut16bit(ContextID, mpe, OutputValueSampler, (void*) &sc, SAMPLER_INSPECT);

    _cmsIOPrintf(ContextID, m, PostMin);
    _cmsIOPrintf(ContextID, m, PostMaj);
    _cmsIOPrintf(ContextID, m, "] ");
=======
    if (sc.Pipeline != NULL && sc.Pipeline->Params != NULL) {

        _cmsIOPrintf(m, "[");

        for (i = 0; i < sc.Pipeline->Params->nInputs; i++)
            _cmsIOPrintf(m, " %d ", sc.Pipeline->Params->nSamples[i]);

        _cmsIOPrintf(m, " [\n");

        cmsStageSampleCLut16bit(mpe, OutputValueSampler, (void*)&sc, SAMPLER_INSPECT);

        _cmsIOPrintf(m, PostMin);
        _cmsIOPrintf(m, PostMaj);
        _cmsIOPrintf(m, "] ");
    }
>>>>>>> f75ee893

}


// Dumps CIEBasedA Color Space Array

static
int EmitCIEBasedA(cmsContext ContextID, cmsIOHANDLER* m, cmsToneCurve* Curve, cmsCIEXYZ* BlackPoint)
{

    _cmsIOPrintf(ContextID, m, "[ /CIEBasedA\n");
    _cmsIOPrintf(ContextID, m, "  <<\n");

    _cmsIOPrintf(ContextID, m, "/DecodeA ");

    Emit1Gamma(ContextID, m, Curve);

    _cmsIOPrintf(ContextID, m, " \n");

    _cmsIOPrintf(ContextID, m, "/MatrixA [ 0.9642 1.0000 0.8249 ]\n");
    _cmsIOPrintf(ContextID, m, "/RangeLMN [ 0.0 0.9642 0.0 1.0000 0.0 0.8249 ]\n");

    EmitWhiteBlackD50(ContextID, m, BlackPoint);
    EmitIntent(ContextID, m, INTENT_PERCEPTUAL);

    _cmsIOPrintf(ContextID, m, ">>\n");
    _cmsIOPrintf(ContextID, m, "]\n");

    return 1;
}


// Dumps CIEBasedABC Color Space Array

static
int EmitCIEBasedABC(cmsContext ContextID, cmsIOHANDLER* m, cmsFloat64Number* Matrix, cmsToneCurve** CurveSet, cmsCIEXYZ* BlackPoint)
{
    int i;

    _cmsIOPrintf(ContextID, m, "[ /CIEBasedABC\n");
    _cmsIOPrintf(ContextID, m, "<<\n");
    _cmsIOPrintf(ContextID, m, "/DecodeABC [ ");

    EmitNGamma(ContextID, m, 3, CurveSet);

    _cmsIOPrintf(ContextID, m, "]\n");

    _cmsIOPrintf(ContextID, m, "/MatrixABC [ " );

    for( i=0; i < 3; i++ ) {

        _cmsIOPrintf(ContextID, m, "%.6f %.6f %.6f ", Matrix[i + 3*0],
                                           Matrix[i + 3*1],
                                           Matrix[i + 3*2]);
    }


    _cmsIOPrintf(ContextID, m, "]\n");

    _cmsIOPrintf(ContextID, m, "/RangeLMN [ 0.0 0.9642 0.0 1.0000 0.0 0.8249 ]\n");

    EmitWhiteBlackD50(ContextID, m, BlackPoint);
    EmitIntent(ContextID, m, INTENT_PERCEPTUAL);

    _cmsIOPrintf(ContextID, m, ">>\n");
    _cmsIOPrintf(ContextID, m, "]\n");


    return 1;
}


static
int EmitCIEBasedDEF(cmsContext ContextID, cmsIOHANDLER* m, cmsPipeline* Pipeline, cmsUInt32Number Intent, cmsCIEXYZ* BlackPoint)
{
    const char* PreMaj;
    const char* PostMaj;
    const char* PreMin, *PostMin;
    cmsStage* mpe;
        
    mpe = Pipeline->Elements;

    switch (cmsStageInputChannels(ContextID, mpe)) {
    case 3:
        _cmsIOPrintf(ContextID, m, "[ /CIEBasedDEF\n");
        PreMaj = "<";
        PostMaj = ">\n";
        PreMin = PostMin = "";
        break;

    case 4:
        _cmsIOPrintf(ContextID, m, "[ /CIEBasedDEFG\n");
        PreMaj = "[";
        PostMaj = "]\n";
        PreMin = "<";
        PostMin = ">\n";
        break;

    default:
        return 0;

    }

    _cmsIOPrintf(ContextID, m, "<<\n");

    if (cmsStageType(ContextID, mpe) == cmsSigCurveSetElemType) {

        _cmsIOPrintf(ContextID, m, "/DecodeDEF [ ");
        EmitNGamma(ContextID, m, cmsStageOutputChannels(ContextID, mpe), _cmsStageGetPtrToCurveSet(mpe));
        _cmsIOPrintf(ContextID, m, "]\n");

        mpe = mpe ->Next;
    }

    if (cmsStageType(ContextID, mpe) == cmsSigCLutElemType) {
            _cmsIOPrintf(ContextID, m, "/Table ");
            WriteCLUT(ContextID, m, mpe, PreMaj, PostMaj, PreMin, PostMin, FALSE, (cmsColorSpaceSignature) 0);
            _cmsIOPrintf(ContextID, m, "]\n");
    }

    EmitLab2XYZ(ContextID, m);
    EmitWhiteBlackD50(ContextID, m, BlackPoint);
    EmitIntent(ContextID, m, Intent);

    _cmsIOPrintf(ContextID, m, "   >>\n");
    _cmsIOPrintf(ContextID, m, "]\n");

    return 1;
}

// Generates a curve from a gray profile

static
cmsToneCurve* ExtractGray2Y(cmsContext ContextID, cmsHPROFILE hProfile, cmsUInt32Number Intent)
{
    cmsToneCurve* Out = cmsBuildTabulatedToneCurve16(ContextID, 256, NULL);
    cmsHPROFILE hXYZ  = cmsCreateXYZProfile(ContextID);
    cmsHTRANSFORM xform = cmsCreateTransform(ContextID, hProfile, TYPE_GRAY_8, hXYZ, TYPE_XYZ_DBL, Intent, cmsFLAGS_NOOPTIMIZE);
    int i;

    if (Out != NULL && xform != NULL) {
        for (i=0; i < 256; i++) {

            cmsUInt8Number Gray = (cmsUInt8Number) i;
            cmsCIEXYZ XYZ;

            cmsDoTransform(ContextID, xform, &Gray, &XYZ, 1);

            Out ->Table16[i] =_cmsQuickSaturateWord(XYZ.Y * 65535.0);
        }
    }

    if (xform) cmsDeleteTransform(ContextID, xform);
    if (hXYZ) cmsCloseProfile(ContextID, hXYZ);
    return Out;
}



// Because PostScript has only 8 bits in /Table, we should use
// a more perceptually uniform space... I do choose Lab.

static
int WriteInputLUT(cmsContext ContextID, cmsIOHANDLER* m, cmsHPROFILE hProfile, cmsUInt32Number Intent, cmsUInt32Number dwFlags)
{
    cmsHPROFILE hLab;
    cmsHTRANSFORM xform;
    cmsUInt32Number nChannels;
    cmsUInt32Number InputFormat;
    int rc;
    cmsHPROFILE Profiles[2];
    cmsCIEXYZ BlackPointAdaptedToD50;

    // Does create a device-link based transform.
    // The DeviceLink is next dumped as working CSA.

    InputFormat = cmsFormatterForColorspaceOfProfile(ContextID, hProfile, 2, FALSE);
    nChannels   = T_CHANNELS(InputFormat);


    cmsDetectBlackPoint(ContextID, &BlackPointAdaptedToD50, hProfile, Intent, 0);

    // Adjust output to Lab4
    hLab = cmsCreateLab4Profile(ContextID, NULL);

    Profiles[0] = hProfile;
    Profiles[1] = hLab;

    xform = cmsCreateMultiprofileTransform(ContextID, Profiles, 2,  InputFormat, TYPE_Lab_DBL, Intent, 0);
    cmsCloseProfile(ContextID, hLab);

    if (xform == NULL) {

        cmsSignalError(ContextID, cmsERROR_COLORSPACE_CHECK, "Cannot create transform Profile -> Lab");
        return 0;
    }

    // Only 1, 3 and 4 channels are allowed

    switch (nChannels) {

    case 1: {
            cmsToneCurve* Gray2Y = ExtractGray2Y(ContextID, hProfile, Intent);
            EmitCIEBasedA(ContextID, m, Gray2Y, &BlackPointAdaptedToD50);
            cmsFreeToneCurve(ContextID, Gray2Y);
            }
            break;

    case 3:
    case 4: {
            cmsUInt32Number OutFrm = TYPE_Lab_16;
            cmsPipeline* DeviceLink;
            _cmsTRANSFORM* v = (_cmsTRANSFORM*) xform;

            DeviceLink = cmsPipelineDup(ContextID, v ->core->Lut);
            if (DeviceLink == NULL) return 0;

            dwFlags |= cmsFLAGS_FORCE_CLUT;
            _cmsOptimizePipeline(ContextID, &DeviceLink, Intent, &InputFormat, &OutFrm, &dwFlags);

            rc = EmitCIEBasedDEF(ContextID, m, DeviceLink, Intent, &BlackPointAdaptedToD50);
            cmsPipelineFree(ContextID, DeviceLink);
            if (rc == 0) return 0;
            }
            break;

    default:

        cmsSignalError(ContextID, cmsERROR_COLORSPACE_CHECK, "Only 3, 4 channels are supported for CSA. This profile has %d channels.", nChannels);
        return 0;
    }


    cmsDeleteTransform(ContextID, xform);

    return 1;
}

static
cmsFloat64Number* GetPtrToMatrix(const cmsStage* mpe)
{
    _cmsStageMatrixData* Data = (_cmsStageMatrixData*) mpe ->Data;

    return Data -> Double;
}


// Does create CSA based on matrix-shaper. Allowed types are gray and RGB based
static
int WriteInputMatrixShaper(cmsContext ContextID, cmsIOHANDLER* m, cmsHPROFILE hProfile, cmsStage* Matrix, cmsStage* Shaper)
{
    cmsColorSpaceSignature ColorSpace;
    int rc;
    cmsCIEXYZ BlackPointAdaptedToD50;

    ColorSpace = cmsGetColorSpace(ContextID, hProfile);

    cmsDetectBlackPoint(ContextID, &BlackPointAdaptedToD50, hProfile, INTENT_RELATIVE_COLORIMETRIC, 0);

    if (ColorSpace == cmsSigGrayData) {

        cmsToneCurve** ShaperCurve = _cmsStageGetPtrToCurveSet(Shaper);
        rc = EmitCIEBasedA(ContextID, m, ShaperCurve[0], &BlackPointAdaptedToD50);

    }
    else
        if (ColorSpace == cmsSigRgbData) {

            cmsMAT3 Mat;
            int i, j;

            memmove(&Mat, GetPtrToMatrix(Matrix), sizeof(Mat));

            for (i = 0; i < 3; i++)
                for (j = 0; j < 3; j++)
                    Mat.v[i].n[j] *= MAX_ENCODEABLE_XYZ;

            rc = EmitCIEBasedABC(ContextID, m, (cmsFloat64Number *) &Mat,
                                _cmsStageGetPtrToCurveSet(Shaper),
                                 &BlackPointAdaptedToD50);
        }
        else {

            cmsSignalError(ContextID, cmsERROR_COLORSPACE_CHECK, "Profile is not suitable for CSA. Unsupported colorspace.");
            return 0;
        }

    return rc;
}



// Creates a PostScript color list from a named profile data.
// This is a HP extension, and it works in Lab instead of XYZ

static
int WriteNamedColorCSA(cmsContext ContextID, cmsIOHANDLER* m, cmsHPROFILE hNamedColor, cmsUInt32Number Intent)
{
    cmsHTRANSFORM xform;
    cmsHPROFILE   hLab;
    cmsUInt32Number i, nColors;
    char ColorName[cmsMAX_PATH];
    cmsNAMEDCOLORLIST* NamedColorList;

    hLab  = cmsCreateLab4Profile(ContextID, NULL);
    xform = cmsCreateTransform(ContextID, hNamedColor, TYPE_NAMED_COLOR_INDEX, hLab, TYPE_Lab_DBL, Intent, 0);
    cmsCloseProfile(ContextID, hLab);

    if (xform == NULL) return 0;

    NamedColorList = cmsGetNamedColorList(xform);
    if (NamedColorList == NULL) {
        cmsDeleteTransform(ContextID, xform);
        return 0;
    }

    _cmsIOPrintf(ContextID, m, "<<\n");
    _cmsIOPrintf(ContextID, m, "(colorlistcomment) (%s)\n", "Named color CSA");
    _cmsIOPrintf(ContextID, m, "(Prefix) [ (Pantone ) (PANTONE ) ]\n");
    _cmsIOPrintf(ContextID, m, "(Suffix) [ ( CV) ( CVC) ( C) ]\n");

    nColors   = cmsNamedColorCount(ContextID, NamedColorList);

    for (i=0; i < nColors; i++) {

        cmsUInt16Number In[1];
        cmsCIELab Lab;

        In[0] = (cmsUInt16Number) i;

        if (!cmsNamedColorInfo(ContextID, NamedColorList, i, ColorName, NULL, NULL, NULL, NULL))
                continue;

        cmsDoTransform(ContextID, xform, In, &Lab, 1);
        _cmsIOPrintf(ContextID, m, "  (%s) [ %.3f %.3f %.3f ]\n", ColorName, Lab.L, Lab.a, Lab.b);
    }

    _cmsIOPrintf(ContextID, m, ">>\n");

    cmsDeleteTransform(ContextID, xform);
    return 1;
}


// Does create a Color Space Array on XYZ colorspace for PostScript usage
static
cmsUInt32Number GenerateCSA(cmsContext ContextID,
                            cmsHPROFILE hProfile,
                            cmsUInt32Number Intent,
                            cmsUInt32Number dwFlags,
                            cmsIOHANDLER* mem)
{
    cmsUInt32Number dwBytesUsed;
    cmsPipeline* lut = NULL;
    cmsStage* Matrix, *Shaper;


    // Is a named color profile?
    if (cmsGetDeviceClass(ContextID, hProfile) == cmsSigNamedColorClass) {

        if (!WriteNamedColorCSA(ContextID, mem, hProfile, Intent)) goto Error;
    }
    else {


        // Any profile class are allowed (including devicelink), but
        // output (PCS) colorspace must be XYZ or Lab
        cmsColorSpaceSignature ColorSpace = cmsGetPCS(ContextID, hProfile);

        if (ColorSpace != cmsSigXYZData &&
            ColorSpace != cmsSigLabData) {

                cmsSignalError(ContextID, cmsERROR_COLORSPACE_CHECK, "Invalid output color space");
                goto Error;
        }


        // Read the lut with all necessary conversion stages
        lut = _cmsReadInputLUT(ContextID, hProfile, Intent, 0);
        if (lut == NULL) goto Error;


        // Tone curves + matrix can be implemented without any LUT
        if (cmsPipelineCheckAndRetreiveStages(ContextID, lut, 2, cmsSigCurveSetElemType, cmsSigMatrixElemType, &Shaper, &Matrix)) {

            if (!WriteInputMatrixShaper(ContextID, mem, hProfile, Matrix, Shaper)) goto Error;

        }
        else {
           // We need a LUT for the rest
           if (!WriteInputLUT(ContextID, mem, hProfile, Intent, dwFlags)) goto Error;
        }
    }


    // Done, keep memory usage
    dwBytesUsed = mem ->UsedSpace;

    // Get rid of LUT
    if (lut != NULL) cmsPipelineFree(ContextID, lut);

    // Finally, return used byte count
    return dwBytesUsed;

Error:
    if (lut != NULL) cmsPipelineFree(ContextID, lut);
    return 0;
}

// ------------------------------------------------------ Color Rendering Dictionary (CRD)



/*

  Black point compensation plus chromatic adaptation:

  Step 1 - Chromatic adaptation
  =============================

          WPout
    X = ------- PQR
          Wpin

  Step 2 - Black point compensation
  =================================

          (WPout - BPout)*X - WPout*(BPin - BPout)
    out = ---------------------------------------
                        WPout - BPin


  Algorithm discussion
  ====================

  TransformPQR(WPin, BPin, WPout, BPout, PQR)

  Wpin,etc= { Xws Yws Zws Pws Qws Rws }


  Algorithm             Stack 0...n
  ===========================================================
                        PQR BPout WPout BPin WPin
  4 index 3 get         WPin PQR BPout WPout BPin WPin
  div                   (PQR/WPin) BPout WPout BPin WPin
  2 index 3 get         WPout (PQR/WPin) BPout WPout BPin WPin
  mult                  WPout*(PQR/WPin) BPout WPout BPin WPin

  2 index 3 get         WPout WPout*(PQR/WPin) BPout WPout BPin WPin
  2 index 3 get         BPout WPout WPout*(PQR/WPin) BPout WPout BPin WPin
  sub                   (WPout-BPout) WPout*(PQR/WPin) BPout WPout BPin WPin
  mult                  (WPout-BPout)* WPout*(PQR/WPin) BPout WPout BPin WPin

  2 index 3 get         WPout (BPout-WPout)* WPout*(PQR/WPin) BPout WPout BPin WPin
  4 index 3 get         BPin WPout (BPout-WPout)* WPout*(PQR/WPin) BPout WPout BPin WPin
  3 index 3 get         BPout BPin WPout (BPout-WPout)* WPout*(PQR/WPin) BPout WPout BPin WPin

  sub                   (BPin-BPout) WPout (BPout-WPout)* WPout*(PQR/WPin) BPout WPout BPin WPin
  mult                  (BPin-BPout)*WPout (BPout-WPout)* WPout*(PQR/WPin) BPout WPout BPin WPin
  sub                   (BPout-WPout)* WPout*(PQR/WPin)-(BPin-BPout)*WPout BPout WPout BPin WPin

  3 index 3 get         BPin (BPout-WPout)* WPout*(PQR/WPin)-(BPin-BPout)*WPout BPout WPout BPin WPin
  3 index 3 get         WPout BPin (BPout-WPout)* WPout*(PQR/WPin)-(BPin-BPout)*WPout BPout WPout BPin WPin
  exch
  sub                   (WPout-BPin) (BPout-WPout)* WPout*(PQR/WPin)-(BPin-BPout)*WPout BPout WPout BPin WPin
  div

  exch pop
  exch pop
  exch pop
  exch pop

*/


static
void EmitPQRStage(cmsContext ContextID, cmsIOHANDLER* m, cmsHPROFILE hProfile, int DoBPC, int lIsAbsolute)
{


        if (lIsAbsolute) {

            // For absolute colorimetric intent, encode back to relative
            // and generate a relative Pipeline

            // Relative encoding is obtained across XYZpcs*(D50/WhitePoint)

            cmsCIEXYZ White;

            _cmsReadMediaWhitePoint(ContextID, &White, hProfile);

            _cmsIOPrintf(ContextID, m,"/MatrixPQR [1 0 0 0 1 0 0 0 1 ]\n");
            _cmsIOPrintf(ContextID, m,"/RangePQR [ -0.5 2 -0.5 2 -0.5 2 ]\n");

            _cmsIOPrintf(ContextID, m, "%% Absolute colorimetric -- encode to relative to maximize LUT usage\n"
                      "/TransformPQR [\n"
                      "{0.9642 mul %g div exch pop exch pop exch pop exch pop} bind\n"
                      "{1.0000 mul %g div exch pop exch pop exch pop exch pop} bind\n"
                      "{0.8249 mul %g div exch pop exch pop exch pop exch pop} bind\n]\n",
                      White.X, White.Y, White.Z);
            return;
        }


        _cmsIOPrintf(ContextID, m,"%% Bradford Cone Space\n"
                 "/MatrixPQR [0.8951 -0.7502 0.0389 0.2664 1.7135 -0.0685 -0.1614 0.0367 1.0296 ] \n");

        _cmsIOPrintf(ContextID, m, "/RangePQR [ -0.5 2 -0.5 2 -0.5 2 ]\n");


        // No BPC

        if (!DoBPC) {

            _cmsIOPrintf(ContextID, m, "%% VonKries-like transform in Bradford Cone Space\n"
                      "/TransformPQR [\n"
                      "{exch pop exch 3 get mul exch pop exch 3 get div} bind\n"
                      "{exch pop exch 4 get mul exch pop exch 4 get div} bind\n"
                      "{exch pop exch 5 get mul exch pop exch 5 get div} bind\n]\n");
        } else {

            // BPC

            _cmsIOPrintf(ContextID, m, "%% VonKries-like transform in Bradford Cone Space plus BPC\n"
                      "/TransformPQR [\n");

            _cmsIOPrintf(ContextID, m, "{4 index 3 get div 2 index 3 get mul "
                    "2 index 3 get 2 index 3 get sub mul "
                    "2 index 3 get 4 index 3 get 3 index 3 get sub mul sub "
                    "3 index 3 get 3 index 3 get exch sub div "
                    "exch pop exch pop exch pop exch pop } bind\n");

            _cmsIOPrintf(ContextID, m, "{4 index 4 get div 2 index 4 get mul "
                    "2 index 4 get 2 index 4 get sub mul "
                    "2 index 4 get 4 index 4 get 3 index 4 get sub mul sub "
                    "3 index 4 get 3 index 4 get exch sub div "
                    "exch pop exch pop exch pop exch pop } bind\n");

            _cmsIOPrintf(ContextID, m, "{4 index 5 get div 2 index 5 get mul "
                    "2 index 5 get 2 index 5 get sub mul "
                    "2 index 5 get 4 index 5 get 3 index 5 get sub mul sub "
                    "3 index 5 get 3 index 5 get exch sub div "
                    "exch pop exch pop exch pop exch pop } bind\n]\n");

        }
}


static
void EmitXYZ2Lab(cmsContext ContextID, cmsIOHANDLER* m)
{
    _cmsIOPrintf(ContextID, m, "/RangeLMN [ -0.635 2.0 0 2 -0.635 2.0 ]\n");
    _cmsIOPrintf(ContextID, m, "/EncodeLMN [\n");
    _cmsIOPrintf(ContextID, m, "{ 0.964200  div dup 0.008856 le {7.787 mul 16 116 div add}{1 3 div exp} ifelse } bind\n");
    _cmsIOPrintf(ContextID, m, "{ 1.000000  div dup 0.008856 le {7.787 mul 16 116 div add}{1 3 div exp} ifelse } bind\n");
    _cmsIOPrintf(ContextID, m, "{ 0.824900  div dup 0.008856 le {7.787 mul 16 116 div add}{1 3 div exp} ifelse } bind\n");
    _cmsIOPrintf(ContextID, m, "]\n");
    _cmsIOPrintf(ContextID, m, "/MatrixABC [ 0 1 0 1 -1 1 0 0 -1 ]\n");
    _cmsIOPrintf(ContextID, m, "/EncodeABC [\n");


    _cmsIOPrintf(ContextID, m, "{ 116 mul  16 sub 100 div  } bind\n");
    _cmsIOPrintf(ContextID, m, "{ 500 mul 128 add 256 div  } bind\n");
    _cmsIOPrintf(ContextID, m, "{ 200 mul 128 add 256 div  } bind\n");


    _cmsIOPrintf(ContextID, m, "]\n");


}

// Due to impedance mismatch between XYZ and almost all RGB and CMYK spaces
// I choose to dump LUTS in Lab instead of XYZ. There is still a lot of wasted
// space on 3D CLUT, but since space seems not to be a problem here, 33 points
// would give a reasonable accuracy. Note also that CRD tables must operate in
// 8 bits.

static
int WriteOutputLUT(cmsContext ContextID, cmsIOHANDLER* m, cmsHPROFILE hProfile, cmsUInt32Number Intent, cmsUInt32Number dwFlags)
{
    cmsHPROFILE hLab;
    cmsHTRANSFORM xform;
    cmsUInt32Number i, nChannels;
    cmsUInt32Number OutputFormat;
    _cmsTRANSFORM* v;
    cmsPipeline* DeviceLink;
    cmsHPROFILE Profiles[3];
    cmsCIEXYZ BlackPointAdaptedToD50;
    cmsBool lDoBPC = (cmsBool) (dwFlags & cmsFLAGS_BLACKPOINTCOMPENSATION);
    cmsBool lFixWhite = (cmsBool) !(dwFlags & cmsFLAGS_NOWHITEONWHITEFIXUP);
    cmsUInt32Number InFrm = TYPE_Lab_16;
    cmsUInt32Number RelativeEncodingIntent;
    cmsColorSpaceSignature ColorSpace;
    cmsStage* first;

    hLab = cmsCreateLab4Profile(ContextID, NULL);
    if (hLab == NULL) return 0;

    OutputFormat = cmsFormatterForColorspaceOfProfile(ContextID, hProfile, 2, FALSE);
    nChannels    = T_CHANNELS(OutputFormat);

    ColorSpace = cmsGetColorSpace(ContextID, hProfile);

    // For absolute colorimetric, the LUT is encoded as relative in order to preserve precision.

    RelativeEncodingIntent = Intent;
    if (RelativeEncodingIntent == INTENT_ABSOLUTE_COLORIMETRIC)
        RelativeEncodingIntent = INTENT_RELATIVE_COLORIMETRIC;


    // Use V4 Lab always
    Profiles[0] = hLab;
    Profiles[1] = hProfile;

    xform = cmsCreateMultiprofileTransform(ContextID,
                                              Profiles, 2, TYPE_Lab_DBL,
                                              OutputFormat, RelativeEncodingIntent, 0);
    cmsCloseProfile(ContextID, hLab);

    if (xform == NULL) {        
        cmsSignalError(ContextID, cmsERROR_COLORSPACE_CHECK, "Cannot create transform Lab -> Profile in CRD creation");
        return 0;
    }

    // Get a copy of the internal devicelink
    v = (_cmsTRANSFORM*) xform;
    DeviceLink = cmsPipelineDup(ContextID, v ->core->Lut);
    if (DeviceLink == NULL) {
        cmsDeleteTransform(ContextID, xform);
        return 0;
    }

     // We need a CLUT
    dwFlags |= cmsFLAGS_FORCE_CLUT;
    _cmsOptimizePipeline(ContextID, &DeviceLink, RelativeEncodingIntent, &InFrm, &OutputFormat, &dwFlags);

    _cmsIOPrintf(ContextID, m, "<<\n");
    _cmsIOPrintf(ContextID, m, "/ColorRenderingType 1\n");


    cmsDetectBlackPoint(ContextID, &BlackPointAdaptedToD50, hProfile, Intent, 0);

    // Emit headers, etc.
    EmitWhiteBlackD50(ContextID, m, &BlackPointAdaptedToD50);
    EmitPQRStage(ContextID, m, hProfile, lDoBPC, Intent == INTENT_ABSOLUTE_COLORIMETRIC);
    EmitXYZ2Lab(ContextID, m);


    // FIXUP: map Lab (100, 0, 0) to perfect white, because the particular encoding for Lab
    // does map a=b=0 not falling into any specific node. Since range a,b goes -128..127,
    // zero is slightly moved towards right, so assure next node (in L=100 slice) is mapped to
    // zero. This would sacrifice a bit of highlights, but failure to do so would cause
    // scum dot. Ouch.

    if (Intent == INTENT_ABSOLUTE_COLORIMETRIC)
            lFixWhite = FALSE;

    _cmsIOPrintf(ContextID, m, "/RenderTable ");

    first = cmsPipelineGetPtrToFirstStage(ContextID, DeviceLink);
    if (first != NULL) {
        WriteCLUT(ContextID, m, first, "<", ">\n", "", "", lFixWhite, ColorSpace);
    }

    _cmsIOPrintf(ContextID, m, " %d {} bind ", nChannels);

    for (i=1; i < nChannels; i++)
            _cmsIOPrintf(ContextID, m, "dup ");

    _cmsIOPrintf(ContextID, m, "]\n");

    EmitIntent(ContextID, m, Intent);

    _cmsIOPrintf(ContextID, m, ">>\n");

    if (!(dwFlags & cmsFLAGS_NODEFAULTRESOURCEDEF)) {

        _cmsIOPrintf(ContextID, m, "/Current exch /ColorRendering defineresource pop\n");
    }

    cmsPipelineFree(ContextID, DeviceLink);
    cmsDeleteTransform(ContextID, xform);

    return 1;
}


// Builds a ASCII string containing colorant list in 0..1.0 range
static
void BuildColorantList(char *Colorant, cmsUInt32Number nColorant, cmsUInt16Number Out[])
{
    char Buff[32];
    cmsUInt32Number j;

    Colorant[0] = 0;
    if (nColorant > cmsMAXCHANNELS)
        nColorant = cmsMAXCHANNELS;

    for (j = 0; j < nColorant; j++) {

        snprintf(Buff, 31, "%.3f", Out[j] / 65535.0);
        Buff[31] = 0;
        strcat(Colorant, Buff);
        if (j < nColorant - 1)
            strcat(Colorant, " ");

    }
}


// Creates a PostScript color list from a named profile data.
// This is a HP extension.

static
int WriteNamedColorCRD(cmsContext ContextID, cmsIOHANDLER* m, cmsHPROFILE hNamedColor, cmsUInt32Number Intent, cmsUInt32Number dwFlags)
{
    cmsHTRANSFORM xform;
    cmsUInt32Number i, nColors, nColorant;
    cmsUInt32Number OutputFormat;
    char ColorName[cmsMAX_PATH];
    char Colorant[512];
    cmsNAMEDCOLORLIST* NamedColorList;


    OutputFormat = cmsFormatterForColorspaceOfProfile(ContextID, hNamedColor, 2, FALSE);
    nColorant    = T_CHANNELS(OutputFormat);


    xform = cmsCreateTransform(ContextID, hNamedColor, TYPE_NAMED_COLOR_INDEX, NULL, OutputFormat, Intent, dwFlags);
    if (xform == NULL) return 0;


    NamedColorList = cmsGetNamedColorList(xform);
    if (NamedColorList == NULL) {
        cmsDeleteTransform(ContextID, xform);
        return 0;
    }

    _cmsIOPrintf(ContextID, m, "<<\n");
    _cmsIOPrintf(ContextID, m, "(colorlistcomment) (%s) \n", "Named profile");
    _cmsIOPrintf(ContextID, m, "(Prefix) [ (Pantone ) (PANTONE ) ]\n");
    _cmsIOPrintf(ContextID, m, "(Suffix) [ ( CV) ( CVC) ( C) ]\n");

    nColors   = cmsNamedColorCount(ContextID, NamedColorList);

    for (i=0; i < nColors; i++) {

        cmsUInt16Number In[1];
        cmsUInt16Number Out[cmsMAXCHANNELS];

        In[0] = (cmsUInt16Number) i;

        if (!cmsNamedColorInfo(ContextID, NamedColorList, i, ColorName, NULL, NULL, NULL, NULL))
                continue;

        cmsDoTransform(ContextID, xform, In, Out, 1);
        BuildColorantList(Colorant, nColorant, Out);
        _cmsIOPrintf(ContextID, m, "  (%s) [ %s ]\n", ColorName, Colorant);
    }

    _cmsIOPrintf(ContextID, m, "   >>");

    if (!(dwFlags & cmsFLAGS_NODEFAULTRESOURCEDEF)) {

    _cmsIOPrintf(ContextID, m, " /Current exch /HPSpotTable defineresource pop\n");
    }

    cmsDeleteTransform(ContextID, xform);
    return 1;
}



// This one does create a Color Rendering Dictionary.
// CRD are always LUT-Based, no matter if profile is
// implemented as matrix-shaper.

static
cmsUInt32Number  GenerateCRD(cmsContext ContextID,
                             cmsHPROFILE hProfile,
                             cmsUInt32Number Intent, cmsUInt32Number dwFlags,
                             cmsIOHANDLER* mem)
{
    cmsUInt32Number dwBytesUsed;

    if (!(dwFlags & cmsFLAGS_NODEFAULTRESOURCEDEF)) {

        EmitHeader(ContextID, mem, "Color Rendering Dictionary (CRD)", hProfile);
    }


    // Is a named color profile?
    if (cmsGetDeviceClass(ContextID, hProfile) == cmsSigNamedColorClass) {

        if (!WriteNamedColorCRD(ContextID, mem, hProfile, Intent, dwFlags)) {
            return 0;
        }
    }
    else {

        // CRD are always implemented as LUT

        if (!WriteOutputLUT(ContextID, mem, hProfile, Intent, dwFlags)) {
            return 0;
        }
    }

    if (!(dwFlags & cmsFLAGS_NODEFAULTRESOURCEDEF)) {

        _cmsIOPrintf(ContextID, mem, "%%%%EndResource\n");
        _cmsIOPrintf(ContextID, mem, "\n%% CRD End\n");
    }

    // Done, keep memory usage
    dwBytesUsed = mem ->UsedSpace;

    // Finally, return used byte count
    return dwBytesUsed;
}




cmsUInt32Number CMSEXPORT cmsGetPostScriptColorResource(cmsContext ContextID,
                                                               cmsPSResourceType Type,
                                                               cmsHPROFILE hProfile,
                                                               cmsUInt32Number Intent,
                                                               cmsUInt32Number dwFlags,
                                                               cmsIOHANDLER* io)
{
    cmsUInt32Number  rc;


    switch (Type) {

        case cmsPS_RESOURCE_CSA:
            rc = GenerateCSA(ContextID, hProfile, Intent, dwFlags, io);
            break;

        default:
        case cmsPS_RESOURCE_CRD:
            rc = GenerateCRD(ContextID, hProfile, Intent, dwFlags, io);
            break;
    }

    return rc;
}



cmsUInt32Number CMSEXPORT cmsGetPostScriptCRD(cmsContext ContextID,
                              cmsHPROFILE hProfile,
                              cmsUInt32Number Intent, cmsUInt32Number dwFlags,
                              void* Buffer, cmsUInt32Number dwBufferLen)
{
    cmsIOHANDLER* mem;
    cmsUInt32Number dwBytesUsed;

    // Set up the serialization engine
    if (Buffer == NULL)
        mem = cmsOpenIOhandlerFromNULL(ContextID);
    else
        mem = cmsOpenIOhandlerFromMem(ContextID, Buffer, dwBufferLen, "w");

    if (!mem) return 0;

    dwBytesUsed =  cmsGetPostScriptColorResource(ContextID, cmsPS_RESOURCE_CRD, hProfile, Intent, dwFlags, mem);

    // Get rid of memory stream
    cmsCloseIOhandler(ContextID, mem);

    return dwBytesUsed;
}



// Does create a Color Space Array on XYZ colorspace for PostScript usage
cmsUInt32Number CMSEXPORT cmsGetPostScriptCSA(cmsContext ContextID,
                                              cmsHPROFILE hProfile,
                                              cmsUInt32Number Intent,
                                              cmsUInt32Number dwFlags,
                                              void* Buffer,
                                              cmsUInt32Number dwBufferLen)
{
    cmsIOHANDLER* mem;
    cmsUInt32Number dwBytesUsed;

    if (Buffer == NULL)
        mem = cmsOpenIOhandlerFromNULL(ContextID);
    else
        mem = cmsOpenIOhandlerFromMem(ContextID, Buffer, dwBufferLen, "w");

    if (!mem) return 0;

    dwBytesUsed =  cmsGetPostScriptColorResource(ContextID, cmsPS_RESOURCE_CSA, hProfile, Intent, dwFlags, mem);

    // Get rid of memory stream
    cmsCloseIOhandler(ContextID, mem);

    return dwBytesUsed;

}<|MERGE_RESOLUTION|>--- conflicted
+++ resolved
@@ -660,10 +660,11 @@
     sc.FixWhite = FixWhite;
     sc.ColorSpace = ColorSpace;
 
-<<<<<<< HEAD
+    if (sc.Pipeline != NULL && sc.Pipeline->Params != NULL) {
+
     _cmsIOPrintf(ContextID, m, "[");
 
-    for (i=0; i < sc.Pipeline->Params->nInputs; i++)
+    for (i = 0; i < sc.Pipeline->Params->nInputs; i++)
         _cmsIOPrintf(ContextID, m, " %d ", sc.Pipeline->Params->nSamples[i]);
 
     _cmsIOPrintf(ContextID, m, " [\n");
@@ -673,23 +674,7 @@
     _cmsIOPrintf(ContextID, m, PostMin);
     _cmsIOPrintf(ContextID, m, PostMaj);
     _cmsIOPrintf(ContextID, m, "] ");
-=======
-    if (sc.Pipeline != NULL && sc.Pipeline->Params != NULL) {
-
-        _cmsIOPrintf(m, "[");
-
-        for (i = 0; i < sc.Pipeline->Params->nInputs; i++)
-            _cmsIOPrintf(m, " %d ", sc.Pipeline->Params->nSamples[i]);
-
-        _cmsIOPrintf(m, " [\n");
-
-        cmsStageSampleCLut16bit(mpe, OutputValueSampler, (void*)&sc, SAMPLER_INSPECT);
-
-        _cmsIOPrintf(m, PostMin);
-        _cmsIOPrintf(m, PostMaj);
-        _cmsIOPrintf(m, "] ");
-    }
->>>>>>> f75ee893
+    }
 
 }
 
