//---------------------------------------------------------------------------------
//
//  Little Color Management System
//  Copyright (c) 1998-2024 Marti Maria Saguer
//
// Permission is hereby granted, free of charge, to any person obtaining
// a copy of this software and associated documentation files (the "Software"),
// to deal in the Software without restriction, including without limitation
// the rights to use, copy, modify, merge, publish, distribute, sublicense,
// and/or sell copies of the Software, and to permit persons to whom the Software
// is furnished to do so, subject to the following conditions:
//
// The above copyright notice and this permission notice shall be included in
// all copies or substantial portions of the Software.
//
// THE SOFTWARE IS PROVIDED "AS IS", WITHOUT WARRANTY OF ANY KIND,
// EXPRESS OR IMPLIED, INCLUDING BUT NOT LIMITED TO
// THE WARRANTIES OF MERCHANTABILITY, FITNESS FOR A PARTICULAR PURPOSE AND
// NONINFRINGEMENT. IN NO EVENT SHALL THE AUTHORS OR COPYRIGHT HOLDERS BE
// LIABLE FOR ANY CLAIM, DAMAGES OR OTHER LIABILITY, WHETHER IN AN ACTION
// OF CONTRACT, TORT OR OTHERWISE, ARISING FROM, OUT OF OR IN CONNECTION
// WITH THE SOFTWARE OR THE USE OR OTHER DEALINGS IN THE SOFTWARE.
//
//---------------------------------------------------------------------------------
//

#include "lcms2_internal.h"

// PostScript ColorRenderingDictionary and ColorSpaceArray


#define MAXPSCOLS   60      // Columns on tables

/*
    Implementation
    --------------

  PostScript does use XYZ as its internal PCS. But since PostScript
  interpolation tables are limited to 8 bits, I use Lab as a way to
  improve the accuracy, favoring perceptual results. So, for the creation
  of each CRD, CSA the profiles are converted to Lab via a device
  link between  profile -> Lab or Lab -> profile. The PS code necessary to
  convert Lab <-> XYZ is also included.



  Color Space Arrays (CSA)
  ==================================================================================

  In order to obtain precision, code chooses between three ways to implement
  the device -> XYZ transform. These cases identifies monochrome profiles (often
  implemented as a set of curves), matrix-shaper and Pipeline-based.

  Monochrome
  -----------

  This is implemented as /CIEBasedA CSA. The prelinearization curve is
  placed into /DecodeA section, and matrix equals to D50. Since here is
  no interpolation tables, I do the conversion directly to XYZ

  NOTE: CLUT-based monochrome profiles are NOT supported. So, cmsFLAGS_MATRIXINPUT
  flag is forced on such profiles.

    [ /CIEBasedA
      <<
            /DecodeA { transfer function } bind
            /MatrixA [D50]
            /RangeLMN [ 0.0 cmsD50X 0.0 cmsD50Y 0.0 cmsD50Z ]
            /WhitePoint [D50]
            /BlackPoint [BP]
            /RenderingIntent (intent)
      >>
    ]

   On simpler profiles, the PCS is already XYZ, so no conversion is required.


   Matrix-shaper based
   -------------------

   This is implemented both with /CIEBasedABC or /CIEBasedDEF depending on the
   profile implementation. Since here there are no interpolation tables, I do
   the conversion directly to XYZ



    [ /CIEBasedABC
            <<
                /DecodeABC [ {transfer1} {transfer2} {transfer3} ]
                /MatrixABC [Matrix]
                /RangeLMN [ 0.0 cmsD50X 0.0 cmsD50Y 0.0 cmsD50Z ]
                /DecodeLMN [ { / 2} dup dup ]
                /WhitePoint [D50]
                /BlackPoint [BP]
                /RenderingIntent (intent)
            >>
    ]


    CLUT based
    ----------

     Lab is used in such cases.

    [ /CIEBasedDEF
            <<
            /DecodeDEF [ <prelinearization> ]
            /Table [ p p p [<...>]]
            /RangeABC [ 0 1 0 1 0 1]
            /DecodeABC[ <postlinearization> ]
            /RangeLMN [ -0.236 1.254 0 1 -0.635 1.640 ]
               % -128/500 1+127/500 0 1  -127/200 1+128/200
            /MatrixABC [ 1 1 1 1 0 0 0 0 -1]
            /WhitePoint [D50]
            /BlackPoint [BP]
            /RenderingIntent (intent)
    ]


  Color Rendering Dictionaries (CRD)
  ==================================
  These are always implemented as CLUT, and always are using Lab. Since CRD are expected to
  be used as resources, the code adds the definition as well.

  <<
    /ColorRenderingType 1
    /WhitePoint [ D50 ]
    /BlackPoint [BP]
    /MatrixPQR [ Bradford ]
    /RangePQR [-0.125 1.375 -0.125 1.375 -0.125 1.375 ]
    /TransformPQR [
    {4 index 3 get div 2 index 3 get mul exch pop exch pop exch pop exch pop } bind
    {4 index 4 get div 2 index 4 get mul exch pop exch pop exch pop exch pop } bind
    {4 index 5 get div 2 index 5 get mul exch pop exch pop exch pop exch pop } bind
    ]
    /MatrixABC <...>
    /EncodeABC <...>
    /RangeABC  <.. used for  XYZ -> Lab>
    /EncodeLMN
    /RenderTable [ p p p [<...>]]

    /RenderingIntent (Perceptual)
  >>
  /Current exch /ColorRendering defineresource pop


  The following stages are used to convert from XYZ to Lab
  --------------------------------------------------------

  Input is given at LMN stage on X, Y, Z

  Encode LMN gives us f(X/Xn), f(Y/Yn), f(Z/Zn)

  /EncodeLMN [

    { 0.964200  div dup 0.008856 le {7.787 mul 16 116 div add}{1 3 div exp} ifelse } bind
    { 1.000000  div dup 0.008856 le {7.787 mul 16 116 div add}{1 3 div exp} ifelse } bind
    { 0.824900  div dup 0.008856 le {7.787 mul 16 116 div add}{1 3 div exp} ifelse } bind

    ]


  MatrixABC is used to compute f(Y/Yn), f(X/Xn) - f(Y/Yn), f(Y/Yn) - f(Z/Zn)

  | 0  1  0|
  | 1 -1  0|
  | 0  1 -1|

  /MatrixABC [ 0 1 0 1 -1 1 0 0 -1 ]

 EncodeABC finally gives Lab values.

  /EncodeABC [
    { 116 mul  16 sub 100 div  } bind
    { 500 mul 128 add 255 div  } bind
    { 200 mul 128 add 255 div  } bind
    ]

  The following stages are used to convert Lab to XYZ
  ----------------------------------------------------

    /RangeABC [ 0 1 0 1 0 1]
    /DecodeABC [ { 100 mul 16 add 116 div } bind
                 { 255 mul 128 sub 500 div } bind
                 { 255 mul 128 sub 200 div } bind
               ]

    /MatrixABC [ 1 1 1 1 0 0 0 0 -1]
    /DecodeLMN [
                {dup 6 29 div ge {dup dup mul mul} {4 29 div sub 108 841 div mul} ifelse 0.964200 mul} bind
                {dup 6 29 div ge {dup dup mul mul} {4 29 div sub 108 841 div mul} ifelse } bind
                {dup 6 29 div ge {dup dup mul mul} {4 29 div sub 108 841 div mul} ifelse 0.824900 mul} bind
                ]


*/

/*

 PostScript algorithms discussion.
 =========================================================================================================

  1D interpolation algorithm


  1D interpolation (float)
  ------------------------

    val2 = Domain * Value;

    cell0 = (int) floor(val2);
    cell1 = (int) ceil(val2);

    rest = val2 - cell0;

    y0 = LutTable[cell0] ;
    y1 = LutTable[cell1] ;

    y = y0 + (y1 - y0) * rest;



  PostScript code                   Stack
  ================================================

  {                                 % v
    <check 0..1.0>
    [array]                         % v tab
    dup                             % v tab tab
    length 1 sub                    % v tab dom

    3 -1 roll                       % tab dom v

    mul                             % tab val2
    dup                             % tab val2 val2
    dup                             % tab val2 val2 val2
    floor cvi                       % tab val2 val2 cell0
    exch                            % tab val2 cell0 val2
    ceiling cvi                     % tab val2 cell0 cell1

    3 index                         % tab val2 cell0 cell1 tab
    exch                            % tab val2 cell0 tab cell1
    get                             % tab val2 cell0 y1

    4 -1 roll                       % val2 cell0 y1 tab
    3 -1 roll                       % val2 y1 tab cell0
    get                             % val2 y1 y0

    dup                             % val2 y1 y0 y0
    3 1 roll                        % val2 y0 y1 y0

    sub                             % val2 y0 (y1-y0)
    3 -1 roll                       % y0 (y1-y0) val2
    dup                             % y0 (y1-y0) val2 val2
    floor cvi                       % y0 (y1-y0) val2 floor(val2)
    sub                             % y0 (y1-y0) rest
    mul                             % y0 t1
    add                             % y
    65535 div                       % result

  } bind


*/


// This struct holds the memory block currently being write
typedef struct {
    _cmsStageCLutData* Pipeline;
    cmsIOHANDLER* m;

    int FirstComponent;
    int SecondComponent;

    const char* PreMaj;
    const char* PostMaj;
    const char* PreMin;
    const char* PostMin;

    int  FixWhite;    // Force mapping of pure white

    cmsColorSpaceSignature  ColorSpace;  // ColorSpace of profile


} cmsPsSamplerCargo;

static int _cmsPSActualColumn = 0;


// Convert to byte
static
cmsUInt8Number Word2Byte(cmsUInt16Number w)
{
    return (cmsUInt8Number) floor((cmsFloat64Number) w / 257.0 + 0.5);
}


// Write a cooked byte
static
void WriteByte(cmsContext ContextID, cmsIOHANDLER* m, cmsUInt8Number b)
{
    _cmsIOPrintf(ContextID, m, "%02x", b);
    _cmsPSActualColumn += 2;

    if (_cmsPSActualColumn > MAXPSCOLS) {

        _cmsIOPrintf(ContextID, m, "\n");
        _cmsPSActualColumn = 0;
    }
}

// ----------------------------------------------------------------- PostScript generation


// Removes offending carriage returns
static
char* RemoveCR(const char* txt)
{
    static char Buffer[2048];
    char* pt;

    strncpy(Buffer, txt, 2047);
    Buffer[2047] = 0;
    for (pt = Buffer; *pt; pt++)
            if (*pt == '\n' || *pt == '\r') *pt = ' ';

    return Buffer;

}

static
void EmitHeader(cmsContext ContextID, cmsIOHANDLER* m, const char* Title, cmsHPROFILE hProfile)
{
    time_t timer;
    cmsMLU *Description, *Copyright;
    char DescASCII[256], CopyrightASCII[256];

    time(&timer);

    Description = (cmsMLU*) cmsReadTag(ContextID, hProfile, cmsSigProfileDescriptionTag);
    Copyright   = (cmsMLU*) cmsReadTag(ContextID, hProfile, cmsSigCopyrightTag);

    DescASCII[0] = DescASCII[255] = 0;
    CopyrightASCII[0] = CopyrightASCII[255] = 0;

    if (Description != NULL) cmsMLUgetASCII(ContextID, Description,  cmsNoLanguage, cmsNoCountry, DescASCII,       255);
    if (Copyright != NULL)   cmsMLUgetASCII(ContextID, Copyright,    cmsNoLanguage, cmsNoCountry, CopyrightASCII,  255);

    _cmsIOPrintf(ContextID, m, "%%!PS-Adobe-3.0\n");
    _cmsIOPrintf(ContextID, m, "%%\n");
    _cmsIOPrintf(ContextID, m, "%% %s\n", Title);
    _cmsIOPrintf(ContextID, m, "%% Source: %s\n", RemoveCR(DescASCII));
    _cmsIOPrintf(ContextID, m, "%%         %s\n", RemoveCR(CopyrightASCII));
    _cmsIOPrintf(ContextID, m, "%% Created: %s", ctime(&timer)); // ctime appends a \n!!!
    _cmsIOPrintf(ContextID, m, "%%\n");
    _cmsIOPrintf(ContextID, m, "%%%%BeginResource\n");

}


// Emits White & Black point. White point is always D50, Black point is the device
// Black point adapted to D50.

static
void EmitWhiteBlackD50(cmsContext ContextID, cmsIOHANDLER* m, cmsCIEXYZ* BlackPoint)
{

    _cmsIOPrintf(ContextID, m, "/BlackPoint [%f %f %f]\n", BlackPoint -> X,
                                          BlackPoint -> Y,
                                          BlackPoint -> Z);

    _cmsIOPrintf(ContextID, m, "/WhitePoint [%f %f %f]\n", cmsD50_XYZ(ContextID)->X,
                                          cmsD50_XYZ(ContextID)->Y,
                                          cmsD50_XYZ(ContextID)->Z);
}


static
void EmitRangeCheck(cmsContext ContextID, cmsIOHANDLER* m)
{
    _cmsIOPrintf(ContextID, m, "dup 0.0 lt { pop 0.0 } if "
                    "dup 1.0 gt { pop 1.0 } if ");

}

// Does write the intent

static
void EmitIntent(cmsContext ContextID, cmsIOHANDLER* m, cmsUInt32Number RenderingIntent)
{
    const char *intent;

    switch (RenderingIntent) {

        case INTENT_PERCEPTUAL:            intent = "Perceptual"; break;
        case INTENT_RELATIVE_COLORIMETRIC: intent = "RelativeColorimetric"; break;
        case INTENT_ABSOLUTE_COLORIMETRIC: intent = "AbsoluteColorimetric"; break;
        case INTENT_SATURATION:            intent = "Saturation"; break;

        default: intent = "Undefined"; break;
    }

    _cmsIOPrintf(ContextID, m, "/RenderingIntent (%s)\n", intent );
}

//
//  Convert L* to Y
//
//      Y = Yn*[ (L* + 16) / 116] ^ 3   if (L*) >= 6 / 29
//        = Yn*( L* / 116) / 7.787      if (L*) < 6 / 29
//

// Lab -> XYZ, see the discussion above

static
void EmitLab2XYZ(cmsContext ContextID, cmsIOHANDLER* m)
{
    _cmsIOPrintf(ContextID, m, "/RangeABC [ 0 1 0 1 0 1]\n");
    _cmsIOPrintf(ContextID, m, "/DecodeABC [\n");
    _cmsIOPrintf(ContextID, m, "{100 mul  16 add 116 div } bind\n");
    _cmsIOPrintf(ContextID, m, "{255 mul 128 sub 500 div } bind\n");
    _cmsIOPrintf(ContextID, m, "{255 mul 128 sub 200 div } bind\n");
    _cmsIOPrintf(ContextID, m, "]\n");
    _cmsIOPrintf(ContextID, m, "/MatrixABC [ 1 1 1 1 0 0 0 0 -1]\n");
    _cmsIOPrintf(ContextID, m, "/RangeLMN [ -0.236 1.254 0 1 -0.635 1.640 ]\n");
    _cmsIOPrintf(ContextID, m, "/DecodeLMN [\n");
    _cmsIOPrintf(ContextID, m, "{dup 6 29 div ge {dup dup mul mul} {4 29 div sub 108 841 div mul} ifelse 0.964200 mul} bind\n");
    _cmsIOPrintf(ContextID, m, "{dup 6 29 div ge {dup dup mul mul} {4 29 div sub 108 841 div mul} ifelse } bind\n");
    _cmsIOPrintf(ContextID, m, "{dup 6 29 div ge {dup dup mul mul} {4 29 div sub 108 841 div mul} ifelse 0.824900 mul} bind\n");
    _cmsIOPrintf(ContextID, m, "]\n");
}



// Outputs a table of words. It does use 16 bits

static
void Emit1Gamma(cmsContext ContextID, cmsIOHANDLER* m, cmsToneCurve* Table)
{
    cmsUInt32Number i;
    cmsFloat64Number gamma;

    /**
    * On error, empty tables or lienar assume gamma 1.0
    */
    if (Table == NULL ||
        Table->nEntries <= 0 ||
        cmsIsToneCurveLinear(ContextID, Table)) {

        _cmsIOPrintf(ContextID, m, "{ 1 } bind ");
        return;
    }


    // Check if is really an exponential. If so, emit "exp"
    gamma = cmsEstimateGamma(ContextID, Table, 0.001);
     if (gamma > 0) {
            _cmsIOPrintf(ContextID, m, "{ %g exp } bind ", gamma);
            return;
     }

    _cmsIOPrintf(ContextID, m, "{ ");

    // Bounds check
    EmitRangeCheck(ContextID, m);

    // Emit interpolation code

    // PostScript code                      Stack
    // ===============                      ========================
                                            // v
    _cmsIOPrintf(ContextID, m, " [");

    for (i=0; i < Table->nEntries; i++) {
        if (i % 10 == 0)
            _cmsIOPrintf(ContextID, m, "\n  ");
        _cmsIOPrintf(ContextID, m, "%d ", Table->Table16[i]);
    }

    _cmsIOPrintf(ContextID, m, "] ");                        // v tab

    _cmsIOPrintf(ContextID, m, "dup ");                      // v tab tab
    _cmsIOPrintf(ContextID, m, "length 1 sub ");             // v tab dom
    _cmsIOPrintf(ContextID, m, "3 -1 roll ");                // tab dom v
    _cmsIOPrintf(ContextID, m, "mul ");                      // tab val2
    _cmsIOPrintf(ContextID, m, "dup ");                      // tab val2 val2
    _cmsIOPrintf(ContextID, m, "dup ");                      // tab val2 val2 val2
    _cmsIOPrintf(ContextID, m, "floor cvi ");                // tab val2 val2 cell0
    _cmsIOPrintf(ContextID, m, "exch ");                     // tab val2 cell0 val2
    _cmsIOPrintf(ContextID, m, "ceiling cvi ");              // tab val2 cell0 cell1
    _cmsIOPrintf(ContextID, m, "3 index ");                  // tab val2 cell0 cell1 tab
    _cmsIOPrintf(ContextID, m, "exch ");                     // tab val2 cell0 tab cell1
    _cmsIOPrintf(ContextID, m, "get\n  ");                   // tab val2 cell0 y1
    _cmsIOPrintf(ContextID, m, "4 -1 roll ");                // val2 cell0 y1 tab
    _cmsIOPrintf(ContextID, m, "3 -1 roll ");                // val2 y1 tab cell0
    _cmsIOPrintf(ContextID, m, "get ");                      // val2 y1 y0
    _cmsIOPrintf(ContextID, m, "dup ");                      // val2 y1 y0 y0
    _cmsIOPrintf(ContextID, m, "3 1 roll ");                 // val2 y0 y1 y0
    _cmsIOPrintf(ContextID, m, "sub ");                      // val2 y0 (y1-y0)
    _cmsIOPrintf(ContextID, m, "3 -1 roll ");                // y0 (y1-y0) val2
    _cmsIOPrintf(ContextID, m, "dup ");                      // y0 (y1-y0) val2 val2
    _cmsIOPrintf(ContextID, m, "floor cvi ");                // y0 (y1-y0) val2 floor(val2)
    _cmsIOPrintf(ContextID, m, "sub ");                      // y0 (y1-y0) rest
    _cmsIOPrintf(ContextID, m, "mul ");                      // y0 t1
    _cmsIOPrintf(ContextID, m, "add ");                      // y
    _cmsIOPrintf(ContextID, m, "65535 div\n");               // result

    _cmsIOPrintf(ContextID, m, " } bind ");
}


// Compare gamma table

static
cmsBool GammaTableEquals(cmsUInt16Number* g1, cmsUInt16Number* g2, cmsUInt32Number nG1, cmsUInt32Number nG2)
{
    if (nG1 != nG2) return FALSE;
    return memcmp(g1, g2, nG1 * sizeof(cmsUInt16Number)) == 0;
}


// Does write a set of gamma curves

static
void EmitNGamma(cmsContext ContextID, cmsIOHANDLER* m, cmsUInt32Number n, cmsToneCurve* g[])
{
    cmsUInt32Number i;
   

    for( i=0; i < n; i++ )
    {
        if (g[i] == NULL) return; // Error

        if (i > 0 && GammaTableEquals(g[i-1]->Table16, g[i]->Table16, g[i-1]->nEntries, g[i]->nEntries)) {

            _cmsIOPrintf(ContextID, m, "dup ");
        }
        else {
            Emit1Gamma(ContextID, m, g[i]);
        }
    }

}


// Following code dumps a LUT onto memory stream


// This is the sampler. Intended to work in SAMPLER_INSPECT mode,
// that is, the callback will be called for each knot with
//
//          In[]  The grid location coordinates, normalized to 0..ffff
//          Out[] The Pipeline values, normalized to 0..ffff
//
//  Returning a value other than 0 does terminate the sampling process
//
//  Each row contains Pipeline values for all but first component. So, I
//  detect row changing by keeping a copy of last value of first
//  component. -1 is used to mark beginning of whole block.

static
int OutputValueSampler(cmsContext ContextID, CMSREGISTER const cmsUInt16Number In[], CMSREGISTER cmsUInt16Number Out[], CMSREGISTER void* Cargo)
{
    cmsPsSamplerCargo* sc = (cmsPsSamplerCargo*) Cargo;
    cmsUInt32Number i;


    if (sc -> FixWhite) {

        if (In[0] == 0xFFFF) {  // Only in L* = 100, ab = [-8..8]

            if ((In[1] >= 0x7800 && In[1] <= 0x8800) &&
                (In[2] >= 0x7800 && In[2] <= 0x8800)) {

                cmsUInt16Number* Black;
                cmsUInt16Number* White;
                cmsUInt32Number nOutputs;

                if (!_cmsEndPointsBySpace(sc ->ColorSpace, &White, &Black, &nOutputs))
                        return 0;

                for (i=0; i < nOutputs; i++)
                        Out[i] = White[i];
            }


        }
    }


    // Handle the parenthesis on rows

    if (In[0] != sc ->FirstComponent) {

            if (sc ->FirstComponent != -1) {

                    _cmsIOPrintf(ContextID, sc ->m, sc ->PostMin);
                    sc ->SecondComponent = -1;
                    _cmsIOPrintf(ContextID, sc ->m, sc ->PostMaj);
            }

            // Begin block
            _cmsPSActualColumn = 0;

            _cmsIOPrintf(ContextID, sc ->m, sc ->PreMaj);
            sc ->FirstComponent = In[0];
    }


      if (In[1] != sc ->SecondComponent) {

            if (sc ->SecondComponent != -1) {

                    _cmsIOPrintf(ContextID, sc ->m, sc ->PostMin);
            }

            _cmsIOPrintf(ContextID, sc ->m, sc ->PreMin);
            sc ->SecondComponent = In[1];
    }

      // Dump table.

      for (i=0; i < sc -> Pipeline ->Params->nOutputs; i++) {

          cmsUInt16Number wWordOut = Out[i];
          cmsUInt8Number wByteOut;           // Value as byte


          // We always deal with Lab4

          wByteOut = Word2Byte(wWordOut);
          WriteByte(ContextID, sc -> m, wByteOut);
      }

      return 1;
}

// Writes a Pipeline on memstream. Could be 8 or 16 bits based

static
void WriteCLUT(cmsContext ContextID, cmsIOHANDLER* m, cmsStage* mpe, const char* PreMaj,
                                               const char* PostMaj,
                                               const char* PreMin,
                                               const char* PostMin,
                                               int FixWhite,
                                               cmsColorSpaceSignature ColorSpace)
{
    cmsUInt32Number i;
    cmsPsSamplerCargo sc;

    sc.FirstComponent = -1;
    sc.SecondComponent = -1;
    sc.Pipeline = (_cmsStageCLutData *) mpe ->Data;
    sc.m   = m;
    sc.PreMaj = PreMaj;
    sc.PostMaj= PostMaj;

    sc.PreMin   = PreMin;
    sc.PostMin  = PostMin;
    sc.FixWhite = FixWhite;
    sc.ColorSpace = ColorSpace;

    if (sc.Pipeline != NULL && sc.Pipeline->Params != NULL) {

    _cmsIOPrintf(ContextID, m, "[");

<<<<<<< HEAD
    for (i = 0; i < sc.Pipeline->Params->nInputs; i++)
        _cmsIOPrintf(ContextID, m, " %d ", sc.Pipeline->Params->nSamples[i]);
=======
        for (i = 0; i < sc.Pipeline->Params->nInputs; i++) {
            if (i < MAX_INPUT_DIMENSIONS)
                _cmsIOPrintf(m, " %d ", sc.Pipeline->Params->nSamples[i]);
        }
>>>>>>> df0ffb1f

    _cmsIOPrintf(ContextID, m, " [\n");

    cmsStageSampleCLut16bit(ContextID, mpe, OutputValueSampler, (void*) &sc, SAMPLER_INSPECT);

    _cmsIOPrintf(ContextID, m, PostMin);
    _cmsIOPrintf(ContextID, m, PostMaj);
    _cmsIOPrintf(ContextID, m, "] ");
    }

}


// Dumps CIEBasedA Color Space Array

static
int EmitCIEBasedA(cmsContext ContextID, cmsIOHANDLER* m, cmsToneCurve* Curve, cmsCIEXYZ* BlackPoint)
{

    _cmsIOPrintf(ContextID, m, "[ /CIEBasedA\n");
    _cmsIOPrintf(ContextID, m, "  <<\n");

    _cmsIOPrintf(ContextID, m, "/DecodeA ");

    Emit1Gamma(ContextID, m, Curve);

    _cmsIOPrintf(ContextID, m, " \n");

    _cmsIOPrintf(ContextID, m, "/MatrixA [ 0.9642 1.0000 0.8249 ]\n");
    _cmsIOPrintf(ContextID, m, "/RangeLMN [ 0.0 0.9642 0.0 1.0000 0.0 0.8249 ]\n");

    EmitWhiteBlackD50(ContextID, m, BlackPoint);
    EmitIntent(ContextID, m, INTENT_PERCEPTUAL);

    _cmsIOPrintf(ContextID, m, ">>\n");
    _cmsIOPrintf(ContextID, m, "]\n");

    return 1;
}


// Dumps CIEBasedABC Color Space Array

static
int EmitCIEBasedABC(cmsContext ContextID, cmsIOHANDLER* m, cmsFloat64Number* Matrix, cmsToneCurve** CurveSet, cmsCIEXYZ* BlackPoint)
{
    int i;

    _cmsIOPrintf(ContextID, m, "[ /CIEBasedABC\n");
    _cmsIOPrintf(ContextID, m, "<<\n");
    _cmsIOPrintf(ContextID, m, "/DecodeABC [ ");

    EmitNGamma(ContextID, m, 3, CurveSet);

    _cmsIOPrintf(ContextID, m, "]\n");

    _cmsIOPrintf(ContextID, m, "/MatrixABC [ " );

    for( i=0; i < 3; i++ ) {

        _cmsIOPrintf(ContextID, m, "%.6f %.6f %.6f ", Matrix[i + 3*0],
                                           Matrix[i + 3*1],
                                           Matrix[i + 3*2]);
    }


    _cmsIOPrintf(ContextID, m, "]\n");

    _cmsIOPrintf(ContextID, m, "/RangeLMN [ 0.0 0.9642 0.0 1.0000 0.0 0.8249 ]\n");

    EmitWhiteBlackD50(ContextID, m, BlackPoint);
    EmitIntent(ContextID, m, INTENT_PERCEPTUAL);

    _cmsIOPrintf(ContextID, m, ">>\n");
    _cmsIOPrintf(ContextID, m, "]\n");


    return 1;
}


static
int EmitCIEBasedDEF(cmsContext ContextID, cmsIOHANDLER* m, cmsPipeline* Pipeline, cmsUInt32Number Intent, cmsCIEXYZ* BlackPoint)
{
    const char* PreMaj;
    const char* PostMaj;
    const char* PreMin, *PostMin;
    cmsStage* mpe;
        
    mpe = Pipeline->Elements;

    switch (cmsStageInputChannels(ContextID, mpe)) {
    case 3:
        _cmsIOPrintf(ContextID, m, "[ /CIEBasedDEF\n");
        PreMaj = "<";
        PostMaj = ">\n";
        PreMin = PostMin = "";
        break;

    case 4:
        _cmsIOPrintf(ContextID, m, "[ /CIEBasedDEFG\n");
        PreMaj = "[";
        PostMaj = "]\n";
        PreMin = "<";
        PostMin = ">\n";
        break;

    default:
        return 0;

    }

    _cmsIOPrintf(ContextID, m, "<<\n");

    if (cmsStageType(ContextID, mpe) == cmsSigCurveSetElemType) {

        _cmsIOPrintf(ContextID, m, "/DecodeDEF [ ");
        EmitNGamma(ContextID, m, cmsStageOutputChannels(ContextID, mpe), _cmsStageGetPtrToCurveSet(mpe));
        _cmsIOPrintf(ContextID, m, "]\n");

        mpe = mpe ->Next;
    }

    if (cmsStageType(ContextID, mpe) == cmsSigCLutElemType) {
            _cmsIOPrintf(ContextID, m, "/Table ");
            WriteCLUT(ContextID, m, mpe, PreMaj, PostMaj, PreMin, PostMin, FALSE, (cmsColorSpaceSignature) 0);
            _cmsIOPrintf(ContextID, m, "]\n");
    }

    EmitLab2XYZ(ContextID, m);
    EmitWhiteBlackD50(ContextID, m, BlackPoint);
    EmitIntent(ContextID, m, Intent);

    _cmsIOPrintf(ContextID, m, "   >>\n");
    _cmsIOPrintf(ContextID, m, "]\n");

    return 1;
}

// Generates a curve from a gray profile

static
cmsToneCurve* ExtractGray2Y(cmsContext ContextID, cmsHPROFILE hProfile, cmsUInt32Number Intent)
{
    cmsToneCurve* Out = cmsBuildTabulatedToneCurve16(ContextID, 256, NULL);
    cmsHPROFILE hXYZ  = cmsCreateXYZProfile(ContextID);
    cmsHTRANSFORM xform = cmsCreateTransform(ContextID, hProfile, TYPE_GRAY_8, hXYZ, TYPE_XYZ_DBL, Intent, cmsFLAGS_NOOPTIMIZE);
    int i;

    if (Out != NULL && xform != NULL) {
        for (i=0; i < 256; i++) {

            cmsUInt8Number Gray = (cmsUInt8Number) i;
            cmsCIEXYZ XYZ;

            cmsDoTransform(ContextID, xform, &Gray, &XYZ, 1);

            Out ->Table16[i] =_cmsQuickSaturateWord(XYZ.Y * 65535.0);
        }
    }

    if (xform) cmsDeleteTransform(ContextID, xform);
    if (hXYZ) cmsCloseProfile(ContextID, hXYZ);
    return Out;
}



// Because PostScript has only 8 bits in /Table, we should use
// a more perceptually uniform space... I do choose Lab.

static
<<<<<<< HEAD
int WriteInputLUT(cmsContext ContextID, cmsIOHANDLER* m, cmsHPROFILE hProfile, cmsUInt32Number Intent, cmsUInt32Number dwFlags)
=======
cmsBool WriteInputLUT(cmsIOHANDLER* m, cmsHPROFILE hProfile, cmsUInt32Number Intent, cmsUInt32Number dwFlags)
>>>>>>> df0ffb1f
{
    cmsHPROFILE hLab;
    cmsHTRANSFORM xform;
    cmsUInt32Number nChannels;
    cmsUInt32Number InputFormat;

    cmsHPROFILE Profiles[2];
    cmsCIEXYZ BlackPointAdaptedToD50;

    // Does create a device-link based transform.
    // The DeviceLink is next dumped as working CSA.

    InputFormat = cmsFormatterForColorspaceOfProfile(ContextID, hProfile, 2, FALSE);
    nChannels   = T_CHANNELS(InputFormat);


    cmsDetectBlackPoint(ContextID, &BlackPointAdaptedToD50, hProfile, Intent, 0);

    // Adjust output to Lab4
    hLab = cmsCreateLab4Profile(ContextID, NULL);

    Profiles[0] = hProfile;
    Profiles[1] = hLab;

    xform = cmsCreateMultiprofileTransform(ContextID, Profiles, 2,  InputFormat, TYPE_Lab_DBL, Intent, 0);
    cmsCloseProfile(ContextID, hLab);

    if (xform == NULL) {

<<<<<<< HEAD
        cmsSignalError(ContextID, cmsERROR_COLORSPACE_CHECK, "Cannot create transform Profile -> Lab");
        return 0;
=======
        cmsSignalError(m ->ContextID, cmsERROR_COLORSPACE_CHECK, "Cannot create transform Profile -> Lab");
        return FALSE;
>>>>>>> df0ffb1f
    }

    // Only 1, 3 and 4 channels are allowed

    switch (nChannels) {

    case 1: {
<<<<<<< HEAD
            cmsToneCurve* Gray2Y = ExtractGray2Y(ContextID, hProfile, Intent);
            EmitCIEBasedA(ContextID, m, Gray2Y, &BlackPointAdaptedToD50);
            cmsFreeToneCurve(ContextID, Gray2Y);
=======
            cmsToneCurve* Gray2Y = ExtractGray2Y(m ->ContextID, hProfile, Intent);
            EmitCIEBasedA(m, Gray2Y, &BlackPointAdaptedToD50);
            cmsFreeToneCurve(Gray2Y);            
>>>>>>> df0ffb1f
            }
            break;

    case 3:
    case 4: {
            cmsUInt32Number OutFrm = TYPE_Lab_16;
            cmsPipeline* DeviceLink;
            _cmsTRANSFORM* v = (_cmsTRANSFORM*) xform;
            cmsBool rc;

<<<<<<< HEAD
            DeviceLink = cmsPipelineDup(ContextID, v ->core->Lut);
            if (DeviceLink == NULL) return 0;
=======
            DeviceLink = cmsPipelineDup(v ->Lut);
            if (DeviceLink == NULL) {
                cmsDeleteTransform(xform);
                return FALSE;
            }
>>>>>>> df0ffb1f

            dwFlags |= cmsFLAGS_FORCE_CLUT;
            _cmsOptimizePipeline(ContextID, &DeviceLink, Intent, &InputFormat, &OutFrm, &dwFlags);

<<<<<<< HEAD
            rc = EmitCIEBasedDEF(ContextID, m, DeviceLink, Intent, &BlackPointAdaptedToD50);
            cmsPipelineFree(ContextID, DeviceLink);
            if (rc == 0) return 0;
=======
            rc = EmitCIEBasedDEF(m, DeviceLink, Intent, &BlackPointAdaptedToD50);
            cmsPipelineFree(DeviceLink);            
            if (!rc) {
                cmsDeleteTransform(xform);
                return FALSE;
            }
>>>>>>> df0ffb1f
            }
            break;

    default:

<<<<<<< HEAD
        cmsSignalError(ContextID, cmsERROR_COLORSPACE_CHECK, "Only 3, 4 channels are supported for CSA. This profile has %d channels.", nChannels);
        return 0;
    }


    cmsDeleteTransform(ContextID, xform);

    return 1;
=======
        cmsDeleteTransform(xform);        
        cmsSignalError(m ->ContextID, cmsERROR_COLORSPACE_CHECK, "Only 3, 4 channels are supported for CSA. This profile has %d channels.", nChannels);        
        return FALSE;        
    }

    cmsDeleteTransform(xform);
    return TRUE;
>>>>>>> df0ffb1f
}

static
cmsFloat64Number* GetPtrToMatrix(const cmsStage* mpe)
{
    _cmsStageMatrixData* Data = (_cmsStageMatrixData*) mpe ->Data;

    return Data -> Double;
}


// Does create CSA based on matrix-shaper. Allowed types are gray and RGB based
static
int WriteInputMatrixShaper(cmsContext ContextID, cmsIOHANDLER* m, cmsHPROFILE hProfile, cmsStage* Matrix, cmsStage* Shaper)
{
    cmsColorSpaceSignature ColorSpace;
    int rc;
    cmsCIEXYZ BlackPointAdaptedToD50;

    ColorSpace = cmsGetColorSpace(ContextID, hProfile);

    cmsDetectBlackPoint(ContextID, &BlackPointAdaptedToD50, hProfile, INTENT_RELATIVE_COLORIMETRIC, 0);

    if (ColorSpace == cmsSigGrayData) {

        cmsToneCurve** ShaperCurve = _cmsStageGetPtrToCurveSet(Shaper);
        rc = EmitCIEBasedA(ContextID, m, ShaperCurve[0], &BlackPointAdaptedToD50);

    }
    else
        if (ColorSpace == cmsSigRgbData) {

            cmsMAT3 Mat;
            int i, j;

            memmove(&Mat, GetPtrToMatrix(Matrix), sizeof(Mat));

            for (i = 0; i < 3; i++)
                for (j = 0; j < 3; j++)
                    Mat.v[i].n[j] *= MAX_ENCODEABLE_XYZ;

            rc = EmitCIEBasedABC(ContextID, m, (cmsFloat64Number *) &Mat,
                                _cmsStageGetPtrToCurveSet(Shaper),
                                 &BlackPointAdaptedToD50);
        }
        else {

            cmsSignalError(ContextID, cmsERROR_COLORSPACE_CHECK, "Profile is not suitable for CSA. Unsupported colorspace.");
            return 0;
        }

    return rc;
}



// Creates a PostScript color list from a named profile data.
// This is a HP extension, and it works in Lab instead of XYZ

static
int WriteNamedColorCSA(cmsContext ContextID, cmsIOHANDLER* m, cmsHPROFILE hNamedColor, cmsUInt32Number Intent)
{
    cmsHTRANSFORM xform;
    cmsHPROFILE   hLab;
    cmsUInt32Number i, nColors;
    char ColorName[cmsMAX_PATH];
    cmsNAMEDCOLORLIST* NamedColorList;

    hLab  = cmsCreateLab4Profile(ContextID, NULL);
    xform = cmsCreateTransform(ContextID, hNamedColor, TYPE_NAMED_COLOR_INDEX, hLab, TYPE_Lab_DBL, Intent, 0);
    cmsCloseProfile(ContextID, hLab);

    if (xform == NULL) return 0;

    NamedColorList = cmsGetNamedColorList(xform);
    if (NamedColorList == NULL) {
        cmsDeleteTransform(ContextID, xform);
        return 0;
    }

    _cmsIOPrintf(ContextID, m, "<<\n");
    _cmsIOPrintf(ContextID, m, "(colorlistcomment) (%s)\n", "Named color CSA");
    _cmsIOPrintf(ContextID, m, "(Prefix) [ (Pantone ) (PANTONE ) ]\n");
    _cmsIOPrintf(ContextID, m, "(Suffix) [ ( CV) ( CVC) ( C) ]\n");

    nColors   = cmsNamedColorCount(ContextID, NamedColorList);

    for (i=0; i < nColors; i++) {

        cmsUInt16Number In[1];
        cmsCIELab Lab;

        In[0] = (cmsUInt16Number) i;

        if (!cmsNamedColorInfo(ContextID, NamedColorList, i, ColorName, NULL, NULL, NULL, NULL))
                continue;

        cmsDoTransform(ContextID, xform, In, &Lab, 1);
        _cmsIOPrintf(ContextID, m, "  (%s) [ %.3f %.3f %.3f ]\n", ColorName, Lab.L, Lab.a, Lab.b);
    }

    _cmsIOPrintf(ContextID, m, ">>\n");

    cmsDeleteTransform(ContextID, xform);
    return 1;
}


// Does create a Color Space Array on XYZ colorspace for PostScript usage
static
cmsUInt32Number GenerateCSA(cmsContext ContextID,
                            cmsHPROFILE hProfile,
                            cmsUInt32Number Intent,
                            cmsUInt32Number dwFlags,
                            cmsIOHANDLER* mem)
{
    cmsUInt32Number dwBytesUsed;
    cmsPipeline* lut = NULL;
    cmsStage* Matrix, *Shaper;


    // Is a named color profile?
    if (cmsGetDeviceClass(ContextID, hProfile) == cmsSigNamedColorClass) {

        if (!WriteNamedColorCSA(ContextID, mem, hProfile, Intent)) goto Error;
    }
    else {


        // Any profile class are allowed (including devicelink), but
        // output (PCS) colorspace must be XYZ or Lab
        cmsColorSpaceSignature ColorSpace = cmsGetPCS(ContextID, hProfile);

        if (ColorSpace != cmsSigXYZData &&
            ColorSpace != cmsSigLabData) {

                cmsSignalError(ContextID, cmsERROR_COLORSPACE_CHECK, "Invalid output color space");
                goto Error;
        }


        // Read the lut with all necessary conversion stages
        lut = _cmsReadInputLUT(ContextID, hProfile, Intent, 0);
        if (lut == NULL) goto Error;


        // Tone curves + matrix can be implemented without any LUT
        if (cmsPipelineCheckAndRetreiveStages(ContextID, lut, 2, cmsSigCurveSetElemType, cmsSigMatrixElemType, &Shaper, &Matrix)) {

            if (!WriteInputMatrixShaper(ContextID, mem, hProfile, Matrix, Shaper)) goto Error;

        }
        else {
           // We need a LUT for the rest
           if (!WriteInputLUT(ContextID, mem, hProfile, Intent, dwFlags)) goto Error;
        }
    }


    // Done, keep memory usage
    dwBytesUsed = mem ->UsedSpace;

    // Get rid of LUT
    if (lut != NULL) cmsPipelineFree(ContextID, lut);

    // Finally, return used byte count
    return dwBytesUsed;

Error:
    if (lut != NULL) cmsPipelineFree(ContextID, lut);
    return 0;
}

// ------------------------------------------------------ Color Rendering Dictionary (CRD)



/*

  Black point compensation plus chromatic adaptation:

  Step 1 - Chromatic adaptation
  =============================

          WPout
    X = ------- PQR
          Wpin

  Step 2 - Black point compensation
  =================================

          (WPout - BPout)*X - WPout*(BPin - BPout)
    out = ---------------------------------------
                        WPout - BPin


  Algorithm discussion
  ====================

  TransformPQR(WPin, BPin, WPout, BPout, PQR)

  Wpin,etc= { Xws Yws Zws Pws Qws Rws }


  Algorithm             Stack 0...n
  ===========================================================
                        PQR BPout WPout BPin WPin
  4 index 3 get         WPin PQR BPout WPout BPin WPin
  div                   (PQR/WPin) BPout WPout BPin WPin
  2 index 3 get         WPout (PQR/WPin) BPout WPout BPin WPin
  mult                  WPout*(PQR/WPin) BPout WPout BPin WPin

  2 index 3 get         WPout WPout*(PQR/WPin) BPout WPout BPin WPin
  2 index 3 get         BPout WPout WPout*(PQR/WPin) BPout WPout BPin WPin
  sub                   (WPout-BPout) WPout*(PQR/WPin) BPout WPout BPin WPin
  mult                  (WPout-BPout)* WPout*(PQR/WPin) BPout WPout BPin WPin

  2 index 3 get         WPout (BPout-WPout)* WPout*(PQR/WPin) BPout WPout BPin WPin
  4 index 3 get         BPin WPout (BPout-WPout)* WPout*(PQR/WPin) BPout WPout BPin WPin
  3 index 3 get         BPout BPin WPout (BPout-WPout)* WPout*(PQR/WPin) BPout WPout BPin WPin

  sub                   (BPin-BPout) WPout (BPout-WPout)* WPout*(PQR/WPin) BPout WPout BPin WPin
  mult                  (BPin-BPout)*WPout (BPout-WPout)* WPout*(PQR/WPin) BPout WPout BPin WPin
  sub                   (BPout-WPout)* WPout*(PQR/WPin)-(BPin-BPout)*WPout BPout WPout BPin WPin

  3 index 3 get         BPin (BPout-WPout)* WPout*(PQR/WPin)-(BPin-BPout)*WPout BPout WPout BPin WPin
  3 index 3 get         WPout BPin (BPout-WPout)* WPout*(PQR/WPin)-(BPin-BPout)*WPout BPout WPout BPin WPin
  exch
  sub                   (WPout-BPin) (BPout-WPout)* WPout*(PQR/WPin)-(BPin-BPout)*WPout BPout WPout BPin WPin
  div

  exch pop
  exch pop
  exch pop
  exch pop

*/


static
void EmitPQRStage(cmsContext ContextID, cmsIOHANDLER* m, cmsHPROFILE hProfile, int DoBPC, int lIsAbsolute)
{


        if (lIsAbsolute) {

            // For absolute colorimetric intent, encode back to relative
            // and generate a relative Pipeline

            // Relative encoding is obtained across XYZpcs*(D50/WhitePoint)

            cmsCIEXYZ White;

            _cmsReadMediaWhitePoint(ContextID, &White, hProfile);

            _cmsIOPrintf(ContextID, m,"/MatrixPQR [1 0 0 0 1 0 0 0 1 ]\n");
            _cmsIOPrintf(ContextID, m,"/RangePQR [ -0.5 2 -0.5 2 -0.5 2 ]\n");

            _cmsIOPrintf(ContextID, m, "%% Absolute colorimetric -- encode to relative to maximize LUT usage\n"
                      "/TransformPQR [\n"
                      "{0.9642 mul %g div exch pop exch pop exch pop exch pop} bind\n"
                      "{1.0000 mul %g div exch pop exch pop exch pop exch pop} bind\n"
                      "{0.8249 mul %g div exch pop exch pop exch pop exch pop} bind\n]\n",
                      White.X, White.Y, White.Z);
            return;
        }


        _cmsIOPrintf(ContextID, m,"%% Bradford Cone Space\n"
                 "/MatrixPQR [0.8951 -0.7502 0.0389 0.2664 1.7135 -0.0685 -0.1614 0.0367 1.0296 ] \n");

        _cmsIOPrintf(ContextID, m, "/RangePQR [ -0.5 2 -0.5 2 -0.5 2 ]\n");


        // No BPC

        if (!DoBPC) {

            _cmsIOPrintf(ContextID, m, "%% VonKries-like transform in Bradford Cone Space\n"
                      "/TransformPQR [\n"
                      "{exch pop exch 3 get mul exch pop exch 3 get div} bind\n"
                      "{exch pop exch 4 get mul exch pop exch 4 get div} bind\n"
                      "{exch pop exch 5 get mul exch pop exch 5 get div} bind\n]\n");
        } else {

            // BPC

            _cmsIOPrintf(ContextID, m, "%% VonKries-like transform in Bradford Cone Space plus BPC\n"
                      "/TransformPQR [\n");

            _cmsIOPrintf(ContextID, m, "{4 index 3 get div 2 index 3 get mul "
                    "2 index 3 get 2 index 3 get sub mul "
                    "2 index 3 get 4 index 3 get 3 index 3 get sub mul sub "
                    "3 index 3 get 3 index 3 get exch sub div "
                    "exch pop exch pop exch pop exch pop } bind\n");

            _cmsIOPrintf(ContextID, m, "{4 index 4 get div 2 index 4 get mul "
                    "2 index 4 get 2 index 4 get sub mul "
                    "2 index 4 get 4 index 4 get 3 index 4 get sub mul sub "
                    "3 index 4 get 3 index 4 get exch sub div "
                    "exch pop exch pop exch pop exch pop } bind\n");

            _cmsIOPrintf(ContextID, m, "{4 index 5 get div 2 index 5 get mul "
                    "2 index 5 get 2 index 5 get sub mul "
                    "2 index 5 get 4 index 5 get 3 index 5 get sub mul sub "
                    "3 index 5 get 3 index 5 get exch sub div "
                    "exch pop exch pop exch pop exch pop } bind\n]\n");

        }
}


static
void EmitXYZ2Lab(cmsContext ContextID, cmsIOHANDLER* m)
{
    _cmsIOPrintf(ContextID, m, "/RangeLMN [ -0.635 2.0 0 2 -0.635 2.0 ]\n");
    _cmsIOPrintf(ContextID, m, "/EncodeLMN [\n");
    _cmsIOPrintf(ContextID, m, "{ 0.964200  div dup 0.008856 le {7.787 mul 16 116 div add}{1 3 div exp} ifelse } bind\n");
    _cmsIOPrintf(ContextID, m, "{ 1.000000  div dup 0.008856 le {7.787 mul 16 116 div add}{1 3 div exp} ifelse } bind\n");
    _cmsIOPrintf(ContextID, m, "{ 0.824900  div dup 0.008856 le {7.787 mul 16 116 div add}{1 3 div exp} ifelse } bind\n");
    _cmsIOPrintf(ContextID, m, "]\n");
    _cmsIOPrintf(ContextID, m, "/MatrixABC [ 0 1 0 1 -1 1 0 0 -1 ]\n");
    _cmsIOPrintf(ContextID, m, "/EncodeABC [\n");


    _cmsIOPrintf(ContextID, m, "{ 116 mul  16 sub 100 div  } bind\n");
    _cmsIOPrintf(ContextID, m, "{ 500 mul 128 add 256 div  } bind\n");
    _cmsIOPrintf(ContextID, m, "{ 200 mul 128 add 256 div  } bind\n");


    _cmsIOPrintf(ContextID, m, "]\n");


}

// Due to impedance mismatch between XYZ and almost all RGB and CMYK spaces
// I choose to dump LUTS in Lab instead of XYZ. There is still a lot of wasted
// space on 3D CLUT, but since space seems not to be a problem here, 33 points
// would give a reasonable accuracy. Note also that CRD tables must operate in
// 8 bits.

static
int WriteOutputLUT(cmsContext ContextID, cmsIOHANDLER* m, cmsHPROFILE hProfile, cmsUInt32Number Intent, cmsUInt32Number dwFlags)
{
    cmsHPROFILE hLab;
    cmsHTRANSFORM xform;
    cmsUInt32Number i, nChannels;
    cmsUInt32Number OutputFormat;
    _cmsTRANSFORM* v;
    cmsPipeline* DeviceLink;
    cmsHPROFILE Profiles[3];
    cmsCIEXYZ BlackPointAdaptedToD50;
    cmsBool lDoBPC = (cmsBool) (dwFlags & cmsFLAGS_BLACKPOINTCOMPENSATION);
    cmsBool lFixWhite = (cmsBool) !(dwFlags & cmsFLAGS_NOWHITEONWHITEFIXUP);
    cmsUInt32Number InFrm = TYPE_Lab_16;
    cmsUInt32Number RelativeEncodingIntent;
    cmsColorSpaceSignature ColorSpace;
    cmsStage* first;

    hLab = cmsCreateLab4Profile(ContextID, NULL);
    if (hLab == NULL) return 0;

    OutputFormat = cmsFormatterForColorspaceOfProfile(ContextID, hProfile, 2, FALSE);
    nChannels    = T_CHANNELS(OutputFormat);

    ColorSpace = cmsGetColorSpace(ContextID, hProfile);

    // For absolute colorimetric, the LUT is encoded as relative in order to preserve precision.

    RelativeEncodingIntent = Intent;
    if (RelativeEncodingIntent == INTENT_ABSOLUTE_COLORIMETRIC)
        RelativeEncodingIntent = INTENT_RELATIVE_COLORIMETRIC;


    // Use V4 Lab always
    Profiles[0] = hLab;
    Profiles[1] = hProfile;

    xform = cmsCreateMultiprofileTransform(ContextID,
                                              Profiles, 2, TYPE_Lab_DBL,
                                              OutputFormat, RelativeEncodingIntent, 0);
    cmsCloseProfile(ContextID, hLab);

    if (xform == NULL) {        
        cmsSignalError(ContextID, cmsERROR_COLORSPACE_CHECK, "Cannot create transform Lab -> Profile in CRD creation");
        return 0;
    }

    // Get a copy of the internal devicelink
    v = (_cmsTRANSFORM*) xform;
    DeviceLink = cmsPipelineDup(ContextID, v ->core->Lut);
    if (DeviceLink == NULL) {
        cmsDeleteTransform(ContextID, xform);
        return 0;
    }

     // We need a CLUT
    dwFlags |= cmsFLAGS_FORCE_CLUT;
    _cmsOptimizePipeline(ContextID, &DeviceLink, RelativeEncodingIntent, &InFrm, &OutputFormat, &dwFlags);

    _cmsIOPrintf(ContextID, m, "<<\n");
    _cmsIOPrintf(ContextID, m, "/ColorRenderingType 1\n");


    cmsDetectBlackPoint(ContextID, &BlackPointAdaptedToD50, hProfile, Intent, 0);

    // Emit headers, etc.
    EmitWhiteBlackD50(ContextID, m, &BlackPointAdaptedToD50);
    EmitPQRStage(ContextID, m, hProfile, lDoBPC, Intent == INTENT_ABSOLUTE_COLORIMETRIC);
    EmitXYZ2Lab(ContextID, m);


    // FIXUP: map Lab (100, 0, 0) to perfect white, because the particular encoding for Lab
    // does map a=b=0 not falling into any specific node. Since range a,b goes -128..127,
    // zero is slightly moved towards right, so assure next node (in L=100 slice) is mapped to
    // zero. This would sacrifice a bit of highlights, but failure to do so would cause
    // scum dot. Ouch.

    if (Intent == INTENT_ABSOLUTE_COLORIMETRIC)
            lFixWhite = FALSE;

    _cmsIOPrintf(ContextID, m, "/RenderTable ");

    first = cmsPipelineGetPtrToFirstStage(ContextID, DeviceLink);
    if (first != NULL) {
        WriteCLUT(ContextID, m, first, "<", ">\n", "", "", lFixWhite, ColorSpace);
    }

    _cmsIOPrintf(ContextID, m, " %d {} bind ", nChannels);

    for (i=1; i < nChannels; i++)
            _cmsIOPrintf(ContextID, m, "dup ");

    _cmsIOPrintf(ContextID, m, "]\n");

    EmitIntent(ContextID, m, Intent);

    _cmsIOPrintf(ContextID, m, ">>\n");

    if (!(dwFlags & cmsFLAGS_NODEFAULTRESOURCEDEF)) {

        _cmsIOPrintf(ContextID, m, "/Current exch /ColorRendering defineresource pop\n");
    }

    cmsPipelineFree(ContextID, DeviceLink);
    cmsDeleteTransform(ContextID, xform);

    return 1;
}


// Builds a ASCII string containing colorant list in 0..1.0 range
static
void BuildColorantList(char *Colorant, cmsUInt32Number nColorant, cmsUInt16Number Out[])
{
    char Buff[32];
    cmsUInt32Number j;

    Colorant[0] = 0;
    if (nColorant > cmsMAXCHANNELS)
        nColorant = cmsMAXCHANNELS;

    for (j = 0; j < nColorant; j++) {

        snprintf(Buff, 31, "%.3f", Out[j] / 65535.0);
        Buff[31] = 0;
        strcat(Colorant, Buff);
        if (j < nColorant - 1)
            strcat(Colorant, " ");

    }
}


// Creates a PostScript color list from a named profile data.
// This is a HP extension.

static
int WriteNamedColorCRD(cmsContext ContextID, cmsIOHANDLER* m, cmsHPROFILE hNamedColor, cmsUInt32Number Intent, cmsUInt32Number dwFlags)
{
    cmsHTRANSFORM xform;
    cmsUInt32Number i, nColors, nColorant;
    cmsUInt32Number OutputFormat;
    char ColorName[cmsMAX_PATH];
    char Colorant[512];
    cmsNAMEDCOLORLIST* NamedColorList;


    OutputFormat = cmsFormatterForColorspaceOfProfile(ContextID, hNamedColor, 2, FALSE);
    nColorant    = T_CHANNELS(OutputFormat);


    xform = cmsCreateTransform(ContextID, hNamedColor, TYPE_NAMED_COLOR_INDEX, NULL, OutputFormat, Intent, dwFlags);
    if (xform == NULL) return 0;


    NamedColorList = cmsGetNamedColorList(xform);
    if (NamedColorList == NULL) {
        cmsDeleteTransform(ContextID, xform);
        return 0;
    }

    _cmsIOPrintf(ContextID, m, "<<\n");
    _cmsIOPrintf(ContextID, m, "(colorlistcomment) (%s) \n", "Named profile");
    _cmsIOPrintf(ContextID, m, "(Prefix) [ (Pantone ) (PANTONE ) ]\n");
    _cmsIOPrintf(ContextID, m, "(Suffix) [ ( CV) ( CVC) ( C) ]\n");

    nColors   = cmsNamedColorCount(ContextID, NamedColorList);

    for (i=0; i < nColors; i++) {

        cmsUInt16Number In[1];
        cmsUInt16Number Out[cmsMAXCHANNELS];

        In[0] = (cmsUInt16Number) i;

        if (!cmsNamedColorInfo(ContextID, NamedColorList, i, ColorName, NULL, NULL, NULL, NULL))
                continue;

        cmsDoTransform(ContextID, xform, In, Out, 1);
        BuildColorantList(Colorant, nColorant, Out);
        _cmsIOPrintf(ContextID, m, "  (%s) [ %s ]\n", ColorName, Colorant);
    }

    _cmsIOPrintf(ContextID, m, "   >>");

    if (!(dwFlags & cmsFLAGS_NODEFAULTRESOURCEDEF)) {

    _cmsIOPrintf(ContextID, m, " /Current exch /HPSpotTable defineresource pop\n");
    }

    cmsDeleteTransform(ContextID, xform);
    return 1;
}



// This one does create a Color Rendering Dictionary.
// CRD are always LUT-Based, no matter if profile is
// implemented as matrix-shaper.

static
cmsUInt32Number  GenerateCRD(cmsContext ContextID,
                             cmsHPROFILE hProfile,
                             cmsUInt32Number Intent, cmsUInt32Number dwFlags,
                             cmsIOHANDLER* mem)
{
    cmsUInt32Number dwBytesUsed;

    if (!(dwFlags & cmsFLAGS_NODEFAULTRESOURCEDEF)) {

        EmitHeader(ContextID, mem, "Color Rendering Dictionary (CRD)", hProfile);
    }


    // Is a named color profile?
    if (cmsGetDeviceClass(ContextID, hProfile) == cmsSigNamedColorClass) {

        if (!WriteNamedColorCRD(ContextID, mem, hProfile, Intent, dwFlags)) {
            return 0;
        }
    }
    else {

        // CRD are always implemented as LUT

        if (!WriteOutputLUT(ContextID, mem, hProfile, Intent, dwFlags)) {
            return 0;
        }
    }

    if (!(dwFlags & cmsFLAGS_NODEFAULTRESOURCEDEF)) {

        _cmsIOPrintf(ContextID, mem, "%%%%EndResource\n");
        _cmsIOPrintf(ContextID, mem, "\n%% CRD End\n");
    }

    // Done, keep memory usage
    dwBytesUsed = mem ->UsedSpace;

    // Finally, return used byte count
    return dwBytesUsed;
}




cmsUInt32Number CMSEXPORT cmsGetPostScriptColorResource(cmsContext ContextID,
                                                               cmsPSResourceType Type,
                                                               cmsHPROFILE hProfile,
                                                               cmsUInt32Number Intent,
                                                               cmsUInt32Number dwFlags,
                                                               cmsIOHANDLER* io)
{
    cmsUInt32Number  rc;


    switch (Type) {

        case cmsPS_RESOURCE_CSA:
            rc = GenerateCSA(ContextID, hProfile, Intent, dwFlags, io);
            break;

        default:
        case cmsPS_RESOURCE_CRD:
            rc = GenerateCRD(ContextID, hProfile, Intent, dwFlags, io);
            break;
    }

    return rc;
}



cmsUInt32Number CMSEXPORT cmsGetPostScriptCRD(cmsContext ContextID,
                              cmsHPROFILE hProfile,
                              cmsUInt32Number Intent, cmsUInt32Number dwFlags,
                              void* Buffer, cmsUInt32Number dwBufferLen)
{
    cmsIOHANDLER* mem;
    cmsUInt32Number dwBytesUsed;

    // Set up the serialization engine
    if (Buffer == NULL)
        mem = cmsOpenIOhandlerFromNULL(ContextID);
    else
        mem = cmsOpenIOhandlerFromMem(ContextID, Buffer, dwBufferLen, "w");

    if (!mem) return 0;

    dwBytesUsed =  cmsGetPostScriptColorResource(ContextID, cmsPS_RESOURCE_CRD, hProfile, Intent, dwFlags, mem);

    // Get rid of memory stream
    cmsCloseIOhandler(ContextID, mem);

    return dwBytesUsed;
}



// Does create a Color Space Array on XYZ colorspace for PostScript usage
cmsUInt32Number CMSEXPORT cmsGetPostScriptCSA(cmsContext ContextID,
                                              cmsHPROFILE hProfile,
                                              cmsUInt32Number Intent,
                                              cmsUInt32Number dwFlags,
                                              void* Buffer,
                                              cmsUInt32Number dwBufferLen)
{
    cmsIOHANDLER* mem;
    cmsUInt32Number dwBytesUsed;

    if (Buffer == NULL)
        mem = cmsOpenIOhandlerFromNULL(ContextID);
    else
        mem = cmsOpenIOhandlerFromMem(ContextID, Buffer, dwBufferLen, "w");

    if (!mem) return 0;

    dwBytesUsed =  cmsGetPostScriptColorResource(ContextID, cmsPS_RESOURCE_CSA, hProfile, Intent, dwFlags, mem);

    // Get rid of memory stream
    cmsCloseIOhandler(ContextID, mem);

    return dwBytesUsed;

}<|MERGE_RESOLUTION|>--- conflicted
+++ resolved
@@ -664,15 +664,10 @@
 
     _cmsIOPrintf(ContextID, m, "[");
 
-<<<<<<< HEAD
-    for (i = 0; i < sc.Pipeline->Params->nInputs; i++)
-        _cmsIOPrintf(ContextID, m, " %d ", sc.Pipeline->Params->nSamples[i]);
-=======
         for (i = 0; i < sc.Pipeline->Params->nInputs; i++) {
             if (i < MAX_INPUT_DIMENSIONS)
-                _cmsIOPrintf(m, " %d ", sc.Pipeline->Params->nSamples[i]);
+        _cmsIOPrintf(ContextID, m, " %d ", sc.Pipeline->Params->nSamples[i]);
         }
->>>>>>> df0ffb1f
 
     _cmsIOPrintf(ContextID, m, " [\n");
 
@@ -845,11 +840,7 @@
 // a more perceptually uniform space... I do choose Lab.
 
 static
-<<<<<<< HEAD
-int WriteInputLUT(cmsContext ContextID, cmsIOHANDLER* m, cmsHPROFILE hProfile, cmsUInt32Number Intent, cmsUInt32Number dwFlags)
-=======
-cmsBool WriteInputLUT(cmsIOHANDLER* m, cmsHPROFILE hProfile, cmsUInt32Number Intent, cmsUInt32Number dwFlags)
->>>>>>> df0ffb1f
+cmsBool WriteInputLUT(cmsContext ContextID, cmsIOHANDLER* m, cmsHPROFILE hProfile, cmsUInt32Number Intent, cmsUInt32Number dwFlags)
 {
     cmsHPROFILE hLab;
     cmsHTRANSFORM xform;
@@ -879,13 +870,8 @@
 
     if (xform == NULL) {
 
-<<<<<<< HEAD
         cmsSignalError(ContextID, cmsERROR_COLORSPACE_CHECK, "Cannot create transform Profile -> Lab");
-        return 0;
-=======
-        cmsSignalError(m ->ContextID, cmsERROR_COLORSPACE_CHECK, "Cannot create transform Profile -> Lab");
         return FALSE;
->>>>>>> df0ffb1f
     }
 
     // Only 1, 3 and 4 channels are allowed
@@ -893,15 +879,9 @@
     switch (nChannels) {
 
     case 1: {
-<<<<<<< HEAD
             cmsToneCurve* Gray2Y = ExtractGray2Y(ContextID, hProfile, Intent);
             EmitCIEBasedA(ContextID, m, Gray2Y, &BlackPointAdaptedToD50);
             cmsFreeToneCurve(ContextID, Gray2Y);
-=======
-            cmsToneCurve* Gray2Y = ExtractGray2Y(m ->ContextID, hProfile, Intent);
-            EmitCIEBasedA(m, Gray2Y, &BlackPointAdaptedToD50);
-            cmsFreeToneCurve(Gray2Y);            
->>>>>>> df0ffb1f
             }
             break;
 
@@ -912,55 +892,33 @@
             _cmsTRANSFORM* v = (_cmsTRANSFORM*) xform;
             cmsBool rc;
 
-<<<<<<< HEAD
             DeviceLink = cmsPipelineDup(ContextID, v ->core->Lut);
-            if (DeviceLink == NULL) return 0;
-=======
-            DeviceLink = cmsPipelineDup(v ->Lut);
             if (DeviceLink == NULL) {
-                cmsDeleteTransform(xform);
+                cmsDeleteTransform(ContextID, xform);
                 return FALSE;
             }
->>>>>>> df0ffb1f
 
             dwFlags |= cmsFLAGS_FORCE_CLUT;
             _cmsOptimizePipeline(ContextID, &DeviceLink, Intent, &InputFormat, &OutFrm, &dwFlags);
 
-<<<<<<< HEAD
             rc = EmitCIEBasedDEF(ContextID, m, DeviceLink, Intent, &BlackPointAdaptedToD50);
             cmsPipelineFree(ContextID, DeviceLink);
-            if (rc == 0) return 0;
-=======
-            rc = EmitCIEBasedDEF(m, DeviceLink, Intent, &BlackPointAdaptedToD50);
-            cmsPipelineFree(DeviceLink);            
             if (!rc) {
-                cmsDeleteTransform(xform);
+                cmsDeleteTransform(ContextID, xform);
                 return FALSE;
             }
->>>>>>> df0ffb1f
             }
             break;
 
     default:
 
-<<<<<<< HEAD
+        cmsDeleteTransform(ContextID, xform);
         cmsSignalError(ContextID, cmsERROR_COLORSPACE_CHECK, "Only 3, 4 channels are supported for CSA. This profile has %d channels.", nChannels);
-        return 0;
-    }
-
+        return FALSE;        
+    }
 
     cmsDeleteTransform(ContextID, xform);
-
-    return 1;
-=======
-        cmsDeleteTransform(xform);        
-        cmsSignalError(m ->ContextID, cmsERROR_COLORSPACE_CHECK, "Only 3, 4 channels are supported for CSA. This profile has %d channels.", nChannels);        
-        return FALSE;        
-    }
-
-    cmsDeleteTransform(xform);
     return TRUE;
->>>>>>> df0ffb1f
 }
 
 static
