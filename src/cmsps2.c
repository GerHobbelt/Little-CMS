--- conflicted
+++ resolved
@@ -976,15 +976,10 @@
     char ColorName[cmsMAX_PATH];
     cmsNAMEDCOLORLIST* NamedColorList;
 
-<<<<<<< HEAD
     hLab  = cmsCreateLab4Profile(ContextID, NULL);
     xform = cmsCreateTransform(ContextID, hNamedColor, TYPE_NAMED_COLOR_INDEX, hLab, TYPE_Lab_DBL, Intent, 0);
-=======
-    hLab  = cmsCreateLab4ProfileTHR(m ->ContextID, NULL);
-    xform = cmsCreateTransform(hNamedColor, TYPE_NAMED_COLOR_INDEX, hLab, TYPE_Lab_DBL, Intent, 0);
     cmsCloseProfile(hLab);
 
->>>>>>> d90d134b
     if (xform == NULL) return 0;
 
     NamedColorList = cmsGetNamedColorList(xform);
@@ -1014,18 +1009,9 @@
         _cmsIOPrintf(ContextID, m, "  (%s) [ %.3f %.3f %.3f ]\n", ColorName, Lab.L, Lab.a, Lab.b);
     }
 
-<<<<<<< HEAD
-
-
     _cmsIOPrintf(ContextID, m, ">>\n");
 
     cmsDeleteTransform(ContextID, xform);
-    cmsCloseProfile(ContextID, hLab);
-=======
-    _cmsIOPrintf(m, ">>\n");
-
-    cmsDeleteTransform(xform);
->>>>>>> d90d134b
     return 1;
 }
 
@@ -1305,30 +1291,18 @@
                                               OutputFormat, RelativeEncodingIntent, 0);
     cmsCloseProfile(ContextID, hLab);
 
-<<<<<<< HEAD
-    if (xform == NULL) {
-
+    if (xform == NULL) {        
         cmsSignalError(ContextID, cmsERROR_COLORSPACE_CHECK, "Cannot create transform Lab -> Profile in CRD creation");
-=======
-    if (xform == NULL) {        
-        cmsSignalError(m ->ContextID, cmsERROR_COLORSPACE_CHECK, "Cannot create transform Lab -> Profile in CRD creation");
->>>>>>> d90d134b
         return 0;
     }
 
     // Get a copy of the internal devicelink
     v = (_cmsTRANSFORM*) xform;
-<<<<<<< HEAD
     DeviceLink = cmsPipelineDup(ContextID, v ->core->Lut);
-    if (DeviceLink == NULL) return 0;
-
-=======
-    DeviceLink = cmsPipelineDup(v ->Lut);
     if (DeviceLink == NULL) {
         cmsDeleteTransform(xform);
         return 0;
     }
->>>>>>> d90d134b
 
      // We need a CLUT
     dwFlags |= cmsFLAGS_FORCE_CLUT;
@@ -1357,15 +1331,10 @@
 
     _cmsIOPrintf(ContextID, m, "/RenderTable ");
 
-<<<<<<< HEAD
-
-    WriteCLUT(ContextID, m, cmsPipelineGetPtrToFirstStage(ContextID, DeviceLink), "<", ">\n", "", "", lFixWhite, ColorSpace);
-=======
     first = cmsPipelineGetPtrToFirstStage(DeviceLink);
     if (first != NULL) {
         WriteCLUT(m, first, "<", ">\n", "", "", lFixWhite, ColorSpace);
     }
->>>>>>> d90d134b
 
     _cmsIOPrintf(ContextID, m, " %d {} bind ", nChannels);
 
@@ -1374,12 +1343,7 @@
 
     _cmsIOPrintf(ContextID, m, "]\n");
 
-<<<<<<< HEAD
-
     EmitIntent(ContextID, m, Intent);
-=======
-    EmitIntent(m, Intent);
->>>>>>> d90d134b
 
     _cmsIOPrintf(ContextID, m, ">>\n");
 
