//---------------------------------------------------------------------------------
//
//  Little Color Management System
//  Copyright (c) 1998-2020 Marti Maria Saguer
//
// Permission is hereby granted, free of charge, to any person obtaining
// a copy of this software and associated documentation files (the "Software"),
// to deal in the Software without restriction, including without limitation
// the rights to use, copy, modify, merge, publish, distribute, sublicense,
// and/or sell copies of the Software, and to permit persons to whom the Software
// is furnished to do so, subject to the following conditions:
//
// The above copyright notice and this permission notice shall be included in
// all copies or substantial portions of the Software.
//
// THE SOFTWARE IS PROVIDED "AS IS", WITHOUT WARRANTY OF ANY KIND,
// EXPRESS OR IMPLIED, INCLUDING BUT NOT LIMITED TO
// THE WARRANTIES OF MERCHANTABILITY, FITNESS FOR A PARTICULAR PURPOSE AND
// NONINFRINGEMENT. IN NO EVENT SHALL THE AUTHORS OR COPYRIGHT HOLDERS BE
// LIABLE FOR ANY CLAIM, DAMAGES OR OTHER LIABILITY, WHETHER IN AN ACTION
// OF CONTRACT, TORT OR OTHERWISE, ARISING FROM, OUT OF OR IN CONNECTION
// WITH THE SOFTWARE OR THE USE OR OTHER DEALINGS IN THE SOFTWARE.
//
//---------------------------------------------------------------------------------
//

#include "lcms2_internal.h"

// Alpha copy ------------------------------------------------------------------------------------------------------------------

// This macro return words stored as big endian
#define CHANGE_ENDIAN(w)    (cmsUInt16Number) ((cmsUInt16Number) ((w)<<8)|((w)>>8))


// Floor to byte, taking care of saturation
cmsINLINE cmsUInt8Number _cmsQuickSaturateByte(cmsFloat64Number d)
{
       d += 0.5;
       if (d <= 0) return 0;
       if (d >= 255.0) return 255;

       return (cmsUInt8Number) _cmsQuickFloorWord(d);
}


// Return the size in bytes of a given formatter
static
cmsUInt32Number trueBytesSize(cmsUInt32Number Format)
{
    cmsUInt32Number fmt_bytes = T_BYTES(Format);

    // For double, the T_BYTES field returns zero
    if (fmt_bytes == 0)
        return sizeof(double);

    // Otherwise, it is already correct for all formats
    return fmt_bytes;
}


// Several format converters

typedef void(*cmsFormatterAlphaFn)(void* dst, const void* src);


// From 8

static
void copy8(void* dst, const void* src)
{
       memmove(dst, src, 1);
}

static
void from8to16(void* dst, const void* src)
{
       cmsUInt8Number n = *(cmsUInt8Number*)src;
       *(cmsUInt16Number*) dst = FROM_8_TO_16(n);
}

static
void from8to16SE(void* dst, const void* src)
{
    cmsUInt8Number n = *(cmsUInt8Number*)src;
    *(cmsUInt16Number*)dst = CHANGE_ENDIAN(FROM_8_TO_16(n));
}

static
void from8toFLT(void* dst, const void* src)
{
       *(cmsFloat32Number*)dst = (*(cmsUInt8Number*)src) / 255.0f;
}

static
void from8toDBL(void* dst, const void* src)
{
       *(cmsFloat64Number*)dst = (*(cmsUInt8Number*)src) / 255.0;
}

static
void from8toHLF(void* dst, const void* src)
{
#ifndef CMS_NO_HALF_SUPPORT
       cmsFloat32Number n = (*(cmsUInt8Number*)src) / 255.0f;
       *(cmsUInt16Number*)dst = _cmsFloat2Half(n);
#else
    cmsUNUSED_PARAMETER(dst);
    cmsUNUSED_PARAMETER(src);
#endif
}

// From 16

static
void from16to8(void* dst, const void* src)
{
       cmsUInt16Number n = *(cmsUInt16Number*)src;
       *(cmsUInt8Number*) dst = FROM_16_TO_8(n);
}

static
void from16SEto8(void* dst, const void* src)
{
    cmsUInt16Number n = *(cmsUInt16Number*)src;
    *(cmsUInt8Number*)dst = FROM_16_TO_8(CHANGE_ENDIAN(n));
}

static
void copy16(void* dst, const void* src)
{
       memmove(dst, src, 2);
}

static
void from16to16(void* dst, const void* src)
{
    cmsUInt16Number n = *(cmsUInt16Number*)src;
    *(cmsUInt16Number*)dst = CHANGE_ENDIAN(n);
}

static
void from16toFLT(void* dst, const void* src)
{
       *(cmsFloat32Number*)dst = (*(cmsUInt16Number*)src) / 65535.0f;
}

static
void from16SEtoFLT(void* dst, const void* src)
{
    *(cmsFloat32Number*)dst = (CHANGE_ENDIAN(*(cmsUInt16Number*)src)) / 65535.0f;
}

static
void from16toDBL(void* dst, const void* src)
{
       *(cmsFloat64Number*)dst = (*(cmsUInt16Number*)src) / 65535.0f;
}

static
void from16SEtoDBL(void* dst, const void* src)
{
    *(cmsFloat64Number*)dst = (CHANGE_ENDIAN(*(cmsUInt16Number*)src)) / 65535.0f;
}

static
void from16toHLF(void* dst, const void* src)
{
#ifndef CMS_NO_HALF_SUPPORT
       cmsFloat32Number n = (*(cmsUInt16Number*)src) / 65535.0f;
       *(cmsUInt16Number*)dst = _cmsFloat2Half(n);
#else
    cmsUNUSED_PARAMETER(dst);
    cmsUNUSED_PARAMETER(src);
#endif
}

static
void from16SEtoHLF(void* dst, const void* src)
{
#ifndef CMS_NO_HALF_SUPPORT
    cmsFloat32Number n = (CHANGE_ENDIAN(*(cmsUInt16Number*)src)) / 65535.0f;
    *(cmsUInt16Number*)dst = _cmsFloat2Half(n);
#else
    cmsUNUSED_PARAMETER(dst);
    cmsUNUSED_PARAMETER(src);
#endif
}
// From Float

static
void fromFLTto8(void* dst, const void* src)
{
    cmsFloat32Number n = *(cmsFloat32Number*)src;
    *(cmsUInt8Number*)dst = _cmsQuickSaturateByte(n * 255.0f);
}

static
void fromFLTto16(void* dst, const void* src)
{
    cmsFloat32Number n = *(cmsFloat32Number*)src;
    *(cmsUInt16Number*)dst = _cmsQuickSaturateWord(n * 65535.0f);
}

static
void fromFLTto16SE(void* dst, const void* src)
{
    cmsFloat32Number n = *(cmsFloat32Number*)src;
    cmsUInt16Number i = _cmsQuickSaturateWord(n * 65535.0f);

    *(cmsUInt16Number*)dst = CHANGE_ENDIAN(i);
}

static
void copy32(void* dst, const void* src)
{
    memmove(dst, src, sizeof(cmsFloat32Number));
}

static
void fromFLTtoDBL(void* dst, const void* src)
{
    cmsFloat32Number n = *(cmsFloat32Number*)src;
    *(cmsFloat64Number*)dst = (cmsFloat64Number)n;
}

static
void fromFLTtoHLF(void* dst, const void* src)
{
#ifndef CMS_NO_HALF_SUPPORT
       cmsFloat32Number n = *(cmsFloat32Number*)src;
       *(cmsUInt16Number*)dst = _cmsFloat2Half(n);
#else
    cmsUNUSED_PARAMETER(dst);
    cmsUNUSED_PARAMETER(src);
#endif
}


// From HALF

static
void fromHLFto8(void* dst, const void* src)
{
#ifndef CMS_NO_HALF_SUPPORT
       cmsFloat32Number n = _cmsHalf2Float(*(cmsUInt16Number*)src);
       *(cmsUInt8Number*)dst = _cmsQuickSaturateByte(n * 255.0f);
#else
    cmsUNUSED_PARAMETER(dst);
    cmsUNUSED_PARAMETER(src);
#endif

}

static
void fromHLFto16(void* dst, const void* src)
{
#ifndef CMS_NO_HALF_SUPPORT
       cmsFloat32Number n = _cmsHalf2Float(*(cmsUInt16Number*)src);
       *(cmsUInt16Number*)dst = _cmsQuickSaturateWord(n * 65535.0f);
#else
    cmsUNUSED_PARAMETER(dst);
    cmsUNUSED_PARAMETER(src);
#endif
}

static
void fromHLFto16SE(void* dst, const void* src)
{
#ifndef CMS_NO_HALF_SUPPORT
    cmsFloat32Number n = _cmsHalf2Float(*(cmsUInt16Number*)src);
    cmsUInt16Number i = _cmsQuickSaturateWord(n * 65535.0f);
    *(cmsUInt16Number*)dst = CHANGE_ENDIAN(i);
#else
    cmsUNUSED_PARAMETER(dst);
    cmsUNUSED_PARAMETER(src);
#endif
}

static
void fromHLFtoFLT(void* dst, const void* src)
{
#ifndef CMS_NO_HALF_SUPPORT
       *(cmsFloat32Number*)dst = _cmsHalf2Float(*(cmsUInt16Number*)src);
#else
    cmsUNUSED_PARAMETER(dst);
    cmsUNUSED_PARAMETER(src);
#endif
}

static
void fromHLFtoDBL(void* dst, const void* src)
{
#ifndef CMS_NO_HALF_SUPPORT
       *(cmsFloat64Number*)dst = (cmsFloat64Number)_cmsHalf2Float(*(cmsUInt16Number*)src);
#else
    cmsUNUSED_PARAMETER(dst);
    cmsUNUSED_PARAMETER(src);
#endif
}

// From double
static
void fromDBLto8(void* dst, const void* src)
{
       cmsFloat64Number n = *(cmsFloat64Number*)src;
       *(cmsUInt8Number*)dst = _cmsQuickSaturateByte(n * 255.0);
}

static
void fromDBLto16(void* dst, const void* src)
{
       cmsFloat64Number n = *(cmsFloat64Number*)src;
       *(cmsUInt16Number*)dst = _cmsQuickSaturateWord(n * 65535.0f);
}

static
void fromDBLto16SE(void* dst, const void* src)
{
    cmsFloat64Number n = *(cmsFloat64Number*)src;
    cmsUInt16Number  i = _cmsQuickSaturateWord(n * 65535.0f);
    *(cmsUInt16Number*)dst = CHANGE_ENDIAN(i);
}

static
void fromDBLtoFLT(void* dst, const void* src)
{
       cmsFloat64Number n = *(cmsFloat64Number*)src;
       *(cmsFloat32Number*)dst = (cmsFloat32Number) n;
}

static
void fromDBLtoHLF(void* dst, const void* src)
{
#ifndef CMS_NO_HALF_SUPPORT
       cmsFloat32Number n = (cmsFloat32Number) *(cmsFloat64Number*)src;
       *(cmsUInt16Number*)dst = _cmsFloat2Half(n);
#else
    cmsUNUSED_PARAMETER(dst);
    cmsUNUSED_PARAMETER(src);
#endif
}

static
void copy64(void* dst, const void* src)
{
       memmove(dst, src, sizeof(cmsFloat64Number));
}


// Returns the position (x or y) of the formatter in the table of functions
static
int FormatterPos(cmsUInt32Number frm)
{
    cmsUInt32Number  b = T_BYTES(frm);

    if (b == 0 && T_FLOAT(frm))
        return 5; // DBL
#ifndef CMS_NO_HALF_SUPPORT
    if (b == 2 && T_FLOAT(frm))
        return 3; // HLF
#endif
    if (b == 4 && T_FLOAT(frm))
        return 4; // FLT
    if (b == 2 && !T_FLOAT(frm))
    {
        if (T_ENDIAN16(frm))
            return 2; // 16SE
        else
            return 1; // 16
    }
    if (b == 1 && !T_FLOAT(frm))
        return 0; // 8
    return -1; // not recognized
}

// Obtains an alpha-to-alpha function formatter
static
cmsFormatterAlphaFn _cmsGetFormatterAlpha(cmsContext id, cmsUInt32Number in, cmsUInt32Number out)
{
static cmsFormatterAlphaFn FormattersAlpha[6][6] = {

       /* from 8 */  { copy8,       from8to16,   from8to16SE,   from8toHLF,   from8toFLT,    from8toDBL    },
       /* from 16*/  { from16to8,   copy16,      from16to16,    from16toHLF,  from16toFLT,   from16toDBL   },
       /* from 16SE*/{ from16SEto8, from16to16,  copy16,        from16SEtoHLF,from16SEtoFLT, from16SEtoDBL },
       /* from HLF*/ { fromHLFto8,  fromHLFto16, fromHLFto16SE, copy16,       fromHLFtoFLT,  fromHLFtoDBL  },
       /* from FLT*/ { fromFLTto8,  fromFLTto16, fromFLTto16SE, fromFLTtoHLF, copy32,        fromFLTtoDBL  },
       /* from DBL*/ { fromDBLto8,  fromDBLto16, fromDBLto16SE, fromDBLtoHLF, fromDBLtoFLT,  copy64 }};

        int in_n  = FormatterPos(in);
        int out_n = FormatterPos(out);

        if (in_n < 0 || out_n < 0 || in_n > 4 || out_n > 4) {

               cmsSignalError(id, cmsERROR_UNKNOWN_EXTENSION, "Unrecognized alpha channel width");
               return NULL;
        }

        return FormattersAlpha[in_n][out_n];
}



// This function computes the distance from each component to the next one in bytes.
static
void ComputeIncrementsForChunky(cmsUInt32Number Format,
                                cmsUInt32Number ComponentStartingOrder[],
                                cmsUInt32Number ComponentPointerIncrements[])
{
       cmsUInt32Number channels[cmsMAXEXTRACHANNELS];
       cmsUInt32Number extra = T_EXTRA(Format);
       cmsUInt32Number nchannels = T_CHANNELS(Format);
       cmsUInt32Number total_chans = nchannels + extra;
       cmsUInt32Number i;
       cmsUInt32Number channelSize = trueBytesSize(Format);
       cmsUInt32Number pixelSize = channelSize * total_chans;

	   // Sanity check
	   if (total_chans <= 0 || total_chans >= cmsMAXEXTRACHANNELS)
		   return;

        memset(channels, 0, sizeof(channels));

       // Separation is independent of starting point and only depends on channel size
       for (i = 0; i < extra; i++)
              ComponentPointerIncrements[i] = pixelSize;

       // Handle do swap
       for (i = 0; i < total_chans; i++)
       {
              if (T_DOSWAP(Format)) {
                     channels[i] = total_chans - i - 1;
              }
              else {
                     channels[i] = i;
              }
       }

       // Handle swap first (ROL of positions), example CMYK -> KCMY | 0123 -> 3012
       if (T_SWAPFIRST(Format) && total_chans > 1) {

              cmsUInt32Number tmp = channels[0];
              for (i = 0; i < total_chans-1; i++)
                     channels[i] = channels[i + 1];

              channels[total_chans - 1] = tmp;
       }

       // Handle size
       if (channelSize > 1)
              for (i = 0; i < total_chans; i++) {
                     channels[i] *= channelSize;
              }

       for (i = 0; i < extra; i++)
              ComponentStartingOrder[i] = channels[i + nchannels];
}



//  On planar configurations, the distance is the stride added to any non-negative
static
void ComputeIncrementsForPlanar(cmsUInt32Number Format,
                                cmsUInt32Number BytesPerPlane,
                                cmsUInt32Number ComponentStartingOrder[],
                                cmsUInt32Number ComponentPointerIncrements[])
{
       cmsUInt32Number channels[cmsMAXEXTRACHANNELS];
       cmsUInt32Number extra = T_EXTRA(Format);
       cmsUInt32Number nchannels = T_CHANNELS(Format);
       cmsUInt32Number total_chans = nchannels + extra;
       cmsUInt32Number i;
       cmsUInt32Number channelSize = trueBytesSize(Format);

       // Sanity check
       if (total_chans <= 0 || total_chans >= cmsMAXEXTRACHANNELS)
           return;

       memset(channels, 0, sizeof(channels));

       // Separation is independent of starting point and only depends on channel size
       for (i = 0; i < extra; i++)
              ComponentPointerIncrements[i] = channelSize;

       // Handle do swap
       for (i = 0; i < total_chans; i++)
       {
              if (T_DOSWAP(Format)) {
                     channels[i] = total_chans - i - 1;
              }
              else {
                     channels[i] = i;
              }
       }

       // Handle swap first (ROL of positions), example CMYK -> KCMY | 0123 -> 3012
       if (T_SWAPFIRST(Format) && total_chans > 0) {

              cmsUInt32Number tmp = channels[0];
              for (i = 0; i < total_chans - 1; i++)
                     channels[i] = channels[i + 1];

              channels[total_chans - 1] = tmp;
       }

       // Handle size
       for (i = 0; i < total_chans; i++) {
              channels[i] *= BytesPerPlane;
       }

       for (i = 0; i < extra; i++)
              ComponentStartingOrder[i] = channels[i + nchannels];
}



// Dispatcher por chunky and planar RGB
static
void  ComputeComponentIncrements(cmsUInt32Number Format,
                                 cmsUInt32Number BytesPerPlane,
                                 cmsUInt32Number ComponentStartingOrder[],
                                 cmsUInt32Number ComponentPointerIncrements[])
{
       if (T_PLANAR(Format)) {

              ComputeIncrementsForPlanar(Format,  BytesPerPlane, ComponentStartingOrder, ComponentPointerIncrements);
       }
       else {
              ComputeIncrementsForChunky(Format,  ComponentStartingOrder, ComponentPointerIncrements);
       }

}



// Handles extra channels copying alpha if requested by the flags
void _cmsHandleExtraChannels(cmsContext ContextID, _cmsTRANSFORM* p, const void* in,
                                               void* out,
                                               cmsUInt32Number PixelsPerLine,
                                               cmsUInt32Number LineCount,
                                               const cmsStride* Stride)
{
    cmsUInt32Number i, j, k;
    cmsUInt32Number nExtra;
    cmsUInt32Number SourceStartingOrder[cmsMAXEXTRACHANNELS];
    cmsUInt32Number SourceIncrements[cmsMAXEXTRACHANNELS];
    cmsUInt32Number DestStartingOrder[cmsMAXEXTRACHANNELS];
    cmsUInt32Number DestIncrements[cmsMAXEXTRACHANNELS];

    cmsFormatterAlphaFn copyValueFn;

    // Make sure we need some copy
    if (!(p->core->dwOriginalFlags & cmsFLAGS_COPY_ALPHA))
        return;

    // Exit early if in-place color-management is occurring - no need to copy extra channels to themselves.
    if (p->InputFormat == p->OutputFormat && in == out)
        return;

    // Make sure we have same number of alpha channels. If not, just return as this should be checked at transform creation time.
    nExtra = T_EXTRA(p->InputFormat);
    if (nExtra != T_EXTRA(p->OutputFormat))
        return;

    // Anything to do?
    if (nExtra == 0)
        return;

    // Compute the increments
    ComputeComponentIncrements(p->InputFormat, Stride->BytesPerPlaneIn, SourceStartingOrder, SourceIncrements);
    ComputeComponentIncrements(p->OutputFormat, Stride->BytesPerPlaneOut, DestStartingOrder, DestIncrements);

    // Check for conversions 8, 16, half, float, dbl
<<<<<<< HEAD
    copyValueFn = _cmsGetFormatterAlpha(ContextID, p->InputFormat, p->OutputFormat);
=======
    copyValueFn = _cmsGetFormatterAlpha(p->ContextID, p->InputFormat, p->OutputFormat);
    if (copyValueFn == NULL) 
        return;
>>>>>>> ab987d97

    if (nExtra == 1) { // Optimized routine for copying a single extra channel quickly

        cmsUInt8Number* SourcePtr;
        cmsUInt8Number* DestPtr;

        cmsUInt32Number SourceStrideIncrement = 0;
        cmsUInt32Number DestStrideIncrement = 0;

        // The loop itself
        for (i = 0; i < LineCount; i++) {

            // Prepare pointers for the loop
            SourcePtr = (cmsUInt8Number*)in + SourceStartingOrder[0] + SourceStrideIncrement;
            DestPtr = (cmsUInt8Number*)out + DestStartingOrder[0] + DestStrideIncrement;

            for (j = 0; j < PixelsPerLine; j++) {

                copyValueFn(DestPtr, SourcePtr);

                SourcePtr += SourceIncrements[0];
                DestPtr += DestIncrements[0];
            }

            SourceStrideIncrement += Stride->BytesPerLineIn;
            DestStrideIncrement += Stride->BytesPerLineOut;
        }

    }
    else { // General case with more than one extra channel

        cmsUInt8Number* SourcePtr[cmsMAXEXTRACHANNELS];
        cmsUInt8Number* DestPtr[cmsMAXEXTRACHANNELS];

        cmsUInt32Number SourceStrideIncrements[cmsMAXEXTRACHANNELS];
        cmsUInt32Number DestStrideIncrements[cmsMAXEXTRACHANNELS];

        memset(SourceStrideIncrements, 0, sizeof(SourceStrideIncrements));
        memset(DestStrideIncrements, 0, sizeof(DestStrideIncrements));

        // The loop itself
        for (i = 0; i < LineCount; i++) {

            // Prepare pointers for the loop
            for (j = 0; j < nExtra; j++) {

                SourcePtr[j] = (cmsUInt8Number*)in + SourceStartingOrder[j] + SourceStrideIncrements[j];
                DestPtr[j] = (cmsUInt8Number*)out + DestStartingOrder[j] + DestStrideIncrements[j];
            }

            for (j = 0; j < PixelsPerLine; j++) {

                for (k = 0; k < nExtra; k++) {

                    copyValueFn(DestPtr[k], SourcePtr[k]);

                    SourcePtr[k] += SourceIncrements[k];
                    DestPtr[k] += DestIncrements[k];
                }
            }

            for (j = 0; j < nExtra; j++) {

                SourceStrideIncrements[j] += Stride->BytesPerLineIn;
                DestStrideIncrements[j] += Stride->BytesPerLineOut;
            }
        }
    }
}<|MERGE_RESOLUTION|>--- conflicted
+++ resolved
@@ -570,13 +570,9 @@
     ComputeComponentIncrements(p->OutputFormat, Stride->BytesPerPlaneOut, DestStartingOrder, DestIncrements);
 
     // Check for conversions 8, 16, half, float, dbl
-<<<<<<< HEAD
     copyValueFn = _cmsGetFormatterAlpha(ContextID, p->InputFormat, p->OutputFormat);
-=======
-    copyValueFn = _cmsGetFormatterAlpha(p->ContextID, p->InputFormat, p->OutputFormat);
     if (copyValueFn == NULL) 
         return;
->>>>>>> ab987d97
 
     if (nExtra == 1) { // Optimized routine for copying a single extra channel quickly
 
