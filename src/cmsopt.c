--- conflicted
+++ resolved
@@ -1520,13 +1520,8 @@
 // A fast matrix-shaper evaluator for 8 bits. This is a bit tricky since I'm using 1.14 signed fixed point
 // to accomplish some performance. Actually it takes 256x3 16 bits tables and 16385 x 3 tables of 8 bits,
 // in total about 50K, and the performance boost is huge!
-<<<<<<< HEAD
-static
+static CMS_NO_SANITIZE
 void MatShaperEval16(cmsContext ContextID, CMSREGISTER const cmsUInt16Number In[],
-=======
-static CMS_NO_SANITIZE
-void MatShaperEval16(CMSREGISTER const cmsUInt16Number In[],
->>>>>>> a5269a91
                      CMSREGISTER cmsUInt16Number Out[],
                      CMSREGISTER const void* D)
 {
