//---------------------------------------------------------------------------------
//
//  Little Color Management System
//  Copyright (c) 1998-2020 Marti Maria Saguer
//
// Permission is hereby granted, free of charge, to any person obtaining
// a copy of this software and associated documentation files (the "Software"),
// to deal in the Software without restriction, including without limitation
// the rights to use, copy, modify, merge, publish, distribute, sublicense,
// and/or sell copies of the Software, and to permit persons to whom the Software
// is furnished to do so, subject to the following conditions:
//
// The above copyright notice and this permission notice shall be included in
// all copies or substantial portions of the Software.
//
// THE SOFTWARE IS PROVIDED "AS IS", WITHOUT WARRANTY OF ANY KIND,
// EXPRESS OR IMPLIED, INCLUDING BUT NOT LIMITED TO
// THE WARRANTIES OF MERCHANTABILITY, FITNESS FOR A PARTICULAR PURPOSE AND
// NONINFRINGEMENT. IN NO EVENT SHALL THE AUTHORS OR COPYRIGHT HOLDERS BE
// LIABLE FOR ANY CLAIM, DAMAGES OR OTHER LIABILITY, WHETHER IN AN ACTION
// OF CONTRACT, TORT OR OTHERWISE, ARISING FROM, OUT OF OR IN CONNECTION
// WITH THE SOFTWARE OR THE USE OR OTHER DEALINGS IN THE SOFTWARE.
//
//---------------------------------------------------------------------------------
//

#include "lcms2_internal.h"


//----------------------------------------------------------------------------------

// Optimization for 8 bits, Shaper-CLUT (3 inputs only)
typedef struct {

    cmsContext ContextID;

    const cmsInterpParams* p;   // Tetrahedrical interpolation parameters. This is a not-owned pointer.

    cmsUInt16Number rx[256], ry[256], rz[256];
    cmsUInt32Number X0[256], Y0[256], Z0[256];  // Precomputed nodes and offsets for 8-bit input data


} Prelin8Data;


// Generic optimization for 16 bits Shaper-CLUT-Shaper (any inputs)
typedef struct {

    cmsContext ContextID;

    // Number of channels
    cmsUInt32Number nInputs;
    cmsUInt32Number nOutputs;

    _cmsInterpFn16 EvalCurveIn16[MAX_INPUT_DIMENSIONS];       // The maximum number of input channels is known in advance
    cmsInterpParams*  ParamsCurveIn16[MAX_INPUT_DIMENSIONS];

    _cmsInterpFn16 EvalCLUT;            // The evaluator for 3D grid
    const cmsInterpParams* CLUTparams;  // (not-owned pointer)


    _cmsInterpFn16* EvalCurveOut16;       // Points to an array of curve evaluators in 16 bits (not-owned pointer)
    cmsInterpParams**  ParamsCurveOut16;  // Points to an array of references to interpolation params (not-owned pointer)


} Prelin16Data;


// Optimization for matrix-shaper in 8 bits. Numbers are operated in n.14 signed, tables are stored in 1.14 fixed

typedef cmsInt32Number cmsS1Fixed14Number;   // Note that this may hold more than 16 bits!

#define DOUBLE_TO_1FIXED14(x) ((cmsS1Fixed14Number) floor((x) * 16384.0 + 0.5))

typedef struct {

    cmsContext ContextID;

    cmsS1Fixed14Number Shaper1R[256];  // from 0..255 to 1.14  (0.0...1.0)
    cmsS1Fixed14Number Shaper1G[256];
    cmsS1Fixed14Number Shaper1B[256];

    cmsS1Fixed14Number Mat[3][3];     // n.14 to n.14 (needs a saturation after that)
    cmsS1Fixed14Number Off[3];

    cmsUInt16Number Shaper2R[16385];    // 1.14 to 0..255
    cmsUInt16Number Shaper2G[16385];
    cmsUInt16Number Shaper2B[16385];

} MatShaper8Data;

// Curves, optimization is shared between 8 and 16 bits
typedef struct {
    cmsUInt32Number nCurves;      // Number of curves
    cmsUInt32Number nElements;    // Elements in curves
    cmsUInt16Number** Curves;     // Points to a dynamically  allocated array

} Curves16Data;


// Simple optimizations ----------------------------------------------------------------------------------------------------------


// Remove an element in linked chain
static
void _RemoveElement(cmsContext ContextID, cmsStage** head)
{
    cmsStage* mpe = *head;
    cmsStage* next = mpe ->Next;
    *head = next;
    cmsStageFree(ContextID, mpe);
}

// Remove all identities in chain. Note that pt actually is a double pointer to the element that holds the pointer.
static
cmsBool _Remove1Op(cmsContext ContextID, cmsPipeline* Lut, cmsStageSignature UnaryOp)
{
    cmsStage** pt = &Lut ->Elements;
    cmsBool AnyOpt = FALSE;

    while (*pt != NULL) {

        if ((*pt) ->Implements == UnaryOp) {
            _RemoveElement(ContextID, pt);
            AnyOpt = TRUE;
        }
        else
            pt = &((*pt) -> Next);
    }

    return AnyOpt;
}

// Same, but only if two adjacent elements are found
static
cmsBool _Remove2Op(cmsContext ContextID, cmsPipeline* Lut, cmsStageSignature Op1, cmsStageSignature Op2)
{
    cmsStage** pt1;
    cmsStage** pt2;
    cmsBool AnyOpt = FALSE;

    pt1 = &Lut ->Elements;
    if (*pt1 == NULL) return AnyOpt;

    while (*pt1 != NULL) {

        pt2 = &((*pt1) -> Next);
        if (*pt2 == NULL) return AnyOpt;

        if ((*pt1) ->Implements == Op1 && (*pt2) ->Implements == Op2) {
            _RemoveElement(ContextID, pt2);
            _RemoveElement(ContextID, pt1);
            AnyOpt = TRUE;
        }
        else
            pt1 = &((*pt1) -> Next);
    }

    return AnyOpt;
}


static
cmsBool CloseEnoughFloat(cmsFloat64Number a, cmsFloat64Number b)
{
       return fabs(b - a) < 0.00001f;
}

static
cmsBool  isFloatMatrixIdentity(cmsContext ContextID, const cmsMAT3* a)
{
       cmsMAT3 Identity;
       int i, j;

       _cmsMAT3identity(ContextID, &Identity);

       for (i = 0; i < 3; i++)
              for (j = 0; j < 3; j++)
                     if (!CloseEnoughFloat(a->v[i].n[j], Identity.v[i].n[j])) return FALSE;

       return TRUE;
}
// if two adjacent matrices are found, multiply them.
static
cmsBool _MultiplyMatrix(cmsContext ContextID, cmsPipeline* Lut)
{
       cmsStage** pt1;
       cmsStage** pt2;
       cmsStage*  chain;
       cmsBool AnyOpt = FALSE;

       pt1 = &Lut->Elements;
       if (*pt1 == NULL) return AnyOpt;

       while (*pt1 != NULL) {

              pt2 = &((*pt1)->Next);
              if (*pt2 == NULL) return AnyOpt;

              if ((*pt1)->Implements == cmsSigMatrixElemType && (*pt2)->Implements == cmsSigMatrixElemType) {

                     // Get both matrices
                     _cmsStageMatrixData* m1 = (_cmsStageMatrixData*) cmsStageData(ContextID, *pt1);
                     _cmsStageMatrixData* m2 = (_cmsStageMatrixData*) cmsStageData(ContextID, *pt2);
                     cmsMAT3 res;

                     // Input offset and output offset should be zero to use this optimization
                     if (m1->Offset != NULL || m2 ->Offset != NULL ||
                            cmsStageInputChannels(ContextID, *pt1) != 3 || cmsStageOutputChannels(ContextID, *pt1) != 3 ||
                            cmsStageInputChannels(ContextID, *pt2) != 3 || cmsStageOutputChannels(ContextID, *pt2) != 3)
                            return FALSE;

                     // Multiply both matrices to get the result
                     _cmsMAT3per(ContextID, &res, (cmsMAT3*)m2->Double, (cmsMAT3*)m1->Double);

                     // Get the next in chain after the matrices
                     chain = (*pt2)->Next;

                     // Remove both matrices
                     _RemoveElement(ContextID, pt2);
                     _RemoveElement(ContextID, pt1);

                     // Now what if the result is a plain identity?
                     if (!isFloatMatrixIdentity(ContextID, &res)) {

                            // We can not get rid of full matrix
                            cmsStage* Multmat = cmsStageAllocMatrix(ContextID, 3, 3, (const cmsFloat64Number*) &res, NULL);
                            if (Multmat == NULL) return FALSE;  // Should never happen

                            // Recover the chain
                            Multmat->Next = chain;
                            *pt1 = Multmat;
                     }

                     AnyOpt = TRUE;
              }
              else
                     pt1 = &((*pt1)->Next);
       }

       return AnyOpt;
}


// Preoptimize just gets rif of no-ops coming paired. Conversion from v2 to v4 followed
// by a v4 to v2 and vice-versa. The elements are then discarded.
static
cmsBool PreOptimize(cmsContext ContextID, cmsPipeline* Lut)
{
    cmsBool AnyOpt = FALSE, Opt;

    do {

        Opt = FALSE;

        // Remove all identities
        Opt |= _Remove1Op(ContextID, Lut, cmsSigIdentityElemType);

        // Remove XYZ2Lab followed by Lab2XYZ
        Opt |= _Remove2Op(ContextID, Lut, cmsSigXYZ2LabElemType, cmsSigLab2XYZElemType);

        // Remove Lab2XYZ followed by XYZ2Lab
        Opt |= _Remove2Op(ContextID, Lut, cmsSigLab2XYZElemType, cmsSigXYZ2LabElemType);

        // Remove V4 to V2 followed by V2 to V4
        Opt |= _Remove2Op(ContextID, Lut, cmsSigLabV4toV2, cmsSigLabV2toV4);

        // Remove V2 to V4 followed by V4 to V2
        Opt |= _Remove2Op(ContextID, Lut, cmsSigLabV2toV4, cmsSigLabV4toV2);

        // Remove float pcs Lab conversions
        Opt |= _Remove2Op(ContextID, Lut, cmsSigLab2FloatPCS, cmsSigFloatPCS2Lab);

        // Remove float pcs Lab conversions
        Opt |= _Remove2Op(ContextID, Lut, cmsSigXYZ2FloatPCS, cmsSigFloatPCS2XYZ);

        // Simplify matrix.
        Opt |= _MultiplyMatrix(ContextID, Lut);

        if (Opt) AnyOpt = TRUE;

    } while (Opt);

    return AnyOpt;
}

static
void Eval16nop1D(cmsContext ContextID, CMSREGISTER const cmsUInt16Number Input[],
                 CMSREGISTER cmsUInt16Number Output[],
                 CMSREGISTER const struct _cms_interp_struc* p)
{
    cmsUNUSED_PARAMETER(ContextID);
    Output[0] = Input[0];

    cmsUNUSED_PARAMETER(p);
}

static
void PrelinEval16(cmsContext ContextID, CMSREGISTER const cmsUInt16Number Input[],
                  CMSREGISTER cmsUInt16Number Output[],
                  CMSREGISTER const void* D)
{
    Prelin16Data* p16 = (Prelin16Data*) D;
    cmsUInt16Number  StageABC[MAX_INPUT_DIMENSIONS];
    cmsUInt16Number  StageDEF[cmsMAXCHANNELS];
    cmsUInt32Number i;

    for (i=0; i < p16 ->nInputs; i++) {

        p16 ->EvalCurveIn16[i](ContextID, &Input[i], &StageABC[i], p16 ->ParamsCurveIn16[i]);
    }

    p16 ->EvalCLUT(ContextID, StageABC, StageDEF, p16 ->CLUTparams);

    for (i=0; i < p16 ->nOutputs; i++) {

        p16 ->EvalCurveOut16[i](ContextID, &StageDEF[i], &Output[i], p16 ->ParamsCurveOut16[i]);
    }
}


static
void PrelinOpt16free(cmsContext ContextID, void* ptr)
{
    Prelin16Data* p16 = (Prelin16Data*) ptr;

    _cmsFree(ContextID, p16 ->EvalCurveOut16);
    _cmsFree(ContextID, p16 ->ParamsCurveOut16);

    _cmsFree(ContextID, p16);
}

static
void* Prelin16dup(cmsContext ContextID, const void* ptr)
{
    Prelin16Data* p16 = (Prelin16Data*) ptr;
    Prelin16Data* Duped = (Prelin16Data*) _cmsDupMem(ContextID, p16, sizeof(Prelin16Data));

    if (Duped == NULL) return NULL;

    Duped->EvalCurveOut16 = (_cmsInterpFn16*) _cmsDupMem(ContextID, p16->EvalCurveOut16, p16->nOutputs * sizeof(_cmsInterpFn16));
    Duped->ParamsCurveOut16 = (cmsInterpParams**)_cmsDupMem(ContextID, p16->ParamsCurveOut16, p16->nOutputs * sizeof(cmsInterpParams*));

    return Duped;
}


static
Prelin16Data* PrelinOpt16alloc(cmsContext ContextID,
                               const cmsInterpParams* ColorMap,
                               cmsUInt32Number nInputs, cmsToneCurve** In,
                               cmsUInt32Number nOutputs, cmsToneCurve** Out )
{
    cmsUInt32Number i;
    Prelin16Data* p16 = (Prelin16Data*)_cmsMallocZero(ContextID, sizeof(Prelin16Data));
    if (p16 == NULL) return NULL;

    p16 ->nInputs = nInputs;
    p16 ->nOutputs = nOutputs;


    for (i=0; i < nInputs; i++) {

        if (In == NULL) {
            p16 -> ParamsCurveIn16[i] = NULL;
            p16 -> EvalCurveIn16[i] = Eval16nop1D;

        }
        else {
            p16 -> ParamsCurveIn16[i] = In[i] ->InterpParams;
            p16 -> EvalCurveIn16[i] = p16 ->ParamsCurveIn16[i]->Interpolation.Lerp16;
        }
    }

    p16 ->CLUTparams = ColorMap;
    p16 ->EvalCLUT   = ColorMap ->Interpolation.Lerp16;


    p16 -> EvalCurveOut16 = (_cmsInterpFn16*) _cmsCalloc(ContextID, nOutputs, sizeof(_cmsInterpFn16));
    if (p16->EvalCurveOut16 == NULL)
    {
        _cmsFree(ContextID, p16);
        return NULL;
    }

    p16 -> ParamsCurveOut16 = (cmsInterpParams**) _cmsCalloc(ContextID, nOutputs, sizeof(cmsInterpParams* ));
<<<<<<< HEAD
    if (p16->ParamsCurveOut16 == NULL)
    {

        _cmsFree(ContextID, p16->EvalCurveOut16);
        _cmsFree(ContextID, p16);
=======
    if (!p16 -> EvalCurveOut16 && !p16 -> ParamsCurveOut16) {
        PrelinOpt16free(ContextID, p16);
>>>>>>> 25745adb
        return NULL;
    }

    for (i=0; i < nOutputs; i++) {

        if (Out == NULL) {
            p16 ->ParamsCurveOut16[i] = NULL;
            p16 -> EvalCurveOut16[i] = Eval16nop1D;
        }
        else {

            p16 ->ParamsCurveOut16[i] = Out[i] ->InterpParams;
            p16 -> EvalCurveOut16[i] = p16 ->ParamsCurveOut16[i]->Interpolation.Lerp16;
        }
    }

    return p16;
}



// Resampling ---------------------------------------------------------------------------------

#define PRELINEARIZATION_POINTS 4096

// Sampler implemented by another LUT. This is a clean way to precalculate the devicelink 3D CLUT for
// almost any transform. We use floating point precision and then convert from floating point to 16 bits.
static
cmsInt32Number XFormSampler16(cmsContext ContextID, CMSREGISTER const cmsUInt16Number In[], CMSREGISTER cmsUInt16Number Out[], CMSREGISTER void* Cargo)
{
    cmsPipeline* Lut = (cmsPipeline*) Cargo;
    cmsFloat32Number InFloat[cmsMAXCHANNELS], OutFloat[cmsMAXCHANNELS];
    cmsUInt32Number i;

    _cmsAssert(Lut -> InputChannels < cmsMAXCHANNELS);
    _cmsAssert(Lut -> OutputChannels < cmsMAXCHANNELS);

    // From 16 bit to floating point
    for (i=0; i < Lut ->InputChannels; i++)
        InFloat[i] = (cmsFloat32Number) (In[i] / 65535.0);

    // Evaluate in floating point
    cmsPipelineEvalFloat(ContextID, InFloat, OutFloat, Lut);

    // Back to 16 bits representation
    for (i=0; i < Lut ->OutputChannels; i++)
        Out[i] = _cmsQuickSaturateWord(OutFloat[i] * 65535.0);

    // Always succeed
    return TRUE;
}

// Try to see if the curves of a given MPE are linear
static
cmsBool AllCurvesAreLinear(cmsContext ContextID, cmsStage* mpe)
{
    cmsToneCurve** Curves;
    cmsUInt32Number i, n;

    Curves = _cmsStageGetPtrToCurveSet(mpe);
    if (Curves == NULL) return FALSE;

    n = cmsStageOutputChannels(ContextID, mpe);

    for (i=0; i < n; i++) {
        if (!cmsIsToneCurveLinear(ContextID, Curves[i])) return FALSE;
    }

    return TRUE;
}

// This function replaces a specific node placed in "At" by the "Value" numbers. Its purpose
// is to fix scum dot on broken profiles/transforms. Works on 1, 3 and 4 channels
static
cmsBool  PatchLUT(cmsContext ContextID, cmsStage* CLUT, cmsUInt16Number At[], cmsUInt16Number Value[],
                  cmsUInt32Number nChannelsOut, cmsUInt32Number nChannelsIn)
{
    _cmsStageCLutData* Grid = (_cmsStageCLutData*) CLUT ->Data;
    cmsInterpParams* p16  = Grid ->Params;
    cmsFloat64Number px, py, pz, pw;
    int        x0, y0, z0, w0;
    int        i, index;

    if (CLUT -> Type != cmsSigCLutElemType) {
        cmsSignalError(ContextID, cmsERROR_INTERNAL, "(internal) Attempt to PatchLUT on non-lut stage");
        return FALSE;
    }

    if (nChannelsIn == 4) {

        px = ((cmsFloat64Number) At[0] * (p16->Domain[0])) / 65535.0;
        py = ((cmsFloat64Number) At[1] * (p16->Domain[1])) / 65535.0;
        pz = ((cmsFloat64Number) At[2] * (p16->Domain[2])) / 65535.0;
        pw = ((cmsFloat64Number) At[3] * (p16->Domain[3])) / 65535.0;

        x0 = (int) floor(px);
        y0 = (int) floor(py);
        z0 = (int) floor(pz);
        w0 = (int) floor(pw);

        if (((px - x0) != 0) ||
            ((py - y0) != 0) ||
            ((pz - z0) != 0) ||
            ((pw - w0) != 0)) return FALSE; // Not on exact node

        index = (int) p16 -> opta[3] * x0 +
                (int) p16 -> opta[2] * y0 +
                (int) p16 -> opta[1] * z0 +
                (int) p16 -> opta[0] * w0;
    }
    else
        if (nChannelsIn == 3) {

            px = ((cmsFloat64Number) At[0] * (p16->Domain[0])) / 65535.0;
            py = ((cmsFloat64Number) At[1] * (p16->Domain[1])) / 65535.0;
            pz = ((cmsFloat64Number) At[2] * (p16->Domain[2])) / 65535.0;

            x0 = (int) floor(px);
            y0 = (int) floor(py);
            z0 = (int) floor(pz);

            if (((px - x0) != 0) ||
                ((py - y0) != 0) ||
                ((pz - z0) != 0)) return FALSE;  // Not on exact node

            index = (int) p16 -> opta[2] * x0 +
                    (int) p16 -> opta[1] * y0 +
                    (int) p16 -> opta[0] * z0;
        }
        else
            if (nChannelsIn == 1) {

                px = ((cmsFloat64Number) At[0] * (p16->Domain[0])) / 65535.0;

                x0 = (int) floor(px);

                if (((px - x0) != 0)) return FALSE; // Not on exact node

                index = (int) p16 -> opta[0] * x0;
            }
            else {
                cmsSignalError(ContextID, cmsERROR_INTERNAL, "(internal) %d Channels are not supported on PatchLUT", nChannelsIn);
                return FALSE;
            }

    for (i = 0; i < (int) nChannelsOut; i++)
        Grid->Tab.T[index + i] = Value[i];

    return TRUE;
}

// Auxiliary, to see if two values are equal or very different
static
cmsBool WhitesAreEqual(cmsUInt32Number n, cmsUInt16Number White1[], cmsUInt16Number White2[] )
{
    cmsUInt32Number i;

    for (i=0; i < n; i++) {

        if (abs(White1[i] - White2[i]) > 0xf000) return TRUE;  // Values are so extremely different that the fixup should be avoided
        if (White1[i] != White2[i]) return FALSE;
    }
    return TRUE;
}


// Locate the node for the white point and fix it to pure white in order to avoid scum dot.
static
cmsBool FixWhiteMisalignment(cmsContext ContextID, cmsPipeline* Lut, cmsColorSpaceSignature EntryColorSpace, cmsColorSpaceSignature ExitColorSpace)
{
    cmsUInt16Number *WhitePointIn, *WhitePointOut;
    cmsUInt16Number  WhiteIn[cmsMAXCHANNELS], WhiteOut[cmsMAXCHANNELS], ObtainedOut[cmsMAXCHANNELS];
    cmsUInt32Number i, nOuts, nIns;
    cmsStage *PreLin = NULL, *CLUT = NULL, *PostLin = NULL;

    if (!_cmsEndPointsBySpace(EntryColorSpace,
        &WhitePointIn, NULL, &nIns)) return FALSE;

    if (!_cmsEndPointsBySpace(ExitColorSpace,
        &WhitePointOut, NULL, &nOuts)) return FALSE;

    // It needs to be fixed?
    if (Lut ->InputChannels != nIns) return FALSE;
    if (Lut ->OutputChannels != nOuts) return FALSE;

    cmsPipelineEval16(ContextID, WhitePointIn, ObtainedOut, Lut);

    if (WhitesAreEqual(nOuts, WhitePointOut, ObtainedOut)) return TRUE; // whites already match

    // Check if the LUT comes as Prelin, CLUT or Postlin. We allow all combinations
    if (!cmsPipelineCheckAndRetreiveStages(ContextID, Lut, 3, cmsSigCurveSetElemType, cmsSigCLutElemType, cmsSigCurveSetElemType, &PreLin, &CLUT, &PostLin))
        if (!cmsPipelineCheckAndRetreiveStages(ContextID, Lut, 2, cmsSigCurveSetElemType, cmsSigCLutElemType, &PreLin, &CLUT))
            if (!cmsPipelineCheckAndRetreiveStages(ContextID, Lut, 2, cmsSigCLutElemType, cmsSigCurveSetElemType, &CLUT, &PostLin))
                if (!cmsPipelineCheckAndRetreiveStages(ContextID, Lut, 1, cmsSigCLutElemType, &CLUT))
                    return FALSE;

    // We need to interpolate white points of both, pre and post curves
    if (PreLin) {

        cmsToneCurve** Curves = _cmsStageGetPtrToCurveSet(PreLin);

        for (i=0; i < nIns; i++) {
            WhiteIn[i] = cmsEvalToneCurve16(ContextID, Curves[i], WhitePointIn[i]);
        }
    }
    else {
        for (i=0; i < nIns; i++)
            WhiteIn[i] = WhitePointIn[i];
    }

    // If any post-linearization, we need to find how is represented white before the curve, do
    // a reverse interpolation in this case.
    if (PostLin) {

        cmsToneCurve** Curves = _cmsStageGetPtrToCurveSet(PostLin);

        for (i=0; i < nOuts; i++) {

            cmsToneCurve* InversePostLin = cmsReverseToneCurve(ContextID, Curves[i]);
            if (InversePostLin == NULL) {
                WhiteOut[i] = WhitePointOut[i];

            } else {

                WhiteOut[i] = cmsEvalToneCurve16(ContextID, InversePostLin, WhitePointOut[i]);
                cmsFreeToneCurve(ContextID, InversePostLin);
            }
        }
    }
    else {
        for (i=0; i < nOuts; i++)
            WhiteOut[i] = WhitePointOut[i];
    }

    // Ok, proceed with patching. May fail and we don't care if it fails
    PatchLUT(ContextID, CLUT, WhiteIn, WhiteOut, nOuts, nIns);

    return TRUE;
}

// -----------------------------------------------------------------------------------------------------------------------------------------------
// This function creates simple LUT from complex ones. The generated LUT has an optional set of
// prelinearization curves, a CLUT of nGridPoints and optional postlinearization tables.
// These curves have to exist in the original LUT in order to be used in the simplified output.
// Caller may also use the flags to allow this feature.
// LUTS with all curves will be simplified to a single curve. Parametric curves are lost.
// This function should be used on 16-bits LUTS only, as floating point losses precision when simplified
// -----------------------------------------------------------------------------------------------------------------------------------------------

static
cmsBool OptimizeByResampling(cmsContext ContextID, cmsPipeline** Lut, cmsUInt32Number Intent, cmsUInt32Number* InputFormat, cmsUInt32Number* OutputFormat, cmsUInt32Number* dwFlags)
{
    cmsPipeline* Src = NULL;
    cmsPipeline* Dest = NULL;
    cmsStage* mpe;
    cmsStage* CLUT;
    cmsStage *KeepPreLin = NULL, *KeepPostLin = NULL;
    cmsUInt32Number nGridPoints;
    cmsColorSpaceSignature ColorSpace, OutputColorSpace;
    cmsStage *NewPreLin = NULL;
    cmsStage *NewPostLin = NULL;
    _cmsStageCLutData* DataCLUT;
    cmsToneCurve** DataSetIn;
    cmsToneCurve** DataSetOut;
    Prelin16Data* p16;

    // This is a lossy optimization! does not apply in floating-point cases
    if (_cmsFormatterIsFloat(*InputFormat) || _cmsFormatterIsFloat(*OutputFormat)) return FALSE;

    ColorSpace       = _cmsICCcolorSpace(ContextID, (int) T_COLORSPACE(*InputFormat));
    OutputColorSpace = _cmsICCcolorSpace(ContextID, (int) T_COLORSPACE(*OutputFormat));

    // Color space must be specified
    if (ColorSpace == (cmsColorSpaceSignature)0 ||
        OutputColorSpace == (cmsColorSpaceSignature)0) return FALSE;

    nGridPoints      = _cmsReasonableGridpointsByColorspace(ContextID, ColorSpace, *dwFlags);

    // For empty LUTs, 2 points are enough
    if (cmsPipelineStageCount(ContextID, *Lut) == 0)
        nGridPoints = 2;

    Src = *Lut;

    // Named color pipelines cannot be optimized either
    for (mpe = cmsPipelineGetPtrToFirstStage(ContextID, Src);
        mpe != NULL;
        mpe = cmsStageNext(ContextID, mpe)) {
            if (cmsStageType(ContextID, mpe) == cmsSigNamedColorElemType) return FALSE;
    }

    // Allocate an empty LUT
    Dest =  cmsPipelineAlloc(ContextID, Src ->InputChannels, Src ->OutputChannels);
    if (!Dest) return FALSE;

    // Prelinearization tables are kept unless indicated by flags
    if (*dwFlags & cmsFLAGS_CLUT_PRE_LINEARIZATION) {

        // Get a pointer to the prelinearization element
        cmsStage* PreLin = cmsPipelineGetPtrToFirstStage(ContextID, Src);

        // Check if suitable
        if (PreLin && PreLin ->Type == cmsSigCurveSetElemType) {

            // Maybe this is a linear tram, so we can avoid the whole stuff
            if (!AllCurvesAreLinear(ContextID, PreLin)) {

                // All seems ok, proceed.
                NewPreLin = cmsStageDup(ContextID, PreLin);
                if(!cmsPipelineInsertStage(ContextID, Dest, cmsAT_BEGIN, NewPreLin))
                    goto Error;

                // Remove prelinearization. Since we have duplicated the curve
                // in destination LUT, the sampling should be applied after this stage.
                cmsPipelineUnlinkStage(ContextID, Src, cmsAT_BEGIN, &KeepPreLin);
            }
        }
    }

    // Allocate the CLUT
    CLUT = cmsStageAllocCLut16bit(ContextID, nGridPoints, Src ->InputChannels, Src->OutputChannels, NULL);
    if (CLUT == NULL) goto Error;

    // Add the CLUT to the destination LUT
    if (!cmsPipelineInsertStage(ContextID, Dest, cmsAT_END, CLUT)) {
        goto Error;
    }

    // Postlinearization tables are kept unless indicated by flags
    if (*dwFlags & cmsFLAGS_CLUT_POST_LINEARIZATION) {

        // Get a pointer to the postlinearization if present
        cmsStage* PostLin = cmsPipelineGetPtrToLastStage(ContextID, Src);

        // Check if suitable
        if (PostLin && cmsStageType(ContextID, PostLin) == cmsSigCurveSetElemType) {

            // Maybe this is a linear tram, so we can avoid the whole stuff
            if (!AllCurvesAreLinear(ContextID, PostLin)) {

                // All seems ok, proceed.
                NewPostLin = cmsStageDup(ContextID, PostLin);
                if (!cmsPipelineInsertStage(ContextID, Dest, cmsAT_END, NewPostLin))
                    goto Error;

                // In destination LUT, the sampling should be applied after this stage.
                cmsPipelineUnlinkStage(ContextID, Src, cmsAT_END, &KeepPostLin);
            }
        }
    }

    // Now its time to do the sampling. We have to ignore pre/post linearization
    // The source LUT without pre/post curves is passed as parameter.
    if (!cmsStageSampleCLut16bit(ContextID, CLUT, XFormSampler16, (void*) Src, 0)) {
Error:
        // Ops, something went wrong, Restore stages
        if (KeepPreLin != NULL) {
            if (!cmsPipelineInsertStage(ContextID, Src, cmsAT_BEGIN, KeepPreLin)) {
                _cmsAssert(0); // This never happens
            }
        }
        if (KeepPostLin != NULL) {
            if (!cmsPipelineInsertStage(ContextID, Src, cmsAT_END,   KeepPostLin)) {
                _cmsAssert(0); // This never happens
            }
        }
        cmsPipelineFree(ContextID, Dest);
        return FALSE;
    }

    // Done.

    if (KeepPreLin != NULL) cmsStageFree(ContextID, KeepPreLin);
    if (KeepPostLin != NULL) cmsStageFree(ContextID, KeepPostLin);
    cmsPipelineFree(ContextID, Src);

    DataCLUT = (_cmsStageCLutData*) CLUT ->Data;

    if (NewPreLin == NULL) DataSetIn = NULL;
    else DataSetIn = ((_cmsStageToneCurvesData*) NewPreLin ->Data) ->TheCurves;

    if (NewPostLin == NULL) DataSetOut = NULL;
    else  DataSetOut = ((_cmsStageToneCurvesData*) NewPostLin ->Data) ->TheCurves;


    if (DataSetIn == NULL && DataSetOut == NULL) {

        _cmsPipelineSetOptimizationParameters(ContextID, Dest, (_cmsOPTeval16Fn) DataCLUT->Params->Interpolation.Lerp16, DataCLUT->Params, NULL, NULL);
    }
    else {

        p16 = PrelinOpt16alloc(ContextID,
            DataCLUT ->Params,
            Dest ->InputChannels,
            DataSetIn,
            Dest ->OutputChannels,
            DataSetOut);

        _cmsPipelineSetOptimizationParameters(ContextID, Dest, PrelinEval16, (void*) p16, PrelinOpt16free, Prelin16dup);
    }


    // Don't fix white on absolute colorimetric
    if (Intent == INTENT_ABSOLUTE_COLORIMETRIC)
        *dwFlags |= cmsFLAGS_NOWHITEONWHITEFIXUP;

    if (!(*dwFlags & cmsFLAGS_NOWHITEONWHITEFIXUP)) {

        FixWhiteMisalignment(ContextID, Dest, ColorSpace, OutputColorSpace);
    }

    *Lut = Dest;
    return TRUE;

    cmsUNUSED_PARAMETER(Intent);
}


// -----------------------------------------------------------------------------------------------------------------------------------------------
// Fixes the gamma balancing of transform. This is described in my paper "Prelinearization Stages on
// Color-Management Application-Specific Integrated Circuits (ASICs)" presented at NIP24. It only works
// for RGB transforms. See the paper for more details
// -----------------------------------------------------------------------------------------------------------------------------------------------


// Normalize endpoints by slope limiting max and min. This assures endpoints as well.
// Descending curves are handled as well.
static
void SlopeLimiting(cmsContext ContextID, cmsToneCurve* g)
{
    int BeginVal, EndVal;
    int AtBegin = (int) floor((cmsFloat64Number) g ->nEntries * 0.02 + 0.5);   // Cutoff at 2%
    int AtEnd   = (int) g ->nEntries - AtBegin - 1;                                  // And 98%
    cmsFloat64Number Val, Slope, beta;
    int i;

    if (cmsIsToneCurveDescending(ContextID, g)) {
        BeginVal = 0xffff; EndVal = 0;
    }
    else {
        BeginVal = 0; EndVal = 0xffff;
    }

    // Compute slope and offset for begin of curve
    Val   = g ->Table16[AtBegin];
    Slope = (Val - BeginVal) / AtBegin;
    beta  = Val - Slope * AtBegin;

    for (i=0; i < AtBegin; i++)
        g ->Table16[i] = _cmsQuickSaturateWord(i * Slope + beta);

    // Compute slope and offset for the end
    Val   = g ->Table16[AtEnd];
    Slope = (EndVal - Val) / AtBegin;   // AtBegin holds the X interval, which is same in both cases
    beta  = Val - Slope * AtEnd;

    for (i = AtEnd; i < (int) g ->nEntries; i++)
        g ->Table16[i] = _cmsQuickSaturateWord(i * Slope + beta);
}


// Precomputes tables for 8-bit on input devicelink.
static
Prelin8Data* PrelinOpt8alloc(cmsContext ContextID, const cmsInterpParams* p, cmsToneCurve* G[3])
{
    int i;
    cmsUInt16Number Input[3];
    cmsS15Fixed16Number v1, v2, v3;
    Prelin8Data* p8;

    p8 = (Prelin8Data*)_cmsMallocZero(ContextID, sizeof(Prelin8Data));
    if (p8 == NULL) return NULL;

    // Since this only works for 8 bit input, values comes always as x * 257,
    // we can safely take msb byte (x << 8 + x)

    for (i=0; i < 256; i++) {

        if (G != NULL) {

            // Get 16-bit representation
            Input[0] = cmsEvalToneCurve16(ContextID, G[0], FROM_8_TO_16(i));
            Input[1] = cmsEvalToneCurve16(ContextID, G[1], FROM_8_TO_16(i));
            Input[2] = cmsEvalToneCurve16(ContextID, G[2], FROM_8_TO_16(i));
        }
        else {
            Input[0] = FROM_8_TO_16(i);
            Input[1] = FROM_8_TO_16(i);
            Input[2] = FROM_8_TO_16(i);
        }


        // Move to 0..1.0 in fixed domain
        v1 = _cmsToFixedDomain((int) (Input[0] * p -> Domain[0]));
        v2 = _cmsToFixedDomain((int) (Input[1] * p -> Domain[1]));
        v3 = _cmsToFixedDomain((int) (Input[2] * p -> Domain[2]));

        // Store the precalculated table of nodes
        p8 ->X0[i] = (p->opta[2] * FIXED_TO_INT(v1));
        p8 ->Y0[i] = (p->opta[1] * FIXED_TO_INT(v2));
        p8 ->Z0[i] = (p->opta[0] * FIXED_TO_INT(v3));

        // Store the precalculated table of offsets
        p8 ->rx[i] = (cmsUInt16Number) FIXED_REST_TO_INT(v1);
        p8 ->ry[i] = (cmsUInt16Number) FIXED_REST_TO_INT(v2);
        p8 ->rz[i] = (cmsUInt16Number) FIXED_REST_TO_INT(v3);
    }

    p8 ->ContextID = ContextID;
    p8 ->p = p;

    return p8;
}

static
void Prelin8free(cmsContext ContextID, void* ptr)
{
    _cmsFree(ContextID, ptr);
}

static
void* Prelin8dup(cmsContext ContextID, const void* ptr)
{
    return _cmsDupMem(ContextID, ptr, sizeof(Prelin8Data));
}



// A optimized interpolation for 8-bit input.
#define DENS(i,j,k) (LutTable[(i)+(j)+(k)+OutChan])
static CMS_NO_SANITIZE
void PrelinEval8(cmsContext ContextID, CMSREGISTER const cmsUInt16Number Input[],
                  CMSREGISTER cmsUInt16Number Output[],
                  CMSREGISTER const void* D)
{
    cmsUInt8Number         r, g, b;
    cmsS15Fixed16Number    rx, ry, rz;
    cmsS15Fixed16Number    c0, c1, c2, c3, Rest;
    int                    OutChan;
    CMSREGISTER cmsS15Fixed16Number X0, X1, Y0, Y1, Z0, Z1;
    Prelin8Data* p8 = (Prelin8Data*) D;
    CMSREGISTER const cmsInterpParams* p = p8 ->p;
    int                    TotalOut = (int) p -> nOutputs;
    const cmsUInt16Number* LutTable = (const cmsUInt16Number*) p->Table;
    cmsUNUSED_PARAMETER(ContextID);

    r = (cmsUInt8Number) (Input[0] >> 8);
    g = (cmsUInt8Number) (Input[1] >> 8);
    b = (cmsUInt8Number) (Input[2] >> 8);

    X0 = X1 = (cmsS15Fixed16Number) p8->X0[r];
    Y0 = Y1 = (cmsS15Fixed16Number) p8->Y0[g];
    Z0 = Z1 = (cmsS15Fixed16Number) p8->Z0[b];

    rx = p8 ->rx[r];
    ry = p8 ->ry[g];
    rz = p8 ->rz[b];

    X1 = X0 + (cmsS15Fixed16Number)((rx == 0) ? 0 :  p ->opta[2]);
    Y1 = Y0 + (cmsS15Fixed16Number)((ry == 0) ? 0 :  p ->opta[1]);
    Z1 = Z0 + (cmsS15Fixed16Number)((rz == 0) ? 0 :  p ->opta[0]);


    // These are the 6 Tetrahedral
    for (OutChan=0; OutChan < TotalOut; OutChan++) {

        c0 = DENS(X0, Y0, Z0);

        if (rx >= ry && ry >= rz)
        {
            c1 = DENS(X1, Y0, Z0) - c0;
            c2 = DENS(X1, Y1, Z0) - DENS(X1, Y0, Z0);
            c3 = DENS(X1, Y1, Z1) - DENS(X1, Y1, Z0);
        }
        else
            if (rx >= rz && rz >= ry)
            {
                c1 = DENS(X1, Y0, Z0) - c0;
                c2 = DENS(X1, Y1, Z1) - DENS(X1, Y0, Z1);
                c3 = DENS(X1, Y0, Z1) - DENS(X1, Y0, Z0);
            }
            else
                if (rz >= rx && rx >= ry)
                {
                    c1 = DENS(X1, Y0, Z1) - DENS(X0, Y0, Z1);
                    c2 = DENS(X1, Y1, Z1) - DENS(X1, Y0, Z1);
                    c3 = DENS(X0, Y0, Z1) - c0;
                }
                else
                    if (ry >= rx && rx >= rz)
                    {
                        c1 = DENS(X1, Y1, Z0) - DENS(X0, Y1, Z0);
                        c2 = DENS(X0, Y1, Z0) - c0;
                        c3 = DENS(X1, Y1, Z1) - DENS(X1, Y1, Z0);
                    }
                    else
                        if (ry >= rz && rz >= rx)
                        {
                            c1 = DENS(X1, Y1, Z1) - DENS(X0, Y1, Z1);
                            c2 = DENS(X0, Y1, Z0) - c0;
                            c3 = DENS(X0, Y1, Z1) - DENS(X0, Y1, Z0);
                        }
                        else
                            if (rz >= ry && ry >= rx)
                            {
                                c1 = DENS(X1, Y1, Z1) - DENS(X0, Y1, Z1);
                                c2 = DENS(X0, Y1, Z1) - DENS(X0, Y0, Z1);
                                c3 = DENS(X0, Y0, Z1) - c0;
                            }
                            else  {
                                c1 = c2 = c3 = 0;
                            }

        Rest = c1 * rx + c2 * ry + c3 * rz + 0x8001;
        Output[OutChan] = (cmsUInt16Number) (c0 + ((Rest + (Rest >> 16)) >> 16));

    }
}

#undef DENS


// Curves that contain wide empty areas are not optimizeable
static
cmsBool IsDegenerated(const cmsToneCurve* g)
{
    cmsUInt32Number i, Zeros = 0, Poles = 0;
    cmsUInt32Number nEntries = g ->nEntries;

    for (i=0; i < nEntries; i++) {

        if (g ->Table16[i] == 0x0000) Zeros++;
        if (g ->Table16[i] == 0xffff) Poles++;
    }

    if (Zeros == 1 && Poles == 1) return FALSE;  // For linear tables
    if (Zeros > (nEntries / 20)) return TRUE;  // Degenerated, many zeros
    if (Poles > (nEntries / 20)) return TRUE;  // Degenerated, many poles

    return FALSE;
}

// --------------------------------------------------------------------------------------------------------------
// We need xput over here

static
cmsBool OptimizeByComputingLinearization(cmsContext ContextID, cmsPipeline** Lut, cmsUInt32Number Intent, cmsUInt32Number* InputFormat, cmsUInt32Number* OutputFormat, cmsUInt32Number* dwFlags)
{
    cmsPipeline* OriginalLut;
    cmsUInt32Number nGridPoints;
    cmsToneCurve *Trans[cmsMAXCHANNELS], *TransReverse[cmsMAXCHANNELS];
    cmsUInt32Number t, i;
    cmsFloat32Number v, In[cmsMAXCHANNELS], Out[cmsMAXCHANNELS];
    cmsBool lIsSuitable, lIsLinear;
    cmsPipeline* OptimizedLUT = NULL, *LutPlusCurves = NULL;
    cmsStage* OptimizedCLUTmpe;
    cmsColorSpaceSignature ColorSpace, OutputColorSpace;
    cmsStage* OptimizedPrelinMpe;
    cmsStage* mpe;
    cmsToneCurve** OptimizedPrelinCurves;
    _cmsStageCLutData* OptimizedPrelinCLUT;


    // This is a lossy optimization! does not apply in floating-point cases
    if (_cmsFormatterIsFloat(*InputFormat) || _cmsFormatterIsFloat(*OutputFormat)) return FALSE;

    // Only on chunky RGB
    if (T_COLORSPACE(*InputFormat)  != PT_RGB) return FALSE;
    if (T_PLANAR(*InputFormat)) return FALSE;

    if (T_COLORSPACE(*OutputFormat) != PT_RGB) return FALSE;
    if (T_PLANAR(*OutputFormat)) return FALSE;

    // On 16 bits, user has to specify the feature
    if (!_cmsFormatterIs8bit(*InputFormat)) {
        if (!(*dwFlags & cmsFLAGS_CLUT_PRE_LINEARIZATION)) return FALSE;
    }

    OriginalLut = *Lut;

   // Named color pipelines cannot be optimized either
   for (mpe = cmsPipelineGetPtrToFirstStage(ContextID, OriginalLut);
         mpe != NULL;
         mpe = cmsStageNext(ContextID, mpe)) {
            if (cmsStageType(ContextID, mpe) == cmsSigNamedColorElemType) return FALSE;
    }

    ColorSpace       = _cmsICCcolorSpace(ContextID, (int) T_COLORSPACE(*InputFormat));
    OutputColorSpace = _cmsICCcolorSpace(ContextID, (int) T_COLORSPACE(*OutputFormat));

    // Color space must be specified
    if (ColorSpace == (cmsColorSpaceSignature)0 ||
        OutputColorSpace == (cmsColorSpaceSignature)0) return FALSE;

    nGridPoints      = _cmsReasonableGridpointsByColorspace(ContextID, ColorSpace, *dwFlags);

    // Empty gamma containers
    memset(Trans, 0, sizeof(Trans));
    memset(TransReverse, 0, sizeof(TransReverse));

    // If the last stage of the original lut are curves, and those curves are
    // degenerated, it is likely the transform is squeezing and clipping
    // the output from previous CLUT. We cannot optimize this case
    {
        cmsStage* last = cmsPipelineGetPtrToLastStage(ContextID, OriginalLut);

        if (last == NULL) goto Error;
        if (cmsStageType(ContextID, last) == cmsSigCurveSetElemType) {

            _cmsStageToneCurvesData* Data = (_cmsStageToneCurvesData*)cmsStageData(ContextID, last);
            for (i = 0; i < Data->nCurves; i++) {
                if (IsDegenerated(Data->TheCurves[i]))
                    goto Error;
            }
        }
    }

    for (t = 0; t < OriginalLut ->InputChannels; t++) {
        Trans[t] = cmsBuildTabulatedToneCurve16(ContextID, PRELINEARIZATION_POINTS, NULL);
        if (Trans[t] == NULL) goto Error;
    }

    // Populate the curves
    for (i=0; i < PRELINEARIZATION_POINTS; i++) {

        v = (cmsFloat32Number) ((cmsFloat64Number) i / (PRELINEARIZATION_POINTS - 1));

        // Feed input with a gray ramp
        for (t=0; t < OriginalLut ->InputChannels; t++)
            In[t] = v;

        // Evaluate the gray value
        cmsPipelineEvalFloat(ContextID, In, Out, OriginalLut);

        // Store result in curve
        for (t=0; t < OriginalLut ->InputChannels; t++)
            Trans[t] ->Table16[i] = _cmsQuickSaturateWord(Out[t] * 65535.0);
    }

    // Slope-limit the obtained curves
    for (t = 0; t < OriginalLut ->InputChannels; t++)
        SlopeLimiting(ContextID, Trans[t]);

    // Check for validity
    lIsSuitable = TRUE;
    lIsLinear   = TRUE;
    for (t=0; (lIsSuitable && (t < OriginalLut ->InputChannels)); t++) {

        // Exclude if already linear
        if (!cmsIsToneCurveLinear(ContextID, Trans[t]))
            lIsLinear = FALSE;

        // Exclude if non-monotonic
        if (!cmsIsToneCurveMonotonic(ContextID, Trans[t]))
            lIsSuitable = FALSE;

        if (IsDegenerated(Trans[t]))
            lIsSuitable = FALSE;
    }

    // If it is not suitable, just quit
    if (!lIsSuitable) goto Error;

    // Invert curves if possible
    for (t = 0; t < OriginalLut ->InputChannels; t++) {
        TransReverse[t] = cmsReverseToneCurveEx(ContextID, PRELINEARIZATION_POINTS, Trans[t]);
        if (TransReverse[t] == NULL) goto Error;
    }

    // Now inset the reversed curves at the begin of transform
    LutPlusCurves = cmsPipelineDup(ContextID, OriginalLut);
    if (LutPlusCurves == NULL) goto Error;

    if (!cmsPipelineInsertStage(ContextID, LutPlusCurves, cmsAT_BEGIN, cmsStageAllocToneCurves(ContextID, OriginalLut ->InputChannels, TransReverse)))
        goto Error;

    // Create the result LUT
    OptimizedLUT = cmsPipelineAlloc(ContextID, OriginalLut ->InputChannels, OriginalLut ->OutputChannels);
    if (OptimizedLUT == NULL) goto Error;

    OptimizedPrelinMpe = cmsStageAllocToneCurves(ContextID, OriginalLut ->InputChannels, Trans);

    // Create and insert the curves at the beginning
    if (!cmsPipelineInsertStage(ContextID, OptimizedLUT, cmsAT_BEGIN, OptimizedPrelinMpe))
        goto Error;

    // Allocate the CLUT for result
    OptimizedCLUTmpe = cmsStageAllocCLut16bit(ContextID, nGridPoints, OriginalLut ->InputChannels, OriginalLut ->OutputChannels, NULL);

    // Add the CLUT to the destination LUT
    if (!cmsPipelineInsertStage(ContextID, OptimizedLUT, cmsAT_END, OptimizedCLUTmpe))
        goto Error;

    // Resample the LUT
    if (!cmsStageSampleCLut16bit(ContextID, OptimizedCLUTmpe, XFormSampler16, (void*) LutPlusCurves, 0)) goto Error;

    // Free resources
    for (t = 0; t < OriginalLut ->InputChannels; t++) {

        if (Trans[t]) cmsFreeToneCurve(ContextID, Trans[t]);
        if (TransReverse[t]) cmsFreeToneCurve(ContextID, TransReverse[t]);
    }

    cmsPipelineFree(ContextID, LutPlusCurves);


    OptimizedPrelinCurves = _cmsStageGetPtrToCurveSet(OptimizedPrelinMpe);
    OptimizedPrelinCLUT   = (_cmsStageCLutData*) OptimizedCLUTmpe ->Data;

    // Set the evaluator if 8-bit
    if (_cmsFormatterIs8bit(*InputFormat)) {

        Prelin8Data* p8 = PrelinOpt8alloc(ContextID,
                                                OptimizedPrelinCLUT ->Params,
                                                OptimizedPrelinCurves);
        if (p8 == NULL) return FALSE;

        _cmsPipelineSetOptimizationParameters(ContextID, OptimizedLUT, PrelinEval8, (void*) p8, Prelin8free, Prelin8dup);

    }
    else
    {
        Prelin16Data* p16 = PrelinOpt16alloc(ContextID,
            OptimizedPrelinCLUT ->Params,
            3, OptimizedPrelinCurves, 3, NULL);
        if (p16 == NULL) return FALSE;

        _cmsPipelineSetOptimizationParameters(ContextID, OptimizedLUT, PrelinEval16, (void*) p16, PrelinOpt16free, Prelin16dup);

    }

    // Don't fix white on absolute colorimetric
    if (Intent == INTENT_ABSOLUTE_COLORIMETRIC)
        *dwFlags |= cmsFLAGS_NOWHITEONWHITEFIXUP;

    if (!(*dwFlags & cmsFLAGS_NOWHITEONWHITEFIXUP)) {

        if (!FixWhiteMisalignment(ContextID, OptimizedLUT, ColorSpace, OutputColorSpace)) {

            return FALSE;
        }
    }

    // And return the obtained LUT

    cmsPipelineFree(ContextID, OriginalLut);
    *Lut = OptimizedLUT;
    return TRUE;

Error:

    for (t = 0; t < OriginalLut ->InputChannels; t++) {

        if (Trans[t]) cmsFreeToneCurve(ContextID, Trans[t]);
        if (TransReverse[t]) cmsFreeToneCurve(ContextID, TransReverse[t]);
    }

    if (LutPlusCurves != NULL) cmsPipelineFree(ContextID, LutPlusCurves);
    if (OptimizedLUT != NULL) cmsPipelineFree(ContextID, OptimizedLUT);

    return FALSE;

    cmsUNUSED_PARAMETER(Intent);
    cmsUNUSED_PARAMETER(lIsLinear);
}


// Curves optimizer ------------------------------------------------------------------------------------------------------------------

static
void CurvesFree(cmsContext ContextID, void* ptr)
{
     Curves16Data* Data = (Curves16Data*) ptr;
     cmsUInt32Number i;

     for (i=0; i < Data -> nCurves; i++) {

         _cmsFree(ContextID, Data ->Curves[i]);
     }

     _cmsFree(ContextID, Data ->Curves);
     _cmsFree(ContextID, ptr);
}

static
void* CurvesDup(cmsContext ContextID, const void* ptr)
{
    Curves16Data* Data = (Curves16Data*)_cmsDupMem(ContextID, ptr, sizeof(Curves16Data));
    cmsUInt32Number i;

    if (Data == NULL) return NULL;

    Data->Curves = (cmsUInt16Number**) _cmsDupMem(ContextID, Data->Curves, Data->nCurves * sizeof(cmsUInt16Number*));

    for (i=0; i < Data -> nCurves; i++) {
        Data->Curves[i] = (cmsUInt16Number*) _cmsDupMem(ContextID, Data->Curves[i], Data->nElements * sizeof(cmsUInt16Number));
    }

    return (void*) Data;
}

// Precomputes tables for 8-bit on input devicelink.
static
Curves16Data* CurvesAlloc(cmsContext ContextID, cmsUInt32Number nCurves, cmsUInt32Number nElements, cmsToneCurve** G)
{
    cmsUInt32Number i, j;
    Curves16Data* c16;

    c16 = (Curves16Data*)_cmsMallocZero(ContextID, sizeof(Curves16Data));
    if (c16 == NULL) return NULL;

    c16 ->nCurves = nCurves;
    c16 ->nElements = nElements;

    c16->Curves = (cmsUInt16Number**) _cmsCalloc(ContextID, nCurves, sizeof(cmsUInt16Number*));
    if (c16->Curves == NULL) {
        _cmsFree(ContextID, c16);
        return NULL;
    }

    for (i=0; i < nCurves; i++) {

        c16->Curves[i] = (cmsUInt16Number*) _cmsCalloc(ContextID, nElements, sizeof(cmsUInt16Number));

        if (c16->Curves[i] == NULL) {

            for (j=0; j < i; j++) {
                _cmsFree(ContextID, c16->Curves[j]);
            }
            _cmsFree(ContextID, c16->Curves);
            _cmsFree(ContextID, c16);
            return NULL;
        }

        if (nElements == 256U) {

            for (j=0; j < nElements; j++) {

                c16 ->Curves[i][j] = cmsEvalToneCurve16(ContextID, G[i], FROM_8_TO_16(j));
            }
        }
        else {

            for (j=0; j < nElements; j++) {
                c16 ->Curves[i][j] = cmsEvalToneCurve16(ContextID, G[i], (cmsUInt16Number) j);
            }
        }
    }

    return c16;
}

static
void FastEvaluateCurves8(cmsContext ContextID, CMSREGISTER const cmsUInt16Number In[],
                          CMSREGISTER cmsUInt16Number Out[],
                          CMSREGISTER const void* D)
{
    Curves16Data* Data = (Curves16Data*) D;
    int x;
    cmsUInt32Number i;
    cmsUNUSED_PARAMETER(ContextID);

    for (i=0; i < Data ->nCurves; i++) {

         x = (In[i] >> 8);
         Out[i] = Data -> Curves[i][x];
    }
}


static
void FastEvaluateCurves16(cmsContext ContextID, CMSREGISTER const cmsUInt16Number In[],
                          CMSREGISTER cmsUInt16Number Out[],
                          CMSREGISTER const void* D)
{
    Curves16Data* Data = (Curves16Data*) D;
    cmsUInt32Number i;
    cmsUNUSED_PARAMETER(ContextID);

    for (i=0; i < Data ->nCurves; i++) {
         Out[i] = Data -> Curves[i][In[i]];
    }
}


static
void FastIdentity16(cmsContext ContextID, CMSREGISTER const cmsUInt16Number In[],
                    CMSREGISTER cmsUInt16Number Out[],
                    CMSREGISTER const void* D)
{
    cmsPipeline* Lut = (cmsPipeline*) D;
    cmsUInt32Number i;
    cmsUNUSED_PARAMETER(ContextID);

    for (i=0; i < Lut ->InputChannels; i++) {
         Out[i] = In[i];
    }
}


// If the target LUT holds only curves, the optimization procedure is to join all those
// curves together. That only works on curves and does not work on matrices.
static
cmsBool OptimizeByJoiningCurves(cmsContext ContextID, cmsPipeline** Lut, cmsUInt32Number Intent, cmsUInt32Number* InputFormat, cmsUInt32Number* OutputFormat, cmsUInt32Number* dwFlags)
{
    cmsToneCurve** GammaTables = NULL;
    cmsFloat32Number InFloat[cmsMAXCHANNELS], OutFloat[cmsMAXCHANNELS];
    cmsUInt32Number i, j;
    cmsPipeline* Src = *Lut;
    cmsPipeline* Dest = NULL;
    cmsStage* mpe;
    cmsStage* ObtainedCurves = NULL;


    // This is a lossy optimization! does not apply in floating-point cases
    if (_cmsFormatterIsFloat(*InputFormat) || _cmsFormatterIsFloat(*OutputFormat)) return FALSE;

    //  Only curves in this LUT?
    for (mpe = cmsPipelineGetPtrToFirstStage(ContextID, Src);
         mpe != NULL;
         mpe = cmsStageNext(ContextID, mpe)) {
            if (cmsStageType(ContextID, mpe) != cmsSigCurveSetElemType) return FALSE;
    }

    // Allocate an empty LUT
    Dest =  cmsPipelineAlloc(ContextID, Src ->InputChannels, Src ->OutputChannels);
    if (Dest == NULL) return FALSE;

    // Create target curves
    GammaTables = (cmsToneCurve**) _cmsCalloc(ContextID, Src ->InputChannels, sizeof(cmsToneCurve*));
    if (GammaTables == NULL) goto Error;

    for (i=0; i < Src ->InputChannels; i++) {
        GammaTables[i] = cmsBuildTabulatedToneCurve16(ContextID, PRELINEARIZATION_POINTS, NULL);
        if (GammaTables[i] == NULL) goto Error;
    }

    // Compute 16 bit result by using floating point
    for (i=0; i < PRELINEARIZATION_POINTS; i++) {

        for (j=0; j < Src ->InputChannels; j++)
            InFloat[j] = (cmsFloat32Number) ((cmsFloat64Number) i / (PRELINEARIZATION_POINTS - 1));

        cmsPipelineEvalFloat(ContextID, InFloat, OutFloat, Src);

        for (j=0; j < Src ->InputChannels; j++)
            GammaTables[j] -> Table16[i] = _cmsQuickSaturateWord(OutFloat[j] * 65535.0);
    }

    ObtainedCurves = cmsStageAllocToneCurves(ContextID, Src ->InputChannels, GammaTables);
    if (ObtainedCurves == NULL) goto Error;

    for (i=0; i < Src ->InputChannels; i++) {
        cmsFreeToneCurve(ContextID, GammaTables[i]);
        GammaTables[i] = NULL;
    }

    if (GammaTables != NULL) {
        _cmsFree(ContextID, GammaTables);
        GammaTables = NULL;
    }

    // Maybe the curves are linear at the end
    if (!AllCurvesAreLinear(ContextID, ObtainedCurves)) {
       _cmsStageToneCurvesData* Data;

        if (!cmsPipelineInsertStage(ContextID, Dest, cmsAT_BEGIN, ObtainedCurves))
            goto Error;
        Data = (_cmsStageToneCurvesData*) cmsStageData(ContextID, ObtainedCurves);
        ObtainedCurves = NULL;

        // If the curves are to be applied in 8 bits, we can save memory
        if (_cmsFormatterIs8bit(*InputFormat)) {
             Curves16Data* c16 = CurvesAlloc(ContextID, Data ->nCurves, 256, Data ->TheCurves);

             if (c16 == NULL) goto Error;
             *dwFlags |= cmsFLAGS_NOCACHE;
            _cmsPipelineSetOptimizationParameters(ContextID, Dest, FastEvaluateCurves8, c16, CurvesFree, CurvesDup);

        }
        else {
             Curves16Data* c16 = CurvesAlloc(ContextID, Data ->nCurves, 65536, Data ->TheCurves);

             if (c16 == NULL) goto Error;
             *dwFlags |= cmsFLAGS_NOCACHE;
            _cmsPipelineSetOptimizationParameters(ContextID, Dest, FastEvaluateCurves16, c16, CurvesFree, CurvesDup);
        }
    }
    else {

        // LUT optimizes to nothing. Set the identity LUT
        cmsStageFree(ContextID, ObtainedCurves);
        ObtainedCurves = NULL;

        if (!cmsPipelineInsertStage(ContextID, Dest, cmsAT_BEGIN, cmsStageAllocIdentity(ContextID, Src ->InputChannels)))
            goto Error;

        *dwFlags |= cmsFLAGS_NOCACHE;
        _cmsPipelineSetOptimizationParameters(ContextID, Dest, FastIdentity16, (void*) Dest, NULL, NULL);
    }

    // We are done.
    cmsPipelineFree(ContextID, Src);
    *Lut = Dest;
    return TRUE;

Error:

    if (ObtainedCurves != NULL) cmsStageFree(ContextID, ObtainedCurves);
    if (GammaTables != NULL) {
        for (i=0; i < Src ->InputChannels; i++) {
            if (GammaTables[i] != NULL) cmsFreeToneCurve(ContextID, GammaTables[i]);
        }

        _cmsFree(ContextID, GammaTables);
    }

    if (Dest != NULL) cmsPipelineFree(ContextID, Dest);
    return FALSE;

    cmsUNUSED_PARAMETER(Intent);
    cmsUNUSED_PARAMETER(InputFormat);
    cmsUNUSED_PARAMETER(OutputFormat);
    cmsUNUSED_PARAMETER(dwFlags);
}

// -------------------------------------------------------------------------------------------------------------------------------------
// LUT is Shaper - Matrix - Matrix - Shaper, which is very frequent when combining two matrix-shaper profiles


static
void  FreeMatShaper(cmsContext ContextID, void* Data)
{
    if (Data != NULL) _cmsFree(ContextID, Data);
}

static
void* DupMatShaper(cmsContext ContextID, const void* Data)
{
    return _cmsDupMem(ContextID, Data, sizeof(MatShaper8Data));
}


// A fast matrix-shaper evaluator for 8 bits. This is a bit ticky since I'm using 1.14 signed fixed point
// to accomplish some performance. Actually it takes 256x3 16 bits tables and 16385 x 3 tables of 8 bits,
// in total about 50K, and the performance boost is huge!
static
void MatShaperEval16(cmsContext ContextID, CMSREGISTER const cmsUInt16Number In[],
                     CMSREGISTER cmsUInt16Number Out[],
                     CMSREGISTER const void* D)
{
    MatShaper8Data* p = (MatShaper8Data*) D;
    cmsS1Fixed14Number l1, l2, l3, r, g, b;
    cmsUInt32Number ri, gi, bi;
    cmsUNUSED_PARAMETER(ContextID);

    // In this case (and only in this case!) we can use this simplification since
    // In[] is assured to come from a 8 bit number. (a << 8 | a)
    ri = In[0] & 0xFFU;
    gi = In[1] & 0xFFU;
    bi = In[2] & 0xFFU;

    // Across first shaper, which also converts to 1.14 fixed point
    r = p->Shaper1R[ri];
    g = p->Shaper1G[gi];
    b = p->Shaper1B[bi];

    // Evaluate the matrix in 1.14 fixed point
    l1 =  (p->Mat[0][0] * r + p->Mat[0][1] * g + p->Mat[0][2] * b + p->Off[0] + 0x2000) >> 14;
    l2 =  (p->Mat[1][0] * r + p->Mat[1][1] * g + p->Mat[1][2] * b + p->Off[1] + 0x2000) >> 14;
    l3 =  (p->Mat[2][0] * r + p->Mat[2][1] * g + p->Mat[2][2] * b + p->Off[2] + 0x2000) >> 14;

    // Now we have to clip to 0..1.0 range
    ri = (l1 < 0) ? 0 : ((l1 > 16384) ? 16384U : (cmsUInt32Number) l1);
    gi = (l2 < 0) ? 0 : ((l2 > 16384) ? 16384U : (cmsUInt32Number) l2);
    bi = (l3 < 0) ? 0 : ((l3 > 16384) ? 16384U : (cmsUInt32Number) l3);

    // And across second shaper,
    Out[0] = p->Shaper2R[ri];
    Out[1] = p->Shaper2G[gi];
    Out[2] = p->Shaper2B[bi];

}

// This table converts from 8 bits to 1.14 after applying the curve
static
void FillFirstShaper(cmsContext ContextID, cmsS1Fixed14Number* Table, cmsToneCurve* Curve)
{
    int i;
    cmsFloat32Number R, y;

    for (i=0; i < 256; i++) {

        R   = (cmsFloat32Number) (i / 255.0);
        y   = cmsEvalToneCurveFloat(ContextID, Curve, R);

        if (y < 131072.0)
            Table[i] = DOUBLE_TO_1FIXED14(y);
        else
            Table[i] = 0x7fffffff;
    }
}

// This table converts form 1.14 (being 0x4000 the last entry) to 8 bits after applying the curve
static
void FillSecondShaper(cmsContext ContextID, cmsUInt16Number* Table, cmsToneCurve* Curve, cmsBool Is8BitsOutput)
{
    int i;
    cmsFloat32Number R, Val;

    for (i=0; i < 16385; i++) {

        R   = (cmsFloat32Number) (i / 16384.0);
        Val = cmsEvalToneCurveFloat(ContextID, Curve, R);    // Val comes 0..1.0

        if (Val < 0)
            Val = 0;

        if (Val > 1.0)
            Val = 1.0;

        if (Is8BitsOutput) {

            // If 8 bits output, we can optimize further by computing the / 257 part.
            // first we compute the resulting byte and then we store the byte times
            // 257. This quantization allows to round very quick by doing a >> 8, but
            // since the low byte is always equal to msb, we can do a & 0xff and this works!
            cmsUInt16Number w = _cmsQuickSaturateWord(Val * 65535.0);
            cmsUInt8Number  b = FROM_16_TO_8(w);

            Table[i] = FROM_8_TO_16(b);
        }
        else Table[i]  = _cmsQuickSaturateWord(Val * 65535.0);
    }
}

// Compute the matrix-shaper structure
static
cmsBool SetMatShaper(cmsContext ContextID, cmsPipeline* Dest, cmsToneCurve* Curve1[3], cmsMAT3* Mat, cmsVEC3* Off, cmsToneCurve* Curve2[3], cmsUInt32Number* OutputFormat)
{
    MatShaper8Data* p;
    int i, j;
    cmsBool Is8Bits = _cmsFormatterIs8bit(*OutputFormat);

    // Allocate a big chuck of memory to store precomputed tables
    p = (MatShaper8Data*) _cmsMalloc(ContextID, sizeof(MatShaper8Data));
    if (p == NULL) return FALSE;

    // Precompute tables
    FillFirstShaper(ContextID, p ->Shaper1R, Curve1[0]);
    FillFirstShaper(ContextID, p ->Shaper1G, Curve1[1]);
    FillFirstShaper(ContextID, p ->Shaper1B, Curve1[2]);

    FillSecondShaper(ContextID, p ->Shaper2R, Curve2[0], Is8Bits);
    FillSecondShaper(ContextID, p ->Shaper2G, Curve2[1], Is8Bits);
    FillSecondShaper(ContextID, p ->Shaper2B, Curve2[2], Is8Bits);

    // Convert matrix to nFixed14. Note that those values may take more than 16 bits
    for (i=0; i < 3; i++) {
        for (j=0; j < 3; j++) {
            p ->Mat[i][j] = DOUBLE_TO_1FIXED14(Mat->v[i].n[j]);
        }
    }

    for (i=0; i < 3; i++) {

        if (Off == NULL) {
            p ->Off[i] = 0;
        }
        else {
            p ->Off[i] = DOUBLE_TO_1FIXED14(Off->n[i]);
        }
    }

    // Mark as optimized for faster formatter
    if (Is8Bits)
        *OutputFormat |= OPTIMIZED_SH(1);

    // Fill function pointers
    _cmsPipelineSetOptimizationParameters(ContextID, Dest, MatShaperEval16, (void*) p, FreeMatShaper, DupMatShaper);
    return TRUE;
}

//  8 bits on input allows matrix-shaper boot up to 25 Mpixels per second on RGB. That's fast!
static
cmsBool OptimizeMatrixShaper(cmsContext ContextID, cmsPipeline** Lut, cmsUInt32Number Intent, cmsUInt32Number* InputFormat, cmsUInt32Number* OutputFormat, cmsUInt32Number* dwFlags)
{
       cmsStage* Curve1, *Curve2;
       cmsStage* Matrix1, *Matrix2;
       cmsMAT3 res;
       cmsBool IdentityMat;
       cmsPipeline* Dest, *Src;
       cmsFloat64Number* Offset;

       // Only works on RGB to RGB
       if (T_CHANNELS(*InputFormat) != 3 || T_CHANNELS(*OutputFormat) != 3) return FALSE;

       // Only works on 8 bit input
       if (!_cmsFormatterIs8bit(*InputFormat)) return FALSE;

       // Seems suitable, proceed
       Src = *Lut;

       // Check for:
       //
       //    shaper-matrix-matrix-shaper
       //    shaper-matrix-shaper
       //
       // Both of those constructs are possible (first because abs. colorimetric).
       // additionally, In the first case, the input matrix offset should be zero.

       IdentityMat = FALSE;
       if (cmsPipelineCheckAndRetreiveStages(ContextID, Src, 4,
              cmsSigCurveSetElemType, cmsSigMatrixElemType, cmsSigMatrixElemType, cmsSigCurveSetElemType,
              &Curve1, &Matrix1, &Matrix2, &Curve2)) {

              // Get both matrices
              _cmsStageMatrixData* Data1 = (_cmsStageMatrixData*)cmsStageData(ContextID, Matrix1);
              _cmsStageMatrixData* Data2 = (_cmsStageMatrixData*)cmsStageData(ContextID, Matrix2);

              // Input offset should be zero
              if (Data1->Offset != NULL) return FALSE;

              // Multiply both matrices to get the result
              _cmsMAT3per(ContextID, &res, (cmsMAT3*)Data2->Double, (cmsMAT3*)Data1->Double);

              // Only 2nd matrix has offset, or it is zero
              Offset = Data2->Offset;

              // Now the result is in res + Data2 -> Offset. Maybe is a plain identity?
              if (_cmsMAT3isIdentity(ContextID, &res) && Offset == NULL) {

                     // We can get rid of full matrix
                     IdentityMat = TRUE;
              }

       }
       else {

              if (cmsPipelineCheckAndRetreiveStages(ContextID, Src, 3,
                     cmsSigCurveSetElemType, cmsSigMatrixElemType, cmsSigCurveSetElemType,
                     &Curve1, &Matrix1, &Curve2)) {

                     _cmsStageMatrixData* Data = (_cmsStageMatrixData*)cmsStageData(ContextID, Matrix1);

                     // Copy the matrix to our result
                     memcpy(&res, Data->Double, sizeof(res));

                     // Preserve the Odffset (may be NULL as a zero offset)
                     Offset = Data->Offset;

                     if (_cmsMAT3isIdentity(ContextID, &res) && Offset == NULL) {

                            // We can get rid of full matrix
                            IdentityMat = TRUE;
                     }
              }
              else
                     return FALSE; // Not optimizeable this time

       }

      // Allocate an empty LUT
    Dest =  cmsPipelineAlloc(ContextID, Src ->InputChannels, Src ->OutputChannels);
    if (!Dest) return FALSE;

    // Assamble the new LUT
    if (!cmsPipelineInsertStage(ContextID, Dest, cmsAT_BEGIN, cmsStageDup(ContextID, Curve1)))
        goto Error;

    if (!IdentityMat) {

           if (!cmsPipelineInsertStage(ContextID, Dest, cmsAT_END, cmsStageAllocMatrix(ContextID, 3, 3, (const cmsFloat64Number*)&res, Offset)))
                  goto Error;
    }

    if (!cmsPipelineInsertStage(ContextID, Dest, cmsAT_END, cmsStageDup(ContextID, Curve2)))
        goto Error;

    // If identity on matrix, we can further optimize the curves, so call the join curves routine
    if (IdentityMat) {

        OptimizeByJoiningCurves(ContextID, &Dest, Intent, InputFormat, OutputFormat, dwFlags);
    }
    else {
        _cmsStageToneCurvesData* mpeC1 = (_cmsStageToneCurvesData*) cmsStageData(ContextID, Curve1);
        _cmsStageToneCurvesData* mpeC2 = (_cmsStageToneCurvesData*) cmsStageData(ContextID, Curve2);

        // In this particular optimization, cache does not help as it takes more time to deal with
        // the cache that with the pixel handling
        *dwFlags |= cmsFLAGS_NOCACHE;

        // Setup the optimizarion routines
        SetMatShaper(ContextID, Dest, mpeC1 ->TheCurves, &res, (cmsVEC3*) Offset, mpeC2->TheCurves, OutputFormat);
    }

    cmsPipelineFree(ContextID, Src);
    *Lut = Dest;
    return TRUE;
Error:
    // Leave Src unchanged
    cmsPipelineFree(ContextID, Dest);
    return FALSE;
}


// -------------------------------------------------------------------------------------------------------------------------------------
// Optimization plug-ins

// List of optimizations
typedef struct _cmsOptimizationCollection_st {

    _cmsOPToptimizeFn  OptimizePtr;

    struct _cmsOptimizationCollection_st *Next;

} _cmsOptimizationCollection;


// The built-in list. We currently implement 4 types of optimizations. Joining of curves, matrix-shaper, linearization and resampling
static _cmsOptimizationCollection DefaultOptimization[] = {

    { OptimizeByJoiningCurves,            &DefaultOptimization[1] },
    { OptimizeMatrixShaper,               &DefaultOptimization[2] },
    { OptimizeByComputingLinearization,   &DefaultOptimization[3] },
    { OptimizeByResampling,               NULL }
};

// The linked list head
_cmsOptimizationPluginChunkType _cmsOptimizationPluginChunk = { NULL };


// Duplicates the zone of memory used by the plug-in in the new context
static
void DupPluginOptimizationList(struct _cmsContext_struct* ctx,
                               const struct _cmsContext_struct* src)
{
   _cmsOptimizationPluginChunkType newHead = { NULL };
   _cmsOptimizationCollection*  entry;
   _cmsOptimizationCollection*  Anterior = NULL;
   _cmsOptimizationPluginChunkType* head = (_cmsOptimizationPluginChunkType*) src->chunks[OptimizationPlugin];

    _cmsAssert(ctx != NULL);
    _cmsAssert(head != NULL);

    // Walk the list copying all nodes
   for (entry = head->OptimizationCollection;
        entry != NULL;
        entry = entry ->Next) {

            _cmsOptimizationCollection *newEntry = ( _cmsOptimizationCollection *) _cmsSubAllocDup(ctx ->MemPool, entry, sizeof(_cmsOptimizationCollection));

            if (newEntry == NULL)
                return;

            // We want to keep the linked list order, so this is a little bit tricky
            newEntry -> Next = NULL;
            if (Anterior)
                Anterior -> Next = newEntry;

            Anterior = newEntry;

            if (newHead.OptimizationCollection == NULL)
                newHead.OptimizationCollection = newEntry;
    }

  ctx ->chunks[OptimizationPlugin] = _cmsSubAllocDup(ctx->MemPool, &newHead, sizeof(_cmsOptimizationPluginChunkType));
}

void  _cmsAllocOptimizationPluginChunk(struct _cmsContext_struct* ctx,
                                         const struct _cmsContext_struct* src)
{
  if (src != NULL) {

        // Copy all linked list
       DupPluginOptimizationList(ctx, src);
    }
    else {
        static _cmsOptimizationPluginChunkType OptimizationPluginChunkType = { NULL };
        ctx ->chunks[OptimizationPlugin] = _cmsSubAllocDup(ctx ->MemPool, &OptimizationPluginChunkType, sizeof(_cmsOptimizationPluginChunkType));
    }
}


// Register new ways to optimize
cmsBool  _cmsRegisterOptimizationPlugin(cmsContext ContextID, cmsPluginBase* Data)
{
    cmsPluginOptimization* Plugin = (cmsPluginOptimization*) Data;
    _cmsOptimizationPluginChunkType* ctx = ( _cmsOptimizationPluginChunkType*) _cmsContextGetClientChunk(ContextID, OptimizationPlugin);
    _cmsOptimizationCollection* fl;

    if (Data == NULL) {

        ctx->OptimizationCollection = NULL;
        return TRUE;
    }

    // Optimizer callback is required
    if (Plugin ->OptimizePtr == NULL) return FALSE;

    fl = (_cmsOptimizationCollection*) _cmsPluginMalloc(ContextID, sizeof(_cmsOptimizationCollection));
    if (fl == NULL) return FALSE;

    // Copy the parameters
    fl ->OptimizePtr = Plugin ->OptimizePtr;

    // Keep linked list
    fl ->Next = ctx->OptimizationCollection;

    // Set the head
    ctx ->OptimizationCollection = fl;

    // All is ok
    return TRUE;
}

// The entry point for LUT optimization
cmsBool _cmsOptimizePipeline(cmsContext ContextID,
                             cmsPipeline**    PtrLut,
                             cmsUInt32Number  Intent,
                             cmsUInt32Number* InputFormat,
                             cmsUInt32Number* OutputFormat,
                             cmsUInt32Number* dwFlags)
{
    _cmsOptimizationPluginChunkType* ctx = ( _cmsOptimizationPluginChunkType*) _cmsContextGetClientChunk(ContextID, OptimizationPlugin);
    _cmsOptimizationCollection* Opts;
    cmsBool AnySuccess = FALSE;

    // A CLUT is being asked, so force this specific optimization
    if (*dwFlags & cmsFLAGS_FORCE_CLUT) {

        PreOptimize(ContextID, *PtrLut);
        return OptimizeByResampling(ContextID, PtrLut, Intent, InputFormat, OutputFormat, dwFlags);
    }

    // Anything to optimize?
    if ((*PtrLut) ->Elements == NULL) {
        _cmsPipelineSetOptimizationParameters(ContextID, *PtrLut, FastIdentity16, (void*) *PtrLut, NULL, NULL);
        return TRUE;
    }

    // Try to get rid of identities and trivial conversions.
    AnySuccess = PreOptimize(ContextID, *PtrLut);

    // After removal do we end with an identity?
    if ((*PtrLut) ->Elements == NULL) {
        _cmsPipelineSetOptimizationParameters(ContextID, *PtrLut, FastIdentity16, (void*) *PtrLut, NULL, NULL);
        return TRUE;
    }

    // Do not optimize, keep all precision
    if (*dwFlags & cmsFLAGS_NOOPTIMIZE)
        return FALSE;

    // Try plug-in optimizations
    for (Opts = ctx->OptimizationCollection;
         Opts != NULL;
         Opts = Opts ->Next) {

            // If one schema succeeded, we are done
            if (Opts ->OptimizePtr(ContextID, PtrLut, Intent, InputFormat, OutputFormat, dwFlags)) {

                return TRUE;    // Optimized!
            }
    }

   // Try built-in optimizations
    for (Opts = DefaultOptimization;
         Opts != NULL;
         Opts = Opts ->Next) {

            if (Opts ->OptimizePtr(ContextID, PtrLut, Intent, InputFormat, OutputFormat, dwFlags)) {

                return TRUE;
            }
    }

    // Only simple optimizations succeeded
    return AnySuccess;
}

cmsBool _cmsLutIsIdentity(cmsPipeline *PtrLut)
{
    return !PtrLut || PtrLut->Eval16Fn == FastIdentity16;
}<|MERGE_RESOLUTION|>--- conflicted
+++ resolved
@@ -384,16 +384,10 @@
     }
 
     p16 -> ParamsCurveOut16 = (cmsInterpParams**) _cmsCalloc(ContextID, nOutputs, sizeof(cmsInterpParams* ));
-<<<<<<< HEAD
     if (p16->ParamsCurveOut16 == NULL)
     {
-
         _cmsFree(ContextID, p16->EvalCurveOut16);
         _cmsFree(ContextID, p16);
-=======
-    if (!p16 -> EvalCurveOut16 && !p16 -> ParamsCurveOut16) {
-        PrelinOpt16free(ContextID, p16);
->>>>>>> 25745adb
         return NULL;
     }
 
