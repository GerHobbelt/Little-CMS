--- conflicted
+++ resolved
@@ -282,12 +282,7 @@
 }
 
 static
-<<<<<<< HEAD
 void Eval16nop1D(cmsContext ContextID, CMSREGISTER const cmsUInt16Number Input[],
-=======
-void Eval16nop1D(cmsContext ContextID,
-                 CMSREGISTER const cmsUInt16Number Input[],
->>>>>>> dee91b8c
                  CMSREGISTER cmsUInt16Number Output[],
                  CMSREGISTER const struct _cms_interp_struc* p)
 {
@@ -298,12 +293,7 @@
 }
 
 static
-<<<<<<< HEAD
 void PrelinEval16(cmsContext ContextID, CMSREGISTER const cmsUInt16Number Input[],
-=======
-void PrelinEval16(cmsContext ContextID,
-                  CMSREGISTER const cmsUInt16Number Input[],
->>>>>>> dee91b8c
                   CMSREGISTER cmsUInt16Number Output[],
                   CMSREGISTER const void* D)
 {
@@ -926,6 +916,7 @@
                  CMSREGISTER cmsUInt16Number Output[],
                  CMSREGISTER const void* D)
 {
+
     cmsUInt8Number         r, g, b;
     cmsS15Fixed16Number    rx, ry, rz;
     cmsS15Fixed16Number    c0, c1, c2, c3, Rest;
@@ -1069,10 +1060,6 @@
     }
 
     OriginalLut = *Lut;
-<<<<<<< HEAD
-   
-=======
->>>>>>> dee91b8c
     ColorSpace       = _cmsICCcolorSpace(ContextID, (int) T_COLORSPACE(*InputFormat));
     OutputColorSpace = _cmsICCcolorSpace(ContextID, (int) T_COLORSPACE(*OutputFormat));
 
@@ -1358,12 +1345,7 @@
 
 
 static
-<<<<<<< HEAD
 void FastEvaluateCurves16(cmsContext ContextID, CMSREGISTER const cmsUInt16Number In[],
-=======
-void FastEvaluateCurves16(cmsContext ContextID,
-                          CMSREGISTER const cmsUInt16Number In[],
->>>>>>> dee91b8c
                           CMSREGISTER cmsUInt16Number Out[],
                           CMSREGISTER const void* D)
 {
@@ -1378,12 +1360,7 @@
 
 
 static
-<<<<<<< HEAD
 void FastIdentity16(cmsContext ContextID, CMSREGISTER const cmsUInt16Number In[],
-=======
-void FastIdentity16(cmsContext ContextID,
-                    CMSREGISTER const cmsUInt16Number In[],
->>>>>>> dee91b8c
                     CMSREGISTER cmsUInt16Number Out[],
                     CMSREGISTER const void* D)
 {
@@ -1544,12 +1521,7 @@
 // to accomplish some performance. Actually it takes 256x3 16 bits tables and 16385 x 3 tables of 8 bits,
 // in total about 50K, and the performance boost is huge!
 static
-<<<<<<< HEAD
 void MatShaperEval16(cmsContext ContextID, CMSREGISTER const cmsUInt16Number In[],
-=======
-void MatShaperEval16(cmsContext ContextID,
-                     CMSREGISTER const cmsUInt16Number In[],
->>>>>>> dee91b8c
                      CMSREGISTER cmsUInt16Number Out[],
                      CMSREGISTER const void* D)
 {
@@ -1944,19 +1916,11 @@
         return TRUE;
     }
 
-<<<<<<< HEAD
-    // Named color pipelines cannot be optimized 
+    // Named color pipelines cannot be optimized
     for (mpe = cmsPipelineGetPtrToFirstStage(ContextID, *PtrLut);
         mpe != NULL;
         mpe = cmsStageNext(ContextID, mpe)) {
 	        if (cmsStageType(ContextID, mpe) == cmsSigNamedColorElemType) return FALSE;
-=======
-    // Named color pipelines cannot be optimized
-    for (mpe = cmsPipelineGetPtrToFirstStage(ContextID, *PtrLut);
-        mpe != NULL;
-        mpe = cmsStageNext(ContextID, mpe)) {
-        if (cmsStageType(ContextID, mpe) == cmsSigNamedColorElemType) return FALSE;
->>>>>>> dee91b8c
     }
 
     // Try to get rid of identities and trivial conversions.
