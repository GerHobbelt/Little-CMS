--- conflicted
+++ resolved
@@ -1438,27 +1438,17 @@
     }
 
     // Maybe the curves are linear at the end
-<<<<<<< HEAD
     if (!AllCurvesAreLinear(ContextID, ObtainedCurves)) {
-=======
-    if (!AllCurvesAreLinear(ObtainedCurves)) {
        _cmsStageToneCurvesData* Data;
->>>>>>> 239fc873
 
         if (!cmsPipelineInsertStage(ContextID, Dest, cmsAT_BEGIN, ObtainedCurves))
             goto Error;
-        Data = (_cmsStageToneCurvesData*) cmsStageData(ObtainedCurves);
+        Data = (_cmsStageToneCurvesData*) cmsStageData(ContextID, ObtainedCurves);
         ObtainedCurves = NULL;
 
         // If the curves are to be applied in 8 bits, we can save memory
         if (_cmsFormatterIs8bit(*InputFormat)) {
-<<<<<<< HEAD
-
-            _cmsStageToneCurvesData* Data = (_cmsStageToneCurvesData*) ObtainedCurves ->Data;
              Curves16Data* c16 = CurvesAlloc(ContextID, Data ->nCurves, 256, Data ->TheCurves);
-=======
-             Curves16Data* c16 = CurvesAlloc(Dest ->ContextID, Data ->nCurves, 256, Data ->TheCurves);
->>>>>>> 239fc873
 
              if (c16 == NULL) goto Error;
              *dwFlags |= cmsFLAGS_NOCACHE;
@@ -1466,13 +1456,7 @@
 
         }
         else {
-<<<<<<< HEAD
-
-            _cmsStageToneCurvesData* Data = (_cmsStageToneCurvesData*) cmsStageData(ContextID, ObtainedCurves);
              Curves16Data* c16 = CurvesAlloc(ContextID, Data ->nCurves, 65536, Data ->TheCurves);
-=======
-             Curves16Data* c16 = CurvesAlloc(Dest ->ContextID, Data ->nCurves, 65536, Data ->TheCurves);
->>>>>>> 239fc873
 
              if (c16 == NULL) goto Error;
              *dwFlags |= cmsFLAGS_NOCACHE;
