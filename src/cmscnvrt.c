//---------------------------------------------------------------------------------
//
//  Little Color Management System
//  Copyright (c) 1998-2022 Marti Maria Saguer
//
// Permission is hereby granted, free of charge, to any person obtaining
// a copy of this software and associated documentation files (the "Software"),
// to deal in the Software without restriction, including without limitation
// the rights to use, copy, modify, merge, publish, distribute, sublicense,
// and/or sell copies of the Software, and to permit persons to whom the Software
// is furnished to do so, subject to the following conditions:
//
// The above copyright notice and this permission notice shall be included in
// all copies or substantial portions of the Software.
//
// THE SOFTWARE IS PROVIDED "AS IS", WITHOUT WARRANTY OF ANY KIND,
// EXPRESS OR IMPLIED, INCLUDING BUT NOT LIMITED TO
// THE WARRANTIES OF MERCHANTABILITY, FITNESS FOR A PARTICULAR PURPOSE AND
// NONINFRINGEMENT. IN NO EVENT SHALL THE AUTHORS OR COPYRIGHT HOLDERS BE
// LIABLE FOR ANY CLAIM, DAMAGES OR OTHER LIABILITY, WHETHER IN AN ACTION
// OF CONTRACT, TORT OR OTHERWISE, ARISING FROM, OUT OF OR IN CONNECTION
// WITH THE SOFTWARE OR THE USE OR OTHER DEALINGS IN THE SOFTWARE.
//
//---------------------------------------------------------------------------------
//

#include "lcms2_internal.h"


// This is the default routine for ICC-style intents. A user may decide to override it by using a plugin.
// Supported intents are perceptual, relative colorimetric, saturation and ICC-absolute colorimetric
static
cmsPipeline* DefaultICCintents(cmsContext     ContextID,
                               cmsUInt32Number nProfiles,
                               cmsUInt32Number Intents[],
                               cmsHPROFILE     hProfiles[],
                               cmsBool         BPC[],
                               cmsFloat64Number AdaptationStates[],
                               cmsUInt32Number dwFlags);

//---------------------------------------------------------------------------------

// This is the entry for black-preserving K-only intents, which are non-ICC. Last profile have to be a output profile
// to do the trick (no devicelinks allowed at that position)
static
cmsPipeline*  BlackPreservingKOnlyIntents(cmsContext     ContextID,
                                          cmsUInt32Number nProfiles,
                                          cmsUInt32Number Intents[],
                                          cmsHPROFILE     hProfiles[],
                                          cmsBool         BPC[],
                                          cmsFloat64Number AdaptationStates[],
                                          cmsUInt32Number dwFlags);

//---------------------------------------------------------------------------------

// This is the entry for black-plane preserving, which are non-ICC. Again, Last profile have to be a output profile
// to do the trick (no devicelinks allowed at that position)
static
cmsPipeline*  BlackPreservingKPlaneIntents(cmsContext     ContextID,
                                           cmsUInt32Number nProfiles,
                                           cmsUInt32Number Intents[],
                                           cmsHPROFILE     hProfiles[],
                                           cmsBool         BPC[],
                                           cmsFloat64Number AdaptationStates[],
                                           cmsUInt32Number dwFlags);

//---------------------------------------------------------------------------------


// This is a structure holding implementations for all supported intents.
typedef struct _cms_intents_list {

    cmsUInt32Number Intent;
    char            Description[256];
    cmsIntentFn     Link;
    struct _cms_intents_list*  Next;

} cmsIntentsList;


// Built-in intents
static cmsIntentsList DefaultIntents[] = {

    { INTENT_PERCEPTUAL,                            "Perceptual",                                   DefaultICCintents,            &DefaultIntents[1] },
    { INTENT_RELATIVE_COLORIMETRIC,                 "Relative colorimetric",                        DefaultICCintents,            &DefaultIntents[2] },
    { INTENT_SATURATION,                            "Saturation",                                   DefaultICCintents,            &DefaultIntents[3] },
    { INTENT_ABSOLUTE_COLORIMETRIC,                 "Absolute colorimetric",                        DefaultICCintents,            &DefaultIntents[4] },
    { INTENT_PRESERVE_K_ONLY_PERCEPTUAL,            "Perceptual preserving black ink",              BlackPreservingKOnlyIntents,  &DefaultIntents[5] },
    { INTENT_PRESERVE_K_ONLY_RELATIVE_COLORIMETRIC, "Relative colorimetric preserving black ink",   BlackPreservingKOnlyIntents,  &DefaultIntents[6] },
    { INTENT_PRESERVE_K_ONLY_SATURATION,            "Saturation preserving black ink",              BlackPreservingKOnlyIntents,  &DefaultIntents[7] },
    { INTENT_PRESERVE_K_PLANE_PERCEPTUAL,           "Perceptual preserving black plane",            BlackPreservingKPlaneIntents, &DefaultIntents[8] },
    { INTENT_PRESERVE_K_PLANE_RELATIVE_COLORIMETRIC,"Relative colorimetric preserving black plane", BlackPreservingKPlaneIntents, &DefaultIntents[9] },
    { INTENT_PRESERVE_K_PLANE_SATURATION,           "Saturation preserving black plane",            BlackPreservingKPlaneIntents, NULL }
};


// A pointer to the beginning of the list
_cmsIntentsPluginChunkType _cmsIntentsPluginChunk = { NULL };

// Duplicates the zone of memory used by the plug-in in the new context
static
void DupPluginIntentsList(struct _cmsContext_struct* ctx,
                                               const struct _cmsContext_struct* src)
{
   _cmsIntentsPluginChunkType newHead = { NULL };
   cmsIntentsList*  entry;
   cmsIntentsList*  Anterior = NULL;
   _cmsIntentsPluginChunkType* head = (_cmsIntentsPluginChunkType*) src->chunks[IntentPlugin];

    // Walk the list copying all nodes
   for (entry = head->Intents;
        entry != NULL;
        entry = entry ->Next) {

            cmsIntentsList *newEntry = ( cmsIntentsList *) _cmsSubAllocDup(ctx ->MemPool, entry, sizeof(cmsIntentsList));

            if (newEntry == NULL)
                return;

            // We want to keep the linked list order, so this is a little bit tricky
            newEntry -> Next = NULL;
            if (Anterior)
                Anterior -> Next = newEntry;

            Anterior = newEntry;

            if (newHead.Intents == NULL)
                newHead.Intents = newEntry;
    }

  ctx ->chunks[IntentPlugin] = _cmsSubAllocDup(ctx->MemPool, &newHead, sizeof(_cmsIntentsPluginChunkType));
}

void  _cmsAllocIntentsPluginChunk(struct _cmsContext_struct* ctx,
                                         const struct _cmsContext_struct* src)
{
    if (src != NULL) {

        // Copy all linked list
        DupPluginIntentsList(ctx, src);
    }
    else {
        static _cmsIntentsPluginChunkType IntentsPluginChunkType = { NULL };
        ctx ->chunks[IntentPlugin] = _cmsSubAllocDup(ctx ->MemPool, &IntentsPluginChunkType, sizeof(_cmsIntentsPluginChunkType));
    }
}


// Search the list for a suitable intent. Returns NULL if not found
static
cmsIntentsList* SearchIntent(cmsContext ContextID, cmsUInt32Number Intent)
{
    _cmsIntentsPluginChunkType* ctx = ( _cmsIntentsPluginChunkType*) _cmsContextGetClientChunk(ContextID, IntentPlugin);
    cmsIntentsList* pt;

    for (pt = ctx -> Intents; pt != NULL; pt = pt -> Next)
        if (pt ->Intent == Intent) return pt;

    for (pt = DefaultIntents; pt != NULL; pt = pt -> Next)
        if (pt ->Intent == Intent) return pt;

    return NULL;
}

// Black point compensation. Implemented as a linear scaling in XYZ. Black points
// should come relative to the white point. Fills an matrix/offset element m
// which is organized as a 4x4 matrix.
static
void ComputeBlackPointCompensation(cmsContext ContextID, const cmsCIEXYZ* BlackPointIn,
                                   const cmsCIEXYZ* BlackPointOut,
                                   cmsMAT3* m, cmsVEC3* off)
{
  cmsFloat64Number ax, ay, az, bx, by, bz, tx, ty, tz;

   // Now we need to compute a matrix plus an offset m and of such of
   // [m]*bpin + off = bpout
   // [m]*D50  + off = D50
   //
   // This is a linear scaling in the form ax+b, where
   // a = (bpout - D50) / (bpin - D50)
   // b = - D50* (bpout - bpin) / (bpin - D50)

   tx = BlackPointIn->X - cmsD50_XYZ(ContextID)->X;
   ty = BlackPointIn->Y - cmsD50_XYZ(ContextID)->Y;
   tz = BlackPointIn->Z - cmsD50_XYZ(ContextID)->Z;

   ax = (BlackPointOut->X - cmsD50_XYZ(ContextID)->X) / tx;
   ay = (BlackPointOut->Y - cmsD50_XYZ(ContextID)->Y) / ty;
   az = (BlackPointOut->Z - cmsD50_XYZ(ContextID)->Z) / tz;

   bx = - cmsD50_XYZ(ContextID)-> X * (BlackPointOut->X - BlackPointIn->X) / tx;
   by = - cmsD50_XYZ(ContextID)-> Y * (BlackPointOut->Y - BlackPointIn->Y) / ty;
   bz = - cmsD50_XYZ(ContextID)-> Z * (BlackPointOut->Z - BlackPointIn->Z) / tz;

   _cmsVEC3init(ContextID, &m ->v[0], ax, 0,  0);
   _cmsVEC3init(ContextID, &m ->v[1], 0, ay,  0);
   _cmsVEC3init(ContextID, &m ->v[2], 0,  0,  az);
   _cmsVEC3init(ContextID, off, bx, by, bz);

}


// Approximate a blackbody illuminant based on CHAD information
static
cmsFloat64Number CHAD2Temp(cmsContext ContextID, const cmsMAT3* Chad)
{
    // Convert D50 across inverse CHAD to get the absolute white point
    cmsVEC3 d, s;
    cmsCIEXYZ Dest;
    cmsCIExyY DestChromaticity;
    cmsFloat64Number TempK;
    cmsMAT3 m1, m2;

    m1 = *Chad;
    if (!_cmsMAT3inverse(ContextID, &m1, &m2)) return FALSE;

    s.n[VX] = cmsD50_XYZ(ContextID) -> X;
    s.n[VY] = cmsD50_XYZ(ContextID) -> Y;
    s.n[VZ] = cmsD50_XYZ(ContextID) -> Z;

    _cmsMAT3eval(ContextID, &d, &m2, &s);

    Dest.X = d.n[VX];
    Dest.Y = d.n[VY];
    Dest.Z = d.n[VZ];

    cmsXYZ2xyY(ContextID, &DestChromaticity, &Dest);

    if (!cmsTempFromWhitePoint(ContextID, &TempK, &DestChromaticity))
        return -1.0;

    return TempK;
}

// Compute a CHAD based on a given temperature
static
    void Temp2CHAD(cmsContext ContextID, cmsMAT3* Chad, cmsFloat64Number Temp)
{
    cmsCIEXYZ White;
    cmsCIExyY ChromaticityOfWhite;

    cmsWhitePointFromTemp(ContextID, &ChromaticityOfWhite, Temp);
    cmsxyY2XYZ(ContextID,&White, &ChromaticityOfWhite);
    _cmsAdaptationMatrix(ContextID, Chad, NULL, &White, cmsD50_XYZ(ContextID));
}

// Join scalings to obtain relative input to absolute and then to relative output.
// Result is stored in a 3x3 matrix
static
cmsBool  ComputeAbsoluteIntent(cmsContext ContextID, cmsFloat64Number AdaptationState,
                               const cmsCIEXYZ* WhitePointIn,
                               const cmsMAT3* ChromaticAdaptationMatrixIn,
                               const cmsCIEXYZ* WhitePointOut,
                               const cmsMAT3* ChromaticAdaptationMatrixOut,
                               cmsMAT3* m)
{
    cmsMAT3 Scale, m1, m2, m3, m4;

    // TODO: Follow Marc Mahy's recommendation to check if CHAD is same by using M1*M2 == M2*M1. If so, do nothing.
    // TODO: Add support for ArgyllArts tag

    // Adaptation state
    if (AdaptationState == 1.0) {

        // Observer is fully adapted. Keep chromatic adaptation.
        // That is the standard V4 behaviour
        _cmsVEC3init(ContextID, &m->v[0], WhitePointIn->X / WhitePointOut->X, 0, 0);
        _cmsVEC3init(ContextID, &m->v[1], 0, WhitePointIn->Y / WhitePointOut->Y, 0);
        _cmsVEC3init(ContextID, &m->v[2], 0, 0, WhitePointIn->Z / WhitePointOut->Z);

    }
    else  {

        // Incomplete adaptation. This is an advanced feature.
        _cmsVEC3init(ContextID, &Scale.v[0], WhitePointIn->X / WhitePointOut->X, 0, 0);
        _cmsVEC3init(ContextID, &Scale.v[1], 0,  WhitePointIn->Y / WhitePointOut->Y, 0);
        _cmsVEC3init(ContextID, &Scale.v[2], 0, 0,  WhitePointIn->Z / WhitePointOut->Z);


        if (AdaptationState == 0.0) {

            m1 = *ChromaticAdaptationMatrixOut;
            _cmsMAT3per(ContextID, &m2, &m1, &Scale);
            // m2 holds CHAD from output white to D50 times abs. col. scaling

            // Observer is not adapted, undo the chromatic adaptation
            _cmsMAT3per(ContextID, m, &m2, ChromaticAdaptationMatrixOut);

            m3 = *ChromaticAdaptationMatrixIn;
            if (!_cmsMAT3inverse(ContextID, &m3, &m4)) return FALSE;
            _cmsMAT3per(ContextID, m, &m2, &m4);

        } else {

            cmsMAT3 MixedCHAD;
            cmsFloat64Number TempSrc, TempDest, Temp;

            m1 = *ChromaticAdaptationMatrixIn;
            if (!_cmsMAT3inverse(ContextID, &m1, &m2)) return FALSE;
            _cmsMAT3per(ContextID, &m3, &m2, &Scale);
            // m3 holds CHAD from input white to D50 times abs. col. scaling

            TempSrc  = CHAD2Temp(ContextID, ChromaticAdaptationMatrixIn);
            TempDest = CHAD2Temp(ContextID, ChromaticAdaptationMatrixOut);

            if (TempSrc < 0.0 || TempDest < 0.0) return FALSE; // Something went wrong

            if (_cmsMAT3isIdentity(ContextID, &Scale) && fabs(TempSrc - TempDest) < 0.01) {

                _cmsMAT3identity(ContextID, m);
                return TRUE;
            }

            Temp = (1.0 - AdaptationState) * TempDest + AdaptationState * TempSrc;

            // Get a CHAD from whatever output temperature to D50. This replaces output CHAD
            Temp2CHAD(ContextID, &MixedCHAD, Temp);

            _cmsMAT3per(ContextID, m, &m3, &MixedCHAD);
        }

    }
    return TRUE;

}

// Just to see if m matrix should be applied
static
cmsBool IsEmptyLayer(cmsContext ContextID, cmsMAT3* m, cmsVEC3* off)
{
    cmsFloat64Number diff = 0;
    cmsMAT3 Ident;
    int i;

    if (m == NULL && off == NULL) return TRUE;  // NULL is allowed as an empty layer
    if (m == NULL && off != NULL) return FALSE; // This is an internal error

    _cmsMAT3identity(ContextID, &Ident);

    for (i=0; i < 3*3; i++)
        diff += fabs(((cmsFloat64Number*)m)[i] - ((cmsFloat64Number*)&Ident)[i]);

    for (i=0; i < 3; i++)
        diff += fabs(((cmsFloat64Number*)off)[i]);


    return (diff < 0.002);
}


// Compute the conversion layer
static
cmsBool ComputeConversion(cmsContext ContextID,
                          cmsUInt32Number i,
                          cmsHPROFILE hProfiles[],
                          cmsUInt32Number Intent,
                          cmsBool BPC,
                          cmsFloat64Number AdaptationState,
                          cmsMAT3* m, cmsVEC3* off)
{

    int k;

    // m  and off are set to identity and this is detected latter on
    _cmsMAT3identity(ContextID, m);
    _cmsVEC3init(ContextID, off, 0, 0, 0);

    // If intent is abs. colorimetric,
    if (Intent == INTENT_ABSOLUTE_COLORIMETRIC) {

        cmsCIEXYZ WhitePointIn, WhitePointOut;
        cmsMAT3 ChromaticAdaptationMatrixIn, ChromaticAdaptationMatrixOut;

<<<<<<< HEAD
        _cmsReadMediaWhitePoint(ContextID, &WhitePointIn,  hProfiles[i-1]);
        _cmsReadCHAD(ContextID, &ChromaticAdaptationMatrixIn, hProfiles[i-1]);

        _cmsReadMediaWhitePoint(ContextID, &WhitePointOut,  hProfiles[i]);
        _cmsReadCHAD(ContextID, &ChromaticAdaptationMatrixOut, hProfiles[i]);
=======
        if (!_cmsReadMediaWhitePoint(&WhitePointIn, hProfiles[i - 1])) return FALSE;
        if (!_cmsReadCHAD(&ChromaticAdaptationMatrixIn, hProfiles[i - 1])) return FALSE;

        if (!_cmsReadMediaWhitePoint(&WhitePointOut, hProfiles[i])) return FALSE;
        if (!_cmsReadCHAD(&ChromaticAdaptationMatrixOut, hProfiles[i])) return FALSE;
>>>>>>> 486b5f53

        if (!ComputeAbsoluteIntent(ContextID, AdaptationState,
                                  &WhitePointIn,  &ChromaticAdaptationMatrixIn,
                                  &WhitePointOut, &ChromaticAdaptationMatrixOut, m)) return FALSE;

    }
    else {
        // Rest of intents may apply BPC.

        if (BPC) {

            cmsCIEXYZ BlackPointIn = { 0, 0, 0}, BlackPointOut = { 0, 0, 0 };

            cmsDetectBlackPoint(ContextID, &BlackPointIn,  hProfiles[i-1], Intent, 0);
            cmsDetectDestinationBlackPoint(ContextID, &BlackPointOut, hProfiles[i], Intent, 0);

            // If black points are equal, then do nothing
            if (BlackPointIn.X != BlackPointOut.X ||
                BlackPointIn.Y != BlackPointOut.Y ||
                BlackPointIn.Z != BlackPointOut.Z)
                    ComputeBlackPointCompensation(ContextID, &BlackPointIn, &BlackPointOut, m, off);
        }
    }

    // Offset should be adjusted because the encoding. We encode XYZ normalized to 0..1.0,
    // to do that, we divide by MAX_ENCODEABLE_XZY. The conversion stage goes XYZ -> XYZ so
    // we have first to convert from encoded to XYZ and then convert back to encoded.
    // y = Mx + Off
    // x = x'c
    // y = M x'c + Off
    // y = y'c; y' = y / c
    // y' = (Mx'c + Off) /c = Mx' + (Off / c)

    for (k=0; k < 3; k++) {
        off ->n[k] /= MAX_ENCODEABLE_XYZ;
    }

    return TRUE;
}


// Add a conversion stage if needed. If a matrix/offset m is given, it applies to XYZ space
static
cmsBool AddConversion(cmsContext ContextID, cmsPipeline* Result, cmsColorSpaceSignature InPCS, cmsColorSpaceSignature OutPCS, cmsMAT3* m, cmsVEC3* off)
{
    cmsFloat64Number* m_as_dbl = (cmsFloat64Number*) m;
    cmsFloat64Number* off_as_dbl = (cmsFloat64Number*) off;

    // Handle PCS mismatches. A specialized stage is added to the LUT in such case
    switch (InPCS) {

    case cmsSigXYZData: // Input profile operates in XYZ

        switch (OutPCS) {

        case cmsSigXYZData:  // XYZ -> XYZ
            if (!IsEmptyLayer(ContextID, m, off) &&
                !cmsPipelineInsertStage(ContextID, Result, cmsAT_END, cmsStageAllocMatrix(ContextID, 3, 3, m_as_dbl, off_as_dbl)))
                return FALSE;
            break;

        case cmsSigLabData:  // XYZ -> Lab
            if (!IsEmptyLayer(ContextID, m, off) &&
                !cmsPipelineInsertStage(ContextID, Result, cmsAT_END, cmsStageAllocMatrix(ContextID, 3, 3, m_as_dbl, off_as_dbl)))
                return FALSE;
            if (!cmsPipelineInsertStage(ContextID, Result, cmsAT_END, _cmsStageAllocXYZ2Lab(ContextID)))
                return FALSE;
            break;

        default:
            return FALSE;   // Colorspace mismatch
        }
        break;

    case cmsSigLabData: // Input profile operates in Lab

        switch (OutPCS) {

        case cmsSigXYZData:  // Lab -> XYZ

            if (!cmsPipelineInsertStage(ContextID, Result, cmsAT_END, _cmsStageAllocLab2XYZ(ContextID)))
                return FALSE;
            if (!IsEmptyLayer(ContextID, m, off) &&
                !cmsPipelineInsertStage(ContextID, Result, cmsAT_END, cmsStageAllocMatrix(ContextID, 3, 3, m_as_dbl, off_as_dbl)))
                return FALSE;
            break;

        case cmsSigLabData:  // Lab -> Lab

            if (!IsEmptyLayer(ContextID, m, off)) {
                if (!cmsPipelineInsertStage(ContextID, Result, cmsAT_END, _cmsStageAllocLab2XYZ(ContextID)) ||
                    !cmsPipelineInsertStage(ContextID, Result, cmsAT_END, cmsStageAllocMatrix(ContextID, 3, 3, m_as_dbl, off_as_dbl)) ||
                    !cmsPipelineInsertStage(ContextID, Result, cmsAT_END, _cmsStageAllocXYZ2Lab(ContextID)))
                    return FALSE;
            }
            break;

        default:
            return FALSE;  // Mismatch
        }
        break;

        // On colorspaces other than PCS, check for same space
    default:
        if (InPCS != OutPCS) return FALSE;
        break;
    }

    return TRUE;
}


// Is a given space compatible with another?
static
cmsBool ColorSpaceIsCompatible(cmsColorSpaceSignature a, cmsColorSpaceSignature b)
{
    // If they are same, they are compatible.
    if (a == b) return TRUE;

    // Check for MCH4 substitution of CMYK
    if ((a == cmsSig4colorData) && (b == cmsSigCmykData)) return TRUE;
    if ((a == cmsSigCmykData) && (b == cmsSig4colorData)) return TRUE;

    // Check for XYZ/Lab. Those spaces are interchangeable as they can be computed one from other.
    if ((a == cmsSigXYZData) && (b == cmsSigLabData)) return TRUE;
    if ((a == cmsSigLabData) && (b == cmsSigXYZData)) return TRUE;

    return FALSE;
}


// Default handler for ICC-style intents
static
cmsPipeline* DefaultICCintents(cmsContext       ContextID,
                               cmsUInt32Number  nProfiles,
                               cmsUInt32Number  TheIntents[],
                               cmsHPROFILE      hProfiles[],
                               cmsBool          BPC[],
                               cmsFloat64Number AdaptationStates[],
                               cmsUInt32Number  dwFlags)
{
    cmsPipeline* Lut = NULL;
    cmsPipeline* Result;
    cmsHPROFILE hProfile;
    cmsMAT3 m;
    cmsVEC3 off;
    cmsColorSpaceSignature ColorSpaceIn, ColorSpaceOut = cmsSigLabData, CurrentColorSpace;
    cmsProfileClassSignature ClassSig;
    cmsUInt32Number  i, Intent;
    int SlopeLimit = 0;
    
    // For safety
    if (nProfiles == 0) return NULL;

    // Register slope limit flags
    if (dwFlags & cmsFLAGS_SLOPE_LIMIT_16) SlopeLimit = 16;
    else if (dwFlags & cmsFLAGS_SLOPE_LIMIT_32) SlopeLimit = 32;

    // Allocate an empty LUT for holding the result. 0 as channel count means 'undefined'
    Result = cmsPipelineAlloc(ContextID, 0, 0);
    if (Result == NULL) return NULL;

    CurrentColorSpace = cmsGetColorSpace(ContextID, hProfiles[0]);

    for (i=0; i < nProfiles; i++) {

        cmsBool  lIsDeviceLink, lIsInput;

        hProfile      = hProfiles[i];
        ClassSig      = cmsGetDeviceClass(ContextID, hProfile);
        lIsDeviceLink = (ClassSig == cmsSigLinkClass || ClassSig == cmsSigAbstractClass );

        // First profile is used as input unless devicelink or abstract
        if ((i == 0) && !lIsDeviceLink) {
            lIsInput = TRUE;
        }
        else {
          // Else use profile in the input direction if current space is not PCS
        lIsInput      = (CurrentColorSpace != cmsSigXYZData) &&
                        (CurrentColorSpace != cmsSigLabData);
        }

        Intent        = TheIntents[i];

        if (lIsInput || lIsDeviceLink) {

            ColorSpaceIn    = cmsGetColorSpace(ContextID, hProfile);
            ColorSpaceOut   = cmsGetPCS(ContextID, hProfile);
        }
        else {

            ColorSpaceIn    = cmsGetPCS(ContextID, hProfile);
            ColorSpaceOut   = cmsGetColorSpace(ContextID, hProfile);
        }

        if (!ColorSpaceIsCompatible(ColorSpaceIn, CurrentColorSpace)) {

            cmsSignalError(ContextID, cmsERROR_COLORSPACE_CHECK, "ColorSpace mismatch");
            goto Error;
        }

        // If devicelink is found, then no custom intent is allowed and we can
        // read the LUT to be applied. Settings don't apply here.
        if (lIsDeviceLink || ((ClassSig == cmsSigNamedColorClass) && (nProfiles == 1))) {

            // Get the involved LUT from the profile
            Lut = _cmsReadDevicelinkLUT(ContextID, hProfile, Intent);
            if (Lut == NULL) goto Error;

            // What about abstract profiles?
             if (ClassSig == cmsSigAbstractClass && i > 0) {
                if (!ComputeConversion(ContextID, i, hProfiles, Intent, BPC[i], AdaptationStates[i], &m, &off)) goto Error;
             }
             else {
                _cmsMAT3identity(ContextID, &m);
                _cmsVEC3init(ContextID, &off, 0, 0, 0);
             }


            if (!AddConversion(ContextID, Result, CurrentColorSpace, ColorSpaceIn, &m, &off)) goto Error;

        }
        else {

            if (lIsInput) {
                // Input direction means non-pcs connection, so proceed like devicelinks
                Lut = _cmsReadInputLUT(ContextID, hProfile, Intent, -SlopeLimit);    // negative slope limit means input slope limiting
                if (Lut == NULL) goto Error;
            }
            else {

                // Output direction means PCS connection. Intent may apply here
                Lut = _cmsReadOutputLUT(ContextID, hProfile, Intent, SlopeLimit);
                if (Lut == NULL) goto Error;


                if (!ComputeConversion(ContextID, i, hProfiles, Intent, BPC[i], AdaptationStates[i], &m, &off)) goto Error;
                if (!AddConversion(ContextID, Result, CurrentColorSpace, ColorSpaceIn, &m, &off)) goto Error;

            }
        }

        // Concatenate to the output LUT
        if (!cmsPipelineCat(ContextID, Result, Lut))
            goto Error;

        cmsPipelineFree(ContextID, Lut);
        Lut = NULL;

        // Update current space
        CurrentColorSpace = ColorSpaceOut;
    }

    // Check for non-negatives clip
    if (dwFlags & cmsFLAGS_NONEGATIVES) {

           if (ColorSpaceOut == cmsSigGrayData ||
                  ColorSpaceOut == cmsSigRgbData ||
                  ColorSpaceOut == cmsSigCmykData) {

                  cmsStage* clip = _cmsStageClipNegatives(ContextID, cmsChannelsOfColorSpace(ContextID, ColorSpaceOut));
                  if (clip == NULL) goto Error;

                  if (!cmsPipelineInsertStage(ContextID, Result, cmsAT_END, clip))
                         goto Error;
           }

    }

    return Result;

Error:

    if (Lut != NULL) cmsPipelineFree(ContextID, Lut);
    if (Result != NULL) cmsPipelineFree(ContextID, Result);
    return NULL;

    cmsUNUSED_PARAMETER(dwFlags);
}


// Wrapper for DLL calling convention
cmsPipeline*  CMSEXPORT _cmsDefaultICCintents(cmsContext     ContextID,
                                              cmsUInt32Number nProfiles,
                                              cmsUInt32Number TheIntents[],
                                              cmsHPROFILE     hProfiles[],
                                              cmsBool         BPC[],
                                              cmsFloat64Number AdaptationStates[],
                                              cmsUInt32Number dwFlags)
{
    return DefaultICCintents(ContextID, nProfiles, TheIntents, hProfiles, BPC, AdaptationStates, dwFlags);
}

// Black preserving intents ---------------------------------------------------------------------------------------------

// Translate black-preserving intents to ICC ones
static
cmsUInt32Number TranslateNonICCIntents(cmsUInt32Number Intent)
{
    switch (Intent) {
        case INTENT_PRESERVE_K_ONLY_PERCEPTUAL:
        case INTENT_PRESERVE_K_PLANE_PERCEPTUAL:
            return INTENT_PERCEPTUAL;

        case INTENT_PRESERVE_K_ONLY_RELATIVE_COLORIMETRIC:
        case INTENT_PRESERVE_K_PLANE_RELATIVE_COLORIMETRIC:
            return INTENT_RELATIVE_COLORIMETRIC;

        case INTENT_PRESERVE_K_ONLY_SATURATION:
        case INTENT_PRESERVE_K_PLANE_SATURATION:
            return INTENT_SATURATION;

        default: return Intent;
    }
}

// Sampler for Black-only preserving CMYK->CMYK transforms

typedef struct {
    cmsPipeline*    cmyk2cmyk;      // The original transform
    cmsToneCurve*   KTone;          // Black-to-black tone curve

} GrayOnlyParams;


// Preserve black only if that is the only ink used
static
int BlackPreservingGrayOnlySampler(cmsContext ContextID, CMSREGISTER const cmsUInt16Number In[], CMSREGISTER cmsUInt16Number Out[], CMSREGISTER void* Cargo)
{
    GrayOnlyParams* bp = (GrayOnlyParams*) Cargo;

    // If going across black only, keep black only
    if (In[0] == 0 && In[1] == 0 && In[2] == 0) {

        // TAC does not apply because it is black ink!
        Out[0] = Out[1] = Out[2] = 0;
        Out[3] = cmsEvalToneCurve16(ContextID, bp->KTone, In[3]);
        return TRUE;
    }

    // Keep normal transform for other colors
    bp ->cmyk2cmyk ->Eval16Fn(ContextID, In, Out, bp ->cmyk2cmyk->Data);
    return TRUE;
}

// This is the entry for black-preserving K-only intents, which are non-ICC
static
cmsPipeline*  BlackPreservingKOnlyIntents(cmsContext     ContextID,
                                          cmsUInt32Number nProfiles,
                                          cmsUInt32Number TheIntents[],
                                          cmsHPROFILE     hProfiles[],
                                          cmsBool         BPC[],
                                          cmsFloat64Number AdaptationStates[],
                                          cmsUInt32Number dwFlags)
{
    GrayOnlyParams  bp;
    cmsPipeline*    Result;
    cmsUInt32Number ICCIntents[256];
    cmsStage*         CLUT;
    cmsUInt32Number i, nGridPoints;
    cmsUInt32Number lastProfilePos;
    cmsUInt32Number preservationProfilesCount;
    cmsHPROFILE hLastProfile;


    // Sanity check
    if (nProfiles < 1 || nProfiles > 255) return NULL;

    // Translate black-preserving intents to ICC ones
    for (i=0; i < nProfiles; i++)
        ICCIntents[i] = TranslateNonICCIntents(TheIntents[i]);


    // Trim all CMYK devicelinks at the end
    lastProfilePos = nProfiles - 1;
    hLastProfile = hProfiles[lastProfilePos];

    while (lastProfilePos > 1)
    {
        hLastProfile = hProfiles[--lastProfilePos];
        if (cmsGetColorSpace(ContextID, hLastProfile) != cmsSigCmykData ||
            cmsGetDeviceClass(ContextID, hLastProfile) != cmsSigLinkClass)
            break;
    }

    preservationProfilesCount = lastProfilePos + 1;

    // Check for non-cmyk profiles
    if (cmsGetColorSpace(ContextID, hProfiles[0]) != cmsSigCmykData ||
        !(cmsGetColorSpace(ContextID, hLastProfile) == cmsSigCmykData ||
        cmsGetDeviceClass(ContextID, hLastProfile) == cmsSigOutputClass))
           return DefaultICCintents(ContextID, nProfiles, ICCIntents, hProfiles, BPC, AdaptationStates, dwFlags);

    // Allocate an empty LUT for holding the result
    Result = cmsPipelineAlloc(ContextID, 4, 4);
    if (Result == NULL) return NULL;

    memset(&bp, 0, sizeof(bp));

    // Create a LUT holding normal ICC transform
    bp.cmyk2cmyk = DefaultICCintents(ContextID,
                                     preservationProfilesCount,
        ICCIntents,
        hProfiles,
        BPC,
        AdaptationStates,
        dwFlags);

    if (bp.cmyk2cmyk == NULL) goto Error;

    // Now, compute the tone curve
    bp.KTone = _cmsBuildKToneCurve(ContextID,
        4096,
                                    preservationProfilesCount,
        ICCIntents,
        hProfiles,
        BPC,
        AdaptationStates,
        dwFlags);

    if (bp.KTone == NULL) goto Error;


    // How many gridpoints are we going to use?
    nGridPoints = _cmsReasonableGridpointsByColorspace(ContextID, cmsSigCmykData, dwFlags);

    // Create the CLUT. 16 bits
    CLUT = cmsStageAllocCLut16bit(ContextID, nGridPoints, 4, 4, NULL);
    if (CLUT == NULL) goto Error;

    // This is the one and only MPE in this LUT
    if (!cmsPipelineInsertStage(ContextID, Result, cmsAT_BEGIN, CLUT))
        goto Error;

    // Sample it. We cannot afford pre/post linearization this time.
    if (!cmsStageSampleCLut16bit(ContextID, CLUT, BlackPreservingGrayOnlySampler, (void*) &bp, 0))
        goto Error;


    // Insert possible devicelinks at the end
    for (i = lastProfilePos + 1; i < nProfiles; i++)
    {
        cmsPipeline* devlink = _cmsReadDevicelinkLUT(ContextID, hProfiles[i], ICCIntents[i]);
        if (devlink == NULL)
            goto Error;

        if (!cmsPipelineCat(ContextID, Result, devlink))
            goto Error;
    }


    // Get rid of xform and tone curve
    cmsPipelineFree(ContextID, bp.cmyk2cmyk);
    cmsFreeToneCurve(ContextID, bp.KTone);

    return Result;

Error:

    if (bp.cmyk2cmyk != NULL) cmsPipelineFree(ContextID, bp.cmyk2cmyk);
    if (bp.KTone != NULL)  cmsFreeToneCurve(ContextID, bp.KTone);
    if (Result != NULL) cmsPipelineFree(ContextID, Result);
    return NULL;

}

// K Plane-preserving CMYK to CMYK ------------------------------------------------------------------------------------

typedef struct {

    cmsPipeline*     cmyk2cmyk;     // The original transform
    cmsHTRANSFORM    hProofOutput;  // Output CMYK to Lab (last profile)
    cmsHTRANSFORM    cmyk2Lab;      // The input chain
    cmsToneCurve*    KTone;         // Black-to-black tone curve
    cmsPipeline*     LabK2cmyk;     // The output profile
    cmsFloat64Number MaxError;

    cmsHTRANSFORM    hRoundTrip;
    cmsFloat64Number MaxTAC;


} PreserveKPlaneParams;


// The CLUT will be stored at 16 bits, but calculations are performed at cmsFloat32Number precision
static
int BlackPreservingSampler(cmsContext ContextID, CMSREGISTER const cmsUInt16Number In[], CMSREGISTER cmsUInt16Number Out[], CMSREGISTER void* Cargo)
{
    int i;
    cmsFloat32Number Inf[4], Outf[4];
    cmsFloat32Number LabK[4];
    cmsFloat64Number SumCMY, SumCMYK, Error, Ratio;
    cmsCIELab ColorimetricLab, BlackPreservingLab;
    PreserveKPlaneParams* bp = (PreserveKPlaneParams*) Cargo;

    // Convert from 16 bits to floating point
    for (i=0; i < 4; i++)
        Inf[i] = (cmsFloat32Number) (In[i] / 65535.0);

    // Get the K across Tone curve
    LabK[3] = cmsEvalToneCurveFloat(ContextID, bp ->KTone, Inf[3]);

    // If going across black only, keep black only
    if (In[0] == 0 && In[1] == 0 && In[2] == 0) {

        Out[0] = Out[1] = Out[2] = 0;
        Out[3] = _cmsQuickSaturateWord(LabK[3] * 65535.0);
        return TRUE;
    }

    // Try the original transform,
    cmsPipelineEvalFloat(ContextID, Inf, Outf, bp ->cmyk2cmyk);

    // Store a copy of the floating point result into 16-bit
    for (i=0; i < 4; i++)
            Out[i] = _cmsQuickSaturateWord(Outf[i] * 65535.0);

    // Maybe K is already ok (mostly on K=0)
    if (fabsf(Outf[3] - LabK[3]) < (3.0 / 65535.0)) {
        return TRUE;
    }

    // K differ, measure and keep Lab measurement for further usage
    // this is done in relative colorimetric intent
    cmsDoTransform(ContextID, bp->hProofOutput, Out, &ColorimetricLab, 1);

    // Is not black only and the transform doesn't keep black.
    // Obtain the Lab of output CMYK. After that we have Lab + K
    cmsDoTransform(ContextID, bp ->cmyk2Lab, Outf, LabK, 1);

    // Obtain the corresponding CMY using reverse interpolation
    // (K is fixed in LabK[3])
    if (!cmsPipelineEvalReverseFloat(ContextID, LabK, Outf, Outf, bp ->LabK2cmyk)) {

        // Cannot find a suitable value, so use colorimetric xform
        // which is already stored in Out[]
        return TRUE;
    }

    // Make sure to pass through K (which now is fixed)
    Outf[3] = LabK[3];

    // Apply TAC if needed
    SumCMY   = (cmsFloat64Number) Outf[0]  + Outf[1] + Outf[2];
    SumCMYK  = SumCMY + Outf[3];

    if (SumCMYK > bp ->MaxTAC) {

        Ratio = 1 - ((SumCMYK - bp->MaxTAC) / SumCMY);
        if (Ratio < 0)
            Ratio = 0;
    }
    else
       Ratio = 1.0;

    Out[0] = _cmsQuickSaturateWord(Outf[0] * Ratio * 65535.0);     // C
    Out[1] = _cmsQuickSaturateWord(Outf[1] * Ratio * 65535.0);     // M
    Out[2] = _cmsQuickSaturateWord(Outf[2] * Ratio * 65535.0);     // Y
    Out[3] = _cmsQuickSaturateWord(Outf[3] * 65535.0);

    // Estimate the error (this goes 16 bits to Lab DBL)
    cmsDoTransform(ContextID, bp->hProofOutput, Out, &BlackPreservingLab, 1);
    Error = cmsDeltaE(ContextID, &ColorimetricLab, &BlackPreservingLab);
    if (Error > bp -> MaxError)
        bp->MaxError = Error;

    return TRUE;
}



// This is the entry for black-plane preserving, which are non-ICC
static
cmsPipeline* BlackPreservingKPlaneIntents(cmsContext     ContextID,
                                          cmsUInt32Number nProfiles,
                                          cmsUInt32Number TheIntents[],
                                          cmsHPROFILE     hProfiles[],
                                          cmsBool         BPC[],
                                          cmsFloat64Number AdaptationStates[],
                                          cmsUInt32Number dwFlags)
{
    PreserveKPlaneParams bp;

    cmsPipeline*    Result = NULL;
    cmsUInt32Number ICCIntents[256];
    cmsStage*         CLUT;
    cmsUInt32Number i, nGridPoints;
    cmsUInt32Number lastProfilePos;
    cmsUInt32Number preservationProfilesCount;
    cmsHPROFILE hLastProfile;
    cmsHPROFILE hLab;

    // Sanity check
    if (nProfiles < 1 || nProfiles > 255) return NULL;

    // Translate black-preserving intents to ICC ones
    for (i=0; i < nProfiles; i++)
        ICCIntents[i] = TranslateNonICCIntents(TheIntents[i]);

    // Trim all CMYK devicelinks at the end
    lastProfilePos = nProfiles - 1;
    hLastProfile = hProfiles[lastProfilePos];

    while (lastProfilePos > 1)
    {
        hLastProfile = hProfiles[--lastProfilePos];
        if (cmsGetColorSpace(ContextID, hLastProfile) != cmsSigCmykData ||
            cmsGetDeviceClass(ContextID, hLastProfile) != cmsSigLinkClass)
            break;
    }

    preservationProfilesCount = lastProfilePos + 1;

    // Check for non-cmyk profiles
    if (cmsGetColorSpace(ContextID, hProfiles[0]) != cmsSigCmykData ||
        !(cmsGetColorSpace(ContextID, hLastProfile) == cmsSigCmykData ||
        cmsGetDeviceClass(ContextID, hLastProfile) == cmsSigOutputClass))
           return  DefaultICCintents(ContextID, nProfiles, ICCIntents, hProfiles, BPC, AdaptationStates, dwFlags);

    // Allocate an empty LUT for holding the result
    Result = cmsPipelineAlloc(ContextID, 4, 4);
    if (Result == NULL) return NULL;

    memset(&bp, 0, sizeof(bp));

    // We need the input LUT of the last profile, assuming this one is responsible of
    // black generation. This LUT will be searched in inverse order.
    bp.LabK2cmyk = _cmsReadInputLUT(ContextID, hLastProfile, INTENT_RELATIVE_COLORIMETRIC, 0);
    if (bp.LabK2cmyk == NULL) goto Cleanup;

    // Get total area coverage (in 0..1 domain)
    bp.MaxTAC = cmsDetectTAC(ContextID, hLastProfile) / 100.0;
    if (bp.MaxTAC <= 0) goto Cleanup;


    // Create a LUT holding normal ICC transform
    bp.cmyk2cmyk = DefaultICCintents(ContextID,
                                         preservationProfilesCount,
                                         ICCIntents,
                                         hProfiles,
                                         BPC,
                                         AdaptationStates,
                                         dwFlags);
    if (bp.cmyk2cmyk == NULL) goto Cleanup;

    // Now the tone curve
    bp.KTone = _cmsBuildKToneCurve(ContextID, 4096, preservationProfilesCount,
                                   ICCIntents,
                                   hProfiles,
                                   BPC,
                                   AdaptationStates,
                                   dwFlags);
    if (bp.KTone == NULL) goto Cleanup;

    // To measure the output, Last profile to Lab
    hLab = cmsCreateLab4Profile(ContextID, NULL);
    bp.hProofOutput = cmsCreateTransform(ContextID, hLastProfile,
                                         CHANNELS_SH(4)|BYTES_SH(2), hLab, TYPE_Lab_DBL,
                                         INTENT_RELATIVE_COLORIMETRIC,
                                         cmsFLAGS_NOCACHE|cmsFLAGS_NOOPTIMIZE);
    if ( bp.hProofOutput == NULL) goto Cleanup;

    // Same as anterior, but lab in the 0..1 range
    bp.cmyk2Lab = cmsCreateTransform(ContextID, hLastProfile,
                                     FLOAT_SH(1)|CHANNELS_SH(4)|BYTES_SH(4), hLab,
                                     FLOAT_SH(1)|CHANNELS_SH(3)|BYTES_SH(4),
                                     INTENT_RELATIVE_COLORIMETRIC,
                                     cmsFLAGS_NOCACHE|cmsFLAGS_NOOPTIMIZE);
    if (bp.cmyk2Lab == NULL) goto Cleanup;
    cmsCloseProfile(ContextID, hLab);

    // Error estimation (for debug only)
    bp.MaxError = 0;

    // How many gridpoints are we going to use?
    nGridPoints = _cmsReasonableGridpointsByColorspace(ContextID, cmsSigCmykData, dwFlags);


    CLUT = cmsStageAllocCLut16bit(ContextID, nGridPoints, 4, 4, NULL);
    if (CLUT == NULL) goto Cleanup;

    if (!cmsPipelineInsertStage(ContextID, Result, cmsAT_BEGIN, CLUT))
        goto Cleanup;

    cmsStageSampleCLut16bit(ContextID, CLUT, BlackPreservingSampler, (void*) &bp, 0);

    // Insert possible devicelinks at the end
    for (i = lastProfilePos + 1; i < nProfiles; i++)
    {
        cmsPipeline* devlink = _cmsReadDevicelinkLUT(ContextID, hProfiles[i], ICCIntents[i]);
        if (devlink == NULL)
            goto Cleanup;

        if (!cmsPipelineCat(ContextID, Result, devlink))
            goto Cleanup;
    }


Cleanup:

    if (bp.cmyk2cmyk) cmsPipelineFree(ContextID, bp.cmyk2cmyk);
    if (bp.cmyk2Lab) cmsDeleteTransform(ContextID, bp.cmyk2Lab);
    if (bp.hProofOutput) cmsDeleteTransform(ContextID, bp.hProofOutput);

    if (bp.KTone) cmsFreeToneCurve(ContextID, bp.KTone);
    if (bp.LabK2cmyk) cmsPipelineFree(ContextID, bp.LabK2cmyk);

    return Result;
}



// Link routines ------------------------------------------------------------------------------------------------------

// Chain several profiles into a single LUT. It just checks the parameters and then calls the handler
// for the first intent in chain. The handler may be user-defined. Is up to the handler to deal with the
// rest of intents in chain. A maximum of 255 profiles at time are supported, which is pretty reasonable.
cmsPipeline* _cmsLinkProfiles(cmsContext     ContextID,
                              cmsUInt32Number nProfiles,
                              cmsUInt32Number TheIntents[],
                              cmsHPROFILE     hProfiles[],
                              cmsBool         BPC[],
                              cmsFloat64Number AdaptationStates[],
                              cmsUInt32Number dwFlags)
{
    cmsUInt32Number i;
    cmsIntentsList* Intent;

    // Make sure a reasonable number of profiles is provided
    if (nProfiles <= 0 || nProfiles > 255) {
         cmsSignalError(ContextID, cmsERROR_RANGE, "Couldn't link '%d' profiles", nProfiles);
        return NULL;
    }

    for (i=0; i < nProfiles; i++) {

        // Check if black point is really needed or allowed. Note that
        // following Adobe's document:
        // BPC does not apply to devicelink profiles, nor to abs colorimetric,
        // and applies always on V4 perceptual and saturation.

        if (TheIntents[i] == INTENT_ABSOLUTE_COLORIMETRIC)
            BPC[i] = FALSE;

        if (TheIntents[i] == INTENT_PERCEPTUAL || TheIntents[i] == INTENT_SATURATION) {

            // Force BPC for V4 profiles in perceptual and saturation
            if (cmsGetEncodedICCversion(ContextID, hProfiles[i]) >= 0x4000000)
                BPC[i] = TRUE;
        }
    }

    // Search for a handler. The first intent in the chain defines the handler. That would
    // prevent using multiple custom intents in a multiintent chain, but the behaviour of
    // this case would present some issues if the custom intent tries to do things like
    // preserve primaries. This solution is not perfect, but works well on most cases.

    Intent = SearchIntent(ContextID, TheIntents[0]);
    if (Intent == NULL) {
        cmsSignalError(ContextID, cmsERROR_UNKNOWN_EXTENSION, "Unsupported intent '%d'", TheIntents[0]);
        return NULL;
    }

    // Call the handler
    return Intent ->Link(ContextID, nProfiles, TheIntents, hProfiles, BPC, AdaptationStates, dwFlags);
}

// -------------------------------------------------------------------------------------------------

// Get information about available intents. nMax is the maximum space for the supplied "Codes"
// and "Descriptions" the function returns the total number of intents, which may be greater
// than nMax, although the matrices are not populated beyond this level.
cmsUInt32Number CMSEXPORT cmsGetSupportedIntents(cmsContext ContextID, cmsUInt32Number nMax, cmsUInt32Number* Codes, char** Descriptions)
{
    _cmsIntentsPluginChunkType* ctx = ( _cmsIntentsPluginChunkType*) _cmsContextGetClientChunk(ContextID, IntentPlugin);
    cmsIntentsList* pt;
    cmsUInt32Number nIntents;


    for (nIntents=0, pt = ctx->Intents; pt != NULL; pt = pt -> Next)
    {
        if (nIntents < nMax) {
            if (Codes != NULL)
                Codes[nIntents] = pt ->Intent;

            if (Descriptions != NULL)
                Descriptions[nIntents] = pt ->Description;
        }

        nIntents++;
    }

    for (nIntents=0, pt = DefaultIntents; pt != NULL; pt = pt -> Next)
    {
        if (nIntents < nMax) {
            if (Codes != NULL)
                Codes[nIntents] = pt ->Intent;

            if (Descriptions != NULL)
                Descriptions[nIntents] = pt ->Description;
        }

        nIntents++;
    }
    return nIntents;
}

// The plug-in registration. User can add new intents or override default routines
cmsBool  _cmsRegisterRenderingIntentPlugin(cmsContext id, cmsPluginBase* Data)
{
    _cmsIntentsPluginChunkType* ctx = ( _cmsIntentsPluginChunkType*) _cmsContextGetClientChunk(id, IntentPlugin);
    cmsPluginRenderingIntent* Plugin = (cmsPluginRenderingIntent*) Data;
    cmsIntentsList* fl;

    // Do we have to reset the custom intents?
    if (Data == NULL) {

        ctx->Intents = NULL;
        return TRUE;
    }

    fl = (cmsIntentsList*) _cmsPluginMalloc(id, sizeof(cmsIntentsList));
    if (fl == NULL) return FALSE;


    fl ->Intent  = Plugin ->Intent;
    strncpy(fl ->Description, Plugin ->Description, sizeof(fl ->Description)-1);
    fl ->Description[sizeof(fl ->Description)-1] = 0;

    fl ->Link    = Plugin ->Link;

    fl ->Next = ctx ->Intents;
    ctx ->Intents = fl;

    return TRUE;
}<|MERGE_RESOLUTION|>--- conflicted
+++ resolved
@@ -371,19 +371,11 @@
         cmsCIEXYZ WhitePointIn, WhitePointOut;
         cmsMAT3 ChromaticAdaptationMatrixIn, ChromaticAdaptationMatrixOut;
 
-<<<<<<< HEAD
-        _cmsReadMediaWhitePoint(ContextID, &WhitePointIn,  hProfiles[i-1]);
-        _cmsReadCHAD(ContextID, &ChromaticAdaptationMatrixIn, hProfiles[i-1]);
-
-        _cmsReadMediaWhitePoint(ContextID, &WhitePointOut,  hProfiles[i]);
-        _cmsReadCHAD(ContextID, &ChromaticAdaptationMatrixOut, hProfiles[i]);
-=======
-        if (!_cmsReadMediaWhitePoint(&WhitePointIn, hProfiles[i - 1])) return FALSE;
-        if (!_cmsReadCHAD(&ChromaticAdaptationMatrixIn, hProfiles[i - 1])) return FALSE;
-
-        if (!_cmsReadMediaWhitePoint(&WhitePointOut, hProfiles[i])) return FALSE;
-        if (!_cmsReadCHAD(&ChromaticAdaptationMatrixOut, hProfiles[i])) return FALSE;
->>>>>>> 486b5f53
+        if (!_cmsReadMediaWhitePoint(ContextID, &WhitePointIn, hProfiles[i - 1])) return FALSE;
+        if (!_cmsReadCHAD(ContextID, &ChromaticAdaptationMatrixIn, hProfiles[i - 1])) return FALSE;
+
+        if (!_cmsReadMediaWhitePoint(ContextID, &WhitePointOut, hProfiles[i])) return FALSE;
+        if (!_cmsReadCHAD(ContextID, &ChromaticAdaptationMatrixOut, hProfiles[i])) return FALSE;
 
         if (!ComputeAbsoluteIntent(ContextID, AdaptationState,
                                   &WhitePointIn,  &ChromaticAdaptationMatrixIn,
