--- conflicted
+++ resolved
@@ -636,11 +636,7 @@
                   ColorSpaceOut == cmsSigRgbData ||
                   ColorSpaceOut == cmsSigCmykData) {
 
-<<<<<<< HEAD
-                  cmsStage* clip = _cmsStageClipNegatives(ContextID, cmsChannelsOf(ContextID, ColorSpaceOut));
-=======
-                  cmsStage* clip = _cmsStageClipNegatives(Result->ContextID, cmsChannelsOfColorSpace(ColorSpaceOut));
->>>>>>> eaed773f
+                  cmsStage* clip = _cmsStageClipNegatives(ContextID, cmsChannelsOfColorSpace(ColorSpaceOut));
                   if (clip == NULL) goto Error;
 
                   if (!cmsPipelineInsertStage(ContextID, Result, cmsAT_END, clip))
