--- conflicted
+++ resolved
@@ -726,12 +726,7 @@
 
         return Lut;
     Error:
-<<<<<<< HEAD
         cmsPipelineFree(ContextID, Lut);
-        cmsFreeNamedColorList(ContextID, nc);
-=======
-        cmsPipelineFree(Lut);        
->>>>>>> eaed773f
         return NULL;
     }
 
