//---------------------------------------------------------------------------------
//
//  Little Color Management System
//  Copyright (c) 1998-2022 Marti Maria Saguer
//
// Permission is hereby granted, free of charge, to any person obtaining
// a copy of this software and associated documentation files (the "Software"),
// to deal in the Software without restriction, including without limitation
// the rights to use, copy, modify, merge, publish, distribute, sublicense,
// and/or sell copies of the Software, and to permit persons to whom the Software
// is furnished to do so, subject to the following conditions:
//
// The above copyright notice and this permission notice shall be included in
// all copies or substantial portions of the Software.
//
// THE SOFTWARE IS PROVIDED "AS IS", WITHOUT WARRANTY OF ANY KIND,
// EXPRESS OR IMPLIED, INCLUDING BUT NOT LIMITED TO
// THE WARRANTIES OF MERCHANTABILITY, FITNESS FOR A PARTICULAR PURPOSE AND
// NONINFRINGEMENT. IN NO EVENT SHALL THE AUTHORS OR COPYRIGHT HOLDERS BE
// LIABLE FOR ANY CLAIM, DAMAGES OR OTHER LIABILITY, WHETHER IN AN ACTION
// OF CONTRACT, TORT OR OTHERWISE, ARISING FROM, OUT OF OR IN CONNECTION
// WITH THE SOFTWARE OR THE USE OR OTHER DEALINGS IN THE SOFTWARE.
//
//---------------------------------------------------------------------------------
//

#include "lcms2_internal.h"

// This module handles all formats supported by lcms. There are two flavors, 16 bits and
// floating point. Floating point is supported only in a subset, those formats holding
// cmsFloat32Number (4 bytes per component) and double (marked as 0 bytes per component
// as special case)

// ---------------------------------------------------------------------------


// This macro return words stored as big endian
#define CHANGE_ENDIAN(w)    (cmsUInt16Number) ((cmsUInt16Number) ((w)<<8)|((w)>>8))

// These macros handles reversing (negative)
#define REVERSE_FLAVOR_8(x)     ((cmsUInt8Number) (0xff-(x)))
#define REVERSE_FLAVOR_16(x)    ((cmsUInt16Number)(0xffff-(x)))

// * 0xffff / 0xff00 = (255 * 257) / (255 * 256) = 257 / 256
cmsINLINE cmsUInt16Number FomLabV2ToLabV4(cmsUInt16Number x)
{
    int a = (x << 8 | x) >> 8;  // * 257 / 256
    if ( a > 0xffff) return 0xffff;
    return (cmsUInt16Number) a;
}

// * 0xf00 / 0xffff = * 256 / 257
cmsINLINE cmsUInt16Number FomLabV4ToLabV2(cmsUInt16Number x)
{
    return (cmsUInt16Number) (((x << 8) + 0x80) / 257);
}


typedef struct {
    cmsUInt32Number Type;
    cmsUInt32Number Mask;
    cmsFormatter16  Frm;

} cmsFormatters16;

typedef struct {
    cmsUInt32Number    Type;
    cmsUInt32Number    Mask;
    cmsFormatterFloat  Frm;

} cmsFormattersFloat;


#define ANYSPACE        COLORSPACE_SH(31)
#define ANYCHANNELS     CHANNELS_SH(15)
#define ANYEXTRA        EXTRA_SH(63)
#define ANYPLANAR       PLANAR_SH(1)
#define ANYENDIAN       ENDIAN16_SH(1)
#define ANYSWAP         DOSWAP_SH(1)
#define ANYSWAPFIRST    SWAPFIRST_SH(1)
#define ANYFLAVOR       FLAVOR_SH(1)
#define ANYPREMUL       PREMUL_SH(1)


// Suppress waning about info never being used

#ifdef _MSC_VER
#pragma warning(disable : 4100)
#endif

// Unpacking routines (16 bits) ----------------------------------------------------------------------------------------


// Does almost everything but is slow
static
cmsUInt8Number* UnrollChunkyBytes(cmsContext ContextID, CMSREGISTER _cmsTRANSFORM* info,
    CMSREGISTER cmsUInt16Number wIn[],
    CMSREGISTER cmsUInt8Number* accum,
    CMSREGISTER cmsUInt32Number Stride)
{
    cmsUInt32Number nChan      = T_CHANNELS(info -> InputFormat);
    cmsUInt32Number DoSwap     = T_DOSWAP(info ->InputFormat);
    cmsUInt32Number Reverse    = T_FLAVOR(info ->InputFormat);
    cmsUInt32Number SwapFirst  = T_SWAPFIRST(info -> InputFormat);
    cmsUInt32Number Extra      = T_EXTRA(info -> InputFormat);
    cmsUInt32Number Premul     = T_PREMUL(info->InputFormat);

    cmsUInt32Number ExtraFirst = DoSwap ^ SwapFirst;
    cmsUInt32Number v;
    cmsUInt32Number i;  
    cmsUInt32Number alpha_factor = 1;

    if (ExtraFirst) {
        
        if (Premul && Extra)
            alpha_factor = _cmsToFixedDomain(FROM_8_TO_16(accum[0]));

        accum += Extra;
    }
    else
    {
        if (Premul && Extra)        
            alpha_factor = _cmsToFixedDomain(FROM_8_TO_16(accum[nChan]));
    }

    for (i=0; i < nChan; i++) {

        cmsUInt32Number index = DoSwap ? (nChan - i - 1) : i;

        v = FROM_8_TO_16(*accum);
        v = Reverse ? REVERSE_FLAVOR_16(v) : v;

        if (Premul && alpha_factor > 0)
        {
            v = ((cmsUInt32Number)((cmsUInt32Number)v << 16) / alpha_factor);
            if (v > 0xffff) v = 0xffff;
        }

        wIn[index] = (cmsUInt16Number) v;
        accum++;
    }

    if (!ExtraFirst) {
        accum += Extra;
    }

    if (Extra == 0 && SwapFirst) {
        cmsUInt16Number tmp = wIn[0];

        memmove(&wIn[0], &wIn[1], (nChan-1) * sizeof(cmsUInt16Number));
        wIn[nChan-1] = tmp;
    }

    return accum;

    cmsUNUSED_PARAMETER(info);
    cmsUNUSED_PARAMETER(Stride);

}


// Extra channels are just ignored because come in the next planes
static
cmsUInt8Number* UnrollPlanarBytes(cmsContext ContextID, CMSREGISTER _cmsTRANSFORM* info,
    CMSREGISTER cmsUInt16Number wIn[],
    CMSREGISTER cmsUInt8Number* accum,
    CMSREGISTER cmsUInt32Number Stride)
{
    cmsUInt32Number nChan     = T_CHANNELS(info -> InputFormat);
    cmsUInt32Number DoSwap    = T_DOSWAP(info ->InputFormat);
    cmsUInt32Number SwapFirst = T_SWAPFIRST(info ->InputFormat);
    cmsUInt32Number Reverse   = T_FLAVOR(info ->InputFormat);
    cmsUInt32Number i;
    cmsUInt32Number ExtraFirst = DoSwap ^ SwapFirst;
    cmsUInt32Number Extra = T_EXTRA(info->InputFormat);
    cmsUInt32Number Premul = T_PREMUL(info->InputFormat);
    cmsUInt8Number* Init = accum;
    cmsUInt32Number alpha_factor = 1;

    if (ExtraFirst) {

        if (Premul && Extra)        
            alpha_factor = _cmsToFixedDomain(FROM_8_TO_16(accum[0]));


        accum += Extra * Stride;
    }
    else
    {
        if (Premul && Extra)
            alpha_factor = _cmsToFixedDomain(FROM_8_TO_16(accum[(nChan) * Stride]));
    }

    for (i=0; i < nChan; i++) {

        cmsUInt32Number index = DoSwap ? (nChan - i - 1) : i;
        cmsUInt32Number v = FROM_8_TO_16(*accum);
        
        v = Reverse ? REVERSE_FLAVOR_16(v) : v;

        if (Premul && alpha_factor > 0)
        {
            v = ((cmsUInt32Number)((cmsUInt32Number)v << 16) / alpha_factor);
            if (v > 0xffff) v = 0xffff;
        }

        wIn[index] = (cmsUInt16Number) v;
        accum += Stride;
    }

    return (Init + 1);
}


// Special cases, provided for performance
static
cmsUInt8Number* Unroll4Bytes(cmsContext ContextID, CMSREGISTER _cmsTRANSFORM* info,
    CMSREGISTER cmsUInt16Number wIn[],
    CMSREGISTER cmsUInt8Number* accum,
    CMSREGISTER cmsUInt32Number Stride)
{
    wIn[0] = FROM_8_TO_16(*accum); accum++; // C
    wIn[1] = FROM_8_TO_16(*accum); accum++; // M
    wIn[2] = FROM_8_TO_16(*accum); accum++; // Y
    wIn[3] = FROM_8_TO_16(*accum); accum++; // K

    return accum;

    cmsUNUSED_PARAMETER(info);
    cmsUNUSED_PARAMETER(Stride);
}

static
cmsUInt8Number* Unroll4BytesReverse(cmsContext ContextID, CMSREGISTER _cmsTRANSFORM* info,
    CMSREGISTER cmsUInt16Number wIn[],
    CMSREGISTER cmsUInt8Number* accum,
    CMSREGISTER cmsUInt32Number Stride)
{
    wIn[0] = FROM_8_TO_16(REVERSE_FLAVOR_8(*accum)); accum++; // C
    wIn[1] = FROM_8_TO_16(REVERSE_FLAVOR_8(*accum)); accum++; // M
    wIn[2] = FROM_8_TO_16(REVERSE_FLAVOR_8(*accum)); accum++; // Y
    wIn[3] = FROM_8_TO_16(REVERSE_FLAVOR_8(*accum)); accum++; // K

    return accum;

    cmsUNUSED_PARAMETER(info);
    cmsUNUSED_PARAMETER(Stride);
}

static
cmsUInt8Number* Unroll4BytesSwapFirst(cmsContext ContextID, CMSREGISTER _cmsTRANSFORM* info,
    CMSREGISTER cmsUInt16Number wIn[],
    CMSREGISTER cmsUInt8Number* accum,
    CMSREGISTER cmsUInt32Number Stride)
{
    wIn[3] = FROM_8_TO_16(*accum); accum++; // K
    wIn[0] = FROM_8_TO_16(*accum); accum++; // C
    wIn[1] = FROM_8_TO_16(*accum); accum++; // M
    wIn[2] = FROM_8_TO_16(*accum); accum++; // Y

    return accum;

    cmsUNUSED_PARAMETER(info);
    cmsUNUSED_PARAMETER(Stride);
}

// KYMC
static
cmsUInt8Number* Unroll4BytesSwap(cmsContext ContextID, CMSREGISTER _cmsTRANSFORM* info,
    CMSREGISTER cmsUInt16Number wIn[],
    CMSREGISTER cmsUInt8Number* accum,
    CMSREGISTER cmsUInt32Number Stride)
{
    wIn[3] = FROM_8_TO_16(*accum); accum++;  // K
    wIn[2] = FROM_8_TO_16(*accum); accum++;  // Y
    wIn[1] = FROM_8_TO_16(*accum); accum++;  // M
    wIn[0] = FROM_8_TO_16(*accum); accum++;  // C

    return accum;

    cmsUNUSED_PARAMETER(info);
    cmsUNUSED_PARAMETER(Stride);
}

static
cmsUInt8Number* Unroll4BytesSwapSwapFirst(cmsContext ContextID, CMSREGISTER _cmsTRANSFORM* info,
    CMSREGISTER cmsUInt16Number wIn[],
    CMSREGISTER cmsUInt8Number* accum,
    CMSREGISTER cmsUInt32Number Stride)
{
    wIn[2] = FROM_8_TO_16(*accum); accum++;  // K
    wIn[1] = FROM_8_TO_16(*accum); accum++;  // Y
    wIn[0] = FROM_8_TO_16(*accum); accum++;  // M
    wIn[3] = FROM_8_TO_16(*accum); accum++;  // C

    return accum;

    cmsUNUSED_PARAMETER(info);
    cmsUNUSED_PARAMETER(Stride);
}

static
cmsUInt8Number* Unroll3Bytes(cmsContext ContextID, CMSREGISTER _cmsTRANSFORM* info,
    CMSREGISTER cmsUInt16Number wIn[],
    CMSREGISTER cmsUInt8Number* accum,
    CMSREGISTER cmsUInt32Number Stride)
{
    wIn[0] = FROM_8_TO_16(*accum); accum++;     // R
    wIn[1] = FROM_8_TO_16(*accum); accum++;     // G
    wIn[2] = FROM_8_TO_16(*accum); accum++;     // B

    return accum;

    cmsUNUSED_PARAMETER(info);
    cmsUNUSED_PARAMETER(Stride);
}

static
cmsUInt8Number* Unroll3BytesSkip1Swap(cmsContext ContextID, CMSREGISTER _cmsTRANSFORM* info,
    CMSREGISTER cmsUInt16Number wIn[],
    CMSREGISTER cmsUInt8Number* accum,
    CMSREGISTER cmsUInt32Number Stride)
{
    accum++; // A
    wIn[2] = FROM_8_TO_16(*accum); accum++; // B
    wIn[1] = FROM_8_TO_16(*accum); accum++; // G
    wIn[0] = FROM_8_TO_16(*accum); accum++; // R

    return accum;

    cmsUNUSED_PARAMETER(info);
    cmsUNUSED_PARAMETER(Stride);
}

static
cmsUInt8Number* Unroll3BytesSkip1SwapSwapFirst(cmsContext ContextID, CMSREGISTER _cmsTRANSFORM* info,
    CMSREGISTER cmsUInt16Number wIn[],
    CMSREGISTER cmsUInt8Number* accum,
    CMSREGISTER cmsUInt32Number Stride)
{
    wIn[2] = FROM_8_TO_16(*accum); accum++; // B
    wIn[1] = FROM_8_TO_16(*accum); accum++; // G
    wIn[0] = FROM_8_TO_16(*accum); accum++; // R
    accum++; // A

    return accum;

    cmsUNUSED_PARAMETER(info);
    cmsUNUSED_PARAMETER(Stride);
}

static
cmsUInt8Number* Unroll3BytesSkip1SwapFirst(cmsContext ContextID, CMSREGISTER _cmsTRANSFORM* info,
    CMSREGISTER cmsUInt16Number wIn[],
    CMSREGISTER cmsUInt8Number* accum,
    CMSREGISTER cmsUInt32Number Stride)
{
    accum++; // A
    wIn[0] = FROM_8_TO_16(*accum); accum++; // R
    wIn[1] = FROM_8_TO_16(*accum); accum++; // G
    wIn[2] = FROM_8_TO_16(*accum); accum++; // B

    return accum;

    cmsUNUSED_PARAMETER(info);
    cmsUNUSED_PARAMETER(Stride);
}


// BRG
static
cmsUInt8Number* Unroll3BytesSwap(cmsContext ContextID, CMSREGISTER _cmsTRANSFORM* info,
    CMSREGISTER cmsUInt16Number wIn[],
    CMSREGISTER cmsUInt8Number* accum,
    CMSREGISTER cmsUInt32Number Stride)
{
    wIn[2] = FROM_8_TO_16(*accum); accum++;     // B
    wIn[1] = FROM_8_TO_16(*accum); accum++;     // G
    wIn[0] = FROM_8_TO_16(*accum); accum++;     // R

    return accum;

    cmsUNUSED_PARAMETER(info);
    cmsUNUSED_PARAMETER(Stride);
}

static
cmsUInt8Number* UnrollLabV2_8(cmsContext ContextID, CMSREGISTER _cmsTRANSFORM* info,
    CMSREGISTER cmsUInt16Number wIn[],
    CMSREGISTER cmsUInt8Number* accum,
    CMSREGISTER cmsUInt32Number Stride)
{
    wIn[0] = FomLabV2ToLabV4(FROM_8_TO_16(*accum)); accum++;     // L
    wIn[1] = FomLabV2ToLabV4(FROM_8_TO_16(*accum)); accum++;     // a
    wIn[2] = FomLabV2ToLabV4(FROM_8_TO_16(*accum)); accum++;     // b

    return accum;

    cmsUNUSED_PARAMETER(info);
    cmsUNUSED_PARAMETER(Stride);
}

static
cmsUInt8Number* UnrollALabV2_8(cmsContext ContextID, CMSREGISTER _cmsTRANSFORM* info,
    CMSREGISTER cmsUInt16Number wIn[],
    CMSREGISTER cmsUInt8Number* accum,
    CMSREGISTER cmsUInt32Number Stride)
{
    accum++;  // A
    wIn[0] = FomLabV2ToLabV4(FROM_8_TO_16(*accum)); accum++;     // L
    wIn[1] = FomLabV2ToLabV4(FROM_8_TO_16(*accum)); accum++;     // a
    wIn[2] = FomLabV2ToLabV4(FROM_8_TO_16(*accum)); accum++;     // b

    return accum;

    cmsUNUSED_PARAMETER(info);
    cmsUNUSED_PARAMETER(Stride);
}

static
cmsUInt8Number* UnrollLabV2_16(cmsContext ContextID, CMSREGISTER _cmsTRANSFORM* info,
    CMSREGISTER cmsUInt16Number wIn[],
    CMSREGISTER cmsUInt8Number* accum,
    CMSREGISTER cmsUInt32Number Stride)
{
    wIn[0] = FomLabV2ToLabV4(*(cmsUInt16Number*) accum); accum += 2;     // L
    wIn[1] = FomLabV2ToLabV4(*(cmsUInt16Number*) accum); accum += 2;     // a
    wIn[2] = FomLabV2ToLabV4(*(cmsUInt16Number*) accum); accum += 2;     // b

    return accum;

    cmsUNUSED_PARAMETER(info);
    cmsUNUSED_PARAMETER(Stride);
}

// for duplex
static
cmsUInt8Number* Unroll2Bytes(cmsContext ContextID, CMSREGISTER _cmsTRANSFORM* info,
    CMSREGISTER cmsUInt16Number wIn[],
    CMSREGISTER cmsUInt8Number* accum,
    CMSREGISTER cmsUInt32Number Stride)
{
    wIn[0] = FROM_8_TO_16(*accum); accum++;     // ch1
    wIn[1] = FROM_8_TO_16(*accum); accum++;     // ch2

    return accum;

    cmsUNUSED_PARAMETER(info);
    cmsUNUSED_PARAMETER(Stride);
}




// Monochrome duplicates L into RGB for null-transforms
static
cmsUInt8Number* Unroll1Byte(cmsContext ContextID, CMSREGISTER _cmsTRANSFORM* info,
    CMSREGISTER cmsUInt16Number wIn[],
    CMSREGISTER cmsUInt8Number* accum,
    CMSREGISTER cmsUInt32Number Stride)
{
    wIn[0] = wIn[1] = wIn[2] = FROM_8_TO_16(*accum); accum++;     // L

    return accum;

    cmsUNUSED_PARAMETER(info);
    cmsUNUSED_PARAMETER(Stride);
}


static
cmsUInt8Number* Unroll1ByteSkip1(cmsContext ContextID, CMSREGISTER _cmsTRANSFORM* info,
    CMSREGISTER cmsUInt16Number wIn[],
    CMSREGISTER cmsUInt8Number* accum,
    CMSREGISTER cmsUInt32Number Stride)
{
    wIn[0] = wIn[1] = wIn[2] = FROM_8_TO_16(*accum); accum++;     // L
    accum += 1;

    return accum;

    cmsUNUSED_PARAMETER(info);
    cmsUNUSED_PARAMETER(Stride);
}

static
cmsUInt8Number* Unroll1ByteSkip2(cmsContext ContextID, CMSREGISTER _cmsTRANSFORM* info,
    CMSREGISTER cmsUInt16Number wIn[],
    CMSREGISTER cmsUInt8Number* accum,
    CMSREGISTER cmsUInt32Number Stride)
{
    wIn[0] = wIn[1] = wIn[2] = FROM_8_TO_16(*accum); accum++;     // L
    accum += 2;

    return accum;

    cmsUNUSED_PARAMETER(info);
    cmsUNUSED_PARAMETER(Stride);
}

static
cmsUInt8Number* Unroll1ByteReversed(cmsContext ContextID, CMSREGISTER _cmsTRANSFORM* info,
    CMSREGISTER cmsUInt16Number wIn[],
    CMSREGISTER cmsUInt8Number* accum,
    CMSREGISTER cmsUInt32Number Stride)
{
    wIn[0] = wIn[1] = wIn[2] = REVERSE_FLAVOR_16(FROM_8_TO_16(*accum)); accum++;     // L

    return accum;

    cmsUNUSED_PARAMETER(info);
    cmsUNUSED_PARAMETER(Stride);
}


static
cmsUInt8Number* UnrollAnyWords(cmsContext ContextID, CMSREGISTER _cmsTRANSFORM* info,
    CMSREGISTER cmsUInt16Number wIn[],
    CMSREGISTER cmsUInt8Number* accum,
    CMSREGISTER cmsUInt32Number Stride)
{
   cmsUInt32Number nChan       = T_CHANNELS(info -> InputFormat);
   cmsUInt32Number SwapEndian  = T_ENDIAN16(info -> InputFormat);
   cmsUInt32Number DoSwap      = T_DOSWAP(info ->InputFormat);
   cmsUInt32Number Reverse     = T_FLAVOR(info ->InputFormat);
   cmsUInt32Number SwapFirst   = T_SWAPFIRST(info -> InputFormat);
   cmsUInt32Number Extra       = T_EXTRA(info -> InputFormat);
   cmsUInt32Number ExtraFirst  = DoSwap ^ SwapFirst;
   cmsUInt32Number i;

    if (ExtraFirst) {
        accum += Extra * sizeof(cmsUInt16Number);
    }

    for (i=0; i < nChan; i++) {

        cmsUInt32Number index = DoSwap ? (nChan - i - 1) : i;
        cmsUInt16Number v = *(cmsUInt16Number*) accum;

        if (SwapEndian)
            v = CHANGE_ENDIAN(v);

        wIn[index] = Reverse ? REVERSE_FLAVOR_16(v) : v;

        accum += sizeof(cmsUInt16Number);
    }

    if (!ExtraFirst) {
        accum += Extra * sizeof(cmsUInt16Number);
    }

    if (Extra == 0 && SwapFirst) {

        cmsUInt16Number tmp = wIn[0];

        memmove(&wIn[0], &wIn[1], (nChan-1) * sizeof(cmsUInt16Number));
        wIn[nChan-1] = tmp;
    }

    return accum;

    cmsUNUSED_PARAMETER(Stride);
}


static
cmsUInt8Number* UnrollAnyWordsPremul(cmsContext ContextID, CMSREGISTER _cmsTRANSFORM* info,
                                     CMSREGISTER cmsUInt16Number wIn[],
                                     CMSREGISTER cmsUInt8Number* accum,
                                     CMSREGISTER cmsUInt32Number Stride)
{
   cmsUInt32Number nChan       = T_CHANNELS(info -> InputFormat);
   cmsUInt32Number SwapEndian  = T_ENDIAN16(info -> InputFormat);
   cmsUInt32Number DoSwap      = T_DOSWAP(info ->InputFormat);
   cmsUInt32Number Reverse     = T_FLAVOR(info ->InputFormat);
   cmsUInt32Number SwapFirst   = T_SWAPFIRST(info -> InputFormat);   
   cmsUInt32Number ExtraFirst  = DoSwap ^ SwapFirst;
   cmsUInt32Number i;

   cmsUInt16Number alpha = (ExtraFirst ? accum[0] : accum[nChan - 1]);
   cmsUInt32Number alpha_factor = _cmsToFixedDomain(FROM_8_TO_16(alpha));

    if (ExtraFirst) {
        accum += sizeof(cmsUInt16Number);
    }

    for (i=0; i < nChan; i++) {

        cmsUInt32Number index = DoSwap ? (nChan - i - 1) : i;
        cmsUInt32Number v = *(cmsUInt16Number*) accum;

        if (SwapEndian)
            v = CHANGE_ENDIAN(v);

        if (alpha_factor > 0) {

            v = (v << 16) / alpha_factor;
            if (v > 0xffff) v = 0xffff;
        }

        wIn[index] = (cmsUInt16Number) (Reverse ? REVERSE_FLAVOR_16(v) : v);

        accum += sizeof(cmsUInt16Number);
    }

    if (!ExtraFirst) {
        accum += sizeof(cmsUInt16Number);
    }

    return accum;

    cmsUNUSED_PARAMETER(Stride);
}



static
cmsUInt8Number* UnrollPlanarWords(cmsContext ContextID, CMSREGISTER _cmsTRANSFORM* info,
    CMSREGISTER cmsUInt16Number wIn[],
    CMSREGISTER cmsUInt8Number* accum,
    CMSREGISTER cmsUInt32Number Stride)
{
    cmsUInt32Number nChan = T_CHANNELS(info -> InputFormat);
    cmsUInt32Number DoSwap= T_DOSWAP(info ->InputFormat);
    cmsUInt32Number Reverse= T_FLAVOR(info ->InputFormat);
    cmsUInt32Number SwapEndian = T_ENDIAN16(info -> InputFormat);
    cmsUInt32Number i;
    cmsUInt8Number* Init = accum;

    if (DoSwap) {
        accum += T_EXTRA(info -> InputFormat) * Stride;
    }

    for (i=0; i < nChan; i++) {

        cmsUInt32Number index = DoSwap ? (nChan - i - 1) : i;
        cmsUInt16Number v = *(cmsUInt16Number*) accum;

        if (SwapEndian)
            v = CHANGE_ENDIAN(v);

        wIn[index] = Reverse ? REVERSE_FLAVOR_16(v) : v;

        accum +=  Stride;
    }

    return (Init + sizeof(cmsUInt16Number));
}

static
cmsUInt8Number* UnrollPlanarWordsPremul(cmsContext ContextID, CMSREGISTER _cmsTRANSFORM* info,
                                        CMSREGISTER cmsUInt16Number wIn[],
                                        CMSREGISTER cmsUInt8Number* accum,
                                        CMSREGISTER cmsUInt32Number Stride)
{
    cmsUInt32Number nChan = T_CHANNELS(info -> InputFormat);
    cmsUInt32Number DoSwap= T_DOSWAP(info ->InputFormat);
    cmsUInt32Number SwapFirst = T_SWAPFIRST(info->InputFormat);
    cmsUInt32Number Reverse= T_FLAVOR(info ->InputFormat);
    cmsUInt32Number SwapEndian = T_ENDIAN16(info -> InputFormat);
    cmsUInt32Number i;
    cmsUInt32Number ExtraFirst = DoSwap ^ SwapFirst;
    cmsUInt8Number* Init = accum;

    cmsUInt16Number  alpha = (ExtraFirst ? accum[0] : accum[(nChan - 1) * Stride]);
    cmsUInt32Number alpha_factor = _cmsToFixedDomain(FROM_8_TO_16(alpha));

    if (ExtraFirst) {
        accum += Stride;
    }

    for (i=0; i < nChan; i++) {

        cmsUInt32Number index = DoSwap ? (nChan - i - 1) : i;
        cmsUInt32Number v = (cmsUInt32Number) *(cmsUInt16Number*) accum;

        if (SwapEndian)
            v = CHANGE_ENDIAN(v);

        if (alpha_factor > 0) {

            v = (v << 16) / alpha_factor;
            if (v > 0xffff) v = 0xffff;
        }

        wIn[index] = (cmsUInt16Number) (Reverse ? REVERSE_FLAVOR_16(v) : v);

        accum +=  Stride;
    }

    return (Init + sizeof(cmsUInt16Number));
}

static
cmsUInt8Number* Unroll4Words(cmsContext ContextID, CMSREGISTER _cmsTRANSFORM* info,
    CMSREGISTER cmsUInt16Number wIn[],
    CMSREGISTER cmsUInt8Number* accum,
    CMSREGISTER cmsUInt32Number Stride)
{
    wIn[0] = *(cmsUInt16Number*) accum; accum+= 2; // C
    wIn[1] = *(cmsUInt16Number*) accum; accum+= 2; // M
    wIn[2] = *(cmsUInt16Number*) accum; accum+= 2; // Y
    wIn[3] = *(cmsUInt16Number*) accum; accum+= 2; // K

    return accum;

    cmsUNUSED_PARAMETER(info);
    cmsUNUSED_PARAMETER(Stride);
}

static
cmsUInt8Number* Unroll4WordsReverse(cmsContext ContextID, CMSREGISTER _cmsTRANSFORM* info,
    CMSREGISTER cmsUInt16Number wIn[],
    CMSREGISTER cmsUInt8Number* accum,
    CMSREGISTER cmsUInt32Number Stride)
{
    wIn[0] = REVERSE_FLAVOR_16(*(cmsUInt16Number*) accum); accum+= 2; // C
    wIn[1] = REVERSE_FLAVOR_16(*(cmsUInt16Number*) accum); accum+= 2; // M
    wIn[2] = REVERSE_FLAVOR_16(*(cmsUInt16Number*) accum); accum+= 2; // Y
    wIn[3] = REVERSE_FLAVOR_16(*(cmsUInt16Number*) accum); accum+= 2; // K

    return accum;

    cmsUNUSED_PARAMETER(info);
    cmsUNUSED_PARAMETER(Stride);
}

static
cmsUInt8Number* Unroll4WordsSwapFirst(cmsContext ContextID, CMSREGISTER _cmsTRANSFORM* info,
    CMSREGISTER cmsUInt16Number wIn[],
    CMSREGISTER cmsUInt8Number* accum,
    CMSREGISTER cmsUInt32Number Stride)
{
    wIn[3] = *(cmsUInt16Number*) accum; accum+= 2; // K
    wIn[0] = *(cmsUInt16Number*) accum; accum+= 2; // C
    wIn[1] = *(cmsUInt16Number*) accum; accum+= 2; // M
    wIn[2] = *(cmsUInt16Number*) accum; accum+= 2; // Y

    return accum;

    cmsUNUSED_PARAMETER(info);
    cmsUNUSED_PARAMETER(Stride);
}

// KYMC
static
cmsUInt8Number* Unroll4WordsSwap(cmsContext ContextID, CMSREGISTER _cmsTRANSFORM* info,
    CMSREGISTER cmsUInt16Number wIn[],
    CMSREGISTER cmsUInt8Number* accum,
    CMSREGISTER cmsUInt32Number Stride)
{
    wIn[3] = *(cmsUInt16Number*) accum; accum+= 2; // K
    wIn[2] = *(cmsUInt16Number*) accum; accum+= 2; // Y
    wIn[1] = *(cmsUInt16Number*) accum; accum+= 2; // M
    wIn[0] = *(cmsUInt16Number*) accum; accum+= 2; // C

    return accum;

    cmsUNUSED_PARAMETER(info);
    cmsUNUSED_PARAMETER(Stride);
}

static
cmsUInt8Number* Unroll4WordsSwapSwapFirst(cmsContext ContextID, CMSREGISTER _cmsTRANSFORM* info,
    CMSREGISTER cmsUInt16Number wIn[],
    CMSREGISTER cmsUInt8Number* accum,
    CMSREGISTER cmsUInt32Number Stride)
{
    wIn[2] = *(cmsUInt16Number*) accum; accum+= 2; // K
    wIn[1] = *(cmsUInt16Number*) accum; accum+= 2; // Y
    wIn[0] = *(cmsUInt16Number*) accum; accum+= 2; // M
    wIn[3] = *(cmsUInt16Number*) accum; accum+= 2; // C

    return accum;

    cmsUNUSED_PARAMETER(info);
    cmsUNUSED_PARAMETER(Stride);
}

static
cmsUInt8Number* Unroll3Words(cmsContext ContextID, CMSREGISTER _cmsTRANSFORM* info,
    CMSREGISTER cmsUInt16Number wIn[],
    CMSREGISTER cmsUInt8Number* accum,
    CMSREGISTER cmsUInt32Number Stride)
{
    wIn[0] = *(cmsUInt16Number*) accum; accum+= 2;  // C R
    wIn[1] = *(cmsUInt16Number*) accum; accum+= 2;  // M G
    wIn[2] = *(cmsUInt16Number*) accum; accum+= 2;  // Y B

    return accum;

    cmsUNUSED_PARAMETER(info);
    cmsUNUSED_PARAMETER(Stride);
}

static
cmsUInt8Number* Unroll3WordsSwap(cmsContext ContextID, CMSREGISTER _cmsTRANSFORM* info,
    CMSREGISTER cmsUInt16Number wIn[],
    CMSREGISTER cmsUInt8Number* accum,
    CMSREGISTER cmsUInt32Number Stride)
{
    wIn[2] = *(cmsUInt16Number*) accum; accum+= 2;  // C R
    wIn[1] = *(cmsUInt16Number*) accum; accum+= 2;  // M G
    wIn[0] = *(cmsUInt16Number*) accum; accum+= 2;  // Y B

    return accum;

    cmsUNUSED_PARAMETER(info);
    cmsUNUSED_PARAMETER(Stride);
}

static
cmsUInt8Number* Unroll3WordsSkip1Swap(cmsContext ContextID, CMSREGISTER _cmsTRANSFORM* info,
    CMSREGISTER cmsUInt16Number wIn[],
    CMSREGISTER cmsUInt8Number* accum,
    CMSREGISTER cmsUInt32Number Stride)
{
    accum += 2; // A
    wIn[2] = *(cmsUInt16Number*) accum; accum += 2; // R
    wIn[1] = *(cmsUInt16Number*) accum; accum += 2; // G
    wIn[0] = *(cmsUInt16Number*) accum; accum += 2; // B

    return accum;

    cmsUNUSED_PARAMETER(info);
    cmsUNUSED_PARAMETER(Stride);
}

static
cmsUInt8Number* Unroll3WordsSkip1SwapFirst(cmsContext ContextID, CMSREGISTER _cmsTRANSFORM* info,
    CMSREGISTER cmsUInt16Number wIn[],
    CMSREGISTER cmsUInt8Number* accum,
    CMSREGISTER cmsUInt32Number Stride)
{
    accum += 2; // A
    wIn[0] = *(cmsUInt16Number*) accum; accum += 2; // R
    wIn[1] = *(cmsUInt16Number*) accum; accum += 2; // G
    wIn[2] = *(cmsUInt16Number*) accum; accum += 2; // B

    return accum;

    cmsUNUSED_PARAMETER(info);
    cmsUNUSED_PARAMETER(Stride);
}

static
cmsUInt8Number* Unroll1Word(cmsContext ContextID, CMSREGISTER _cmsTRANSFORM* info,
    CMSREGISTER cmsUInt16Number wIn[],
    CMSREGISTER cmsUInt8Number* accum,
    CMSREGISTER cmsUInt32Number Stride)
{
    wIn[0] = wIn[1] = wIn[2] = *(cmsUInt16Number*) accum; accum+= 2;   // L

    return accum;

    cmsUNUSED_PARAMETER(info);
    cmsUNUSED_PARAMETER(Stride);
}

static
cmsUInt8Number* Unroll1WordReversed(cmsContext ContextID, CMSREGISTER _cmsTRANSFORM* info,
    CMSREGISTER cmsUInt16Number wIn[],
    CMSREGISTER cmsUInt8Number* accum,
    CMSREGISTER cmsUInt32Number Stride)
{
    wIn[0] = wIn[1] = wIn[2] = REVERSE_FLAVOR_16(*(cmsUInt16Number*) accum); accum+= 2;

    return accum;

    cmsUNUSED_PARAMETER(info);
    cmsUNUSED_PARAMETER(Stride);
}

static
cmsUInt8Number* Unroll1WordSkip3(cmsContext ContextID, CMSREGISTER _cmsTRANSFORM* info,
    CMSREGISTER cmsUInt16Number wIn[],
    CMSREGISTER cmsUInt8Number* accum,
    CMSREGISTER cmsUInt32Number Stride)
{
    wIn[0] = wIn[1] = wIn[2] = *(cmsUInt16Number*) accum;

    accum += 8;

    return accum;

    cmsUNUSED_PARAMETER(info);
    cmsUNUSED_PARAMETER(Stride);
}

static
cmsUInt8Number* Unroll2Words(cmsContext ContextID, CMSREGISTER _cmsTRANSFORM* info,
    CMSREGISTER cmsUInt16Number wIn[],
    CMSREGISTER cmsUInt8Number* accum,
    CMSREGISTER cmsUInt32Number Stride)
{
    wIn[0] = *(cmsUInt16Number*) accum; accum += 2;    // ch1
    wIn[1] = *(cmsUInt16Number*) accum; accum += 2;    // ch2

    return accum;

    cmsUNUSED_PARAMETER(info);
    cmsUNUSED_PARAMETER(Stride);
}


// This is a conversion of Lab double to 16 bits
static
cmsUInt8Number* UnrollLabDoubleTo16(cmsContext ContextID, CMSREGISTER _cmsTRANSFORM* info,
    CMSREGISTER cmsUInt16Number wIn[],
    CMSREGISTER cmsUInt8Number* accum,
    CMSREGISTER cmsUInt32Number  Stride)
{
    if (T_PLANAR(info -> InputFormat)) {

        cmsCIELab Lab;
        cmsUInt8Number* pos_L;
        cmsUInt8Number* pos_a;
        cmsUInt8Number* pos_b;

        pos_L = accum;
        pos_a = accum + Stride;
        pos_b = accum + Stride * 2;

        Lab.L = *(cmsFloat64Number*) pos_L;
        Lab.a = *(cmsFloat64Number*) pos_a;
        Lab.b = *(cmsFloat64Number*) pos_b;

        cmsFloat2LabEncoded(ContextID, wIn, &Lab);
        return accum + sizeof(cmsFloat64Number);
    }
    else {

        cmsFloat2LabEncoded(ContextID, wIn, (cmsCIELab*) accum);
        accum += sizeof(cmsCIELab) + T_EXTRA(info ->InputFormat) * sizeof(cmsFloat64Number);
        return accum;
    }
}


// This is a conversion of Lab float to 16 bits
static
cmsUInt8Number* UnrollLabFloatTo16(cmsContext ContextID, CMSREGISTER _cmsTRANSFORM* info,
    CMSREGISTER cmsUInt16Number wIn[],
    CMSREGISTER cmsUInt8Number* accum,
    CMSREGISTER cmsUInt32Number  Stride)
{
    cmsCIELab Lab;

    if (T_PLANAR(info -> InputFormat)) {

        cmsUInt8Number* pos_L;
        cmsUInt8Number* pos_a;
        cmsUInt8Number* pos_b;

        pos_L = accum;
        pos_a = accum + Stride;
        pos_b = accum + Stride * 2;

        Lab.L = *(cmsFloat32Number*)pos_L;
        Lab.a = *(cmsFloat32Number*)pos_a;
        Lab.b = *(cmsFloat32Number*)pos_b;

        cmsFloat2LabEncoded(ContextID, wIn, &Lab);
        return accum + sizeof(cmsFloat32Number);
    }
    else {

        Lab.L = ((cmsFloat32Number*) accum)[0];
        Lab.a = ((cmsFloat32Number*) accum)[1];
        Lab.b = ((cmsFloat32Number*) accum)[2];

        cmsFloat2LabEncoded(ContextID, wIn, &Lab);
        accum += (3 + T_EXTRA(info ->InputFormat)) * sizeof(cmsFloat32Number);
        return accum;
    }
}

// This is a conversion of XYZ double to 16 bits
static
cmsUInt8Number* UnrollXYZDoubleTo16(cmsContext ContextID, CMSREGISTER _cmsTRANSFORM* info,
    CMSREGISTER cmsUInt16Number wIn[],
    CMSREGISTER cmsUInt8Number* accum,
    CMSREGISTER cmsUInt32Number Stride)
{
    if (T_PLANAR(info -> InputFormat)) {

        cmsCIEXYZ XYZ;
        cmsUInt8Number* pos_X;
        cmsUInt8Number* pos_Y;
        cmsUInt8Number* pos_Z;

        pos_X = accum;
        pos_Y = accum + Stride;
        pos_Z = accum + Stride * 2;

        XYZ.X = *(cmsFloat64Number*)pos_X;
        XYZ.Y = *(cmsFloat64Number*)pos_Y;
        XYZ.Z = *(cmsFloat64Number*)pos_Z;

        cmsFloat2XYZEncoded(ContextID, wIn, &XYZ);

        return accum + sizeof(cmsFloat64Number);

    }

    else {
        cmsFloat2XYZEncoded(ContextID, wIn, (cmsCIEXYZ*) accum);
        accum += sizeof(cmsCIEXYZ) + T_EXTRA(info ->InputFormat) * sizeof(cmsFloat64Number);

        return accum;
    }
}

// This is a conversion of XYZ float to 16 bits
static
cmsUInt8Number* UnrollXYZFloatTo16(cmsContext ContextID, CMSREGISTER _cmsTRANSFORM* info,
    CMSREGISTER cmsUInt16Number wIn[],
    CMSREGISTER cmsUInt8Number* accum,
    CMSREGISTER cmsUInt32Number Stride)
{
    if (T_PLANAR(info -> InputFormat)) {

        cmsCIEXYZ XYZ;
        cmsUInt8Number* pos_X;
        cmsUInt8Number* pos_Y;
        cmsUInt8Number* pos_Z;

        pos_X = accum;
        pos_Y = accum + Stride;
        pos_Z = accum + Stride * 2;

        XYZ.X = *(cmsFloat32Number*)pos_X;
        XYZ.Y = *(cmsFloat32Number*)pos_Y;
        XYZ.Z = *(cmsFloat32Number*)pos_Z;

        cmsFloat2XYZEncoded(ContextID, wIn, &XYZ);

        return accum + sizeof(cmsFloat32Number);

    }

    else {
        cmsFloat32Number* Pt = (cmsFloat32Number*) accum;
        cmsCIEXYZ XYZ;

        XYZ.X = Pt[0];
        XYZ.Y = Pt[1];
        XYZ.Z = Pt[2];
        cmsFloat2XYZEncoded(ContextID, wIn, &XYZ);

        accum += 3 * sizeof(cmsFloat32Number) + T_EXTRA(info ->InputFormat) * sizeof(cmsFloat32Number);

        return accum;
    }
}

// Check if space is marked as ink
cmsINLINE cmsBool IsInkSpace(cmsUInt32Number Type)
{
    switch (T_COLORSPACE(Type)) {

     case PT_CMY:
     case PT_CMYK:
     case PT_MCH5:
     case PT_MCH6:
     case PT_MCH7:
     case PT_MCH8:
     case PT_MCH9:
     case PT_MCH10:
     case PT_MCH11:
     case PT_MCH12:
     case PT_MCH13:
     case PT_MCH14:
     case PT_MCH15: return TRUE;

     default: return FALSE;
    }
}

// Return the size in bytes of a given formatter
static
cmsUInt32Number PixelSize(cmsUInt32Number Format)
{
    cmsUInt32Number fmt_bytes = T_BYTES(Format);

    // For double, the T_BYTES field is zero
    if (fmt_bytes == 0)
        return sizeof(cmsUInt64Number);

    // Otherwise, it is already correct for all formats
    return fmt_bytes;
}

// Inks does come in percentage, remaining cases are between 0..1.0, again to 16 bits
static
cmsUInt8Number* UnrollDoubleTo16(cmsContext ContextID, CMSREGISTER _cmsTRANSFORM* info,
    CMSREGISTER cmsUInt16Number wIn[],
    CMSREGISTER cmsUInt8Number* accum,
    CMSREGISTER cmsUInt32Number Stride)
{

    cmsUInt32Number nChan      = T_CHANNELS(info -> InputFormat);
    cmsUInt32Number DoSwap     = T_DOSWAP(info ->InputFormat);
    cmsUInt32Number Reverse    = T_FLAVOR(info ->InputFormat);
    cmsUInt32Number SwapFirst  = T_SWAPFIRST(info -> InputFormat);
    cmsUInt32Number Extra      = T_EXTRA(info -> InputFormat);
    cmsUInt32Number ExtraFirst = DoSwap ^ SwapFirst;
    cmsUInt32Number Planar     = T_PLANAR(info -> InputFormat);
    cmsFloat64Number v;
    cmsUInt16Number  vi;
    cmsUInt32Number i, start = 0;
    cmsFloat64Number maximum = IsInkSpace(info ->InputFormat) ? 655.35 : 65535.0;


    Stride /= PixelSize(info->InputFormat);

    if (ExtraFirst)
            start = Extra;

    for (i=0; i < nChan; i++) {

        cmsUInt32Number index = DoSwap ? (nChan - i - 1) : i;

        if (Planar)
            v = (cmsFloat32Number) ((cmsFloat64Number*) accum)[(i + start) * Stride];
        else
            v = (cmsFloat32Number) ((cmsFloat64Number*) accum)[i + start];

        vi = _cmsQuickSaturateWord(v * maximum);

        if (Reverse)
            vi = REVERSE_FLAVOR_16(vi);

        wIn[index] = vi;
    }


    if (Extra == 0 && SwapFirst) {
        cmsUInt16Number tmp = wIn[0];

        memmove(&wIn[0], &wIn[1], (nChan-1) * sizeof(cmsUInt16Number));
        wIn[nChan-1] = tmp;
    }

    if (T_PLANAR(info -> InputFormat))
        return accum + sizeof(cmsFloat64Number);
    else
        return accum + (nChan + Extra) * sizeof(cmsFloat64Number);
}



static
cmsUInt8Number* UnrollFloatTo16(cmsContext ContextID, CMSREGISTER _cmsTRANSFORM* info,
    CMSREGISTER cmsUInt16Number wIn[],
    CMSREGISTER cmsUInt8Number* accum,
    CMSREGISTER cmsUInt32Number Stride)
{

    cmsUInt32Number nChan  = T_CHANNELS(info -> InputFormat);
    cmsUInt32Number DoSwap   = T_DOSWAP(info ->InputFormat);
    cmsUInt32Number Reverse    = T_FLAVOR(info ->InputFormat);
    cmsUInt32Number SwapFirst  = T_SWAPFIRST(info -> InputFormat);
    cmsUInt32Number Extra   = T_EXTRA(info -> InputFormat);
    cmsUInt32Number ExtraFirst = DoSwap ^ SwapFirst;
    cmsUInt32Number Planar     = T_PLANAR(info -> InputFormat);
    cmsFloat32Number v;
    cmsUInt16Number  vi;
    cmsUInt32Number i, start = 0;
    cmsFloat64Number maximum = IsInkSpace(info ->InputFormat) ? 655.35 : 65535.0;

    Stride /= PixelSize(info->InputFormat);

    if (ExtraFirst)
            start = Extra;

    for (i=0; i < nChan; i++) {

        cmsUInt32Number index = DoSwap ? (nChan - i - 1) : i;

        if (Planar)
            v = (cmsFloat32Number) ((cmsFloat32Number*) accum)[(i + start) * Stride];
        else
            v = (cmsFloat32Number) ((cmsFloat32Number*) accum)[i + start];

        vi = _cmsQuickSaturateWord(v * maximum);

        if (Reverse)
            vi = REVERSE_FLAVOR_16(vi);

        wIn[index] = vi;
    }


    if (Extra == 0 && SwapFirst) {
        cmsUInt16Number tmp = wIn[0];

        memmove(&wIn[0], &wIn[1], (nChan-1) * sizeof(cmsUInt16Number));
        wIn[nChan-1] = tmp;
    }

    if (T_PLANAR(info -> InputFormat))
        return accum + sizeof(cmsFloat32Number);
    else
        return accum + (nChan + Extra) * sizeof(cmsFloat32Number);
}




// For 1 channel, we need to duplicate data (it comes in 0..1.0 range)
static
cmsUInt8Number* UnrollDouble1Chan(cmsContext ContextID, CMSREGISTER _cmsTRANSFORM* info,
    CMSREGISTER cmsUInt16Number wIn[],
    CMSREGISTER cmsUInt8Number* accum,
    CMSREGISTER cmsUInt32Number Stride)
{
    cmsFloat64Number* Inks = (cmsFloat64Number*) accum;

    wIn[0] = wIn[1] = wIn[2] = _cmsQuickSaturateWord(Inks[0] * 65535.0);

    return accum + sizeof(cmsFloat64Number);

    cmsUNUSED_PARAMETER(info);
    cmsUNUSED_PARAMETER(Stride);
}

//-------------------------------------------------------------------------------------------------------------------

// For anything going from cmsUInt8Number
static
cmsUInt8Number* Unroll8ToFloat(cmsContext ContextID, _cmsTRANSFORM* info,
                               cmsFloat32Number wIn[],
                               cmsUInt8Number* accum,
                               cmsUInt32Number Stride)
{

    cmsUInt32Number nChan = T_CHANNELS(info->InputFormat);
    cmsUInt32Number DoSwap = T_DOSWAP(info->InputFormat);
    cmsUInt32Number Reverse = T_FLAVOR(info->InputFormat);
    cmsUInt32Number SwapFirst = T_SWAPFIRST(info->InputFormat);
    cmsUInt32Number Extra = T_EXTRA(info->InputFormat);
    cmsUInt32Number ExtraFirst = DoSwap ^ SwapFirst;
    cmsUInt32Number Planar = T_PLANAR(info->InputFormat);
    cmsFloat32Number v;
    cmsUInt32Number i, start = 0;

    Stride /= PixelSize(info->InputFormat);

    if (ExtraFirst)
        start = Extra;

    for (i = 0; i < nChan; i++) {

        cmsUInt32Number index = DoSwap ? (nChan - i - 1) : i;

        if (Planar)
            v = (cmsFloat32Number) ((cmsUInt8Number *)accum)[(i + start) * Stride];
        else
            v = (cmsFloat32Number) ((cmsUInt8Number *)accum)[i + start];

        v /= 255.0F;

        wIn[index] = Reverse ? 1 - v : v;
    }


    if (Extra == 0 && SwapFirst) {
        cmsFloat32Number tmp = wIn[0];

        memmove(&wIn[0], &wIn[1], (nChan - 1) * sizeof(cmsFloat32Number));
        wIn[nChan - 1] = tmp;
    }

    if (T_PLANAR(info->InputFormat))
        return accum + sizeof(cmsUInt8Number);
    else
        return accum + (nChan + Extra) * sizeof(cmsUInt8Number);
}


// For anything going from cmsUInt16Number
static
cmsUInt8Number* Unroll16ToFloat(cmsContext ContextID, _cmsTRANSFORM* info,
                                cmsFloat32Number wIn[],
                                cmsUInt8Number* accum,
                                cmsUInt32Number Stride)
{

    cmsUInt32Number nChan = T_CHANNELS(info->InputFormat);
    cmsUInt32Number DoSwap = T_DOSWAP(info->InputFormat);
    cmsUInt32Number Reverse = T_FLAVOR(info->InputFormat);
    cmsUInt32Number SwapFirst = T_SWAPFIRST(info->InputFormat);
    cmsUInt32Number Extra = T_EXTRA(info->InputFormat);
    cmsUInt32Number ExtraFirst = DoSwap ^ SwapFirst;
    cmsUInt32Number Planar = T_PLANAR(info->InputFormat);
    cmsFloat32Number v;
    cmsUInt32Number i, start = 0;

    Stride /= PixelSize(info->InputFormat);

    if (ExtraFirst)
        start = Extra;

    for (i = 0; i < nChan; i++) {

        cmsUInt32Number index = DoSwap ? (nChan - i - 1) : i;

        if (Planar)
            v = (cmsFloat32Number)((cmsUInt16Number*)accum)[(i + start) * Stride];
        else
            v = (cmsFloat32Number)((cmsUInt16Number*)accum)[i + start];

        v /= 65535.0F;

        wIn[index] = Reverse ? 1 - v : v;
    }


    if (Extra == 0 && SwapFirst) {
        cmsFloat32Number tmp = wIn[0];

        memmove(&wIn[0], &wIn[1], (nChan - 1) * sizeof(cmsFloat32Number));
        wIn[nChan - 1] = tmp;
    }

    if (T_PLANAR(info->InputFormat))
        return accum + sizeof(cmsUInt16Number);
    else
        return accum + (nChan + Extra) * sizeof(cmsUInt16Number);
}


// For anything going from cmsFloat32Number
static
cmsUInt8Number* UnrollFloatsToFloat(cmsContext ContextID, _cmsTRANSFORM* info,
                                    cmsFloat32Number wIn[],
                                    cmsUInt8Number* accum,
                                    cmsUInt32Number Stride)
{

    cmsUInt32Number nChan = T_CHANNELS(info->InputFormat);
    cmsUInt32Number DoSwap = T_DOSWAP(info->InputFormat);
    cmsUInt32Number Reverse = T_FLAVOR(info->InputFormat);
    cmsUInt32Number SwapFirst = T_SWAPFIRST(info->InputFormat);
    cmsUInt32Number Extra = T_EXTRA(info->InputFormat);
    cmsUInt32Number ExtraFirst = DoSwap ^ SwapFirst;
    cmsUInt32Number Planar = T_PLANAR(info->InputFormat);
    cmsUInt32Number Premul = T_PREMUL(info->InputFormat);
    cmsFloat32Number v;
    cmsUInt32Number i, start = 0;
    cmsFloat32Number maximum = IsInkSpace(info->InputFormat) ? 100.0F : 1.0F;
    cmsFloat32Number alpha_factor = 1.0f;
    cmsFloat32Number* ptr = (cmsFloat32Number*)accum;

    Stride /= PixelSize(info->InputFormat);

    if (Premul && Extra)
    {        
        if (Planar)
            alpha_factor = (ExtraFirst ? ptr[0] : ptr[nChan * Stride]) / maximum;            
        else
            alpha_factor = (ExtraFirst ? ptr[0] : ptr[nChan]) / maximum;        
    }

    if (ExtraFirst)
            start = Extra;

    for (i=0; i < nChan; i++) {

        cmsUInt32Number index = DoSwap ? (nChan - i - 1) : i;

        if (Planar)
            v = ptr[(i + start) * Stride];
        else
            v = ptr[i + start];

        if (Premul && alpha_factor > 0)
            v /= alpha_factor;

        v /= maximum;

        wIn[index] = Reverse ? 1 - v : v;
    }


    if (Extra == 0 && SwapFirst) {
        cmsFloat32Number tmp = wIn[0];

        memmove(&wIn[0], &wIn[1], (nChan-1) * sizeof(cmsFloat32Number));
        wIn[nChan-1] = tmp;
    }

    if (T_PLANAR(info -> InputFormat))
        return accum + sizeof(cmsFloat32Number);
    else
        return accum + (nChan + Extra) * sizeof(cmsFloat32Number);
}

// For anything going from double

static
cmsUInt8Number* UnrollDoublesToFloat(cmsContext ContextID, _cmsTRANSFORM* info,
                                    cmsFloat32Number wIn[],
                                    cmsUInt8Number* accum,
                                    cmsUInt32Number Stride)
{

    cmsUInt32Number nChan = T_CHANNELS(info->InputFormat);
    cmsUInt32Number DoSwap = T_DOSWAP(info->InputFormat);
    cmsUInt32Number Reverse = T_FLAVOR(info->InputFormat);
    cmsUInt32Number SwapFirst = T_SWAPFIRST(info->InputFormat);
    cmsUInt32Number Extra = T_EXTRA(info->InputFormat);
    cmsUInt32Number ExtraFirst = DoSwap ^ SwapFirst;
    cmsUInt32Number Planar = T_PLANAR(info->InputFormat);
    cmsUInt32Number Premul = T_PREMUL(info->InputFormat);
    cmsFloat64Number v;
    cmsUInt32Number i, start = 0;
    cmsFloat64Number maximum = IsInkSpace(info ->InputFormat) ? 100.0 : 1.0;
    cmsFloat64Number alpha_factor = 1.0;
    cmsFloat64Number* ptr = (cmsFloat64Number*)accum;

    Stride /= PixelSize(info->InputFormat);

    if (Premul && Extra)
    {
        if (Planar)
            alpha_factor = (ExtraFirst ? ptr[0] : ptr[(nChan) * Stride]) / maximum;
        else
            alpha_factor = (ExtraFirst ? ptr[0] : ptr[nChan]) / maximum;
    }
   
    if (ExtraFirst)
            start = Extra;

    for (i=0; i < nChan; i++) {

        cmsUInt32Number index = DoSwap ? (nChan - i - 1) : i;

        if (Planar)
            v = (cmsFloat64Number) ((cmsFloat64Number*) accum)[(i + start)  * Stride];
        else
            v = (cmsFloat64Number) ((cmsFloat64Number*) accum)[i + start];


        if (Premul && alpha_factor > 0)
            v /= alpha_factor;

        v /= maximum;

        wIn[index] = (cmsFloat32Number) (Reverse ? 1.0 - v : v);
    }


    if (Extra == 0 && SwapFirst) {
        cmsFloat32Number tmp = wIn[0];

        memmove(&wIn[0], &wIn[1], (nChan-1) * sizeof(cmsFloat32Number));
        wIn[nChan-1] = tmp;
    }

    if (T_PLANAR(info -> InputFormat))
        return accum + sizeof(cmsFloat64Number);
    else
        return accum + (nChan + Extra) * sizeof(cmsFloat64Number);
}



// From Lab double to cmsFloat32Number
static
cmsUInt8Number* UnrollLabDoubleToFloat(cmsContext ContextID, _cmsTRANSFORM* info,
                                       cmsFloat32Number wIn[],
                                       cmsUInt8Number* accum,
                                       cmsUInt32Number Stride)
{
    cmsFloat64Number* Pt = (cmsFloat64Number*) accum;

    if (T_PLANAR(info -> InputFormat)) {

        Stride /= PixelSize(info->InputFormat);

        wIn[0] = (cmsFloat32Number) (Pt[0] / 100.0);                 // from 0..100 to 0..1
        wIn[1] = (cmsFloat32Number) ((Pt[Stride] + 128) / 255.0);    // form -128..+127 to 0..1
        wIn[2] = (cmsFloat32Number) ((Pt[Stride*2] + 128) / 255.0);

        return accum + sizeof(cmsFloat64Number);
    }
    else {

        wIn[0] = (cmsFloat32Number) (Pt[0] / 100.0);            // from 0..100 to 0..1
        wIn[1] = (cmsFloat32Number) ((Pt[1] + 128) / 255.0);    // form -128..+127 to 0..1
        wIn[2] = (cmsFloat32Number) ((Pt[2] + 128) / 255.0);

        accum += sizeof(cmsFloat64Number)*(3 + T_EXTRA(info ->InputFormat));
        return accum;
    }
}

// From Lab double to cmsFloat32Number
static
cmsUInt8Number* UnrollLabFloatToFloat(cmsContext ContextID, _cmsTRANSFORM* info,
                                      cmsFloat32Number wIn[],
                                      cmsUInt8Number* accum,
                                      cmsUInt32Number Stride)
{
    cmsFloat32Number* Pt = (cmsFloat32Number*) accum;

    if (T_PLANAR(info->InputFormat)) {

        Stride /= PixelSize(info->InputFormat);

        wIn[0] = (cmsFloat32Number) (Pt[0] / 100.0);                 // from 0..100 to 0..1
        wIn[1] = (cmsFloat32Number) ((Pt[Stride] + 128) / 255.0);    // form -128..+127 to 0..1
        wIn[2] = (cmsFloat32Number) ((Pt[Stride*2] + 128) / 255.0);

        return accum + sizeof(cmsFloat32Number);
    }
    else {

        wIn[0] = (cmsFloat32Number) (Pt[0] / 100.0);            // from 0..100 to 0..1
        wIn[1] = (cmsFloat32Number) ((Pt[1] + 128) / 255.0);    // form -128..+127 to 0..1
        wIn[2] = (cmsFloat32Number) ((Pt[2] + 128) / 255.0);

        accum += sizeof(cmsFloat32Number)*(3 + T_EXTRA(info ->InputFormat));
        return accum;
    }
}

// 1.15 fixed point, that means maximum value is MAX_ENCODEABLE_XYZ (0xFFFF)
static
cmsUInt8Number* UnrollXYZDoubleToFloat(cmsContext ContextID, _cmsTRANSFORM* info,
                                       cmsFloat32Number wIn[],
                                       cmsUInt8Number* accum,
                                       cmsUInt32Number Stride)
{
    cmsFloat64Number* Pt = (cmsFloat64Number*) accum;

    if (T_PLANAR(info -> InputFormat)) {

        Stride /= PixelSize(info->InputFormat);

        wIn[0] = (cmsFloat32Number) (Pt[0] / MAX_ENCODEABLE_XYZ);
        wIn[1] = (cmsFloat32Number) (Pt[Stride] / MAX_ENCODEABLE_XYZ);
        wIn[2] = (cmsFloat32Number) (Pt[Stride*2] / MAX_ENCODEABLE_XYZ);

        return accum + sizeof(cmsFloat64Number);
    }
    else {

        wIn[0] = (cmsFloat32Number) (Pt[0] / MAX_ENCODEABLE_XYZ);
        wIn[1] = (cmsFloat32Number) (Pt[1] / MAX_ENCODEABLE_XYZ);
        wIn[2] = (cmsFloat32Number) (Pt[2] / MAX_ENCODEABLE_XYZ);

        accum += sizeof(cmsFloat64Number)*(3 + T_EXTRA(info ->InputFormat));
        return accum;
    }
}

static
cmsUInt8Number* UnrollXYZFloatToFloat(cmsContext ContextID, _cmsTRANSFORM* info,
                                      cmsFloat32Number wIn[],
                                      cmsUInt8Number* accum,
                                      cmsUInt32Number Stride)
{
    cmsFloat32Number* Pt = (cmsFloat32Number*) accum;

    if (T_PLANAR(info -> InputFormat)) {

        Stride /= PixelSize(info->InputFormat);

        wIn[0] = (cmsFloat32Number) (Pt[0] / MAX_ENCODEABLE_XYZ);
        wIn[1] = (cmsFloat32Number) (Pt[Stride] / MAX_ENCODEABLE_XYZ);
        wIn[2] = (cmsFloat32Number) (Pt[Stride*2] / MAX_ENCODEABLE_XYZ);

        return accum + sizeof(cmsFloat32Number);
    }
    else {

        wIn[0] = (cmsFloat32Number) (Pt[0] / MAX_ENCODEABLE_XYZ);
        wIn[1] = (cmsFloat32Number) (Pt[1] / MAX_ENCODEABLE_XYZ);
        wIn[2] = (cmsFloat32Number) (Pt[2] / MAX_ENCODEABLE_XYZ);

        accum += sizeof(cmsFloat32Number)*(3 + T_EXTRA(info ->InputFormat));
        return accum;
    }
}


cmsINLINE void lab4toFloat(cmsFloat32Number wIn[], cmsUInt16Number lab4[3])
{
    cmsFloat32Number L = (cmsFloat32Number) lab4[0] / 655.35F;
    cmsFloat32Number a = ((cmsFloat32Number) lab4[1] / 257.0F) - 128.0F;
    cmsFloat32Number b = ((cmsFloat32Number) lab4[2] / 257.0F) - 128.0F;

    wIn[0] = (L / 100.0F);                    // from 0..100 to 0..1
    wIn[1] = ((a + 128.0F) / 255.0F);         // form -128..+127 to 0..1
    wIn[2] = ((b + 128.0F) / 255.0F);

}

static
cmsUInt8Number* UnrollLabV2_8ToFloat(cmsContext ContextID, _cmsTRANSFORM* info,
                                      cmsFloat32Number wIn[],
                                      cmsUInt8Number* accum,
                                      cmsUInt32Number Stride)
{
    cmsUInt16Number lab4[3];

    lab4[0] = FomLabV2ToLabV4(FROM_8_TO_16(*accum)); accum++;     // L
    lab4[1] = FomLabV2ToLabV4(FROM_8_TO_16(*accum)); accum++;     // a
    lab4[2] = FomLabV2ToLabV4(FROM_8_TO_16(*accum)); accum++;     // b

    lab4toFloat(wIn, lab4);

    return accum;

    cmsUNUSED_PARAMETER(info);
    cmsUNUSED_PARAMETER(Stride);
}

static
cmsUInt8Number* UnrollALabV2_8ToFloat(cmsContext ContextID, _cmsTRANSFORM* info,
                                      cmsFloat32Number wIn[],
                                      cmsUInt8Number* accum,
                                      cmsUInt32Number Stride)
{
    cmsUInt16Number lab4[3];

    accum++;  // A
    lab4[0] = FomLabV2ToLabV4(FROM_8_TO_16(*accum)); accum++;     // L
    lab4[1] = FomLabV2ToLabV4(FROM_8_TO_16(*accum)); accum++;     // a
    lab4[2] = FomLabV2ToLabV4(FROM_8_TO_16(*accum)); accum++;     // b

    lab4toFloat(wIn, lab4);

    return accum;

    cmsUNUSED_PARAMETER(info);
    cmsUNUSED_PARAMETER(Stride);
}

static
cmsUInt8Number* UnrollLabV2_16ToFloat(cmsContext ContextID, _cmsTRANSFORM* info,
                                      cmsFloat32Number wIn[],
                                      cmsUInt8Number* accum,
                                      cmsUInt32Number Stride)
{
    cmsUInt16Number lab4[3];

    lab4[0] = FomLabV2ToLabV4(*(cmsUInt16Number*) accum); accum += 2;     // L
    lab4[1] = FomLabV2ToLabV4(*(cmsUInt16Number*) accum); accum += 2;     // a
    lab4[2] = FomLabV2ToLabV4(*(cmsUInt16Number*) accum); accum += 2;     // b

    lab4toFloat(wIn, lab4);

    return accum;

    cmsUNUSED_PARAMETER(info);
    cmsUNUSED_PARAMETER(Stride);
}


// Packing routines -----------------------------------------------------------------------------------------------------------


// Generic chunky for byte
static
cmsUInt8Number* PackChunkyBytes(cmsContext ContextID, CMSREGISTER _cmsTRANSFORM* info,
                                CMSREGISTER cmsUInt16Number wOut[],
                                CMSREGISTER cmsUInt8Number* output,
                                CMSREGISTER cmsUInt32Number Stride)
{
    cmsUInt32Number nChan = T_CHANNELS(info->OutputFormat);
    cmsUInt32Number DoSwap = T_DOSWAP(info->OutputFormat);
    cmsUInt32Number Reverse = T_FLAVOR(info->OutputFormat);
    cmsUInt32Number Extra = T_EXTRA(info->OutputFormat);
    cmsUInt32Number SwapFirst = T_SWAPFIRST(info->OutputFormat);
    cmsUInt32Number Premul = T_PREMUL(info->OutputFormat);
    cmsUInt32Number ExtraFirst = DoSwap ^ SwapFirst;
    cmsUInt8Number* swap1;
    cmsUInt16Number v = 0;
    cmsUInt32Number i;
    cmsUInt32Number alpha_factor = 0;

    swap1 = output;

    if (ExtraFirst) {
        
        if (Premul && Extra)
            alpha_factor = _cmsToFixedDomain(FROM_8_TO_16(output[0]));

        output += Extra;
    }
    else
    {
        if (Premul && Extra)
            alpha_factor = _cmsToFixedDomain(FROM_8_TO_16(output[nChan]));
    }

    for (i=0; i < nChan; i++) {

        cmsUInt32Number index = DoSwap ? (nChan - i - 1) : i;

        v = wOut[index];

        if (Reverse)
            v = REVERSE_FLAVOR_16(v);

        if (Premul && alpha_factor != 0)
        {
            v = (cmsUInt16Number)((cmsUInt32Number)((cmsUInt32Number)v * alpha_factor + 0x8000) >> 16);            
        }

        *output++ = FROM_16_TO_8(v);
    }

    if (!ExtraFirst) {
        output += Extra;
    }

    if (Extra == 0 && SwapFirst) {

        memmove(swap1 + 1, swap1, nChan-1);
        *swap1 = FROM_16_TO_8(v);
    }

    return output;

    cmsUNUSED_PARAMETER(Stride);
}

static
cmsUInt8Number* PackChunkyWords(cmsContext ContextID, CMSREGISTER _cmsTRANSFORM* info,
                                CMSREGISTER cmsUInt16Number wOut[],
                                CMSREGISTER cmsUInt8Number* output,
                                CMSREGISTER cmsUInt32Number Stride)
{
    cmsUInt32Number nChan = T_CHANNELS(info->OutputFormat);
    cmsUInt32Number SwapEndian = T_ENDIAN16(info->OutputFormat);
    cmsUInt32Number DoSwap = T_DOSWAP(info->OutputFormat);
    cmsUInt32Number Reverse = T_FLAVOR(info->OutputFormat);
    cmsUInt32Number Extra = T_EXTRA(info->OutputFormat);
    cmsUInt32Number SwapFirst = T_SWAPFIRST(info->OutputFormat);
    cmsUInt32Number Premul = T_PREMUL(info->OutputFormat);
    cmsUInt32Number ExtraFirst = DoSwap ^ SwapFirst;
    cmsUInt16Number* swap1;
    cmsUInt16Number v = 0;
    cmsUInt32Number i;
    cmsUInt32Number alpha_factor = 0;
    
    swap1 = (cmsUInt16Number*) output;

    if (ExtraFirst) {

        if (Premul && Extra)
            alpha_factor = _cmsToFixedDomain(*(cmsUInt16Number*) output);

        output += Extra * sizeof(cmsUInt16Number);
    }
    else
    {
        if (Premul && Extra)
            alpha_factor = _cmsToFixedDomain(((cmsUInt16Number*) output)[nChan]);
    }

    for (i=0; i < nChan; i++) {

        cmsUInt32Number index = DoSwap ? (nChan - i - 1) : i;

        v = wOut[index];

        if (SwapEndian)
            v = CHANGE_ENDIAN(v);

        if (Reverse)
            v = REVERSE_FLAVOR_16(v);

        if (Premul && alpha_factor != 0)
        {
            v = (cmsUInt16Number)((cmsUInt32Number)((cmsUInt32Number)v * alpha_factor + 0x8000) >> 16);
        }

        *(cmsUInt16Number*) output = v;

        output += sizeof(cmsUInt16Number);
    }

    if (!ExtraFirst) {
        output += Extra * sizeof(cmsUInt16Number);
    }

    if (Extra == 0 && SwapFirst) {

        memmove(swap1 + 1, swap1, (nChan-1)* sizeof(cmsUInt16Number));
        *swap1 = v;
    }

    return output;

    cmsUNUSED_PARAMETER(Stride);
}



static
cmsUInt8Number* PackPlanarBytes(cmsContext ContextID, CMSREGISTER _cmsTRANSFORM* info,
                                CMSREGISTER cmsUInt16Number wOut[],
                                CMSREGISTER cmsUInt8Number* output,
                                CMSREGISTER cmsUInt32Number Stride)
{
    cmsUInt32Number nChan = T_CHANNELS(info->OutputFormat);
    cmsUInt32Number DoSwap = T_DOSWAP(info->OutputFormat);
    cmsUInt32Number SwapFirst = T_SWAPFIRST(info->OutputFormat);
    cmsUInt32Number Reverse = T_FLAVOR(info->OutputFormat);
    cmsUInt32Number Extra = T_EXTRA(info->OutputFormat);
    cmsUInt32Number ExtraFirst = DoSwap ^ SwapFirst;
    cmsUInt32Number Premul = T_PREMUL(info->OutputFormat);
    cmsUInt32Number i;
    cmsUInt8Number* Init = output;
    cmsUInt32Number alpha_factor = 0;


    if (ExtraFirst) {

        if (Premul && Extra)
            alpha_factor = _cmsToFixedDomain(FROM_8_TO_16(output[0]));

        output += Extra * Stride;
    }
    else
    {
        if (Premul && Extra)
            alpha_factor = _cmsToFixedDomain(FROM_8_TO_16(output[nChan * Stride]));
    }


    for (i=0; i < nChan; i++) {

        cmsUInt32Number index = DoSwap ? (nChan - i - 1) : i;
        cmsUInt16Number v = wOut[index];

        if (Reverse)
            v = REVERSE_FLAVOR_16(v);

        if (Premul && alpha_factor != 0)
        {
            v = (cmsUInt16Number)((cmsUInt32Number)((cmsUInt32Number)v * alpha_factor + 0x8000) >> 16);
        }

        *(cmsUInt8Number*)output = FROM_16_TO_8(v);

        output += Stride;
    }

    return (Init + 1);

    cmsUNUSED_PARAMETER(Stride);
}


static
cmsUInt8Number* PackPlanarWords(cmsContext ContextID, CMSREGISTER _cmsTRANSFORM* info,
                                CMSREGISTER cmsUInt16Number wOut[],
                                CMSREGISTER cmsUInt8Number* output,
                                CMSREGISTER cmsUInt32Number Stride)
{
    cmsUInt32Number nChan = T_CHANNELS(info->OutputFormat);
    cmsUInt32Number DoSwap = T_DOSWAP(info->OutputFormat);
    cmsUInt32Number SwapFirst = T_SWAPFIRST(info->OutputFormat);
    cmsUInt32Number Reverse = T_FLAVOR(info->OutputFormat);
    cmsUInt32Number Extra = T_EXTRA(info->OutputFormat);
    cmsUInt32Number ExtraFirst = DoSwap ^ SwapFirst;
    cmsUInt32Number Premul = T_PREMUL(info->OutputFormat);
    cmsUInt32Number SwapEndian = T_ENDIAN16(info->OutputFormat);
    cmsUInt32Number i;
    cmsUInt8Number* Init = output;
    cmsUInt16Number v;
    cmsUInt32Number alpha_factor = 0;

    if (ExtraFirst) {

        if (Premul && Extra)
            alpha_factor = _cmsToFixedDomain(((cmsUInt16Number*) output)[0]);

        output += Extra * Stride;
    }
    else
    {
        if (Premul && Extra)
            alpha_factor = _cmsToFixedDomain(((cmsUInt16Number*)output)[nChan * Stride]);
    }

    for (i=0; i < nChan; i++) {

        cmsUInt32Number index = DoSwap ? (nChan - i - 1) : i;

        v = wOut[index];

        if (SwapEndian)
            v = CHANGE_ENDIAN(v);

        if (Reverse)
            v =  REVERSE_FLAVOR_16(v);

        if (Premul && alpha_factor != 0)
        {
            v = (cmsUInt16Number)((cmsUInt32Number)((cmsUInt32Number)v * alpha_factor + 0x8000) >> 16);
        }

        *(cmsUInt16Number*) output = v;
        output += Stride;
    }

    return (Init + sizeof(cmsUInt16Number));
}

// CMYKcm (unrolled for speed)

static
cmsUInt8Number* Pack6Bytes(cmsContext ContextID, CMSREGISTER _cmsTRANSFORM* info,
    CMSREGISTER cmsUInt16Number wOut[],
    CMSREGISTER cmsUInt8Number* output,
    CMSREGISTER cmsUInt32Number Stride)
{
    *output++ = FROM_16_TO_8(wOut[0]);
    *output++ = FROM_16_TO_8(wOut[1]);
    *output++ = FROM_16_TO_8(wOut[2]);
    *output++ = FROM_16_TO_8(wOut[3]);
    *output++ = FROM_16_TO_8(wOut[4]);
    *output++ = FROM_16_TO_8(wOut[5]);

    return output;

    cmsUNUSED_PARAMETER(info);
    cmsUNUSED_PARAMETER(Stride);
}

// KCMYcm

static
cmsUInt8Number* Pack6BytesSwap(cmsContext ContextID, CMSREGISTER _cmsTRANSFORM* info,
    CMSREGISTER cmsUInt16Number wOut[],
    CMSREGISTER cmsUInt8Number* output,
    CMSREGISTER cmsUInt32Number Stride)
{
    *output++ = FROM_16_TO_8(wOut[5]);
    *output++ = FROM_16_TO_8(wOut[4]);
    *output++ = FROM_16_TO_8(wOut[3]);
    *output++ = FROM_16_TO_8(wOut[2]);
    *output++ = FROM_16_TO_8(wOut[1]);
    *output++ = FROM_16_TO_8(wOut[0]);

    return output;

    cmsUNUSED_PARAMETER(info);
    cmsUNUSED_PARAMETER(Stride);
}

// CMYKcm
static
cmsUInt8Number* Pack6Words(cmsContext ContextID, CMSREGISTER _cmsTRANSFORM* info,
    CMSREGISTER cmsUInt16Number wOut[],
    CMSREGISTER cmsUInt8Number* output,
    CMSREGISTER cmsUInt32Number Stride)
{
    *(cmsUInt16Number*) output = wOut[0];
    output+= 2;
    *(cmsUInt16Number*) output = wOut[1];
    output+= 2;
    *(cmsUInt16Number*) output = wOut[2];
    output+= 2;
    *(cmsUInt16Number*) output = wOut[3];
    output+= 2;
    *(cmsUInt16Number*) output = wOut[4];
    output+= 2;
    *(cmsUInt16Number*) output = wOut[5];
    output+= 2;

    return output;

    cmsUNUSED_PARAMETER(info);
    cmsUNUSED_PARAMETER(Stride);
}

// KCMYcm
static
cmsUInt8Number* Pack6WordsSwap(cmsContext ContextID, CMSREGISTER _cmsTRANSFORM* info,
    CMSREGISTER cmsUInt16Number wOut[],
    CMSREGISTER cmsUInt8Number* output,
    CMSREGISTER cmsUInt32Number Stride)
{
    *(cmsUInt16Number*) output = wOut[5];
    output+= 2;
    *(cmsUInt16Number*) output = wOut[4];
    output+= 2;
    *(cmsUInt16Number*) output = wOut[3];
    output+= 2;
    *(cmsUInt16Number*) output = wOut[2];
    output+= 2;
    *(cmsUInt16Number*) output = wOut[1];
    output+= 2;
    *(cmsUInt16Number*) output = wOut[0];
    output+= 2;

    return output;

    cmsUNUSED_PARAMETER(info);
    cmsUNUSED_PARAMETER(Stride);
}


static
cmsUInt8Number* Pack4Bytes(cmsContext ContextID, CMSREGISTER _cmsTRANSFORM* info,
    CMSREGISTER cmsUInt16Number wOut[],
    CMSREGISTER cmsUInt8Number* output,
    CMSREGISTER cmsUInt32Number Stride)
{
    *output++ = FROM_16_TO_8(wOut[0]);
    *output++ = FROM_16_TO_8(wOut[1]);
    *output++ = FROM_16_TO_8(wOut[2]);
    *output++ = FROM_16_TO_8(wOut[3]);

    return output;

    cmsUNUSED_PARAMETER(info);
    cmsUNUSED_PARAMETER(Stride);
}

static
cmsUInt8Number* Pack4BytesReverse(cmsContext ContextID, CMSREGISTER _cmsTRANSFORM* info,
    CMSREGISTER cmsUInt16Number wOut[],
    CMSREGISTER cmsUInt8Number* output,
    CMSREGISTER cmsUInt32Number Stride)
{
    *output++ = REVERSE_FLAVOR_8(FROM_16_TO_8(wOut[0]));
    *output++ = REVERSE_FLAVOR_8(FROM_16_TO_8(wOut[1]));
    *output++ = REVERSE_FLAVOR_8(FROM_16_TO_8(wOut[2]));
    *output++ = REVERSE_FLAVOR_8(FROM_16_TO_8(wOut[3]));

    return output;

    cmsUNUSED_PARAMETER(info);
    cmsUNUSED_PARAMETER(Stride);
}


static
cmsUInt8Number* Pack4BytesSwapFirst(cmsContext ContextID, CMSREGISTER _cmsTRANSFORM* info,
    CMSREGISTER cmsUInt16Number wOut[],
    CMSREGISTER cmsUInt8Number* output,
    CMSREGISTER cmsUInt32Number Stride)
{
    *output++ = FROM_16_TO_8(wOut[3]);
    *output++ = FROM_16_TO_8(wOut[0]);
    *output++ = FROM_16_TO_8(wOut[1]);
    *output++ = FROM_16_TO_8(wOut[2]);

    return output;

    cmsUNUSED_PARAMETER(info);
    cmsUNUSED_PARAMETER(Stride);
}

// ABGR
static
cmsUInt8Number* Pack4BytesSwap(cmsContext ContextID, CMSREGISTER _cmsTRANSFORM* info,
    CMSREGISTER cmsUInt16Number wOut[],
    CMSREGISTER cmsUInt8Number* output,
    CMSREGISTER cmsUInt32Number Stride)
{
    *output++ = FROM_16_TO_8(wOut[3]);
    *output++ = FROM_16_TO_8(wOut[2]);
    *output++ = FROM_16_TO_8(wOut[1]);
    *output++ = FROM_16_TO_8(wOut[0]);

    return output;

    cmsUNUSED_PARAMETER(info);
    cmsUNUSED_PARAMETER(Stride);
}

static
cmsUInt8Number* Pack4BytesSwapSwapFirst(cmsContext ContextID, CMSREGISTER _cmsTRANSFORM* info,
    CMSREGISTER cmsUInt16Number wOut[],
    CMSREGISTER cmsUInt8Number* output,
    CMSREGISTER cmsUInt32Number Stride)
{
    *output++ = FROM_16_TO_8(wOut[2]);
    *output++ = FROM_16_TO_8(wOut[1]);
    *output++ = FROM_16_TO_8(wOut[0]);
    *output++ = FROM_16_TO_8(wOut[3]);

    return output;

    cmsUNUSED_PARAMETER(info);
    cmsUNUSED_PARAMETER(Stride);
}

static
cmsUInt8Number* Pack4Words(cmsContext ContextID, CMSREGISTER _cmsTRANSFORM* info,
    CMSREGISTER cmsUInt16Number wOut[],
    CMSREGISTER cmsUInt8Number* output,
    CMSREGISTER cmsUInt32Number Stride)
{
    *(cmsUInt16Number*) output = wOut[0];
    output+= 2;
    *(cmsUInt16Number*) output = wOut[1];
    output+= 2;
    *(cmsUInt16Number*) output = wOut[2];
    output+= 2;
    *(cmsUInt16Number*) output = wOut[3];
    output+= 2;

    return output;

    cmsUNUSED_PARAMETER(info);
    cmsUNUSED_PARAMETER(Stride);
}

static
cmsUInt8Number* Pack4WordsReverse(cmsContext ContextID, CMSREGISTER _cmsTRANSFORM* info,
    CMSREGISTER cmsUInt16Number wOut[],
    CMSREGISTER cmsUInt8Number* output,
    CMSREGISTER cmsUInt32Number Stride)
{
    *(cmsUInt16Number*) output = REVERSE_FLAVOR_16(wOut[0]);
    output+= 2;
    *(cmsUInt16Number*) output = REVERSE_FLAVOR_16(wOut[1]);
    output+= 2;
    *(cmsUInt16Number*) output = REVERSE_FLAVOR_16(wOut[2]);
    output+= 2;
    *(cmsUInt16Number*) output = REVERSE_FLAVOR_16(wOut[3]);
    output+= 2;

    return output;

    cmsUNUSED_PARAMETER(info);
    cmsUNUSED_PARAMETER(Stride);
}

// ABGR
static
cmsUInt8Number* Pack4WordsSwap(cmsContext ContextID, CMSREGISTER _cmsTRANSFORM* info,
    CMSREGISTER cmsUInt16Number wOut[],
    CMSREGISTER cmsUInt8Number* output,
    CMSREGISTER cmsUInt32Number Stride)
{
    *(cmsUInt16Number*) output = wOut[3];
    output+= 2;
    *(cmsUInt16Number*) output = wOut[2];
    output+= 2;
    *(cmsUInt16Number*) output = wOut[1];
    output+= 2;
    *(cmsUInt16Number*) output = wOut[0];
    output+= 2;

    return output;

    cmsUNUSED_PARAMETER(info);
    cmsUNUSED_PARAMETER(Stride);
}

// CMYK
static
cmsUInt8Number* Pack4WordsBigEndian(cmsContext ContextID, CMSREGISTER _cmsTRANSFORM* info,
    CMSREGISTER cmsUInt16Number wOut[],
    CMSREGISTER cmsUInt8Number* output,
    CMSREGISTER cmsUInt32Number Stride)
{
    *(cmsUInt16Number*) output = CHANGE_ENDIAN(wOut[0]);
    output+= 2;
    *(cmsUInt16Number*) output = CHANGE_ENDIAN(wOut[1]);
    output+= 2;
    *(cmsUInt16Number*) output = CHANGE_ENDIAN(wOut[2]);
    output+= 2;
    *(cmsUInt16Number*) output = CHANGE_ENDIAN(wOut[3]);
    output+= 2;

    return output;

    cmsUNUSED_PARAMETER(info);
    cmsUNUSED_PARAMETER(Stride);
}


static
cmsUInt8Number* PackLabV2_8(cmsContext ContextID, CMSREGISTER _cmsTRANSFORM* info,
    CMSREGISTER cmsUInt16Number wOut[],
    CMSREGISTER cmsUInt8Number* output,
    CMSREGISTER cmsUInt32Number Stride)
{
    *output++ = FROM_16_TO_8(FomLabV4ToLabV2(wOut[0]));
    *output++ = FROM_16_TO_8(FomLabV4ToLabV2(wOut[1]));
    *output++ = FROM_16_TO_8(FomLabV4ToLabV2(wOut[2]));

    return output;

    cmsUNUSED_PARAMETER(info);
    cmsUNUSED_PARAMETER(Stride);
}

static
cmsUInt8Number* PackALabV2_8(cmsContext ContextID, CMSREGISTER _cmsTRANSFORM* info,
    CMSREGISTER cmsUInt16Number wOut[],
    CMSREGISTER cmsUInt8Number* output,
    CMSREGISTER cmsUInt32Number Stride)
{
    output++;
    *output++ = FROM_16_TO_8(FomLabV4ToLabV2(wOut[0]));
    *output++ = FROM_16_TO_8(FomLabV4ToLabV2(wOut[1]));
    *output++ = FROM_16_TO_8(FomLabV4ToLabV2(wOut[2]));

    return output;

    cmsUNUSED_PARAMETER(info);
    cmsUNUSED_PARAMETER(Stride);
}

static
cmsUInt8Number* PackLabV2_16(cmsContext ContextID, CMSREGISTER _cmsTRANSFORM* info,
    CMSREGISTER cmsUInt16Number wOut[],
    CMSREGISTER cmsUInt8Number* output,
    CMSREGISTER cmsUInt32Number Stride)
{
    *(cmsUInt16Number*) output = FomLabV4ToLabV2(wOut[0]);
    output += 2;
    *(cmsUInt16Number*) output = FomLabV4ToLabV2(wOut[1]);
    output += 2;
    *(cmsUInt16Number*) output = FomLabV4ToLabV2(wOut[2]);
    output += 2;

    return output;

    cmsUNUSED_PARAMETER(info);
    cmsUNUSED_PARAMETER(Stride);
}

static
cmsUInt8Number* Pack3Bytes(cmsContext ContextID, CMSREGISTER _cmsTRANSFORM* info,
    CMSREGISTER cmsUInt16Number wOut[],
    CMSREGISTER cmsUInt8Number* output,
    CMSREGISTER cmsUInt32Number Stride)
{
    *output++ = FROM_16_TO_8(wOut[0]);
    *output++ = FROM_16_TO_8(wOut[1]);
    *output++ = FROM_16_TO_8(wOut[2]);

    return output;

    cmsUNUSED_PARAMETER(info);
    cmsUNUSED_PARAMETER(Stride);
}

static
cmsUInt8Number* Pack3BytesOptimized(cmsContext ContextID, CMSREGISTER _cmsTRANSFORM* info,
    CMSREGISTER cmsUInt16Number wOut[],
    CMSREGISTER cmsUInt8Number* output,
    CMSREGISTER cmsUInt32Number Stride)
{
    *output++ = (wOut[0] & 0xFFU);
    *output++ = (wOut[1] & 0xFFU);
    *output++ = (wOut[2] & 0xFFU);

    return output;

    cmsUNUSED_PARAMETER(info);
    cmsUNUSED_PARAMETER(Stride);
}

static
cmsUInt8Number* Pack3BytesSwap(cmsContext ContextID, CMSREGISTER _cmsTRANSFORM* info,
    CMSREGISTER cmsUInt16Number wOut[],
    CMSREGISTER cmsUInt8Number* output,
    CMSREGISTER cmsUInt32Number Stride)
{
    *output++ = FROM_16_TO_8(wOut[2]);
    *output++ = FROM_16_TO_8(wOut[1]);
    *output++ = FROM_16_TO_8(wOut[0]);

    return output;

    cmsUNUSED_PARAMETER(info);
    cmsUNUSED_PARAMETER(Stride);
}

static
cmsUInt8Number* Pack3BytesSwapOptimized(cmsContext ContextID, CMSREGISTER _cmsTRANSFORM* info,
    CMSREGISTER cmsUInt16Number wOut[],
    CMSREGISTER cmsUInt8Number* output,
    CMSREGISTER cmsUInt32Number Stride)
{
    *output++ = (wOut[2] & 0xFFU);
    *output++ = (wOut[1] & 0xFFU);
    *output++ = (wOut[0] & 0xFFU);

    return output;

    cmsUNUSED_PARAMETER(info);
    cmsUNUSED_PARAMETER(Stride);
}


static
cmsUInt8Number* Pack3Words(cmsContext ContextID, CMSREGISTER _cmsTRANSFORM* info,
    CMSREGISTER cmsUInt16Number wOut[],
    CMSREGISTER cmsUInt8Number* output,
    CMSREGISTER cmsUInt32Number Stride)
{
    *(cmsUInt16Number*) output = wOut[0];
    output+= 2;
    *(cmsUInt16Number*) output = wOut[1];
    output+= 2;
    *(cmsUInt16Number*) output = wOut[2];
    output+= 2;

    return output;

    cmsUNUSED_PARAMETER(info);
    cmsUNUSED_PARAMETER(Stride);
}

static
cmsUInt8Number* Pack3WordsSwap(cmsContext ContextID, CMSREGISTER _cmsTRANSFORM* info,
    CMSREGISTER cmsUInt16Number wOut[],
    CMSREGISTER cmsUInt8Number* output,
    CMSREGISTER cmsUInt32Number Stride)
{
    *(cmsUInt16Number*) output = wOut[2];
    output+= 2;
    *(cmsUInt16Number*) output = wOut[1];
    output+= 2;
    *(cmsUInt16Number*) output = wOut[0];
    output+= 2;

    return output;

    cmsUNUSED_PARAMETER(info);
    cmsUNUSED_PARAMETER(Stride);
}

static
cmsUInt8Number* Pack3WordsBigEndian(cmsContext ContextID, CMSREGISTER _cmsTRANSFORM* info,
    CMSREGISTER cmsUInt16Number wOut[],
    CMSREGISTER cmsUInt8Number* output,
    CMSREGISTER cmsUInt32Number Stride)
{
    *(cmsUInt16Number*) output = CHANGE_ENDIAN(wOut[0]);
    output+= 2;
    *(cmsUInt16Number*) output = CHANGE_ENDIAN(wOut[1]);
    output+= 2;
    *(cmsUInt16Number*) output = CHANGE_ENDIAN(wOut[2]);
    output+= 2;

    return output;

    cmsUNUSED_PARAMETER(info);
    cmsUNUSED_PARAMETER(Stride);
}

static
cmsUInt8Number* Pack3BytesAndSkip1(cmsContext ContextID, CMSREGISTER _cmsTRANSFORM* info,
    CMSREGISTER cmsUInt16Number wOut[],
    CMSREGISTER cmsUInt8Number* output,
    CMSREGISTER cmsUInt32Number Stride)
{
    *output++ = FROM_16_TO_8(wOut[0]);
    *output++ = FROM_16_TO_8(wOut[1]);
    *output++ = FROM_16_TO_8(wOut[2]);
    output++;

    return output;

    cmsUNUSED_PARAMETER(info);
    cmsUNUSED_PARAMETER(Stride);
}

static
cmsUInt8Number* Pack3BytesAndSkip1Optimized(cmsContext ContextID, CMSREGISTER _cmsTRANSFORM* info,
    CMSREGISTER cmsUInt16Number wOut[],
    CMSREGISTER cmsUInt8Number* output,
    CMSREGISTER cmsUInt32Number Stride)
{
    *output++ = (wOut[0] & 0xFFU);
    *output++ = (wOut[1] & 0xFFU);
    *output++ = (wOut[2] & 0xFFU);
    output++;

    return output;

    cmsUNUSED_PARAMETER(info);
    cmsUNUSED_PARAMETER(Stride);
}


static
cmsUInt8Number* Pack3BytesAndSkip1SwapFirst(cmsContext ContextID, CMSREGISTER _cmsTRANSFORM* info,
    CMSREGISTER cmsUInt16Number wOut[],
    CMSREGISTER cmsUInt8Number* output,
    CMSREGISTER cmsUInt32Number Stride)
{
    output++;
    *output++ = FROM_16_TO_8(wOut[0]);
    *output++ = FROM_16_TO_8(wOut[1]);
    *output++ = FROM_16_TO_8(wOut[2]);

    return output;

    cmsUNUSED_PARAMETER(info);
    cmsUNUSED_PARAMETER(Stride);
}

static
cmsUInt8Number* Pack3BytesAndSkip1SwapFirstOptimized(cmsContext ContextID, CMSREGISTER _cmsTRANSFORM* info,
    CMSREGISTER cmsUInt16Number wOut[],
    CMSREGISTER cmsUInt8Number* output,
    CMSREGISTER cmsUInt32Number Stride)
{
    output++;
    *output++ = (wOut[0] & 0xFFU);
    *output++ = (wOut[1] & 0xFFU);
    *output++ = (wOut[2] & 0xFFU);

    return output;

    cmsUNUSED_PARAMETER(info);
    cmsUNUSED_PARAMETER(Stride);
}

static
cmsUInt8Number* Pack3BytesAndSkip1Swap(cmsContext ContextID, CMSREGISTER _cmsTRANSFORM* info,
    CMSREGISTER cmsUInt16Number wOut[],
    CMSREGISTER cmsUInt8Number* output,
    CMSREGISTER cmsUInt32Number Stride)
{
    output++;
    *output++ = FROM_16_TO_8(wOut[2]);
    *output++ = FROM_16_TO_8(wOut[1]);
    *output++ = FROM_16_TO_8(wOut[0]);

    return output;

    cmsUNUSED_PARAMETER(info);
    cmsUNUSED_PARAMETER(Stride);
}

static
cmsUInt8Number* Pack3BytesAndSkip1SwapOptimized(cmsContext ContextID, CMSREGISTER _cmsTRANSFORM* info,
    CMSREGISTER cmsUInt16Number wOut[],
    CMSREGISTER cmsUInt8Number* output,
    CMSREGISTER cmsUInt32Number Stride)
{
    output++;
    *output++ = (wOut[2] & 0xFFU);
    *output++ = (wOut[1] & 0xFFU);
    *output++ = (wOut[0] & 0xFFU);

    return output;

    cmsUNUSED_PARAMETER(info);
    cmsUNUSED_PARAMETER(Stride);
}


static
cmsUInt8Number* Pack3BytesAndSkip1SwapSwapFirst(cmsContext ContextID, CMSREGISTER _cmsTRANSFORM* info,
    CMSREGISTER cmsUInt16Number wOut[],
    CMSREGISTER cmsUInt8Number* output,
    CMSREGISTER cmsUInt32Number Stride)
{
    *output++ = FROM_16_TO_8(wOut[2]);
    *output++ = FROM_16_TO_8(wOut[1]);
    *output++ = FROM_16_TO_8(wOut[0]);
    output++;

    return output;

    cmsUNUSED_PARAMETER(info);
    cmsUNUSED_PARAMETER(Stride);
}

static
cmsUInt8Number* Pack3BytesAndSkip1SwapSwapFirstOptimized(cmsContext ContextID, CMSREGISTER _cmsTRANSFORM* info,
    CMSREGISTER cmsUInt16Number wOut[],
    CMSREGISTER cmsUInt8Number* output,
    CMSREGISTER cmsUInt32Number Stride)
{
    *output++ = (wOut[2] & 0xFFU);
    *output++ = (wOut[1] & 0xFFU);
    *output++ = (wOut[0] & 0xFFU);
    output++;

    return output;

    cmsUNUSED_PARAMETER(info);
    cmsUNUSED_PARAMETER(Stride);
}

static
cmsUInt8Number* Pack3WordsAndSkip1(cmsContext ContextID, CMSREGISTER _cmsTRANSFORM* info,
    CMSREGISTER cmsUInt16Number wOut[],
    CMSREGISTER cmsUInt8Number* output,
    CMSREGISTER cmsUInt32Number Stride)
{
    *(cmsUInt16Number*) output = wOut[0];
    output+= 2;
    *(cmsUInt16Number*) output = wOut[1];
    output+= 2;
    *(cmsUInt16Number*) output = wOut[2];
    output+= 2;
    output+= 2;

    return output;

    cmsUNUSED_PARAMETER(info);
    cmsUNUSED_PARAMETER(Stride);
}

static
cmsUInt8Number* Pack3WordsAndSkip1Swap(cmsContext ContextID, CMSREGISTER _cmsTRANSFORM* info,
    CMSREGISTER cmsUInt16Number wOut[],
    CMSREGISTER cmsUInt8Number* output,
    CMSREGISTER cmsUInt32Number Stride)
{
    output+= 2;
    *(cmsUInt16Number*) output = wOut[2];
    output+= 2;
    *(cmsUInt16Number*) output = wOut[1];
    output+= 2;
    *(cmsUInt16Number*) output = wOut[0];
    output+= 2;

    return output;

    cmsUNUSED_PARAMETER(info);
    cmsUNUSED_PARAMETER(Stride);
}


static
cmsUInt8Number* Pack3WordsAndSkip1SwapFirst(cmsContext ContextID, CMSREGISTER _cmsTRANSFORM* info,
    CMSREGISTER cmsUInt16Number wOut[],
    CMSREGISTER cmsUInt8Number* output,
    CMSREGISTER cmsUInt32Number Stride)
{
    output+= 2;
    *(cmsUInt16Number*) output = wOut[0];
    output+= 2;
    *(cmsUInt16Number*) output = wOut[1];
    output+= 2;
    *(cmsUInt16Number*) output = wOut[2];
    output+= 2;

    return output;

    cmsUNUSED_PARAMETER(info);
    cmsUNUSED_PARAMETER(Stride);
}


static
cmsUInt8Number* Pack3WordsAndSkip1SwapSwapFirst(cmsContext ContextID, CMSREGISTER _cmsTRANSFORM* info,
    CMSREGISTER cmsUInt16Number wOut[],
    CMSREGISTER cmsUInt8Number* output,
    CMSREGISTER cmsUInt32Number Stride)
{
    *(cmsUInt16Number*) output = wOut[2];
    output+= 2;
    *(cmsUInt16Number*) output = wOut[1];
    output+= 2;
    *(cmsUInt16Number*) output = wOut[0];
    output+= 2;
    output+= 2;

    return output;

    cmsUNUSED_PARAMETER(info);
    cmsUNUSED_PARAMETER(Stride);
}



static
cmsUInt8Number* Pack1Byte(cmsContext ContextID, CMSREGISTER _cmsTRANSFORM* info,
    CMSREGISTER cmsUInt16Number wOut[],
    CMSREGISTER cmsUInt8Number* output,
    CMSREGISTER cmsUInt32Number Stride)
{
    *output++ = FROM_16_TO_8(wOut[0]);

    return output;

    cmsUNUSED_PARAMETER(info);
    cmsUNUSED_PARAMETER(Stride);
}


static
cmsUInt8Number* Pack1ByteReversed(cmsContext ContextID, CMSREGISTER _cmsTRANSFORM* info,
    CMSREGISTER cmsUInt16Number wOut[],
    CMSREGISTER cmsUInt8Number* output,
    CMSREGISTER cmsUInt32Number Stride)
{
    *output++ = FROM_16_TO_8(REVERSE_FLAVOR_16(wOut[0]));

    return output;

    cmsUNUSED_PARAMETER(info);
    cmsUNUSED_PARAMETER(Stride);
}


static
cmsUInt8Number* Pack1ByteSkip1(cmsContext ContextID, CMSREGISTER _cmsTRANSFORM* info,
    CMSREGISTER cmsUInt16Number wOut[],
    CMSREGISTER cmsUInt8Number* output,
    CMSREGISTER cmsUInt32Number Stride)
{
    *output++ = FROM_16_TO_8(wOut[0]);
    output++;

    return output;

    cmsUNUSED_PARAMETER(info);
    cmsUNUSED_PARAMETER(Stride);
}


static
cmsUInt8Number* Pack1ByteSkip1SwapFirst(cmsContext ContextID, CMSREGISTER _cmsTRANSFORM* info,
    CMSREGISTER cmsUInt16Number wOut[],
    CMSREGISTER cmsUInt8Number* output,
    CMSREGISTER cmsUInt32Number Stride)
{
    output++;
    *output++ = FROM_16_TO_8(wOut[0]);

    return output;

    cmsUNUSED_PARAMETER(info);
    cmsUNUSED_PARAMETER(Stride);
}

static
cmsUInt8Number* Pack1Word(cmsContext ContextID, CMSREGISTER _cmsTRANSFORM* info,
    CMSREGISTER cmsUInt16Number wOut[],
    CMSREGISTER cmsUInt8Number* output,
    CMSREGISTER cmsUInt32Number Stride)
{
    *(cmsUInt16Number*) output = wOut[0];
    output+= 2;

    return output;

    cmsUNUSED_PARAMETER(info);
    cmsUNUSED_PARAMETER(Stride);
}


static
cmsUInt8Number* Pack1WordReversed(cmsContext ContextID, CMSREGISTER _cmsTRANSFORM* info,
    CMSREGISTER cmsUInt16Number wOut[],
    CMSREGISTER cmsUInt8Number* output,
    CMSREGISTER cmsUInt32Number Stride)
{
    *(cmsUInt16Number*) output = REVERSE_FLAVOR_16(wOut[0]);
    output+= 2;

    return output;

    cmsUNUSED_PARAMETER(info);
    cmsUNUSED_PARAMETER(Stride);
}

static
cmsUInt8Number* Pack1WordBigEndian(cmsContext ContextID, CMSREGISTER _cmsTRANSFORM* info,
    CMSREGISTER cmsUInt16Number wOut[],
    CMSREGISTER cmsUInt8Number* output,
    CMSREGISTER cmsUInt32Number Stride)
{
    *(cmsUInt16Number*) output = CHANGE_ENDIAN(wOut[0]);
    output+= 2;

    return output;

    cmsUNUSED_PARAMETER(info);
    cmsUNUSED_PARAMETER(Stride);
}


static
cmsUInt8Number* Pack1WordSkip1(cmsContext ContextID, CMSREGISTER _cmsTRANSFORM* info,
    CMSREGISTER cmsUInt16Number wOut[],
    CMSREGISTER cmsUInt8Number* output,
    CMSREGISTER cmsUInt32Number Stride)
{
    *(cmsUInt16Number*) output = wOut[0];
    output+= 4;

    return output;

    cmsUNUSED_PARAMETER(info);
    cmsUNUSED_PARAMETER(Stride);
}

static
cmsUInt8Number* Pack1WordSkip1SwapFirst(cmsContext ContextID, CMSREGISTER _cmsTRANSFORM* info,
    CMSREGISTER cmsUInt16Number wOut[],
    CMSREGISTER cmsUInt8Number* output,
    CMSREGISTER cmsUInt32Number Stride)
{
    output += 2;
    *(cmsUInt16Number*) output = wOut[0];
    output+= 2;

    return output;

    cmsUNUSED_PARAMETER(info);
    cmsUNUSED_PARAMETER(Stride);
}


// Unencoded Float values -- don't try optimize speed
static
cmsUInt8Number* PackLabDoubleFrom16(cmsContext ContextID, CMSREGISTER _cmsTRANSFORM* info,
    CMSREGISTER cmsUInt16Number wOut[],
    CMSREGISTER cmsUInt8Number* output,
    CMSREGISTER cmsUInt32Number Stride)
{

    if (T_PLANAR(info -> OutputFormat)) {

        cmsCIELab  Lab;
        cmsFloat64Number* Out = (cmsFloat64Number*) output;
        cmsLabEncoded2Float(ContextID, &Lab, wOut);

        Out[0]        = Lab.L;
        Out[Stride]   = Lab.a;
        Out[Stride*2] = Lab.b;

        return output + sizeof(cmsFloat64Number);
    }
    else {

        cmsLabEncoded2Float(ContextID, (cmsCIELab*) output, wOut);
        return output + (sizeof(cmsCIELab) + T_EXTRA(info ->OutputFormat) * sizeof(cmsFloat64Number));
    }
}


static
cmsUInt8Number* PackLabFloatFrom16(cmsContext ContextID, CMSREGISTER _cmsTRANSFORM* info,
    CMSREGISTER cmsUInt16Number wOut[],
    CMSREGISTER cmsUInt8Number* output,
    CMSREGISTER cmsUInt32Number Stride)
{
    cmsCIELab  Lab;
    cmsLabEncoded2Float(ContextID, &Lab, wOut);

    if (T_PLANAR(info->OutputFormat)) {

        cmsFloat32Number* Out = (cmsFloat32Number*)output;

        Stride /= PixelSize(info->OutputFormat);

        Out[0] = (cmsFloat32Number)Lab.L;
        Out[Stride] = (cmsFloat32Number)Lab.a;
        Out[Stride * 2] = (cmsFloat32Number)Lab.b;

        return output + sizeof(cmsFloat32Number);
    }
    else {

        ((cmsFloat32Number*)output)[0] = (cmsFloat32Number)Lab.L;
        ((cmsFloat32Number*)output)[1] = (cmsFloat32Number)Lab.a;
        ((cmsFloat32Number*)output)[2] = (cmsFloat32Number)Lab.b;

        return output + (3 + T_EXTRA(info->OutputFormat)) * sizeof(cmsFloat32Number);
    }
}

static
cmsUInt8Number* PackXYZDoubleFrom16(cmsContext ContextID, CMSREGISTER _cmsTRANSFORM* Info,
    CMSREGISTER cmsUInt16Number wOut[],
    CMSREGISTER cmsUInt8Number* output,
    CMSREGISTER cmsUInt32Number Stride)
{
    if (T_PLANAR(Info->OutputFormat)) {

        cmsCIEXYZ XYZ;
        cmsFloat64Number* Out = (cmsFloat64Number*)output;
        cmsXYZEncoded2Float(ContextID, &XYZ, wOut);

        Stride /= PixelSize(Info->OutputFormat);

        Out[0] = XYZ.X;
        Out[Stride] = XYZ.Y;
        Out[Stride * 2] = XYZ.Z;

        return output + sizeof(cmsFloat64Number);

    }
    else {

        cmsXYZEncoded2Float(ContextID, (cmsCIEXYZ*)output, wOut);

        return output + (sizeof(cmsCIEXYZ) + T_EXTRA(Info->OutputFormat) * sizeof(cmsFloat64Number));
    }
}

static
cmsUInt8Number* PackXYZFloatFrom16(cmsContext ContextID, CMSREGISTER _cmsTRANSFORM* Info,
    CMSREGISTER cmsUInt16Number wOut[],
    CMSREGISTER cmsUInt8Number* output,
    CMSREGISTER cmsUInt32Number Stride)
{
    if (T_PLANAR(Info->OutputFormat)) {

        cmsCIEXYZ XYZ;
        cmsFloat32Number* Out = (cmsFloat32Number*)output;
        cmsXYZEncoded2Float(ContextID, &XYZ, wOut);

        Stride /= PixelSize(Info->OutputFormat);

        Out[0] = (cmsFloat32Number)XYZ.X;
        Out[Stride] = (cmsFloat32Number)XYZ.Y;
        Out[Stride * 2] = (cmsFloat32Number)XYZ.Z;

        return output + sizeof(cmsFloat32Number);

    }
    else {

        cmsCIEXYZ XYZ;
        cmsFloat32Number* Out = (cmsFloat32Number*)output;
        cmsXYZEncoded2Float(ContextID, &XYZ, wOut);

        Out[0] = (cmsFloat32Number)XYZ.X;
        Out[1] = (cmsFloat32Number)XYZ.Y;
        Out[2] = (cmsFloat32Number)XYZ.Z;

        return output + (3 * sizeof(cmsFloat32Number) + T_EXTRA(Info->OutputFormat) * sizeof(cmsFloat32Number));
    }
}

static
cmsUInt8Number* PackDoubleFrom16(cmsContext ContextID, CMSREGISTER _cmsTRANSFORM* info,
    CMSREGISTER cmsUInt16Number wOut[],
    CMSREGISTER cmsUInt8Number* output,
    CMSREGISTER cmsUInt32Number Stride)
{
    cmsUInt32Number nChan = T_CHANNELS(info->OutputFormat);
    cmsUInt32Number DoSwap = T_DOSWAP(info->OutputFormat);
    cmsUInt32Number Reverse = T_FLAVOR(info->OutputFormat);
    cmsUInt32Number Extra = T_EXTRA(info->OutputFormat);
    cmsUInt32Number SwapFirst = T_SWAPFIRST(info->OutputFormat);
    cmsUInt32Number Planar = T_PLANAR(info->OutputFormat);
    cmsUInt32Number ExtraFirst = DoSwap ^ SwapFirst;
    cmsFloat64Number maximum = IsInkSpace(info->OutputFormat) ? 655.35 : 65535.0;
    cmsFloat64Number v = 0;
    cmsFloat64Number* swap1 = (cmsFloat64Number*)output;
    cmsUInt32Number i, start = 0;

    Stride /= PixelSize(info->OutputFormat);

    if (ExtraFirst)
        start = Extra;

    for (i = 0; i < nChan; i++) {

        cmsUInt32Number index = DoSwap ? (nChan - i - 1) : i;

        v = (cmsFloat64Number)wOut[index] / maximum;

        if (Reverse)
            v = maximum - v;

        if (Planar)
            ((cmsFloat64Number*)output)[(i + start) * Stride] = v;
        else
            ((cmsFloat64Number*)output)[i + start] = v;
    }


    if (Extra == 0 && SwapFirst) {

        memmove(swap1 + 1, swap1, (nChan - 1) * sizeof(cmsFloat64Number));
        *swap1 = v;
    }

    if (T_PLANAR(info->OutputFormat))
        return output + sizeof(cmsFloat64Number);
    else
        return output + (nChan + Extra) * sizeof(cmsFloat64Number);

}


static
cmsUInt8Number* PackFloatFrom16(cmsContext ContextID, CMSREGISTER _cmsTRANSFORM* info,
    CMSREGISTER cmsUInt16Number wOut[],
    CMSREGISTER cmsUInt8Number* output,
    CMSREGISTER cmsUInt32Number Stride)
{
    cmsUInt32Number nChan = T_CHANNELS(info->OutputFormat);
    cmsUInt32Number DoSwap = T_DOSWAP(info->OutputFormat);
    cmsUInt32Number Reverse = T_FLAVOR(info->OutputFormat);
    cmsUInt32Number Extra = T_EXTRA(info->OutputFormat);
    cmsUInt32Number SwapFirst = T_SWAPFIRST(info->OutputFormat);
    cmsUInt32Number Planar = T_PLANAR(info->OutputFormat);
    cmsUInt32Number ExtraFirst = DoSwap ^ SwapFirst;
    cmsFloat64Number maximum = IsInkSpace(info->OutputFormat) ? 655.35 : 65535.0;
    cmsFloat64Number v = 0;
    cmsFloat32Number* swap1 = (cmsFloat32Number*)output;
    cmsUInt32Number i, start = 0;

    Stride /= PixelSize(info->OutputFormat);

    if (ExtraFirst)
        start = Extra;

    for (i = 0; i < nChan; i++) {

        cmsUInt32Number index = DoSwap ? (nChan - i - 1) : i;

        v = (cmsFloat64Number)wOut[index] / maximum;

        if (Reverse)
            v = maximum - v;

        if (Planar)
            ((cmsFloat32Number*)output)[(i + start) * Stride] = (cmsFloat32Number)v;
        else
            ((cmsFloat32Number*)output)[i + start] = (cmsFloat32Number)v;
    }


    if (Extra == 0 && SwapFirst) {

        memmove(swap1 + 1, swap1, (nChan - 1) * sizeof(cmsFloat32Number));
        *swap1 = (cmsFloat32Number)v;
    }

    if (T_PLANAR(info->OutputFormat))
        return output + sizeof(cmsFloat32Number);
    else
        return output + (nChan + Extra) * sizeof(cmsFloat32Number);
}



// --------------------------------------------------------------------------------------------------------

static
cmsUInt8Number* PackFloatsFromFloat(cmsContext ContextID, _cmsTRANSFORM* info,
    cmsFloat32Number wOut[],
    cmsUInt8Number* output,
    cmsUInt32Number Stride)
{
    cmsUInt32Number nChan = T_CHANNELS(info->OutputFormat);
    cmsUInt32Number DoSwap = T_DOSWAP(info->OutputFormat);
    cmsUInt32Number Reverse = T_FLAVOR(info->OutputFormat);
    cmsUInt32Number Extra = T_EXTRA(info->OutputFormat);
    cmsUInt32Number SwapFirst = T_SWAPFIRST(info->OutputFormat);
    cmsUInt32Number Planar = T_PLANAR(info->OutputFormat);
    cmsUInt32Number ExtraFirst = DoSwap ^ SwapFirst;
    cmsFloat64Number maximum = IsInkSpace(info->OutputFormat) ? 100.0 : 1.0;
    cmsFloat32Number* swap1 = (cmsFloat32Number*)output;
    cmsFloat64Number v = 0;
    cmsUInt32Number i, start = 0;

    Stride /= PixelSize(info->OutputFormat);

    if (ExtraFirst)
        start = Extra;

    for (i = 0; i < nChan; i++) {

        cmsUInt32Number index = DoSwap ? (nChan - i - 1) : i;

        v = wOut[index] * maximum;

        if (Reverse)
            v = maximum - v;

        if (Planar)
            ((cmsFloat32Number*)output)[(i + start) * Stride] = (cmsFloat32Number)v;
        else
            ((cmsFloat32Number*)output)[i + start] = (cmsFloat32Number)v;
    }


    if (Extra == 0 && SwapFirst) {

        memmove(swap1 + 1, swap1, (nChan - 1) * sizeof(cmsFloat32Number));
        *swap1 = (cmsFloat32Number)v;
    }

    if (T_PLANAR(info->OutputFormat))
        return output + sizeof(cmsFloat32Number);
    else
        return output + (nChan + Extra) * sizeof(cmsFloat32Number);
}

static
cmsUInt8Number* PackDoublesFromFloat(cmsContext ContextID, _cmsTRANSFORM* info,
    cmsFloat32Number wOut[],
    cmsUInt8Number* output,
    cmsUInt32Number Stride)
{
    cmsUInt32Number nChan = T_CHANNELS(info->OutputFormat);
    cmsUInt32Number DoSwap = T_DOSWAP(info->OutputFormat);
    cmsUInt32Number Reverse = T_FLAVOR(info->OutputFormat);
    cmsUInt32Number Extra = T_EXTRA(info->OutputFormat);
    cmsUInt32Number SwapFirst = T_SWAPFIRST(info->OutputFormat);
    cmsUInt32Number Planar = T_PLANAR(info->OutputFormat);
    cmsUInt32Number ExtraFirst = DoSwap ^ SwapFirst;
    cmsFloat64Number maximum = IsInkSpace(info->OutputFormat) ? 100.0 : 1.0;
    cmsFloat64Number v = 0;
    cmsFloat64Number* swap1 = (cmsFloat64Number*)output;
    cmsUInt32Number i, start = 0;

    Stride /= PixelSize(info->OutputFormat);

    if (ExtraFirst)
        start = Extra;

    for (i = 0; i < nChan; i++) {

        cmsUInt32Number index = DoSwap ? (nChan - i - 1) : i;

        v = wOut[index] * maximum;

        if (Reverse)
            v = maximum - v;

        if (Planar)
            ((cmsFloat64Number*)output)[(i + start) * Stride] = v;
        else
            ((cmsFloat64Number*)output)[i + start] = v;
    }

    if (Extra == 0 && SwapFirst) {

        memmove(swap1 + 1, swap1, (nChan - 1) * sizeof(cmsFloat64Number));
        *swap1 = v;
    }


    if (T_PLANAR(info->OutputFormat))
        return output + sizeof(cmsFloat64Number);
    else
        return output + (nChan + Extra) * sizeof(cmsFloat64Number);

}

static
cmsUInt8Number* PackLabFloatFromFloat(cmsContext ContextID, _cmsTRANSFORM* Info,
    cmsFloat32Number wOut[],
    cmsUInt8Number* output,
    cmsUInt32Number Stride)
{
    cmsFloat32Number* Out = (cmsFloat32Number*)output;

    if (T_PLANAR(Info->OutputFormat)) {

        Stride /= PixelSize(Info->OutputFormat);

        Out[0] = (cmsFloat32Number)(wOut[0] * 100.0);
        Out[Stride] = (cmsFloat32Number)(wOut[1] * 255.0 - 128.0);
        Out[Stride * 2] = (cmsFloat32Number)(wOut[2] * 255.0 - 128.0);

        return output + sizeof(cmsFloat32Number);
    }
    else {

        Out[0] = (cmsFloat32Number)(wOut[0] * 100.0);
        Out[1] = (cmsFloat32Number)(wOut[1] * 255.0 - 128.0);
        Out[2] = (cmsFloat32Number)(wOut[2] * 255.0 - 128.0);

        return output + (sizeof(cmsFloat32Number) * 3 + T_EXTRA(Info->OutputFormat) * sizeof(cmsFloat32Number));
    }

}


static
cmsUInt8Number* PackLabDoubleFromFloat(cmsContext ContextID, _cmsTRANSFORM* Info,
    cmsFloat32Number wOut[],
    cmsUInt8Number* output,
    cmsUInt32Number Stride)
{
    cmsFloat64Number* Out = (cmsFloat64Number*)output;

    if (T_PLANAR(Info->OutputFormat)) {

        Stride /= PixelSize(Info->OutputFormat);

        Out[0] = (cmsFloat64Number)(wOut[0] * 100.0);
        Out[Stride] = (cmsFloat64Number)(wOut[1] * 255.0 - 128.0);
        Out[Stride * 2] = (cmsFloat64Number)(wOut[2] * 255.0 - 128.0);

        return output + sizeof(cmsFloat64Number);
    }
    else {

        Out[0] = (cmsFloat64Number)(wOut[0] * 100.0);
        Out[1] = (cmsFloat64Number)(wOut[1] * 255.0 - 128.0);
        Out[2] = (cmsFloat64Number)(wOut[2] * 255.0 - 128.0);

        return output + (sizeof(cmsFloat64Number) * 3 + T_EXTRA(Info->OutputFormat) * sizeof(cmsFloat64Number));
    }

}


// From 0..1 range to 0..MAX_ENCODEABLE_XYZ
static
cmsUInt8Number* PackXYZFloatFromFloat(cmsContext ContextID, _cmsTRANSFORM* Info,
    cmsFloat32Number wOut[],
    cmsUInt8Number* output,
    cmsUInt32Number Stride)
{
    cmsFloat32Number* Out = (cmsFloat32Number*)output;

    if (T_PLANAR(Info->OutputFormat)) {

        Stride /= PixelSize(Info->OutputFormat);

        Out[0] = (cmsFloat32Number)(wOut[0] * MAX_ENCODEABLE_XYZ);
        Out[Stride] = (cmsFloat32Number)(wOut[1] * MAX_ENCODEABLE_XYZ);
        Out[Stride * 2] = (cmsFloat32Number)(wOut[2] * MAX_ENCODEABLE_XYZ);

        return output + sizeof(cmsFloat32Number);
    }
    else {

        Out[0] = (cmsFloat32Number)(wOut[0] * MAX_ENCODEABLE_XYZ);
        Out[1] = (cmsFloat32Number)(wOut[1] * MAX_ENCODEABLE_XYZ);
        Out[2] = (cmsFloat32Number)(wOut[2] * MAX_ENCODEABLE_XYZ);

        return output + (sizeof(cmsFloat32Number) * 3 + T_EXTRA(Info->OutputFormat) * sizeof(cmsFloat32Number));
    }

}

// Same, but convert to double
static
cmsUInt8Number* PackXYZDoubleFromFloat(cmsContext ContextID, _cmsTRANSFORM* Info,
    cmsFloat32Number wOut[],
    cmsUInt8Number* output,
    cmsUInt32Number Stride)
{
    cmsFloat64Number* Out = (cmsFloat64Number*)output;

    if (T_PLANAR(Info->OutputFormat)) {

        Stride /= PixelSize(Info->OutputFormat);

        Out[0] = (cmsFloat64Number)(wOut[0] * MAX_ENCODEABLE_XYZ);
        Out[Stride] = (cmsFloat64Number)(wOut[1] * MAX_ENCODEABLE_XYZ);
        Out[Stride * 2] = (cmsFloat64Number)(wOut[2] * MAX_ENCODEABLE_XYZ);

        return output + sizeof(cmsFloat64Number);
    }
    else {

        Out[0] = (cmsFloat64Number)(wOut[0] * MAX_ENCODEABLE_XYZ);
        Out[1] = (cmsFloat64Number)(wOut[1] * MAX_ENCODEABLE_XYZ);
        Out[2] = (cmsFloat64Number)(wOut[2] * MAX_ENCODEABLE_XYZ);

        return output + (sizeof(cmsFloat64Number) * 3 + T_EXTRA(Info->OutputFormat) * sizeof(cmsFloat64Number));
    }

}


// ----------------------------------------------------------------------------------------------------------------

#ifndef CMS_NO_HALF_SUPPORT

// Decodes an stream of half floats to wIn[] described by input format

static
cmsUInt8Number* UnrollHalfTo16(cmsContext ContextID, CMSREGISTER _cmsTRANSFORM* info,
    CMSREGISTER cmsUInt16Number wIn[],
    CMSREGISTER cmsUInt8Number* accum,
    CMSREGISTER cmsUInt32Number Stride)
{

    cmsUInt32Number nChan = T_CHANNELS(info->InputFormat);
    cmsUInt32Number DoSwap = T_DOSWAP(info->InputFormat);
    cmsUInt32Number Reverse = T_FLAVOR(info->InputFormat);
    cmsUInt32Number SwapFirst = T_SWAPFIRST(info->InputFormat);
    cmsUInt32Number Extra = T_EXTRA(info->InputFormat);
    cmsUInt32Number ExtraFirst = DoSwap ^ SwapFirst;
    cmsUInt32Number Planar = T_PLANAR(info->InputFormat);
    cmsFloat32Number v;
    cmsUInt32Number i, start = 0;
    cmsFloat32Number maximum = IsInkSpace(info->InputFormat) ? 655.35F : 65535.0F;


    Stride /= PixelSize(info->OutputFormat);

    if (ExtraFirst)
        start = Extra;

    for (i = 0; i < nChan; i++) {

        cmsUInt32Number index = DoSwap ? (nChan - i - 1) : i;

        if (Planar)
            v = _cmsHalf2Float(((cmsUInt16Number*)accum)[(i + start) * Stride]);
        else
            v = _cmsHalf2Float(((cmsUInt16Number*)accum)[i + start]);

        if (Reverse) v = maximum - v;

        wIn[index] = _cmsQuickSaturateWord((cmsFloat64Number) v * maximum);
    }


    if (Extra == 0 && SwapFirst) {
        cmsUInt16Number tmp = wIn[0];

        memmove(&wIn[0], &wIn[1], (nChan - 1) * sizeof(cmsUInt16Number));
        wIn[nChan - 1] = tmp;
    }

    if (T_PLANAR(info->InputFormat))
        return accum + sizeof(cmsUInt16Number);
    else
        return accum + (nChan + Extra) * sizeof(cmsUInt16Number);
}

// Decodes an stream of half floats to wIn[] described by input format

static
cmsUInt8Number* UnrollHalfToFloat(cmsContext ContextID, _cmsTRANSFORM* info,
    cmsFloat32Number wIn[],
    cmsUInt8Number* accum,
    cmsUInt32Number Stride)
{

    cmsUInt32Number nChan = T_CHANNELS(info->InputFormat);
    cmsUInt32Number DoSwap = T_DOSWAP(info->InputFormat);
    cmsUInt32Number Reverse = T_FLAVOR(info->InputFormat);
    cmsUInt32Number SwapFirst = T_SWAPFIRST(info->InputFormat);
    cmsUInt32Number Extra = T_EXTRA(info->InputFormat);
    cmsUInt32Number ExtraFirst = DoSwap ^ SwapFirst;
    cmsUInt32Number Planar = T_PLANAR(info->InputFormat);
    cmsFloat32Number v;
    cmsUInt32Number i, start = 0;
    cmsFloat32Number maximum = IsInkSpace(info->InputFormat) ? 100.0F : 1.0F;

    Stride /= PixelSize(info->OutputFormat);

    if (ExtraFirst)
        start = Extra;

    for (i = 0; i < nChan; i++) {

        cmsUInt32Number index = DoSwap ? (nChan - i - 1) : i;

        if (Planar)
            v = _cmsHalf2Float(((cmsUInt16Number*)accum)[(i + start) * Stride]);
        else
            v = _cmsHalf2Float(((cmsUInt16Number*)accum)[i + start]);

        v /= maximum;

        wIn[index] = Reverse ? 1 - v : v;
    }


    if (Extra == 0 && SwapFirst) {
        cmsFloat32Number tmp = wIn[0];

        memmove(&wIn[0], &wIn[1], (nChan - 1) * sizeof(cmsFloat32Number));
        wIn[nChan - 1] = tmp;
    }

    if (T_PLANAR(info->InputFormat))
        return accum + sizeof(cmsUInt16Number);
    else
        return accum + (nChan + Extra) * sizeof(cmsUInt16Number);
}


static
cmsUInt8Number* PackHalfFrom16(cmsContext ContextID, CMSREGISTER _cmsTRANSFORM* info,
    CMSREGISTER cmsUInt16Number wOut[],
    CMSREGISTER cmsUInt8Number* output,
    CMSREGISTER cmsUInt32Number Stride)
{
    cmsUInt32Number nChan = T_CHANNELS(info->OutputFormat);
    cmsUInt32Number DoSwap = T_DOSWAP(info->OutputFormat);
    cmsUInt32Number Reverse = T_FLAVOR(info->OutputFormat);
    cmsUInt32Number Extra = T_EXTRA(info->OutputFormat);
    cmsUInt32Number SwapFirst = T_SWAPFIRST(info->OutputFormat);
    cmsUInt32Number Planar = T_PLANAR(info->OutputFormat);
    cmsUInt32Number ExtraFirst = DoSwap ^ SwapFirst;
    cmsFloat32Number maximum = IsInkSpace(info->OutputFormat) ? 655.35F : 65535.0F;
    cmsFloat32Number v = 0;
    cmsUInt16Number* swap1 = (cmsUInt16Number*)output;
    cmsUInt32Number i, start = 0;

    Stride /= PixelSize(info->OutputFormat);

    if (ExtraFirst)
        start = Extra;

    for (i = 0; i < nChan; i++) {

        cmsUInt32Number index = DoSwap ? (nChan - i - 1) : i;

        v = (cmsFloat32Number)wOut[index] / maximum;

        if (Reverse)
            v = maximum - v;

        if (Planar)
            ((cmsUInt16Number*)output)[(i + start) * Stride] = _cmsFloat2Half(v);
        else
            ((cmsUInt16Number*)output)[i + start] = _cmsFloat2Half(v);
    }


    if (Extra == 0 && SwapFirst) {

        memmove(swap1 + 1, swap1, (nChan - 1) * sizeof(cmsUInt16Number));
        *swap1 = _cmsFloat2Half(v);
    }

    if (T_PLANAR(info->OutputFormat))
        return output + sizeof(cmsUInt16Number);
    else
        return output + (nChan + Extra) * sizeof(cmsUInt16Number);
}



static
cmsUInt8Number* PackHalfFromFloat(cmsContext ContextID, _cmsTRANSFORM* info,
    cmsFloat32Number wOut[],
    cmsUInt8Number* output,
    cmsUInt32Number Stride)
{
    cmsUInt32Number nChan = T_CHANNELS(info->OutputFormat);
    cmsUInt32Number DoSwap = T_DOSWAP(info->OutputFormat);
    cmsUInt32Number Reverse = T_FLAVOR(info->OutputFormat);
    cmsUInt32Number Extra = T_EXTRA(info->OutputFormat);
    cmsUInt32Number SwapFirst = T_SWAPFIRST(info->OutputFormat);
    cmsUInt32Number Planar = T_PLANAR(info->OutputFormat);
    cmsUInt32Number ExtraFirst = DoSwap ^ SwapFirst;
    cmsFloat32Number maximum = IsInkSpace(info->OutputFormat) ? 100.0F : 1.0F;
    cmsUInt16Number* swap1 = (cmsUInt16Number*)output;
    cmsFloat32Number v = 0;
    cmsUInt32Number i, start = 0;

    Stride /= PixelSize(info->OutputFormat);

    if (ExtraFirst)
        start = Extra;

    for (i = 0; i < nChan; i++) {

        cmsUInt32Number index = DoSwap ? (nChan - i - 1) : i;

        v = wOut[index] * maximum;

        if (Reverse)
            v = maximum - v;

        if (Planar)
            ((cmsUInt16Number*)output)[(i + start) * Stride] = _cmsFloat2Half(v);
        else
            ((cmsUInt16Number*)output)[i + start] = _cmsFloat2Half(v);
    }


    if (Extra == 0 && SwapFirst) {

        memmove(swap1 + 1, swap1, (nChan - 1) * sizeof(cmsUInt16Number));
        *swap1 = (cmsUInt16Number)_cmsFloat2Half(v);
    }

    if (T_PLANAR(info->OutputFormat))
        return output + sizeof(cmsUInt16Number);
    else
        return output + (nChan + Extra) * sizeof(cmsUInt16Number);
}

#endif

// ----------------------------------------------------------------------------------------------------------------


static const cmsFormatters16 InputFormatters16[] = {

    //    Type                                          Mask                  Function
    //  ----------------------------   ------------------------------------  ----------------------------
    { TYPE_Lab_DBL,                                 ANYPLANAR | ANYEXTRA,   UnrollLabDoubleTo16},
    { TYPE_XYZ_DBL,                                 ANYPLANAR | ANYEXTRA,   UnrollXYZDoubleTo16},
    { TYPE_Lab_FLT,                                 ANYPLANAR | ANYEXTRA,   UnrollLabFloatTo16},
    { TYPE_XYZ_FLT,                                 ANYPLANAR | ANYEXTRA,   UnrollXYZFloatTo16},
    { TYPE_GRAY_DBL,                                                 0,   UnrollDouble1Chan},
    { FLOAT_SH(1) | BYTES_SH(0), ANYCHANNELS | ANYPLANAR | ANYSWAPFIRST | ANYFLAVOR |
                                             ANYSWAP | ANYEXTRA | ANYSPACE,   UnrollDoubleTo16},
    { FLOAT_SH(1) | BYTES_SH(4), ANYCHANNELS | ANYPLANAR | ANYSWAPFIRST | ANYFLAVOR |
                                             ANYSWAP | ANYEXTRA | ANYSPACE,   UnrollFloatTo16},
#ifndef CMS_NO_HALF_SUPPORT
    { FLOAT_SH(1) | BYTES_SH(2), ANYCHANNELS | ANYPLANAR | ANYSWAPFIRST | ANYFLAVOR |
                                            ANYEXTRA | ANYSWAP | ANYSPACE,   UnrollHalfTo16},
#endif

    { CHANNELS_SH(1) | BYTES_SH(1),                              ANYSPACE,  Unroll1Byte},
    { CHANNELS_SH(1) | BYTES_SH(1) | EXTRA_SH(1),                  ANYSPACE,  Unroll1ByteSkip1},
    { CHANNELS_SH(1) | BYTES_SH(1) | EXTRA_SH(2),                  ANYSPACE,  Unroll1ByteSkip2},
    { CHANNELS_SH(1) | BYTES_SH(1) | FLAVOR_SH(1),                 ANYSPACE,  Unroll1ByteReversed},
    { COLORSPACE_SH(PT_MCH2) | CHANNELS_SH(2) | BYTES_SH(1),              0,  Unroll2Bytes},

    { TYPE_LabV2_8,                                                   0,  UnrollLabV2_8 },
    { TYPE_ALabV2_8,                                                  0,  UnrollALabV2_8 },
    { TYPE_LabV2_16,                                                  0,  UnrollLabV2_16 },

    { CHANNELS_SH(3) | BYTES_SH(1),                              ANYSPACE,  Unroll3Bytes},
    { CHANNELS_SH(3) | BYTES_SH(1) | DOSWAP_SH(1),                 ANYSPACE,  Unroll3BytesSwap},
    { CHANNELS_SH(3) | EXTRA_SH(1) | BYTES_SH(1) | DOSWAP_SH(1),     ANYSPACE,  Unroll3BytesSkip1Swap},
    { CHANNELS_SH(3) | EXTRA_SH(1) | BYTES_SH(1) | SWAPFIRST_SH(1),  ANYSPACE,  Unroll3BytesSkip1SwapFirst},

    { CHANNELS_SH(3) | EXTRA_SH(1) | BYTES_SH(1) | DOSWAP_SH(1) | SWAPFIRST_SH(1),
                                                               ANYSPACE,  Unroll3BytesSkip1SwapSwapFirst},

    { CHANNELS_SH(4) | BYTES_SH(1),                              ANYSPACE,  Unroll4Bytes},
    { CHANNELS_SH(4) | BYTES_SH(1) | FLAVOR_SH(1),                 ANYSPACE,  Unroll4BytesReverse},
    { CHANNELS_SH(4) | BYTES_SH(1) | SWAPFIRST_SH(1),              ANYSPACE,  Unroll4BytesSwapFirst},
    { CHANNELS_SH(4) | BYTES_SH(1) | DOSWAP_SH(1),                 ANYSPACE,  Unroll4BytesSwap},
    { CHANNELS_SH(4) | BYTES_SH(1) | DOSWAP_SH(1) | SWAPFIRST_SH(1), ANYSPACE,  Unroll4BytesSwapSwapFirst},

    { BYTES_SH(1) | PLANAR_SH(1), ANYFLAVOR | ANYSWAPFIRST | ANYPREMUL |
                                   ANYSWAP | ANYEXTRA | ANYCHANNELS | ANYSPACE, UnrollPlanarBytes},

    { BYTES_SH(1),    ANYFLAVOR | ANYSWAPFIRST | ANYSWAP | ANYPREMUL |
                                           ANYEXTRA | ANYCHANNELS | ANYSPACE, UnrollChunkyBytes},

    { CHANNELS_SH(1) | BYTES_SH(2),                              ANYSPACE,  Unroll1Word},
    { CHANNELS_SH(1) | BYTES_SH(2) | FLAVOR_SH(1),                 ANYSPACE,  Unroll1WordReversed},
    { CHANNELS_SH(1) | BYTES_SH(2) | EXTRA_SH(3),                  ANYSPACE,  Unroll1WordSkip3},

    { CHANNELS_SH(2) | BYTES_SH(2),                              ANYSPACE,  Unroll2Words},
    { CHANNELS_SH(3) | BYTES_SH(2),                              ANYSPACE,  Unroll3Words},
    { CHANNELS_SH(4) | BYTES_SH(2),                              ANYSPACE,  Unroll4Words},

    { CHANNELS_SH(3) | BYTES_SH(2) | DOSWAP_SH(1),                 ANYSPACE,  Unroll3WordsSwap},
    { CHANNELS_SH(3) | BYTES_SH(2) | EXTRA_SH(1) | SWAPFIRST_SH(1),  ANYSPACE,  Unroll3WordsSkip1SwapFirst},
    { CHANNELS_SH(3) | BYTES_SH(2) | EXTRA_SH(1) | DOSWAP_SH(1),     ANYSPACE,  Unroll3WordsSkip1Swap},
    { CHANNELS_SH(4) | BYTES_SH(2) | FLAVOR_SH(1),                 ANYSPACE,  Unroll4WordsReverse},
    { CHANNELS_SH(4) | BYTES_SH(2) | SWAPFIRST_SH(1),              ANYSPACE,  Unroll4WordsSwapFirst},
    { CHANNELS_SH(4) | BYTES_SH(2) | DOSWAP_SH(1),                 ANYSPACE,  Unroll4WordsSwap},
    { CHANNELS_SH(4) | BYTES_SH(2) | DOSWAP_SH(1) | SWAPFIRST_SH(1), ANYSPACE,  Unroll4WordsSwapSwapFirst},


    { BYTES_SH(2) | PLANAR_SH(1),  ANYFLAVOR | ANYSWAP | ANYENDIAN | ANYEXTRA | ANYCHANNELS | ANYSPACE,  UnrollPlanarWords},
    { BYTES_SH(2),  ANYFLAVOR | ANYSWAPFIRST | ANYSWAP | ANYENDIAN | ANYEXTRA | ANYCHANNELS | ANYSPACE,  UnrollAnyWords},

    { BYTES_SH(2) | PLANAR_SH(1),  ANYFLAVOR | ANYSWAP | ANYENDIAN | ANYEXTRA | ANYCHANNELS | ANYSPACE | PREMUL_SH(1),  UnrollPlanarWordsPremul},
    { BYTES_SH(2),  ANYFLAVOR | ANYSWAPFIRST | ANYSWAP | ANYENDIAN | ANYEXTRA | ANYCHANNELS | ANYSPACE | PREMUL_SH(1),  UnrollAnyWordsPremul}

};



static const cmsFormattersFloat InputFormattersFloat[] = {

    //    Type                                          Mask                  Function
    //  ----------------------------   ------------------------------------  ----------------------------
    {     TYPE_Lab_DBL,                                ANYPLANAR | ANYEXTRA,   UnrollLabDoubleToFloat},
    {     TYPE_Lab_FLT,                                ANYPLANAR | ANYEXTRA,   UnrollLabFloatToFloat},

    {     TYPE_XYZ_DBL,                                ANYPLANAR | ANYEXTRA,   UnrollXYZDoubleToFloat},
    {     TYPE_XYZ_FLT,                                ANYPLANAR | ANYEXTRA,   UnrollXYZFloatToFloat},

    {     FLOAT_SH(1) | BYTES_SH(4), ANYPLANAR | ANYSWAPFIRST | ANYSWAP | ANYEXTRA |
                                                       ANYPREMUL | ANYCHANNELS | ANYSPACE,  UnrollFloatsToFloat},

    {     FLOAT_SH(1) | BYTES_SH(0), ANYPLANAR | ANYSWAPFIRST | ANYSWAP | ANYEXTRA |
                                                       ANYCHANNELS | ANYSPACE | ANYPREMUL, UnrollDoublesToFloat},

    {     TYPE_LabV2_8,                                                   0,  UnrollLabV2_8ToFloat },
    {     TYPE_ALabV2_8,                                                  0,  UnrollALabV2_8ToFloat },
    {     TYPE_LabV2_16,                                                  0,  UnrollLabV2_16ToFloat },

    {     BYTES_SH(1),              ANYPLANAR | ANYSWAPFIRST | ANYSWAP | ANYEXTRA |
                                                        ANYCHANNELS | ANYSPACE, Unroll8ToFloat},

    {     BYTES_SH(2),              ANYPLANAR | ANYSWAPFIRST | ANYSWAP | ANYEXTRA |
                                                        ANYCHANNELS | ANYSPACE, Unroll16ToFloat},
#ifndef CMS_NO_HALF_SUPPORT
    {     FLOAT_SH(1) | BYTES_SH(2), ANYPLANAR | ANYSWAPFIRST | ANYSWAP | ANYEXTRA |
                                                        ANYCHANNELS | ANYSPACE,  UnrollHalfToFloat},
#endif
};


// Bit fields set to one in the mask are not compared
static
cmsFormatter _cmsGetStockInputFormatter(cmsUInt32Number dwInput, cmsUInt32Number dwFlags)
{
    cmsUInt32Number i;
    cmsFormatter fr;

    switch (dwFlags) {

    case CMS_PACK_FLAGS_16BITS: {
        for (i = 0; i < sizeof(InputFormatters16) / sizeof(cmsFormatters16); i++) {
            const cmsFormatters16* f = InputFormatters16 + i;

            if ((dwInput & ~f->Mask) == f->Type) {
                fr.Fmt16 = f->Frm;
                return fr;
            }
        }
    }
                              break;

    case CMS_PACK_FLAGS_FLOAT: {
        for (i = 0; i < sizeof(InputFormattersFloat) / sizeof(cmsFormattersFloat); i++) {
            const cmsFormattersFloat* f = InputFormattersFloat + i;

            if ((dwInput & ~f->Mask) == f->Type) {
                fr.FmtFloat = f->Frm;
                return fr;
            }
        }
    }
                             break;

    default:;

    }

    fr.Fmt16 = NULL;
    return fr;
}

static const cmsFormatters16 OutputFormatters16[] = {
    //    Type                                          Mask                  Function
    //  ----------------------------   ------------------------------------  ----------------------------

    { TYPE_Lab_DBL,                                      ANYPLANAR | ANYEXTRA,  PackLabDoubleFrom16},
    { TYPE_XYZ_DBL,                                      ANYPLANAR | ANYEXTRA,  PackXYZDoubleFrom16},

    { TYPE_Lab_FLT,                                      ANYPLANAR | ANYEXTRA,  PackLabFloatFrom16},
    { TYPE_XYZ_FLT,                                      ANYPLANAR | ANYEXTRA,  PackXYZFloatFrom16},

    { FLOAT_SH(1) | BYTES_SH(0),      ANYFLAVOR | ANYSWAPFIRST | ANYSWAP |
                                    ANYCHANNELS | ANYPLANAR | ANYEXTRA | ANYSPACE,  PackDoubleFrom16},
    { FLOAT_SH(1) | BYTES_SH(4),      ANYFLAVOR | ANYSWAPFIRST | ANYSWAP |
                                    ANYCHANNELS | ANYPLANAR | ANYEXTRA | ANYSPACE,  PackFloatFrom16},
#ifndef CMS_NO_HALF_SUPPORT
    { FLOAT_SH(1) | BYTES_SH(2),      ANYFLAVOR | ANYSWAPFIRST | ANYSWAP |
                                    ANYCHANNELS | ANYPLANAR | ANYEXTRA | ANYSPACE,  PackHalfFrom16},
#endif

    { CHANNELS_SH(1) | BYTES_SH(1),                                  ANYSPACE,  Pack1Byte},
    { CHANNELS_SH(1) | BYTES_SH(1) | EXTRA_SH(1),                      ANYSPACE,  Pack1ByteSkip1},
    { CHANNELS_SH(1) | BYTES_SH(1) | EXTRA_SH(1) | SWAPFIRST_SH(1),      ANYSPACE,  Pack1ByteSkip1SwapFirst},

    { CHANNELS_SH(1) | BYTES_SH(1) | FLAVOR_SH(1),                     ANYSPACE,  Pack1ByteReversed},

    { TYPE_LabV2_8,                                                       0,  PackLabV2_8 },
    { TYPE_ALabV2_8,                                                      0,  PackALabV2_8 },
    { TYPE_LabV2_16,                                                      0,  PackLabV2_16 },

    { CHANNELS_SH(3) | BYTES_SH(1) | OPTIMIZED_SH(1),                  ANYSPACE,  Pack3BytesOptimized},
    { CHANNELS_SH(3) | BYTES_SH(1) | EXTRA_SH(1) | OPTIMIZED_SH(1),      ANYSPACE,  Pack3BytesAndSkip1Optimized},
    { CHANNELS_SH(3) | BYTES_SH(1) | EXTRA_SH(1) | SWAPFIRST_SH(1) | OPTIMIZED_SH(1),
                                                                   ANYSPACE,  Pack3BytesAndSkip1SwapFirstOptimized},
    { CHANNELS_SH(3) | BYTES_SH(1) | EXTRA_SH(1) | DOSWAP_SH(1) | SWAPFIRST_SH(1) | OPTIMIZED_SH(1),
                                                                   ANYSPACE,  Pack3BytesAndSkip1SwapSwapFirstOptimized},
    { CHANNELS_SH(3) | BYTES_SH(1) | DOSWAP_SH(1) | EXTRA_SH(1) | OPTIMIZED_SH(1),
                                                                   ANYSPACE,  Pack3BytesAndSkip1SwapOptimized},
    { CHANNELS_SH(3) | BYTES_SH(1) | DOSWAP_SH(1) | OPTIMIZED_SH(1),     ANYSPACE,  Pack3BytesSwapOptimized},



    { CHANNELS_SH(3) | BYTES_SH(1),                                  ANYSPACE,  Pack3Bytes},
    { CHANNELS_SH(3) | BYTES_SH(1) | EXTRA_SH(1),                      ANYSPACE,  Pack3BytesAndSkip1},
    { CHANNELS_SH(3) | BYTES_SH(1) | EXTRA_SH(1) | SWAPFIRST_SH(1),      ANYSPACE,  Pack3BytesAndSkip1SwapFirst},
    { CHANNELS_SH(3) | BYTES_SH(1) | EXTRA_SH(1) | DOSWAP_SH(1) | SWAPFIRST_SH(1),
                                                                   ANYSPACE,  Pack3BytesAndSkip1SwapSwapFirst},
    { CHANNELS_SH(3) | BYTES_SH(1) | DOSWAP_SH(1) | EXTRA_SH(1),         ANYSPACE,  Pack3BytesAndSkip1Swap},
    { CHANNELS_SH(3) | BYTES_SH(1) | DOSWAP_SH(1),                     ANYSPACE,  Pack3BytesSwap},
    { CHANNELS_SH(4) | BYTES_SH(1),                                  ANYSPACE,  Pack4Bytes},
    { CHANNELS_SH(4) | BYTES_SH(1) | FLAVOR_SH(1),                     ANYSPACE,  Pack4BytesReverse},
    { CHANNELS_SH(4) | BYTES_SH(1) | SWAPFIRST_SH(1),                  ANYSPACE,  Pack4BytesSwapFirst},
    { CHANNELS_SH(4) | BYTES_SH(1) | DOSWAP_SH(1),                     ANYSPACE,  Pack4BytesSwap},
    { CHANNELS_SH(4) | BYTES_SH(1) | DOSWAP_SH(1) | SWAPFIRST_SH(1),     ANYSPACE,  Pack4BytesSwapSwapFirst},
    { CHANNELS_SH(6) | BYTES_SH(1),                                  ANYSPACE,  Pack6Bytes},
    { CHANNELS_SH(6) | BYTES_SH(1) | DOSWAP_SH(1),                     ANYSPACE,  Pack6BytesSwap},

    { BYTES_SH(1),    ANYFLAVOR | ANYSWAPFIRST | ANYSWAP | ANYEXTRA | ANYCHANNELS |
                                                          ANYSPACE | ANYPREMUL, PackChunkyBytes},

    { BYTES_SH(1)|PLANAR_SH(1),    ANYFLAVOR | ANYSWAPFIRST | ANYSWAP | ANYEXTRA |
                                              ANYCHANNELS | ANYSPACE | ANYPREMUL, PackPlanarBytes},
        

    { CHANNELS_SH(1) | BYTES_SH(2),                                  ANYSPACE,  Pack1Word},
    { CHANNELS_SH(1) | BYTES_SH(2) | EXTRA_SH(1),                      ANYSPACE,  Pack1WordSkip1},
    { CHANNELS_SH(1) | BYTES_SH(2) | EXTRA_SH(1) | SWAPFIRST_SH(1),      ANYSPACE,  Pack1WordSkip1SwapFirst},
    { CHANNELS_SH(1) | BYTES_SH(2) | FLAVOR_SH(1),                     ANYSPACE,  Pack1WordReversed},
    { CHANNELS_SH(1) | BYTES_SH(2) | ENDIAN16_SH(1),                   ANYSPACE,  Pack1WordBigEndian},
    { CHANNELS_SH(3) | BYTES_SH(2),                                  ANYSPACE,  Pack3Words},
    { CHANNELS_SH(3) | BYTES_SH(2) | DOSWAP_SH(1),                     ANYSPACE,  Pack3WordsSwap},
    { CHANNELS_SH(3) | BYTES_SH(2) | ENDIAN16_SH(1),                   ANYSPACE,  Pack3WordsBigEndian},
    { CHANNELS_SH(3) | BYTES_SH(2) | EXTRA_SH(1),                      ANYSPACE,  Pack3WordsAndSkip1},
    { CHANNELS_SH(3) | BYTES_SH(2) | EXTRA_SH(1) | DOSWAP_SH(1),         ANYSPACE,  Pack3WordsAndSkip1Swap},
    { CHANNELS_SH(3) | BYTES_SH(2) | EXTRA_SH(1) | SWAPFIRST_SH(1),      ANYSPACE,  Pack3WordsAndSkip1SwapFirst},

    { CHANNELS_SH(3) | BYTES_SH(2) | EXTRA_SH(1) | DOSWAP_SH(1) | SWAPFIRST_SH(1),
                                                                   ANYSPACE,  Pack3WordsAndSkip1SwapSwapFirst},

    { CHANNELS_SH(4) | BYTES_SH(2),                                  ANYSPACE,  Pack4Words},
    { CHANNELS_SH(4) | BYTES_SH(2) | FLAVOR_SH(1),                     ANYSPACE,  Pack4WordsReverse},
    { CHANNELS_SH(4) | BYTES_SH(2) | DOSWAP_SH(1),                     ANYSPACE,  Pack4WordsSwap},
    { CHANNELS_SH(4) | BYTES_SH(2) | ENDIAN16_SH(1),                   ANYSPACE,  Pack4WordsBigEndian},

    { CHANNELS_SH(6) | BYTES_SH(2),                                  ANYSPACE,  Pack6Words},
    { CHANNELS_SH(6) | BYTES_SH(2) | DOSWAP_SH(1),                     ANYSPACE,  Pack6WordsSwap},

    { BYTES_SH(2),                  ANYFLAVOR | ANYSWAPFIRST | ANYSWAP | ANYENDIAN |
                                     ANYEXTRA | ANYCHANNELS | ANYSPACE | ANYPREMUL, PackChunkyWords},
    { BYTES_SH(2)|PLANAR_SH(1),     ANYFLAVOR | ANYENDIAN | ANYSWAP | ANYEXTRA|
                                     ANYCHANNELS | ANYSPACE | ANYPREMUL,          PackPlanarWords}
    
};


static const cmsFormattersFloat OutputFormattersFloat[] = {
    //    Type                                          Mask                                 Function
    //  ----------------------------   ---------------------------------------------------  ----------------------------
    {     TYPE_Lab_FLT,                                                ANYPLANAR | ANYEXTRA,   PackLabFloatFromFloat},
    {     TYPE_XYZ_FLT,                                                ANYPLANAR | ANYEXTRA,   PackXYZFloatFromFloat},

    {     TYPE_Lab_DBL,                                                ANYPLANAR | ANYEXTRA,   PackLabDoubleFromFloat},
    {     TYPE_XYZ_DBL,                                                ANYPLANAR | ANYEXTRA,   PackXYZDoubleFromFloat},

    {     FLOAT_SH(1) | BYTES_SH(4), ANYPLANAR |
                             ANYFLAVOR | ANYSWAPFIRST | ANYSWAP | ANYEXTRA | ANYCHANNELS | ANYSPACE,   PackFloatsFromFloat },
    {     FLOAT_SH(1) | BYTES_SH(0), ANYPLANAR |
                             ANYFLAVOR | ANYSWAPFIRST | ANYSWAP | ANYEXTRA | ANYCHANNELS | ANYSPACE,   PackDoublesFromFloat },
#ifndef CMS_NO_HALF_SUPPORT
    {     FLOAT_SH(1) | BYTES_SH(2),
                             ANYFLAVOR | ANYSWAPFIRST | ANYSWAP | ANYEXTRA | ANYCHANNELS | ANYSPACE,   PackHalfFromFloat },
#endif

};


// Bit fields set to one in the mask are not compared
static
cmsFormatter _cmsGetStockOutputFormatter(cmsUInt32Number dwInput, cmsUInt32Number dwFlags)
{
    cmsUInt32Number i;
    cmsFormatter fr;

    // Optimization is only a hint
    dwInput &= ~OPTIMIZED_SH(1);

    switch (dwFlags)
    {

    case CMS_PACK_FLAGS_16BITS: {

        for (i = 0; i < sizeof(OutputFormatters16) / sizeof(cmsFormatters16); i++) {
            const cmsFormatters16* f = OutputFormatters16 + i;

            if ((dwInput & ~f->Mask) == f->Type) {
                fr.Fmt16 = f->Frm;
                return fr;
            }
        }
    }
                              break;

    case CMS_PACK_FLAGS_FLOAT: {

        for (i = 0; i < sizeof(OutputFormattersFloat) / sizeof(cmsFormattersFloat); i++) {
            const cmsFormattersFloat* f = OutputFormattersFloat + i;

            if ((dwInput & ~f->Mask) == f->Type) {
                fr.FmtFloat = f->Frm;
                return fr;
            }
        }
    }
                             break;

    default:;

    }

    fr.Fmt16 = NULL;
    return fr;
}


typedef struct _cms_formatters_factory_list {

    cmsFormatterFactory Factory;
    struct _cms_formatters_factory_list* Next;

} cmsFormattersFactoryList;

_cmsFormattersPluginChunkType _cmsFormattersPluginChunk = { NULL };


// Duplicates the zone of memory used by the plug-in in the new context
static
void DupFormatterFactoryList(struct _cmsContext_struct* ctx,
    const struct _cmsContext_struct* src)
{
    _cmsFormattersPluginChunkType newHead = { NULL };
    cmsFormattersFactoryList* entry;
    cmsFormattersFactoryList* Anterior = NULL;
    _cmsFormattersPluginChunkType* head = (_cmsFormattersPluginChunkType*)src->chunks[FormattersPlugin];

    _cmsAssert(head != NULL);

    // Walk the list copying all nodes
    for (entry = head->FactoryList;
        entry != NULL;
        entry = entry->Next) {

        cmsFormattersFactoryList* newEntry = (cmsFormattersFactoryList*)_cmsSubAllocDup(ctx->MemPool, entry, sizeof(cmsFormattersFactoryList));

        if (newEntry == NULL)
            return;

        // We want to keep the linked list order, so this is a little bit tricky
        newEntry->Next = NULL;
        if (Anterior)
            Anterior->Next = newEntry;

        Anterior = newEntry;

        if (newHead.FactoryList == NULL)
            newHead.FactoryList = newEntry;
    }

    ctx->chunks[FormattersPlugin] = _cmsSubAllocDup(ctx->MemPool, &newHead, sizeof(_cmsFormattersPluginChunkType));
}

// The interpolation plug-in memory chunk allocator/dup
void _cmsAllocFormattersPluginChunk(struct _cmsContext_struct* ctx,
    const struct _cmsContext_struct* src)
{
    _cmsAssert(ctx != NULL);

    if (src != NULL) {

        // Duplicate the LIST
        DupFormatterFactoryList(ctx, src);
    }
    else {
        static _cmsFormattersPluginChunkType FormattersPluginChunk = { NULL };
        ctx->chunks[FormattersPlugin] = _cmsSubAllocDup(ctx->MemPool, &FormattersPluginChunk, sizeof(_cmsFormattersPluginChunkType));
    }
}



// Formatters management
cmsBool  _cmsRegisterFormattersPlugin(cmsContext ContextID, cmsPluginBase* Data)
{
    _cmsFormattersPluginChunkType* ctx = (_cmsFormattersPluginChunkType*)_cmsContextGetClientChunk(ContextID, FormattersPlugin);
    cmsPluginFormatters* Plugin = (cmsPluginFormatters*)Data;
    cmsFormattersFactoryList* fl;

    // Reset to built-in defaults
    if (Data == NULL) {

        ctx->FactoryList = NULL;
        return TRUE;
    }

    fl = (cmsFormattersFactoryList*)_cmsPluginMalloc(ContextID, sizeof(cmsFormattersFactoryList));
    if (fl == NULL) return FALSE;

    fl->Factory = Plugin->FormattersFactory;

    fl->Next = ctx->FactoryList;
    ctx->FactoryList = fl;

    return TRUE;
}

cmsFormatter CMSEXPORT _cmsGetFormatter(cmsContext ContextID,
    cmsUInt32Number Type,         // Specific type, i.e. TYPE_RGB_8
    cmsFormatterDirection Dir,
    cmsUInt32Number dwFlags)
{
    _cmsFormattersPluginChunkType* ctx = (_cmsFormattersPluginChunkType*)_cmsContextGetClientChunk(ContextID, FormattersPlugin);
    cmsFormattersFactoryList* f;

<<<<<<< HEAD
    for (f = ctx->FactoryList; f != NULL; f = f->Next) {
=======
    if (T_CHANNELS(Type) == 0) {
        static const cmsFormatter nullFormatter = { 0 };
        return nullFormatter;
    }

    for (f =ctx->FactoryList; f != NULL; f = f ->Next) {
>>>>>>> be25a63b

        cmsFormatter fn = f->Factory(ContextID, Type, Dir, dwFlags);
        if (fn.Fmt16 != NULL) return fn;
    }

    // Revert to default
    if (Dir == cmsFormatterInput)
        return _cmsGetStockInputFormatter(Type, dwFlags);
    else
        return _cmsGetStockOutputFormatter(Type, dwFlags);
}


// Return whatever given formatter refers to float values
cmsBool  _cmsFormatterIsFloat(cmsUInt32Number Type)
{
    return T_FLOAT(Type) ? TRUE : FALSE;
}

// Return whatever given formatter refers to 8 bits
cmsBool  _cmsFormatterIs8bit(cmsUInt32Number Type)
{
    cmsUInt32Number Bytes = T_BYTES(Type);

    return (Bytes == 1);
}

// Build a suitable formatter for the colorspace of this profile
cmsUInt32Number CMSEXPORT cmsFormatterForColorspaceOfProfile(cmsContext ContextID, cmsHPROFILE hProfile, cmsUInt32Number nBytes, cmsBool lIsFloat)
{

    cmsColorSpaceSignature ColorSpace = cmsGetColorSpace(ContextID, hProfile);
    cmsUInt32Number        ColorSpaceBits = (cmsUInt32Number)_cmsLCMScolorSpace(ContextID, ColorSpace);
    cmsInt32Number         nOutputChans = cmsChannelsOfColorSpace(ContextID, ColorSpace);
    cmsUInt32Number        Float = lIsFloat ? 1U : 0;

    // Unsupported color space?
    if (nOutputChans < 0) return 0;

    // Create a fake formatter for result
    return FLOAT_SH(Float) | COLORSPACE_SH(ColorSpaceBits) | BYTES_SH(nBytes) | CHANNELS_SH(nOutputChans);
}

// Build a suitable formatter for the colorspace of this profile
cmsUInt32Number CMSEXPORT cmsFormatterForPCSOfProfile(cmsContext ContextID, cmsHPROFILE hProfile, cmsUInt32Number nBytes, cmsBool lIsFloat)
{

    cmsColorSpaceSignature ColorSpace = cmsGetPCS(ContextID, hProfile);

    cmsUInt32Number ColorSpaceBits = (cmsUInt32Number)_cmsLCMScolorSpace(ContextID, ColorSpace);
    cmsUInt32Number nOutputChans = cmsChannelsOf(ContextID, ColorSpace);
    cmsUInt32Number Float = lIsFloat ? 1U : 0;

    // Unsupported color space?
    if (nOutputChans < 0) return 0;

    // Create a fake formatter for result
    return FLOAT_SH(Float) | COLORSPACE_SH(ColorSpaceBits) | BYTES_SH(nBytes) | CHANNELS_SH(nOutputChans);
}<|MERGE_RESOLUTION|>--- conflicted
+++ resolved
@@ -3805,16 +3805,12 @@
     _cmsFormattersPluginChunkType* ctx = (_cmsFormattersPluginChunkType*)_cmsContextGetClientChunk(ContextID, FormattersPlugin);
     cmsFormattersFactoryList* f;
 
-<<<<<<< HEAD
-    for (f = ctx->FactoryList; f != NULL; f = f->Next) {
-=======
     if (T_CHANNELS(Type) == 0) {
         static const cmsFormatter nullFormatter = { 0 };
         return nullFormatter;
     }
 
-    for (f =ctx->FactoryList; f != NULL; f = f ->Next) {
->>>>>>> be25a63b
+    for (f = ctx->FactoryList; f != NULL; f = f->Next) {
 
         cmsFormatter fn = f->Factory(ContextID, Type, Dir, dwFlags);
         if (fn.Fmt16 != NULL) return fn;
