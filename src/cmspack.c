//---------------------------------------------------------------------------------
//
//  Little Color Management System
//  Copyright (c) 1998-2023 Marti Maria Saguer
//
// Permission is hereby granted, free of charge, to any person obtaining
// a copy of this software and associated documentation files (the "Software"),
// to deal in the Software without restriction, including without limitation
// the rights to use, copy, modify, merge, publish, distribute, sublicense,
// and/or sell copies of the Software, and to permit persons to whom the Software
// is furnished to do so, subject to the following conditions:
//
// The above copyright notice and this permission notice shall be included in
// all copies or substantial portions of the Software.
//
// THE SOFTWARE IS PROVIDED "AS IS", WITHOUT WARRANTY OF ANY KIND,
// EXPRESS OR IMPLIED, INCLUDING BUT NOT LIMITED TO
// THE WARRANTIES OF MERCHANTABILITY, FITNESS FOR A PARTICULAR PURPOSE AND
// NONINFRINGEMENT. IN NO EVENT SHALL THE AUTHORS OR COPYRIGHT HOLDERS BE
// LIABLE FOR ANY CLAIM, DAMAGES OR OTHER LIABILITY, WHETHER IN AN ACTION
// OF CONTRACT, TORT OR OTHERWISE, ARISING FROM, OUT OF OR IN CONNECTION
// WITH THE SOFTWARE OR THE USE OR OTHER DEALINGS IN THE SOFTWARE.
//
//---------------------------------------------------------------------------------
//

#include "lcms2_internal.h"

// This module handles all formats supported by lcms. There are two flavors, 16 bits and
// floating point. Floating point is supported only in a subset, those formats holding
// cmsFloat32Number (4 bytes per component) and double (marked as 0 bytes per component
// as special case)

// ---------------------------------------------------------------------------


// This macro return words stored as big endian
#define CHANGE_ENDIAN(w)    (cmsUInt16Number) ((cmsUInt16Number) ((w)<<8)|((w)>>8))

// These macros handles reversing (negative)
#define REVERSE_FLAVOR_8(x)     ((cmsUInt8Number) (0xff-(x)))
#define REVERSE_FLAVOR_16(x)    ((cmsUInt16Number)(0xffff-(x)))

// * 0xffff / 0xff00 = (255 * 257) / (255 * 256) = 257 / 256
cmsINLINE cmsUInt16Number FomLabV2ToLabV4(cmsUInt16Number x)
{
    int a = (x << 8 | x) >> 8;  // * 257 / 256
    if ( a > 0xffff) return 0xffff;
    return (cmsUInt16Number) a;
}

// * 0xf00 / 0xffff = * 256 / 257
cmsINLINE cmsUInt16Number FomLabV4ToLabV2(cmsUInt16Number x)
{
    return (cmsUInt16Number) (((x << 8) + 0x80) / 257);
}


typedef struct {
    cmsUInt32Number Type;
    cmsUInt32Number Mask;
    cmsFormatter16  Frm;

} cmsFormatters16;

typedef struct {
    cmsUInt32Number    Type;
    cmsUInt32Number    Mask;
    cmsFormatterFloat  Frm;

} cmsFormattersFloat;


#define ANYSPACE        COLORSPACE_SH(31)
#define ANYCHANNELS     CHANNELS_SH(15)
#define ANYEXTRA        EXTRA_SH(63)
#define ANYPLANAR       PLANAR_SH(1)
#define ANYENDIAN       ENDIAN16_SH(1)
#define ANYSWAP         DOSWAP_SH(1)
#define ANYSWAPFIRST    SWAPFIRST_SH(1)
#define ANYFLAVOR       FLAVOR_SH(1)
#define ANYPREMUL       PREMUL_SH(1)


// Suppress waning about info never being used

#ifdef _MSC_VER
#pragma warning(disable : 4100)
#endif

// Unpacking routines (16 bits) ----------------------------------------------------------------------------------------


// Does almost everything but is slow
static
cmsUInt8Number* UnrollChunkyBytes(cmsContext ContextID, CMSREGISTER _cmsTRANSFORM* info,
    CMSREGISTER cmsUInt16Number wIn[],
    CMSREGISTER cmsUInt8Number* accum,
    CMSREGISTER cmsUInt32Number Stride)
{
    cmsUInt32Number nChan      = T_CHANNELS(info -> InputFormat);
    cmsUInt32Number DoSwap     = T_DOSWAP(info ->InputFormat);
    cmsUInt32Number Reverse    = T_FLAVOR(info ->InputFormat);
    cmsUInt32Number SwapFirst  = T_SWAPFIRST(info -> InputFormat);
    cmsUInt32Number Extra      = T_EXTRA(info -> InputFormat);
    cmsUInt32Number Premul     = T_PREMUL(info->InputFormat);

    cmsUInt32Number ExtraFirst = DoSwap ^ SwapFirst;
    cmsUInt32Number v;
    cmsUInt32Number i;
    cmsUInt32Number alpha_factor = 1;

    if (ExtraFirst) {

        if (Premul && Extra)
            alpha_factor = _cmsToFixedDomain(FROM_8_TO_16(accum[0]));

        accum += Extra;
    }
    else
    {
        if (Premul && Extra)
            alpha_factor = _cmsToFixedDomain(FROM_8_TO_16(accum[nChan]));
    }

    for (i=0; i < nChan; i++) {

        cmsUInt32Number index = DoSwap ? (nChan - i - 1) : i;

        v = FROM_8_TO_16(*accum);
        v = Reverse ? REVERSE_FLAVOR_16(v) : v;

        if (Premul && alpha_factor > 0)
        {
            v = ((cmsUInt32Number)((cmsUInt32Number)v << 16) / alpha_factor);
            if (v > 0xffff) v = 0xffff;
        }

        wIn[index] = (cmsUInt16Number) v;
        accum++;
    }

    if (!ExtraFirst) {
        accum += Extra;
    }

    if (Extra == 0 && SwapFirst) {
        cmsUInt16Number tmp = wIn[0];

        memmove(&wIn[0], &wIn[1], (nChan-1) * sizeof(cmsUInt16Number));
        wIn[nChan-1] = tmp;
    }

    return accum;

    cmsUNUSED_PARAMETER(info);
    cmsUNUSED_PARAMETER(Stride);

}


// Extra channels are just ignored because come in the next planes
static
cmsUInt8Number* UnrollPlanarBytes(cmsContext ContextID, CMSREGISTER _cmsTRANSFORM* info,
    CMSREGISTER cmsUInt16Number wIn[],
    CMSREGISTER cmsUInt8Number* accum,
    CMSREGISTER cmsUInt32Number Stride)
{
    cmsUInt32Number nChan     = T_CHANNELS(info -> InputFormat);
    cmsUInt32Number DoSwap    = T_DOSWAP(info ->InputFormat);
    cmsUInt32Number SwapFirst = T_SWAPFIRST(info ->InputFormat);
    cmsUInt32Number Reverse   = T_FLAVOR(info ->InputFormat);
    cmsUInt32Number i;
    cmsUInt32Number ExtraFirst = DoSwap ^ SwapFirst;
    cmsUInt32Number Extra = T_EXTRA(info->InputFormat);
    cmsUInt32Number Premul = T_PREMUL(info->InputFormat);
    cmsUInt8Number* Init = accum;
    cmsUInt32Number alpha_factor = 1;

    if (ExtraFirst) {

        if (Premul && Extra)
            alpha_factor = _cmsToFixedDomain(FROM_8_TO_16(accum[0]));


        accum += Extra * Stride;
    }
    else
    {
        if (Premul && Extra)
            alpha_factor = _cmsToFixedDomain(FROM_8_TO_16(accum[(nChan) * Stride]));
    }

    for (i=0; i < nChan; i++) {

        cmsUInt32Number index = DoSwap ? (nChan - i - 1) : i;
        cmsUInt32Number v = FROM_8_TO_16(*accum);

        v = Reverse ? REVERSE_FLAVOR_16(v) : v;

        if (Premul && alpha_factor > 0)
        {
            v = ((cmsUInt32Number)((cmsUInt32Number)v << 16) / alpha_factor);
            if (v > 0xffff) v = 0xffff;
        }

        wIn[index] = (cmsUInt16Number) v;
        accum += Stride;
    }

    return (Init + 1);
}


// Special cases, provided for performance
static
cmsUInt8Number* Unroll4Bytes(cmsContext ContextID, CMSREGISTER _cmsTRANSFORM* info,
    CMSREGISTER cmsUInt16Number wIn[],
    CMSREGISTER cmsUInt8Number* accum,
    CMSREGISTER cmsUInt32Number Stride)
{
    wIn[0] = FROM_8_TO_16(*accum); accum++; // C
    wIn[1] = FROM_8_TO_16(*accum); accum++; // M
    wIn[2] = FROM_8_TO_16(*accum); accum++; // Y
    wIn[3] = FROM_8_TO_16(*accum); accum++; // K

    return accum;

    cmsUNUSED_PARAMETER(info);
    cmsUNUSED_PARAMETER(Stride);
}

static
cmsUInt8Number* Unroll4BytesReverse(cmsContext ContextID, CMSREGISTER _cmsTRANSFORM* info,
    CMSREGISTER cmsUInt16Number wIn[],
    CMSREGISTER cmsUInt8Number* accum,
    CMSREGISTER cmsUInt32Number Stride)
{
    wIn[0] = FROM_8_TO_16(REVERSE_FLAVOR_8(*accum)); accum++; // C
    wIn[1] = FROM_8_TO_16(REVERSE_FLAVOR_8(*accum)); accum++; // M
    wIn[2] = FROM_8_TO_16(REVERSE_FLAVOR_8(*accum)); accum++; // Y
    wIn[3] = FROM_8_TO_16(REVERSE_FLAVOR_8(*accum)); accum++; // K

    return accum;

    cmsUNUSED_PARAMETER(info);
    cmsUNUSED_PARAMETER(Stride);
}

static
cmsUInt8Number* Unroll4BytesSwapFirst(cmsContext ContextID, CMSREGISTER _cmsTRANSFORM* info,
    CMSREGISTER cmsUInt16Number wIn[],
    CMSREGISTER cmsUInt8Number* accum,
    CMSREGISTER cmsUInt32Number Stride)
{
    wIn[3] = FROM_8_TO_16(*accum); accum++; // K
    wIn[0] = FROM_8_TO_16(*accum); accum++; // C
    wIn[1] = FROM_8_TO_16(*accum); accum++; // M
    wIn[2] = FROM_8_TO_16(*accum); accum++; // Y

    return accum;

    cmsUNUSED_PARAMETER(info);
    cmsUNUSED_PARAMETER(Stride);
}

// KYMC
static
cmsUInt8Number* Unroll4BytesSwap(cmsContext ContextID, CMSREGISTER _cmsTRANSFORM* info,
    CMSREGISTER cmsUInt16Number wIn[],
    CMSREGISTER cmsUInt8Number* accum,
    CMSREGISTER cmsUInt32Number Stride)
{
    wIn[3] = FROM_8_TO_16(*accum); accum++;  // K
    wIn[2] = FROM_8_TO_16(*accum); accum++;  // Y
    wIn[1] = FROM_8_TO_16(*accum); accum++;  // M
    wIn[0] = FROM_8_TO_16(*accum); accum++;  // C

    return accum;

    cmsUNUSED_PARAMETER(info);
    cmsUNUSED_PARAMETER(Stride);
}

static
cmsUInt8Number* Unroll4BytesSwapSwapFirst(cmsContext ContextID, CMSREGISTER _cmsTRANSFORM* info,
    CMSREGISTER cmsUInt16Number wIn[],
    CMSREGISTER cmsUInt8Number* accum,
    CMSREGISTER cmsUInt32Number Stride)
{
    wIn[2] = FROM_8_TO_16(*accum); accum++;  // K
    wIn[1] = FROM_8_TO_16(*accum); accum++;  // Y
    wIn[0] = FROM_8_TO_16(*accum); accum++;  // M
    wIn[3] = FROM_8_TO_16(*accum); accum++;  // C

    return accum;

    cmsUNUSED_PARAMETER(info);
    cmsUNUSED_PARAMETER(Stride);
}

static
cmsUInt8Number* Unroll3Bytes(cmsContext ContextID, CMSREGISTER _cmsTRANSFORM* info,
    CMSREGISTER cmsUInt16Number wIn[],
    CMSREGISTER cmsUInt8Number* accum,
    CMSREGISTER cmsUInt32Number Stride)
{
    wIn[0] = FROM_8_TO_16(*accum); accum++;     // R
    wIn[1] = FROM_8_TO_16(*accum); accum++;     // G
    wIn[2] = FROM_8_TO_16(*accum); accum++;     // B

    return accum;

    cmsUNUSED_PARAMETER(info);
    cmsUNUSED_PARAMETER(Stride);
}

static
cmsUInt8Number* Unroll3BytesSkip1Swap(cmsContext ContextID, CMSREGISTER _cmsTRANSFORM* info,
    CMSREGISTER cmsUInt16Number wIn[],
    CMSREGISTER cmsUInt8Number* accum,
    CMSREGISTER cmsUInt32Number Stride)
{
    accum++; // A
    wIn[2] = FROM_8_TO_16(*accum); accum++; // B
    wIn[1] = FROM_8_TO_16(*accum); accum++; // G
    wIn[0] = FROM_8_TO_16(*accum); accum++; // R

    return accum;

    cmsUNUSED_PARAMETER(info);
    cmsUNUSED_PARAMETER(Stride);
}

static
cmsUInt8Number* Unroll3BytesSkip1SwapSwapFirst(cmsContext ContextID, CMSREGISTER _cmsTRANSFORM* info,
    CMSREGISTER cmsUInt16Number wIn[],
    CMSREGISTER cmsUInt8Number* accum,
    CMSREGISTER cmsUInt32Number Stride)
{
    wIn[2] = FROM_8_TO_16(*accum); accum++; // B
    wIn[1] = FROM_8_TO_16(*accum); accum++; // G
    wIn[0] = FROM_8_TO_16(*accum); accum++; // R
    accum++; // A

    return accum;

    cmsUNUSED_PARAMETER(info);
    cmsUNUSED_PARAMETER(Stride);
}

static
cmsUInt8Number* Unroll3BytesSkip1SwapFirst(cmsContext ContextID, CMSREGISTER _cmsTRANSFORM* info,
    CMSREGISTER cmsUInt16Number wIn[],
    CMSREGISTER cmsUInt8Number* accum,
    CMSREGISTER cmsUInt32Number Stride)
{
    accum++; // A
    wIn[0] = FROM_8_TO_16(*accum); accum++; // R
    wIn[1] = FROM_8_TO_16(*accum); accum++; // G
    wIn[2] = FROM_8_TO_16(*accum); accum++; // B

    return accum;

    cmsUNUSED_PARAMETER(info);
    cmsUNUSED_PARAMETER(Stride);
}


// BRG
static
cmsUInt8Number* Unroll3BytesSwap(cmsContext ContextID, CMSREGISTER _cmsTRANSFORM* info,
    CMSREGISTER cmsUInt16Number wIn[],
    CMSREGISTER cmsUInt8Number* accum,
    CMSREGISTER cmsUInt32Number Stride)
{
    wIn[2] = FROM_8_TO_16(*accum); accum++;     // B
    wIn[1] = FROM_8_TO_16(*accum); accum++;     // G
    wIn[0] = FROM_8_TO_16(*accum); accum++;     // R

    return accum;

    cmsUNUSED_PARAMETER(info);
    cmsUNUSED_PARAMETER(Stride);
}

static
cmsUInt8Number* UnrollLabV2_8(cmsContext ContextID, CMSREGISTER _cmsTRANSFORM* info,
    CMSREGISTER cmsUInt16Number wIn[],
    CMSREGISTER cmsUInt8Number* accum,
    CMSREGISTER cmsUInt32Number Stride)
{
    wIn[0] = FomLabV2ToLabV4(FROM_8_TO_16(*accum)); accum++;     // L
    wIn[1] = FomLabV2ToLabV4(FROM_8_TO_16(*accum)); accum++;     // a
    wIn[2] = FomLabV2ToLabV4(FROM_8_TO_16(*accum)); accum++;     // b

    return accum;

    cmsUNUSED_PARAMETER(info);
    cmsUNUSED_PARAMETER(Stride);
}

static
cmsUInt8Number* UnrollALabV2_8(cmsContext ContextID, CMSREGISTER _cmsTRANSFORM* info,
    CMSREGISTER cmsUInt16Number wIn[],
    CMSREGISTER cmsUInt8Number* accum,
    CMSREGISTER cmsUInt32Number Stride)
{
    accum++;  // A
    wIn[0] = FomLabV2ToLabV4(FROM_8_TO_16(*accum)); accum++;     // L
    wIn[1] = FomLabV2ToLabV4(FROM_8_TO_16(*accum)); accum++;     // a
    wIn[2] = FomLabV2ToLabV4(FROM_8_TO_16(*accum)); accum++;     // b

    return accum;

    cmsUNUSED_PARAMETER(info);
    cmsUNUSED_PARAMETER(Stride);
}

static
cmsUInt8Number* UnrollLabV2_16(cmsContext ContextID, CMSREGISTER _cmsTRANSFORM* info,
    CMSREGISTER cmsUInt16Number wIn[],
    CMSREGISTER cmsUInt8Number* accum,
    CMSREGISTER cmsUInt32Number Stride)
{
    wIn[0] = FomLabV2ToLabV4(*(cmsUInt16Number*) accum); accum += 2;     // L
    wIn[1] = FomLabV2ToLabV4(*(cmsUInt16Number*) accum); accum += 2;     // a
    wIn[2] = FomLabV2ToLabV4(*(cmsUInt16Number*) accum); accum += 2;     // b

    return accum;

    cmsUNUSED_PARAMETER(info);
    cmsUNUSED_PARAMETER(Stride);
}

// for duplex
static
cmsUInt8Number* Unroll2Bytes(cmsContext ContextID, CMSREGISTER _cmsTRANSFORM* info,
    CMSREGISTER cmsUInt16Number wIn[],
    CMSREGISTER cmsUInt8Number* accum,
    CMSREGISTER cmsUInt32Number Stride)
{
    wIn[0] = FROM_8_TO_16(*accum); accum++;     // ch1
    wIn[1] = FROM_8_TO_16(*accum); accum++;     // ch2

    return accum;

    cmsUNUSED_PARAMETER(info);
    cmsUNUSED_PARAMETER(Stride);
}




// Monochrome duplicates L into RGB for null-transforms
static
cmsUInt8Number* Unroll1Byte(cmsContext ContextID, CMSREGISTER _cmsTRANSFORM* info,
    CMSREGISTER cmsUInt16Number wIn[],
    CMSREGISTER cmsUInt8Number* accum,
    CMSREGISTER cmsUInt32Number Stride)
{
    wIn[0] = wIn[1] = wIn[2] = FROM_8_TO_16(*accum); accum++;     // L

    return accum;

    cmsUNUSED_PARAMETER(info);
    cmsUNUSED_PARAMETER(Stride);
}


static
cmsUInt8Number* Unroll1ByteSkip1(cmsContext ContextID, CMSREGISTER _cmsTRANSFORM* info,
    CMSREGISTER cmsUInt16Number wIn[],
    CMSREGISTER cmsUInt8Number* accum,
    CMSREGISTER cmsUInt32Number Stride)
{
    wIn[0] = wIn[1] = wIn[2] = FROM_8_TO_16(*accum); accum++;     // L
    accum += 1;

    return accum;

    cmsUNUSED_PARAMETER(info);
    cmsUNUSED_PARAMETER(Stride);
}

static
cmsUInt8Number* Unroll1ByteSkip2(cmsContext ContextID, CMSREGISTER _cmsTRANSFORM* info,
    CMSREGISTER cmsUInt16Number wIn[],
    CMSREGISTER cmsUInt8Number* accum,
    CMSREGISTER cmsUInt32Number Stride)
{
    wIn[0] = wIn[1] = wIn[2] = FROM_8_TO_16(*accum); accum++;     // L
    accum += 2;

    return accum;

    cmsUNUSED_PARAMETER(info);
    cmsUNUSED_PARAMETER(Stride);
}

static
cmsUInt8Number* Unroll1ByteReversed(cmsContext ContextID, CMSREGISTER _cmsTRANSFORM* info,
    CMSREGISTER cmsUInt16Number wIn[],
    CMSREGISTER cmsUInt8Number* accum,
    CMSREGISTER cmsUInt32Number Stride)
{
    wIn[0] = wIn[1] = wIn[2] = REVERSE_FLAVOR_16(FROM_8_TO_16(*accum)); accum++;     // L

    return accum;

    cmsUNUSED_PARAMETER(info);
    cmsUNUSED_PARAMETER(Stride);
}


static
cmsUInt8Number* UnrollAnyWords(cmsContext ContextID, CMSREGISTER _cmsTRANSFORM* info,
    CMSREGISTER cmsUInt16Number wIn[],
    CMSREGISTER cmsUInt8Number* accum,
    CMSREGISTER cmsUInt32Number Stride)
{
   cmsUInt32Number nChan       = T_CHANNELS(info -> InputFormat);
   cmsUInt32Number SwapEndian  = T_ENDIAN16(info -> InputFormat);
   cmsUInt32Number DoSwap      = T_DOSWAP(info ->InputFormat);
   cmsUInt32Number Reverse     = T_FLAVOR(info ->InputFormat);
   cmsUInt32Number SwapFirst   = T_SWAPFIRST(info -> InputFormat);
   cmsUInt32Number Extra       = T_EXTRA(info -> InputFormat);
   cmsUInt32Number ExtraFirst  = DoSwap ^ SwapFirst;
   cmsUInt32Number i;

    if (ExtraFirst) {
        accum += Extra * sizeof(cmsUInt16Number);
    }

    for (i=0; i < nChan; i++) {

        cmsUInt32Number index = DoSwap ? (nChan - i - 1) : i;
        cmsUInt16Number v = *(cmsUInt16Number*) accum;

        if (SwapEndian)
            v = CHANGE_ENDIAN(v);

        wIn[index] = Reverse ? REVERSE_FLAVOR_16(v) : v;

        accum += sizeof(cmsUInt16Number);
    }

    if (!ExtraFirst) {
        accum += Extra * sizeof(cmsUInt16Number);
    }

    if (Extra == 0 && SwapFirst) {

        cmsUInt16Number tmp = wIn[0];

        memmove(&wIn[0], &wIn[1], (nChan-1) * sizeof(cmsUInt16Number));
        wIn[nChan-1] = tmp;
    }

    return accum;

    cmsUNUSED_PARAMETER(Stride);
}


static
cmsUInt8Number* UnrollAnyWordsPremul(cmsContext ContextID,
                                     CMSREGISTER _cmsTRANSFORM* info,
                                     CMSREGISTER cmsUInt16Number wIn[],
                                     CMSREGISTER cmsUInt8Number* accum,
                                     CMSREGISTER cmsUInt32Number Stride)
{
   cmsUInt32Number nChan       = T_CHANNELS(info -> InputFormat);
   cmsUInt32Number SwapEndian  = T_ENDIAN16(info -> InputFormat);
   cmsUInt32Number DoSwap      = T_DOSWAP(info ->InputFormat);
   cmsUInt32Number Reverse     = T_FLAVOR(info ->InputFormat);
   cmsUInt32Number SwapFirst   = T_SWAPFIRST(info -> InputFormat);
   cmsUInt32Number ExtraFirst  = DoSwap ^ SwapFirst;
   cmsUInt32Number i;

   cmsUInt16Number alpha = (ExtraFirst ? ((cmsUInt16Number*)accum)[0] : ((cmsUInt16Number*)accum)[nChan]);
   cmsUInt32Number alpha_factor = _cmsToFixedDomain(alpha);

    if (ExtraFirst) {
        accum += sizeof(cmsUInt16Number);
    }

    for (i=0; i < nChan; i++) {

        cmsUInt32Number index = DoSwap ? (nChan - i - 1) : i;
        cmsUInt32Number v = *(cmsUInt16Number*) accum;

        if (SwapEndian)
            v = CHANGE_ENDIAN(v);

        if (alpha_factor > 0) {

            v = (v << 16) / alpha_factor;
            if (v > 0xffff) v = 0xffff;
        }

        wIn[index] = (cmsUInt16Number) (Reverse ? REVERSE_FLAVOR_16(v) : v);

        accum += sizeof(cmsUInt16Number);
    }

    if (!ExtraFirst) {
        accum += sizeof(cmsUInt16Number);
    }

    return accum;

    cmsUNUSED_PARAMETER(Stride);
}



static
cmsUInt8Number* UnrollPlanarWords(cmsContext ContextID, CMSREGISTER _cmsTRANSFORM* info,
    CMSREGISTER cmsUInt16Number wIn[],
    CMSREGISTER cmsUInt8Number* accum,
    CMSREGISTER cmsUInt32Number Stride)
{
    cmsUInt32Number nChan = T_CHANNELS(info -> InputFormat);
    cmsUInt32Number DoSwap= T_DOSWAP(info ->InputFormat);
    cmsUInt32Number Reverse= T_FLAVOR(info ->InputFormat);
    cmsUInt32Number SwapEndian = T_ENDIAN16(info -> InputFormat);
    cmsUInt32Number i;
    cmsUInt8Number* Init = accum;

    if (DoSwap) {
        accum += T_EXTRA(info -> InputFormat) * Stride;
    }

    for (i=0; i < nChan; i++) {

        cmsUInt32Number index = DoSwap ? (nChan - i - 1) : i;
        cmsUInt16Number v = *(cmsUInt16Number*) accum;

        if (SwapEndian)
            v = CHANGE_ENDIAN(v);

        wIn[index] = Reverse ? REVERSE_FLAVOR_16(v) : v;

        accum +=  Stride;
    }

    return (Init + sizeof(cmsUInt16Number));
}

static
cmsUInt8Number* UnrollPlanarWordsPremul(cmsContext ContextID,
                                        CMSREGISTER _cmsTRANSFORM* info,
                                        CMSREGISTER cmsUInt16Number wIn[],
                                        CMSREGISTER cmsUInt8Number* accum,
                                        CMSREGISTER cmsUInt32Number Stride)
{
    cmsUInt32Number nChan = T_CHANNELS(info -> InputFormat);
    cmsUInt32Number DoSwap= T_DOSWAP(info ->InputFormat);
    cmsUInt32Number SwapFirst = T_SWAPFIRST(info->InputFormat);
    cmsUInt32Number Reverse= T_FLAVOR(info ->InputFormat);
    cmsUInt32Number SwapEndian = T_ENDIAN16(info -> InputFormat);
    cmsUInt32Number i;
    cmsUInt32Number ExtraFirst = DoSwap ^ SwapFirst;
    cmsUInt8Number* Init = accum;
    
    cmsUInt16Number alpha = (ExtraFirst ? ((cmsUInt16Number*)accum)[0] : ((cmsUInt16Number*)accum)[nChan * Stride / 2]);
    cmsUInt32Number alpha_factor = _cmsToFixedDomain(alpha);

    if (ExtraFirst) {
        accum += Stride;
    }

    for (i=0; i < nChan; i++) {

        cmsUInt32Number index = DoSwap ? (nChan - i - 1) : i;
        cmsUInt32Number v = (cmsUInt32Number) *(cmsUInt16Number*) accum;

        if (SwapEndian)
            v = CHANGE_ENDIAN(v);

        if (alpha_factor > 0) {

            v = (v << 16) / alpha_factor;
            if (v > 0xffff) v = 0xffff;
        }

        wIn[index] = (cmsUInt16Number) (Reverse ? REVERSE_FLAVOR_16(v) : v);

        accum +=  Stride;
    }

    return (Init + sizeof(cmsUInt16Number));
}

static
cmsUInt8Number* Unroll4Words(cmsContext ContextID, CMSREGISTER _cmsTRANSFORM* info,
    CMSREGISTER cmsUInt16Number wIn[],
    CMSREGISTER cmsUInt8Number* accum,
    CMSREGISTER cmsUInt32Number Stride)
{
    wIn[0] = *(cmsUInt16Number*) accum; accum+= 2; // C
    wIn[1] = *(cmsUInt16Number*) accum; accum+= 2; // M
    wIn[2] = *(cmsUInt16Number*) accum; accum+= 2; // Y
    wIn[3] = *(cmsUInt16Number*) accum; accum+= 2; // K

    return accum;

    cmsUNUSED_PARAMETER(info);
    cmsUNUSED_PARAMETER(Stride);
}

static
cmsUInt8Number* Unroll4WordsReverse(cmsContext ContextID, CMSREGISTER _cmsTRANSFORM* info,
    CMSREGISTER cmsUInt16Number wIn[],
    CMSREGISTER cmsUInt8Number* accum,
    CMSREGISTER cmsUInt32Number Stride)
{
    wIn[0] = REVERSE_FLAVOR_16(*(cmsUInt16Number*) accum); accum+= 2; // C
    wIn[1] = REVERSE_FLAVOR_16(*(cmsUInt16Number*) accum); accum+= 2; // M
    wIn[2] = REVERSE_FLAVOR_16(*(cmsUInt16Number*) accum); accum+= 2; // Y
    wIn[3] = REVERSE_FLAVOR_16(*(cmsUInt16Number*) accum); accum+= 2; // K

    return accum;

    cmsUNUSED_PARAMETER(info);
    cmsUNUSED_PARAMETER(Stride);
}

static
cmsUInt8Number* Unroll4WordsSwapFirst(cmsContext ContextID, CMSREGISTER _cmsTRANSFORM* info,
    CMSREGISTER cmsUInt16Number wIn[],
    CMSREGISTER cmsUInt8Number* accum,
    CMSREGISTER cmsUInt32Number Stride)
{
    wIn[3] = *(cmsUInt16Number*) accum; accum+= 2; // K
    wIn[0] = *(cmsUInt16Number*) accum; accum+= 2; // C
    wIn[1] = *(cmsUInt16Number*) accum; accum+= 2; // M
    wIn[2] = *(cmsUInt16Number*) accum; accum+= 2; // Y

    return accum;

    cmsUNUSED_PARAMETER(info);
    cmsUNUSED_PARAMETER(Stride);
}

// KYMC
static
cmsUInt8Number* Unroll4WordsSwap(cmsContext ContextID, CMSREGISTER _cmsTRANSFORM* info,
    CMSREGISTER cmsUInt16Number wIn[],
    CMSREGISTER cmsUInt8Number* accum,
    CMSREGISTER cmsUInt32Number Stride)
{
    wIn[3] = *(cmsUInt16Number*) accum; accum+= 2; // K
    wIn[2] = *(cmsUInt16Number*) accum; accum+= 2; // Y
    wIn[1] = *(cmsUInt16Number*) accum; accum+= 2; // M
    wIn[0] = *(cmsUInt16Number*) accum; accum+= 2; // C

    return accum;

    cmsUNUSED_PARAMETER(info);
    cmsUNUSED_PARAMETER(Stride);
}

static
cmsUInt8Number* Unroll4WordsSwapSwapFirst(cmsContext ContextID, CMSREGISTER _cmsTRANSFORM* info,
    CMSREGISTER cmsUInt16Number wIn[],
    CMSREGISTER cmsUInt8Number* accum,
    CMSREGISTER cmsUInt32Number Stride)
{
    wIn[2] = *(cmsUInt16Number*) accum; accum+= 2; // K
    wIn[1] = *(cmsUInt16Number*) accum; accum+= 2; // Y
    wIn[0] = *(cmsUInt16Number*) accum; accum+= 2; // M
    wIn[3] = *(cmsUInt16Number*) accum; accum+= 2; // C

    return accum;

    cmsUNUSED_PARAMETER(info);
    cmsUNUSED_PARAMETER(Stride);
}

static
cmsUInt8Number* Unroll3Words(cmsContext ContextID, CMSREGISTER _cmsTRANSFORM* info,
    CMSREGISTER cmsUInt16Number wIn[],
    CMSREGISTER cmsUInt8Number* accum,
    CMSREGISTER cmsUInt32Number Stride)
{
    wIn[0] = *(cmsUInt16Number*) accum; accum+= 2;  // C R
    wIn[1] = *(cmsUInt16Number*) accum; accum+= 2;  // M G
    wIn[2] = *(cmsUInt16Number*) accum; accum+= 2;  // Y B

    return accum;

    cmsUNUSED_PARAMETER(info);
    cmsUNUSED_PARAMETER(Stride);
}

static
cmsUInt8Number* Unroll3WordsSwap(cmsContext ContextID, CMSREGISTER _cmsTRANSFORM* info,
    CMSREGISTER cmsUInt16Number wIn[],
    CMSREGISTER cmsUInt8Number* accum,
    CMSREGISTER cmsUInt32Number Stride)
{
    wIn[2] = *(cmsUInt16Number*) accum; accum+= 2;  // C R
    wIn[1] = *(cmsUInt16Number*) accum; accum+= 2;  // M G
    wIn[0] = *(cmsUInt16Number*) accum; accum+= 2;  // Y B

    return accum;

    cmsUNUSED_PARAMETER(info);
    cmsUNUSED_PARAMETER(Stride);
}

static
cmsUInt8Number* Unroll3WordsSkip1Swap(cmsContext ContextID, CMSREGISTER _cmsTRANSFORM* info,
    CMSREGISTER cmsUInt16Number wIn[],
    CMSREGISTER cmsUInt8Number* accum,
    CMSREGISTER cmsUInt32Number Stride)
{
    accum += 2; // A
    wIn[2] = *(cmsUInt16Number*) accum; accum += 2; // R
    wIn[1] = *(cmsUInt16Number*) accum; accum += 2; // G
    wIn[0] = *(cmsUInt16Number*) accum; accum += 2; // B

    return accum;

    cmsUNUSED_PARAMETER(info);
    cmsUNUSED_PARAMETER(Stride);
}

static
cmsUInt8Number* Unroll3WordsSkip1SwapFirst(cmsContext ContextID, CMSREGISTER _cmsTRANSFORM* info,
    CMSREGISTER cmsUInt16Number wIn[],
    CMSREGISTER cmsUInt8Number* accum,
    CMSREGISTER cmsUInt32Number Stride)
{
    accum += 2; // A
    wIn[0] = *(cmsUInt16Number*) accum; accum += 2; // R
    wIn[1] = *(cmsUInt16Number*) accum; accum += 2; // G
    wIn[2] = *(cmsUInt16Number*) accum; accum += 2; // B

    return accum;

    cmsUNUSED_PARAMETER(info);
    cmsUNUSED_PARAMETER(Stride);
}

static
cmsUInt8Number* Unroll1Word(cmsContext ContextID, CMSREGISTER _cmsTRANSFORM* info,
    CMSREGISTER cmsUInt16Number wIn[],
    CMSREGISTER cmsUInt8Number* accum,
    CMSREGISTER cmsUInt32Number Stride)
{
    wIn[0] = wIn[1] = wIn[2] = *(cmsUInt16Number*) accum; accum+= 2;   // L

    return accum;

    cmsUNUSED_PARAMETER(info);
    cmsUNUSED_PARAMETER(Stride);
}

static
cmsUInt8Number* Unroll1WordReversed(cmsContext ContextID, CMSREGISTER _cmsTRANSFORM* info,
    CMSREGISTER cmsUInt16Number wIn[],
    CMSREGISTER cmsUInt8Number* accum,
    CMSREGISTER cmsUInt32Number Stride)
{
    wIn[0] = wIn[1] = wIn[2] = REVERSE_FLAVOR_16(*(cmsUInt16Number*) accum); accum+= 2;

    return accum;

    cmsUNUSED_PARAMETER(info);
    cmsUNUSED_PARAMETER(Stride);
}

static
cmsUInt8Number* Unroll1WordSkip3(cmsContext ContextID, CMSREGISTER _cmsTRANSFORM* info,
    CMSREGISTER cmsUInt16Number wIn[],
    CMSREGISTER cmsUInt8Number* accum,
    CMSREGISTER cmsUInt32Number Stride)
{
    wIn[0] = wIn[1] = wIn[2] = *(cmsUInt16Number*) accum;

    accum += 8;

    return accum;

    cmsUNUSED_PARAMETER(info);
    cmsUNUSED_PARAMETER(Stride);
}

static
cmsUInt8Number* Unroll2Words(cmsContext ContextID, CMSREGISTER _cmsTRANSFORM* info,
    CMSREGISTER cmsUInt16Number wIn[],
    CMSREGISTER cmsUInt8Number* accum,
    CMSREGISTER cmsUInt32Number Stride)
{
    wIn[0] = *(cmsUInt16Number*) accum; accum += 2;    // ch1
    wIn[1] = *(cmsUInt16Number*) accum; accum += 2;    // ch2

    return accum;

    cmsUNUSED_PARAMETER(info);
    cmsUNUSED_PARAMETER(Stride);
}


// This is a conversion of Lab double to 16 bits
static
cmsUInt8Number* UnrollLabDoubleTo16(cmsContext ContextID, CMSREGISTER _cmsTRANSFORM* info,
    CMSREGISTER cmsUInt16Number wIn[],
    CMSREGISTER cmsUInt8Number* accum,
    CMSREGISTER cmsUInt32Number  Stride)
{
    if (T_PLANAR(info -> InputFormat)) {

        cmsCIELab Lab;
        cmsUInt8Number* pos_L;
        cmsUInt8Number* pos_a;
        cmsUInt8Number* pos_b;

        pos_L = accum;
        pos_a = accum + Stride;
        pos_b = accum + Stride * 2;

        Lab.L = *(cmsFloat64Number*) pos_L;
        Lab.a = *(cmsFloat64Number*) pos_a;
        Lab.b = *(cmsFloat64Number*) pos_b;

        cmsFloat2LabEncoded(ContextID, wIn, &Lab);
        return accum + sizeof(cmsFloat64Number);
    }
    else {

        cmsFloat2LabEncoded(ContextID, wIn, (cmsCIELab*) accum);
        accum += sizeof(cmsCIELab) + T_EXTRA(info ->InputFormat) * sizeof(cmsFloat64Number);
        return accum;
    }
}


// This is a conversion of Lab float to 16 bits
static
cmsUInt8Number* UnrollLabFloatTo16(cmsContext ContextID, CMSREGISTER _cmsTRANSFORM* info,
    CMSREGISTER cmsUInt16Number wIn[],
    CMSREGISTER cmsUInt8Number* accum,
    CMSREGISTER cmsUInt32Number  Stride)
{
    cmsCIELab Lab;

    if (T_PLANAR(info -> InputFormat)) {

        cmsUInt8Number* pos_L;
        cmsUInt8Number* pos_a;
        cmsUInt8Number* pos_b;

        pos_L = accum;
        pos_a = accum + Stride;
        pos_b = accum + Stride * 2;

        Lab.L = *(cmsFloat32Number*)pos_L;
        Lab.a = *(cmsFloat32Number*)pos_a;
        Lab.b = *(cmsFloat32Number*)pos_b;

        cmsFloat2LabEncoded(ContextID, wIn, &Lab);
        return accum + sizeof(cmsFloat32Number);
    }
    else {

        Lab.L = ((cmsFloat32Number*) accum)[0];
        Lab.a = ((cmsFloat32Number*) accum)[1];
        Lab.b = ((cmsFloat32Number*) accum)[2];

        cmsFloat2LabEncoded(ContextID, wIn, &Lab);
        accum += (3 + T_EXTRA(info ->InputFormat)) * sizeof(cmsFloat32Number);
        return accum;
    }
}

// This is a conversion of XYZ double to 16 bits
static
cmsUInt8Number* UnrollXYZDoubleTo16(cmsContext ContextID, CMSREGISTER _cmsTRANSFORM* info,
    CMSREGISTER cmsUInt16Number wIn[],
    CMSREGISTER cmsUInt8Number* accum,
    CMSREGISTER cmsUInt32Number Stride)
{
    if (T_PLANAR(info -> InputFormat)) {

        cmsCIEXYZ XYZ;
        cmsUInt8Number* pos_X;
        cmsUInt8Number* pos_Y;
        cmsUInt8Number* pos_Z;

        pos_X = accum;
        pos_Y = accum + Stride;
        pos_Z = accum + Stride * 2;

        XYZ.X = *(cmsFloat64Number*)pos_X;
        XYZ.Y = *(cmsFloat64Number*)pos_Y;
        XYZ.Z = *(cmsFloat64Number*)pos_Z;

        cmsFloat2XYZEncoded(ContextID, wIn, &XYZ);

        return accum + sizeof(cmsFloat64Number);

    }

    else {
        cmsFloat2XYZEncoded(ContextID, wIn, (cmsCIEXYZ*) accum);
        accum += sizeof(cmsCIEXYZ) + T_EXTRA(info ->InputFormat) * sizeof(cmsFloat64Number);

        return accum;
    }
}

// This is a conversion of XYZ float to 16 bits
static
cmsUInt8Number* UnrollXYZFloatTo16(cmsContext ContextID, CMSREGISTER _cmsTRANSFORM* info,
    CMSREGISTER cmsUInt16Number wIn[],
    CMSREGISTER cmsUInt8Number* accum,
    CMSREGISTER cmsUInt32Number Stride)
{
    if (T_PLANAR(info -> InputFormat)) {

        cmsCIEXYZ XYZ;
        cmsUInt8Number* pos_X;
        cmsUInt8Number* pos_Y;
        cmsUInt8Number* pos_Z;

        pos_X = accum;
        pos_Y = accum + Stride;
        pos_Z = accum + Stride * 2;

        XYZ.X = *(cmsFloat32Number*)pos_X;
        XYZ.Y = *(cmsFloat32Number*)pos_Y;
        XYZ.Z = *(cmsFloat32Number*)pos_Z;

        cmsFloat2XYZEncoded(ContextID, wIn, &XYZ);

        return accum + sizeof(cmsFloat32Number);

    }

    else {
        cmsFloat32Number* Pt = (cmsFloat32Number*) accum;
        cmsCIEXYZ XYZ;

        XYZ.X = Pt[0];
        XYZ.Y = Pt[1];
        XYZ.Z = Pt[2];
        cmsFloat2XYZEncoded(ContextID, wIn, &XYZ);

        accum += 3 * sizeof(cmsFloat32Number) + T_EXTRA(info ->InputFormat) * sizeof(cmsFloat32Number);

        return accum;
    }
}

// Check if space is marked as ink
cmsINLINE cmsBool IsInkSpace(cmsUInt32Number Type)
{
    switch (T_COLORSPACE(Type)) {

     case PT_CMY:
     case PT_CMYK:
     case PT_MCH5:
     case PT_MCH6:
     case PT_MCH7:
     case PT_MCH8:
     case PT_MCH9:
     case PT_MCH10:
     case PT_MCH11:
     case PT_MCH12:
     case PT_MCH13:
     case PT_MCH14:
     case PT_MCH15: return TRUE;

     default: return FALSE;
    }
}

// Return the size in bytes of a given formatter
cmsINLINE cmsUInt32Number PixelSize(cmsUInt32Number Format)
{
    cmsUInt32Number fmt_bytes = T_BYTES(Format);

    // For double, the T_BYTES field is zero
    if (fmt_bytes == 0)
        return sizeof(cmsUInt64Number);

    // Otherwise, it is already correct for all formats
    return fmt_bytes;
}

// Inks does come in percentage, remaining cases are between 0..1.0, again to 16 bits
static
cmsUInt8Number* UnrollDoubleTo16(cmsContext ContextID, CMSREGISTER _cmsTRANSFORM* info,
    CMSREGISTER cmsUInt16Number wIn[],
    CMSREGISTER cmsUInt8Number* accum,
    CMSREGISTER cmsUInt32Number Stride)
{

    cmsUInt32Number nChan      = T_CHANNELS(info -> InputFormat);
    cmsUInt32Number DoSwap     = T_DOSWAP(info ->InputFormat);
    cmsUInt32Number Reverse    = T_FLAVOR(info ->InputFormat);
    cmsUInt32Number SwapFirst  = T_SWAPFIRST(info -> InputFormat);
    cmsUInt32Number Extra      = T_EXTRA(info -> InputFormat);
    cmsUInt32Number ExtraFirst = DoSwap ^ SwapFirst;
    cmsUInt32Number Planar     = T_PLANAR(info -> InputFormat);
    cmsFloat64Number v;
    cmsUInt16Number  vi;
    cmsUInt32Number i, start = 0;
    cmsFloat64Number maximum = IsInkSpace(info ->InputFormat) ? 655.35 : 65535.0;


    Stride /= PixelSize(info->InputFormat);

    if (ExtraFirst)
            start = Extra;

    for (i=0; i < nChan; i++) {

        cmsUInt32Number index = DoSwap ? (nChan - i - 1) : i;

        if (Planar)
            v = (cmsFloat32Number) ((cmsFloat64Number*) accum)[(i + start) * Stride];
        else
            v = (cmsFloat32Number) ((cmsFloat64Number*) accum)[i + start];

        vi = _cmsQuickSaturateWord(v * maximum);

        if (Reverse)
            vi = REVERSE_FLAVOR_16(vi);

        wIn[index] = vi;
    }


    if (Extra == 0 && SwapFirst) {
        cmsUInt16Number tmp = wIn[0];

        memmove(&wIn[0], &wIn[1], (nChan-1) * sizeof(cmsUInt16Number));
        wIn[nChan-1] = tmp;
    }

    if (T_PLANAR(info -> InputFormat))
        return accum + sizeof(cmsFloat64Number);
    else
        return accum + (nChan + Extra) * sizeof(cmsFloat64Number);
}



static
cmsUInt8Number* UnrollFloatTo16(cmsContext ContextID, CMSREGISTER _cmsTRANSFORM* info,
    CMSREGISTER cmsUInt16Number wIn[],
    CMSREGISTER cmsUInt8Number* accum,
    CMSREGISTER cmsUInt32Number Stride)
{

    cmsUInt32Number nChan  = T_CHANNELS(info -> InputFormat);
    cmsUInt32Number DoSwap   = T_DOSWAP(info ->InputFormat);
    cmsUInt32Number Reverse    = T_FLAVOR(info ->InputFormat);
    cmsUInt32Number SwapFirst  = T_SWAPFIRST(info -> InputFormat);
    cmsUInt32Number Extra   = T_EXTRA(info -> InputFormat);
    cmsUInt32Number ExtraFirst = DoSwap ^ SwapFirst;
    cmsUInt32Number Planar     = T_PLANAR(info -> InputFormat);
    cmsFloat32Number v;
    cmsUInt16Number  vi;
    cmsUInt32Number i, start = 0;
    cmsFloat64Number maximum = IsInkSpace(info ->InputFormat) ? 655.35 : 65535.0;

    Stride /= PixelSize(info->InputFormat);

    if (ExtraFirst)
            start = Extra;

    for (i=0; i < nChan; i++) {

        cmsUInt32Number index = DoSwap ? (nChan - i - 1) : i;

        if (Planar)
            v = (cmsFloat32Number) ((cmsFloat32Number*) accum)[(i + start) * Stride];
        else
            v = (cmsFloat32Number) ((cmsFloat32Number*) accum)[i + start];

        vi = _cmsQuickSaturateWord(v * maximum);

        if (Reverse)
            vi = REVERSE_FLAVOR_16(vi);

        wIn[index] = vi;
    }


    if (Extra == 0 && SwapFirst) {
        cmsUInt16Number tmp = wIn[0];

        memmove(&wIn[0], &wIn[1], (nChan-1) * sizeof(cmsUInt16Number));
        wIn[nChan-1] = tmp;
    }

    if (T_PLANAR(info -> InputFormat))
        return accum + sizeof(cmsFloat32Number);
    else
        return accum + (nChan + Extra) * sizeof(cmsFloat32Number);
}




// For 1 channel, we need to duplicate data (it comes in 0..1.0 range)
static
cmsUInt8Number* UnrollDouble1Chan(cmsContext ContextID, CMSREGISTER _cmsTRANSFORM* info,
    CMSREGISTER cmsUInt16Number wIn[],
    CMSREGISTER cmsUInt8Number* accum,
    CMSREGISTER cmsUInt32Number Stride)
{
    cmsFloat64Number* Inks = (cmsFloat64Number*) accum;

    wIn[0] = wIn[1] = wIn[2] = _cmsQuickSaturateWord(Inks[0] * 65535.0);

    return accum + sizeof(cmsFloat64Number);

    cmsUNUSED_PARAMETER(info);
    cmsUNUSED_PARAMETER(Stride);
}

//-------------------------------------------------------------------------------------------------------------------

// For anything going from cmsUInt8Number
static
cmsUInt8Number* Unroll8ToFloat(cmsContext ContextID,
                               _cmsTRANSFORM* info,
                               cmsFloat32Number wIn[],
                               cmsUInt8Number* accum,
                               cmsUInt32Number Stride)
{

    cmsUInt32Number nChan = T_CHANNELS(info->InputFormat);
    cmsUInt32Number DoSwap = T_DOSWAP(info->InputFormat);
    cmsUInt32Number Reverse = T_FLAVOR(info->InputFormat);
    cmsUInt32Number SwapFirst = T_SWAPFIRST(info->InputFormat);
    cmsUInt32Number Extra = T_EXTRA(info->InputFormat);
    cmsUInt32Number ExtraFirst = DoSwap ^ SwapFirst;
    cmsUInt32Number Planar = T_PLANAR(info->InputFormat);
    cmsFloat32Number v;
    cmsUInt32Number i, start = 0;

    Stride /= PixelSize(info->InputFormat);

    if (ExtraFirst)
        start = Extra;

    for (i = 0; i < nChan; i++) {

        cmsUInt32Number index = DoSwap ? (nChan - i - 1) : i;

        if (Planar)
            v = (cmsFloat32Number) ((cmsUInt8Number *)accum)[(i + start) * Stride];
        else
            v = (cmsFloat32Number) ((cmsUInt8Number *)accum)[i + start];

        v /= 255.0F;

        wIn[index] = Reverse ? 1 - v : v;
    }


    if (Extra == 0 && SwapFirst) {
        cmsFloat32Number tmp = wIn[0];

        memmove(&wIn[0], &wIn[1], (nChan - 1) * sizeof(cmsFloat32Number));
        wIn[nChan - 1] = tmp;
    }

    if (T_PLANAR(info->InputFormat))
        return accum + sizeof(cmsUInt8Number);
    else
        return accum + (nChan + Extra) * sizeof(cmsUInt8Number);
}


// For anything going from cmsUInt16Number
static
cmsUInt8Number* Unroll16ToFloat(cmsContext ContextID,
                                _cmsTRANSFORM* info,
                                cmsFloat32Number wIn[],
                                cmsUInt8Number* accum,
                                cmsUInt32Number Stride)
{

    cmsUInt32Number nChan = T_CHANNELS(info->InputFormat);
    cmsUInt32Number DoSwap = T_DOSWAP(info->InputFormat);
    cmsUInt32Number Reverse = T_FLAVOR(info->InputFormat);
    cmsUInt32Number SwapFirst = T_SWAPFIRST(info->InputFormat);
    cmsUInt32Number Extra = T_EXTRA(info->InputFormat);
    cmsUInt32Number ExtraFirst = DoSwap ^ SwapFirst;
    cmsUInt32Number Planar = T_PLANAR(info->InputFormat);
    cmsFloat32Number v;
    cmsUInt32Number i, start = 0;

    Stride /= PixelSize(info->InputFormat);

    if (ExtraFirst)
        start = Extra;

    for (i = 0; i < nChan; i++) {

        cmsUInt32Number index = DoSwap ? (nChan - i - 1) : i;

        if (Planar)
            v = (cmsFloat32Number)((cmsUInt16Number*)accum)[(i + start) * Stride];
        else
            v = (cmsFloat32Number)((cmsUInt16Number*)accum)[i + start];

        v /= 65535.0F;

        wIn[index] = Reverse ? 1 - v : v;
    }


    if (Extra == 0 && SwapFirst) {
        cmsFloat32Number tmp = wIn[0];

        memmove(&wIn[0], &wIn[1], (nChan - 1) * sizeof(cmsFloat32Number));
        wIn[nChan - 1] = tmp;
    }

    if (T_PLANAR(info->InputFormat))
        return accum + sizeof(cmsUInt16Number);
    else
        return accum + (nChan + Extra) * sizeof(cmsUInt16Number);
}


// For anything going from cmsFloat32Number
static
cmsUInt8Number* UnrollFloatsToFloat(cmsContext ContextID, _cmsTRANSFORM* info,
                                    cmsFloat32Number wIn[],
                                    cmsUInt8Number* accum,
                                    cmsUInt32Number Stride)
{

    cmsUInt32Number nChan = T_CHANNELS(info->InputFormat);
    cmsUInt32Number DoSwap = T_DOSWAP(info->InputFormat);
    cmsUInt32Number Reverse = T_FLAVOR(info->InputFormat);
    cmsUInt32Number SwapFirst = T_SWAPFIRST(info->InputFormat);
    cmsUInt32Number Extra = T_EXTRA(info->InputFormat);
    cmsUInt32Number ExtraFirst = DoSwap ^ SwapFirst;
    cmsUInt32Number Planar = T_PLANAR(info->InputFormat);
    cmsUInt32Number Premul = T_PREMUL(info->InputFormat);
    cmsFloat32Number v;
    cmsUInt32Number i, start = 0;
    cmsFloat32Number maximum = IsInkSpace(info->InputFormat) ? 100.0F : 1.0F;
    cmsFloat32Number alpha_factor = 1.0f;
    cmsFloat32Number* ptr = (cmsFloat32Number*)accum;

    Stride /= PixelSize(info->InputFormat);

    if (Premul && Extra)
    {
        if (Planar)
<<<<<<< HEAD
            alpha_factor = (ExtraFirst ? ptr[0] : ptr[nChan * Stride]) / maximum;
=======
            alpha_factor = (ExtraFirst ? ptr[0] : ptr[nChan * Stride / sizeof(cmsFloat32Number)]) / maximum;
>>>>>>> a6fad99f
        else
            alpha_factor = (ExtraFirst ? ptr[0] : ptr[nChan]) / maximum;
    }

    if (ExtraFirst)
            start = Extra;

    for (i=0; i < nChan; i++) {

        cmsUInt32Number index = DoSwap ? (nChan - i - 1) : i;

        if (Planar)
            v = ptr[(i + start) * Stride];
        else
            v = ptr[i + start];

        if (Premul && alpha_factor > 0)
            v /= alpha_factor;

        v /= maximum;

        wIn[index] = Reverse ? 1 - v : v;
    }


    if (Extra == 0 && SwapFirst) {
        cmsFloat32Number tmp = wIn[0];

        memmove(&wIn[0], &wIn[1], (nChan-1) * sizeof(cmsFloat32Number));
        wIn[nChan-1] = tmp;
    }

    if (T_PLANAR(info -> InputFormat))
        return accum + sizeof(cmsFloat32Number);
    else
        return accum + (nChan + Extra) * sizeof(cmsFloat32Number);
}

// For anything going from double

static
cmsUInt8Number* UnrollDoublesToFloat(cmsContext ContextID, _cmsTRANSFORM* info,
                                    cmsFloat32Number wIn[],
                                    cmsUInt8Number* accum,
                                    cmsUInt32Number Stride)
{

    cmsUInt32Number nChan = T_CHANNELS(info->InputFormat);
    cmsUInt32Number DoSwap = T_DOSWAP(info->InputFormat);
    cmsUInt32Number Reverse = T_FLAVOR(info->InputFormat);
    cmsUInt32Number SwapFirst = T_SWAPFIRST(info->InputFormat);
    cmsUInt32Number Extra = T_EXTRA(info->InputFormat);
    cmsUInt32Number ExtraFirst = DoSwap ^ SwapFirst;
    cmsUInt32Number Planar = T_PLANAR(info->InputFormat);
    cmsUInt32Number Premul = T_PREMUL(info->InputFormat);
    cmsFloat64Number v;
    cmsUInt32Number i, start = 0;
    cmsFloat64Number maximum = IsInkSpace(info ->InputFormat) ? 100.0 : 1.0;
    cmsFloat64Number alpha_factor = 1.0;
    cmsFloat64Number* ptr = (cmsFloat64Number*)accum;

    Stride /= PixelSize(info->InputFormat);

    if (Premul && Extra)
    {
        if (Planar)
            alpha_factor = (ExtraFirst ? ptr[0] : ptr[(nChan) * Stride / sizeof(cmsFloat64Number)]) / maximum;
        else
            alpha_factor = (ExtraFirst ? ptr[0] : ptr[nChan]) / maximum;
    }

    if (ExtraFirst)
            start = Extra;

    for (i=0; i < nChan; i++) {

        cmsUInt32Number index = DoSwap ? (nChan - i - 1) : i;

        if (Planar)
            v = (cmsFloat64Number) ((cmsFloat64Number*) accum)[(i + start)  * Stride];
        else
            v = (cmsFloat64Number) ((cmsFloat64Number*) accum)[i + start];


        if (Premul && alpha_factor > 0)
            v /= alpha_factor;

        v /= maximum;

        wIn[index] = (cmsFloat32Number) (Reverse ? 1.0 - v : v);
    }


    if (Extra == 0 && SwapFirst) {
        cmsFloat32Number tmp = wIn[0];

        memmove(&wIn[0], &wIn[1], (nChan-1) * sizeof(cmsFloat32Number));
        wIn[nChan-1] = tmp;
    }

    if (T_PLANAR(info -> InputFormat))
        return accum + sizeof(cmsFloat64Number);
    else
        return accum + (nChan + Extra) * sizeof(cmsFloat64Number);
}



// From Lab double to cmsFloat32Number
static
cmsUInt8Number* UnrollLabDoubleToFloat(cmsContext ContextID, _cmsTRANSFORM* info,
                                       cmsFloat32Number wIn[],
                                       cmsUInt8Number* accum,
                                       cmsUInt32Number Stride)
{
    cmsFloat64Number* Pt = (cmsFloat64Number*) accum;

    if (T_PLANAR(info -> InputFormat)) {

        Stride /= PixelSize(info->InputFormat);

        wIn[0] = (cmsFloat32Number) (Pt[0] / 100.0);                 // from 0..100 to 0..1
        wIn[1] = (cmsFloat32Number) ((Pt[Stride] + 128) / 255.0);    // form -128..+127 to 0..1
        wIn[2] = (cmsFloat32Number) ((Pt[Stride*2] + 128) / 255.0);

        return accum + sizeof(cmsFloat64Number);
    }
    else {

        wIn[0] = (cmsFloat32Number) (Pt[0] / 100.0);            // from 0..100 to 0..1
        wIn[1] = (cmsFloat32Number) ((Pt[1] + 128) / 255.0);    // form -128..+127 to 0..1
        wIn[2] = (cmsFloat32Number) ((Pt[2] + 128) / 255.0);

        accum += sizeof(cmsFloat64Number)*(3 + T_EXTRA(info ->InputFormat));
        return accum;
    }
}

// From Lab double to cmsFloat32Number
static
cmsUInt8Number* UnrollLabFloatToFloat(cmsContext ContextID, _cmsTRANSFORM* info,
                                      cmsFloat32Number wIn[],
                                      cmsUInt8Number* accum,
                                      cmsUInt32Number Stride)
{
    cmsFloat32Number* Pt = (cmsFloat32Number*) accum;

    if (T_PLANAR(info->InputFormat)) {

        Stride /= PixelSize(info->InputFormat);

        wIn[0] = (cmsFloat32Number) (Pt[0] / 100.0);                 // from 0..100 to 0..1
        wIn[1] = (cmsFloat32Number) ((Pt[Stride] + 128) / 255.0);    // form -128..+127 to 0..1
        wIn[2] = (cmsFloat32Number) ((Pt[Stride*2] + 128) / 255.0);

        return accum + sizeof(cmsFloat32Number);
    }
    else {

        wIn[0] = (cmsFloat32Number) (Pt[0] / 100.0);            // from 0..100 to 0..1
        wIn[1] = (cmsFloat32Number) ((Pt[1] + 128) / 255.0);    // form -128..+127 to 0..1
        wIn[2] = (cmsFloat32Number) ((Pt[2] + 128) / 255.0);

        accum += sizeof(cmsFloat32Number)*(3 + T_EXTRA(info ->InputFormat));
        return accum;
    }
}

// 1.15 fixed point, that means maximum value is MAX_ENCODEABLE_XYZ (0xFFFF)
static
cmsUInt8Number* UnrollXYZDoubleToFloat(cmsContext ContextID, _cmsTRANSFORM* info,
                                       cmsFloat32Number wIn[],
                                       cmsUInt8Number* accum,
                                       cmsUInt32Number Stride)
{
    cmsFloat64Number* Pt = (cmsFloat64Number*) accum;

    if (T_PLANAR(info -> InputFormat)) {

        Stride /= PixelSize(info->InputFormat);

        wIn[0] = (cmsFloat32Number) (Pt[0] / MAX_ENCODEABLE_XYZ);
        wIn[1] = (cmsFloat32Number) (Pt[Stride] / MAX_ENCODEABLE_XYZ);
        wIn[2] = (cmsFloat32Number) (Pt[Stride*2] / MAX_ENCODEABLE_XYZ);

        return accum + sizeof(cmsFloat64Number);
    }
    else {

        wIn[0] = (cmsFloat32Number) (Pt[0] / MAX_ENCODEABLE_XYZ);
        wIn[1] = (cmsFloat32Number) (Pt[1] / MAX_ENCODEABLE_XYZ);
        wIn[2] = (cmsFloat32Number) (Pt[2] / MAX_ENCODEABLE_XYZ);

        accum += sizeof(cmsFloat64Number)*(3 + T_EXTRA(info ->InputFormat));
        return accum;
    }
}

static
cmsUInt8Number* UnrollXYZFloatToFloat(cmsContext ContextID, _cmsTRANSFORM* info,
                                      cmsFloat32Number wIn[],
                                      cmsUInt8Number* accum,
                                      cmsUInt32Number Stride)
{
    cmsFloat32Number* Pt = (cmsFloat32Number*) accum;

    if (T_PLANAR(info -> InputFormat)) {

        Stride /= PixelSize(info->InputFormat);

        wIn[0] = (cmsFloat32Number) (Pt[0] / MAX_ENCODEABLE_XYZ);
        wIn[1] = (cmsFloat32Number) (Pt[Stride] / MAX_ENCODEABLE_XYZ);
        wIn[2] = (cmsFloat32Number) (Pt[Stride*2] / MAX_ENCODEABLE_XYZ);

        return accum + sizeof(cmsFloat32Number);
    }
    else {

        wIn[0] = (cmsFloat32Number) (Pt[0] / MAX_ENCODEABLE_XYZ);
        wIn[1] = (cmsFloat32Number) (Pt[1] / MAX_ENCODEABLE_XYZ);
        wIn[2] = (cmsFloat32Number) (Pt[2] / MAX_ENCODEABLE_XYZ);

        accum += sizeof(cmsFloat32Number)*(3 + T_EXTRA(info ->InputFormat));
        return accum;
    }
}


cmsINLINE void lab4toFloat(cmsFloat32Number wIn[], cmsUInt16Number lab4[3])
{
    cmsFloat32Number L = (cmsFloat32Number) lab4[0] / 655.35F;
    cmsFloat32Number a = ((cmsFloat32Number) lab4[1] / 257.0F) - 128.0F;
    cmsFloat32Number b = ((cmsFloat32Number) lab4[2] / 257.0F) - 128.0F;

    wIn[0] = (L / 100.0F);                    // from 0..100 to 0..1
    wIn[1] = ((a + 128.0F) / 255.0F);         // form -128..+127 to 0..1
    wIn[2] = ((b + 128.0F) / 255.0F);

}

static
cmsUInt8Number* UnrollLabV2_8ToFloat(cmsContext ContextID,
                                      _cmsTRANSFORM* info,
                                      cmsFloat32Number wIn[],
                                      cmsUInt8Number* accum,
                                      cmsUInt32Number Stride)
{
    cmsUInt16Number lab4[3];

    lab4[0] = FomLabV2ToLabV4(FROM_8_TO_16(*accum)); accum++;     // L
    lab4[1] = FomLabV2ToLabV4(FROM_8_TO_16(*accum)); accum++;     // a
    lab4[2] = FomLabV2ToLabV4(FROM_8_TO_16(*accum)); accum++;     // b

    lab4toFloat(wIn, lab4);

    return accum;

    cmsUNUSED_PARAMETER(info);
    cmsUNUSED_PARAMETER(Stride);
}

static
cmsUInt8Number* UnrollALabV2_8ToFloat(cmsContext ContextID,
                                      _cmsTRANSFORM* info,
                                      cmsFloat32Number wIn[],
                                      cmsUInt8Number* accum,
                                      cmsUInt32Number Stride)
{
    cmsUInt16Number lab4[3];

    accum++;  // A
    lab4[0] = FomLabV2ToLabV4(FROM_8_TO_16(*accum)); accum++;     // L
    lab4[1] = FomLabV2ToLabV4(FROM_8_TO_16(*accum)); accum++;     // a
    lab4[2] = FomLabV2ToLabV4(FROM_8_TO_16(*accum)); accum++;     // b

    lab4toFloat(wIn, lab4);

    return accum;

    cmsUNUSED_PARAMETER(info);
    cmsUNUSED_PARAMETER(Stride);
}

static
cmsUInt8Number* UnrollLabV2_16ToFloat(cmsContext ContextID,
                                      _cmsTRANSFORM* info,
                                      cmsFloat32Number wIn[],
                                      cmsUInt8Number* accum,
                                      cmsUInt32Number Stride)
{
    cmsUInt16Number lab4[3];

    lab4[0] = FomLabV2ToLabV4(*(cmsUInt16Number*) accum); accum += 2;     // L
    lab4[1] = FomLabV2ToLabV4(*(cmsUInt16Number*) accum); accum += 2;     // a
    lab4[2] = FomLabV2ToLabV4(*(cmsUInt16Number*) accum); accum += 2;     // b

    lab4toFloat(wIn, lab4);

    return accum;

    cmsUNUSED_PARAMETER(info);
    cmsUNUSED_PARAMETER(Stride);
}


// Packing routines -----------------------------------------------------------------------------------------------------------


// Generic chunky for byte
static
cmsUInt8Number* PackChunkyBytes(cmsContext ContextID,
                                CMSREGISTER _cmsTRANSFORM* info,
                                CMSREGISTER cmsUInt16Number wOut[],
                                CMSREGISTER cmsUInt8Number* output,
                                CMSREGISTER cmsUInt32Number Stride)
{
    cmsUInt32Number nChan = T_CHANNELS(info->OutputFormat);
    cmsUInt32Number DoSwap = T_DOSWAP(info->OutputFormat);
    cmsUInt32Number Reverse = T_FLAVOR(info->OutputFormat);
    cmsUInt32Number Extra = T_EXTRA(info->OutputFormat);
    cmsUInt32Number SwapFirst = T_SWAPFIRST(info->OutputFormat);
    cmsUInt32Number Premul = T_PREMUL(info->OutputFormat);
    cmsUInt32Number ExtraFirst = DoSwap ^ SwapFirst;
    cmsUInt8Number* swap1;
    cmsUInt16Number v = 0;
    cmsUInt32Number i;
    cmsUInt32Number alpha_factor = 0;

    swap1 = output;

    if (ExtraFirst) {

        if (Premul && Extra)
            alpha_factor = _cmsToFixedDomain(FROM_8_TO_16(output[0]));

        output += Extra;
    }
    else
    {
        if (Premul && Extra)
            alpha_factor = _cmsToFixedDomain(FROM_8_TO_16(output[nChan]));
    }

    for (i=0; i < nChan; i++) {

        cmsUInt32Number index = DoSwap ? (nChan - i - 1) : i;

        v = wOut[index];

        if (Reverse)
            v = REVERSE_FLAVOR_16(v);

        if (Premul)
        {
            v = (cmsUInt16Number)((cmsUInt32Number)((cmsUInt32Number)v * alpha_factor + 0x8000) >> 16);
        }

        *output++ = FROM_16_TO_8(v);
    }

    if (!ExtraFirst) {
        output += Extra;
    }

    if (Extra == 0 && SwapFirst) {

        memmove(swap1 + 1, swap1, nChan-1);
        *swap1 = FROM_16_TO_8(v);
    }

    return output;

    cmsUNUSED_PARAMETER(Stride);
}

static
cmsUInt8Number* PackChunkyWords(cmsContext ContextID,
                                CMSREGISTER _cmsTRANSFORM* info,
                                CMSREGISTER cmsUInt16Number wOut[],
                                CMSREGISTER cmsUInt8Number* output,
                                CMSREGISTER cmsUInt32Number Stride)
{
    cmsUInt32Number nChan = T_CHANNELS(info->OutputFormat);
    cmsUInt32Number SwapEndian = T_ENDIAN16(info->OutputFormat);
    cmsUInt32Number DoSwap = T_DOSWAP(info->OutputFormat);
    cmsUInt32Number Reverse = T_FLAVOR(info->OutputFormat);
    cmsUInt32Number Extra = T_EXTRA(info->OutputFormat);
    cmsUInt32Number SwapFirst = T_SWAPFIRST(info->OutputFormat);
    cmsUInt32Number Premul = T_PREMUL(info->OutputFormat);
    cmsUInt32Number ExtraFirst = DoSwap ^ SwapFirst;
    cmsUInt16Number* swap1;
    cmsUInt16Number v = 0;
    cmsUInt32Number i;
    cmsUInt32Number alpha_factor = 0;

    swap1 = (cmsUInt16Number*) output;

    if (ExtraFirst) {

        if (Premul && Extra)
            alpha_factor = _cmsToFixedDomain(*(cmsUInt16Number*) output);

        output += Extra * sizeof(cmsUInt16Number);
    }
    else
    {
        if (Premul && Extra)
            alpha_factor = _cmsToFixedDomain(((cmsUInt16Number*) output)[nChan]);
    }

    for (i=0; i < nChan; i++) {

        cmsUInt32Number index = DoSwap ? (nChan - i - 1) : i;

        v = wOut[index];

        if (SwapEndian)
            v = CHANGE_ENDIAN(v);

        if (Reverse)
            v = REVERSE_FLAVOR_16(v);

        if (Premul)
        {
            v = (cmsUInt16Number)((cmsUInt32Number)((cmsUInt32Number)v * alpha_factor + 0x8000) >> 16);
        }

        *(cmsUInt16Number*) output = v;

        output += sizeof(cmsUInt16Number);
    }

    if (!ExtraFirst) {
        output += Extra * sizeof(cmsUInt16Number);
    }

    if (Extra == 0 && SwapFirst) {

        memmove(swap1 + 1, swap1, (nChan-1)* sizeof(cmsUInt16Number));
        *swap1 = v;
    }

    return output;

    cmsUNUSED_PARAMETER(Stride);
}



static
cmsUInt8Number* PackPlanarBytes(cmsContext ContextID, CMSREGISTER _cmsTRANSFORM* info,
                                CMSREGISTER cmsUInt16Number wOut[],
                                CMSREGISTER cmsUInt8Number* output,
                                CMSREGISTER cmsUInt32Number Stride)
{
    cmsUInt32Number nChan = T_CHANNELS(info->OutputFormat);
    cmsUInt32Number DoSwap = T_DOSWAP(info->OutputFormat);
    cmsUInt32Number SwapFirst = T_SWAPFIRST(info->OutputFormat);
    cmsUInt32Number Reverse = T_FLAVOR(info->OutputFormat);
    cmsUInt32Number Extra = T_EXTRA(info->OutputFormat);
    cmsUInt32Number ExtraFirst = DoSwap ^ SwapFirst;
    cmsUInt32Number Premul = T_PREMUL(info->OutputFormat);
    cmsUInt32Number i;
    cmsUInt8Number* Init = output;
    cmsUInt32Number alpha_factor = 0;


    if (ExtraFirst) {

        if (Premul && Extra)
            alpha_factor = _cmsToFixedDomain(FROM_8_TO_16(output[0]));

        output += Extra * Stride;
    }
    else
    {
        if (Premul && Extra)
            alpha_factor = _cmsToFixedDomain(FROM_8_TO_16(output[nChan * Stride]));
    }


    for (i=0; i < nChan; i++) {

        cmsUInt32Number index = DoSwap ? (nChan - i - 1) : i;
        cmsUInt16Number v = wOut[index];

        if (Reverse)
            v = REVERSE_FLAVOR_16(v);

        if (Premul)
        {
            v = (cmsUInt16Number)((cmsUInt32Number)((cmsUInt32Number)v * alpha_factor + 0x8000) >> 16);
        }

        *(cmsUInt8Number*)output = FROM_16_TO_8(v);

        output += Stride;
    }

    return (Init + 1);

    cmsUNUSED_PARAMETER(Stride);
}


static
cmsUInt8Number* PackPlanarWords(cmsContext ContextID, CMSREGISTER _cmsTRANSFORM* info,
                                CMSREGISTER cmsUInt16Number wOut[],
                                CMSREGISTER cmsUInt8Number* output,
                                CMSREGISTER cmsUInt32Number Stride)
{
    cmsUInt32Number nChan = T_CHANNELS(info->OutputFormat);
    cmsUInt32Number DoSwap = T_DOSWAP(info->OutputFormat);
    cmsUInt32Number SwapFirst = T_SWAPFIRST(info->OutputFormat);
    cmsUInt32Number Reverse = T_FLAVOR(info->OutputFormat);
    cmsUInt32Number Extra = T_EXTRA(info->OutputFormat);
    cmsUInt32Number ExtraFirst = DoSwap ^ SwapFirst;
    cmsUInt32Number Premul = T_PREMUL(info->OutputFormat);
    cmsUInt32Number SwapEndian = T_ENDIAN16(info->OutputFormat);
    cmsUInt32Number i;
    cmsUInt8Number* Init = output;
    cmsUInt16Number v;
    cmsUInt32Number alpha_factor = 0;

    if (ExtraFirst) {

        if (Premul && Extra)
            alpha_factor = _cmsToFixedDomain(((cmsUInt16Number*) output)[0]);

        output += Extra * Stride;
    }
    else
    {
        if (Premul && Extra)
            alpha_factor = _cmsToFixedDomain(((cmsUInt16Number*)output)[nChan * Stride]);
    }

    for (i=0; i < nChan; i++) {

        cmsUInt32Number index = DoSwap ? (nChan - i - 1) : i;

        v = wOut[index];

        if (SwapEndian)
            v = CHANGE_ENDIAN(v);

        if (Reverse)
            v =  REVERSE_FLAVOR_16(v);

        if (Premul)
        {
            v = (cmsUInt16Number)((cmsUInt32Number)((cmsUInt32Number)v * alpha_factor + 0x8000) >> 16);
        }

        *(cmsUInt16Number*) output = v;
        output += Stride;
    }

    return (Init + sizeof(cmsUInt16Number));
}

// CMYKcm (unrolled for speed)

static
cmsUInt8Number* Pack6Bytes(cmsContext ContextID, CMSREGISTER _cmsTRANSFORM* info,
    CMSREGISTER cmsUInt16Number wOut[],
    CMSREGISTER cmsUInt8Number* output,
    CMSREGISTER cmsUInt32Number Stride)
{
    *output++ = FROM_16_TO_8(wOut[0]);
    *output++ = FROM_16_TO_8(wOut[1]);
    *output++ = FROM_16_TO_8(wOut[2]);
    *output++ = FROM_16_TO_8(wOut[3]);
    *output++ = FROM_16_TO_8(wOut[4]);
    *output++ = FROM_16_TO_8(wOut[5]);

    return output;

    cmsUNUSED_PARAMETER(info);
    cmsUNUSED_PARAMETER(Stride);
}

// KCMYcm

static
cmsUInt8Number* Pack6BytesSwap(cmsContext ContextID, CMSREGISTER _cmsTRANSFORM* info,
    CMSREGISTER cmsUInt16Number wOut[],
    CMSREGISTER cmsUInt8Number* output,
    CMSREGISTER cmsUInt32Number Stride)
{
    *output++ = FROM_16_TO_8(wOut[5]);
    *output++ = FROM_16_TO_8(wOut[4]);
    *output++ = FROM_16_TO_8(wOut[3]);
    *output++ = FROM_16_TO_8(wOut[2]);
    *output++ = FROM_16_TO_8(wOut[1]);
    *output++ = FROM_16_TO_8(wOut[0]);

    return output;

    cmsUNUSED_PARAMETER(info);
    cmsUNUSED_PARAMETER(Stride);
}

// CMYKcm
static
cmsUInt8Number* Pack6Words(cmsContext ContextID, CMSREGISTER _cmsTRANSFORM* info,
    CMSREGISTER cmsUInt16Number wOut[],
    CMSREGISTER cmsUInt8Number* output,
    CMSREGISTER cmsUInt32Number Stride)
{
    *(cmsUInt16Number*) output = wOut[0];
    output+= 2;
    *(cmsUInt16Number*) output = wOut[1];
    output+= 2;
    *(cmsUInt16Number*) output = wOut[2];
    output+= 2;
    *(cmsUInt16Number*) output = wOut[3];
    output+= 2;
    *(cmsUInt16Number*) output = wOut[4];
    output+= 2;
    *(cmsUInt16Number*) output = wOut[5];
    output+= 2;

    return output;

    cmsUNUSED_PARAMETER(info);
    cmsUNUSED_PARAMETER(Stride);
}

// KCMYcm
static
cmsUInt8Number* Pack6WordsSwap(cmsContext ContextID, CMSREGISTER _cmsTRANSFORM* info,
    CMSREGISTER cmsUInt16Number wOut[],
    CMSREGISTER cmsUInt8Number* output,
    CMSREGISTER cmsUInt32Number Stride)
{
    *(cmsUInt16Number*) output = wOut[5];
    output+= 2;
    *(cmsUInt16Number*) output = wOut[4];
    output+= 2;
    *(cmsUInt16Number*) output = wOut[3];
    output+= 2;
    *(cmsUInt16Number*) output = wOut[2];
    output+= 2;
    *(cmsUInt16Number*) output = wOut[1];
    output+= 2;
    *(cmsUInt16Number*) output = wOut[0];
    output+= 2;

    return output;

    cmsUNUSED_PARAMETER(info);
    cmsUNUSED_PARAMETER(Stride);
}


static
cmsUInt8Number* Pack4Bytes(cmsContext ContextID, CMSREGISTER _cmsTRANSFORM* info,
    CMSREGISTER cmsUInt16Number wOut[],
    CMSREGISTER cmsUInt8Number* output,
    CMSREGISTER cmsUInt32Number Stride)
{
    *output++ = FROM_16_TO_8(wOut[0]);
    *output++ = FROM_16_TO_8(wOut[1]);
    *output++ = FROM_16_TO_8(wOut[2]);
    *output++ = FROM_16_TO_8(wOut[3]);

    return output;

    cmsUNUSED_PARAMETER(info);
    cmsUNUSED_PARAMETER(Stride);
}

static
cmsUInt8Number* Pack4BytesReverse(cmsContext ContextID, CMSREGISTER _cmsTRANSFORM* info,
    CMSREGISTER cmsUInt16Number wOut[],
    CMSREGISTER cmsUInt8Number* output,
    CMSREGISTER cmsUInt32Number Stride)
{
    *output++ = REVERSE_FLAVOR_8(FROM_16_TO_8(wOut[0]));
    *output++ = REVERSE_FLAVOR_8(FROM_16_TO_8(wOut[1]));
    *output++ = REVERSE_FLAVOR_8(FROM_16_TO_8(wOut[2]));
    *output++ = REVERSE_FLAVOR_8(FROM_16_TO_8(wOut[3]));

    return output;

    cmsUNUSED_PARAMETER(info);
    cmsUNUSED_PARAMETER(Stride);
}


static
cmsUInt8Number* Pack4BytesSwapFirst(cmsContext ContextID, CMSREGISTER _cmsTRANSFORM* info,
    CMSREGISTER cmsUInt16Number wOut[],
    CMSREGISTER cmsUInt8Number* output,
    CMSREGISTER cmsUInt32Number Stride)
{
    *output++ = FROM_16_TO_8(wOut[3]);
    *output++ = FROM_16_TO_8(wOut[0]);
    *output++ = FROM_16_TO_8(wOut[1]);
    *output++ = FROM_16_TO_8(wOut[2]);

    return output;

    cmsUNUSED_PARAMETER(info);
    cmsUNUSED_PARAMETER(Stride);
}

// ABGR
static
cmsUInt8Number* Pack4BytesSwap(cmsContext ContextID, CMSREGISTER _cmsTRANSFORM* info,
    CMSREGISTER cmsUInt16Number wOut[],
    CMSREGISTER cmsUInt8Number* output,
    CMSREGISTER cmsUInt32Number Stride)
{
    *output++ = FROM_16_TO_8(wOut[3]);
    *output++ = FROM_16_TO_8(wOut[2]);
    *output++ = FROM_16_TO_8(wOut[1]);
    *output++ = FROM_16_TO_8(wOut[0]);

    return output;

    cmsUNUSED_PARAMETER(info);
    cmsUNUSED_PARAMETER(Stride);
}

static
cmsUInt8Number* Pack4BytesSwapSwapFirst(cmsContext ContextID, CMSREGISTER _cmsTRANSFORM* info,
    CMSREGISTER cmsUInt16Number wOut[],
    CMSREGISTER cmsUInt8Number* output,
    CMSREGISTER cmsUInt32Number Stride)
{
    *output++ = FROM_16_TO_8(wOut[2]);
    *output++ = FROM_16_TO_8(wOut[1]);
    *output++ = FROM_16_TO_8(wOut[0]);
    *output++ = FROM_16_TO_8(wOut[3]);

    return output;

    cmsUNUSED_PARAMETER(info);
    cmsUNUSED_PARAMETER(Stride);
}

static
cmsUInt8Number* Pack4Words(cmsContext ContextID, CMSREGISTER _cmsTRANSFORM* info,
    CMSREGISTER cmsUInt16Number wOut[],
    CMSREGISTER cmsUInt8Number* output,
    CMSREGISTER cmsUInt32Number Stride)
{
    *(cmsUInt16Number*) output = wOut[0];
    output+= 2;
    *(cmsUInt16Number*) output = wOut[1];
    output+= 2;
    *(cmsUInt16Number*) output = wOut[2];
    output+= 2;
    *(cmsUInt16Number*) output = wOut[3];
    output+= 2;

    return output;

    cmsUNUSED_PARAMETER(info);
    cmsUNUSED_PARAMETER(Stride);
}

static
cmsUInt8Number* Pack4WordsReverse(cmsContext ContextID, CMSREGISTER _cmsTRANSFORM* info,
    CMSREGISTER cmsUInt16Number wOut[],
    CMSREGISTER cmsUInt8Number* output,
    CMSREGISTER cmsUInt32Number Stride)
{
    *(cmsUInt16Number*) output = REVERSE_FLAVOR_16(wOut[0]);
    output+= 2;
    *(cmsUInt16Number*) output = REVERSE_FLAVOR_16(wOut[1]);
    output+= 2;
    *(cmsUInt16Number*) output = REVERSE_FLAVOR_16(wOut[2]);
    output+= 2;
    *(cmsUInt16Number*) output = REVERSE_FLAVOR_16(wOut[3]);
    output+= 2;

    return output;

    cmsUNUSED_PARAMETER(info);
    cmsUNUSED_PARAMETER(Stride);
}

// ABGR
static
cmsUInt8Number* Pack4WordsSwap(cmsContext ContextID, CMSREGISTER _cmsTRANSFORM* info,
    CMSREGISTER cmsUInt16Number wOut[],
    CMSREGISTER cmsUInt8Number* output,
    CMSREGISTER cmsUInt32Number Stride)
{
    *(cmsUInt16Number*) output = wOut[3];
    output+= 2;
    *(cmsUInt16Number*) output = wOut[2];
    output+= 2;
    *(cmsUInt16Number*) output = wOut[1];
    output+= 2;
    *(cmsUInt16Number*) output = wOut[0];
    output+= 2;

    return output;

    cmsUNUSED_PARAMETER(info);
    cmsUNUSED_PARAMETER(Stride);
}

// CMYK
static
cmsUInt8Number* Pack4WordsBigEndian(cmsContext ContextID, CMSREGISTER _cmsTRANSFORM* info,
    CMSREGISTER cmsUInt16Number wOut[],
    CMSREGISTER cmsUInt8Number* output,
    CMSREGISTER cmsUInt32Number Stride)
{
    *(cmsUInt16Number*) output = CHANGE_ENDIAN(wOut[0]);
    output+= 2;
    *(cmsUInt16Number*) output = CHANGE_ENDIAN(wOut[1]);
    output+= 2;
    *(cmsUInt16Number*) output = CHANGE_ENDIAN(wOut[2]);
    output+= 2;
    *(cmsUInt16Number*) output = CHANGE_ENDIAN(wOut[3]);
    output+= 2;

    return output;

    cmsUNUSED_PARAMETER(info);
    cmsUNUSED_PARAMETER(Stride);
}


static
cmsUInt8Number* PackLabV2_8(cmsContext ContextID, CMSREGISTER _cmsTRANSFORM* info,
    CMSREGISTER cmsUInt16Number wOut[],
    CMSREGISTER cmsUInt8Number* output,
    CMSREGISTER cmsUInt32Number Stride)
{
    *output++ = FROM_16_TO_8(FomLabV4ToLabV2(wOut[0]));
    *output++ = FROM_16_TO_8(FomLabV4ToLabV2(wOut[1]));
    *output++ = FROM_16_TO_8(FomLabV4ToLabV2(wOut[2]));

    return output;

    cmsUNUSED_PARAMETER(info);
    cmsUNUSED_PARAMETER(Stride);
}

static
cmsUInt8Number* PackALabV2_8(cmsContext ContextID, CMSREGISTER _cmsTRANSFORM* info,
    CMSREGISTER cmsUInt16Number wOut[],
    CMSREGISTER cmsUInt8Number* output,
    CMSREGISTER cmsUInt32Number Stride)
{
    output++;
    *output++ = FROM_16_TO_8(FomLabV4ToLabV2(wOut[0]));
    *output++ = FROM_16_TO_8(FomLabV4ToLabV2(wOut[1]));
    *output++ = FROM_16_TO_8(FomLabV4ToLabV2(wOut[2]));

    return output;

    cmsUNUSED_PARAMETER(info);
    cmsUNUSED_PARAMETER(Stride);
}

static
cmsUInt8Number* PackLabV2_16(cmsContext ContextID, CMSREGISTER _cmsTRANSFORM* info,
    CMSREGISTER cmsUInt16Number wOut[],
    CMSREGISTER cmsUInt8Number* output,
    CMSREGISTER cmsUInt32Number Stride)
{
    *(cmsUInt16Number*) output = FomLabV4ToLabV2(wOut[0]);
    output += 2;
    *(cmsUInt16Number*) output = FomLabV4ToLabV2(wOut[1]);
    output += 2;
    *(cmsUInt16Number*) output = FomLabV4ToLabV2(wOut[2]);
    output += 2;

    return output;

    cmsUNUSED_PARAMETER(info);
    cmsUNUSED_PARAMETER(Stride);
}

static
cmsUInt8Number* Pack3Bytes(cmsContext ContextID, CMSREGISTER _cmsTRANSFORM* info,
    CMSREGISTER cmsUInt16Number wOut[],
    CMSREGISTER cmsUInt8Number* output,
    CMSREGISTER cmsUInt32Number Stride)
{
    *output++ = FROM_16_TO_8(wOut[0]);
    *output++ = FROM_16_TO_8(wOut[1]);
    *output++ = FROM_16_TO_8(wOut[2]);

    return output;

    cmsUNUSED_PARAMETER(info);
    cmsUNUSED_PARAMETER(Stride);
}

static
cmsUInt8Number* Pack3BytesOptimized(cmsContext ContextID, CMSREGISTER _cmsTRANSFORM* info,
    CMSREGISTER cmsUInt16Number wOut[],
    CMSREGISTER cmsUInt8Number* output,
    CMSREGISTER cmsUInt32Number Stride)
{
    *output++ = (wOut[0] & 0xFFU);
    *output++ = (wOut[1] & 0xFFU);
    *output++ = (wOut[2] & 0xFFU);

    return output;

    cmsUNUSED_PARAMETER(info);
    cmsUNUSED_PARAMETER(Stride);
}

static
cmsUInt8Number* Pack3BytesSwap(cmsContext ContextID, CMSREGISTER _cmsTRANSFORM* info,
    CMSREGISTER cmsUInt16Number wOut[],
    CMSREGISTER cmsUInt8Number* output,
    CMSREGISTER cmsUInt32Number Stride)
{
    *output++ = FROM_16_TO_8(wOut[2]);
    *output++ = FROM_16_TO_8(wOut[1]);
    *output++ = FROM_16_TO_8(wOut[0]);

    return output;

    cmsUNUSED_PARAMETER(info);
    cmsUNUSED_PARAMETER(Stride);
}

static
cmsUInt8Number* Pack3BytesSwapOptimized(cmsContext ContextID, CMSREGISTER _cmsTRANSFORM* info,
    CMSREGISTER cmsUInt16Number wOut[],
    CMSREGISTER cmsUInt8Number* output,
    CMSREGISTER cmsUInt32Number Stride)
{
    *output++ = (wOut[2] & 0xFFU);
    *output++ = (wOut[1] & 0xFFU);
    *output++ = (wOut[0] & 0xFFU);

    return output;

    cmsUNUSED_PARAMETER(info);
    cmsUNUSED_PARAMETER(Stride);
}


static
cmsUInt8Number* Pack3Words(cmsContext ContextID, CMSREGISTER _cmsTRANSFORM* info,
    CMSREGISTER cmsUInt16Number wOut[],
    CMSREGISTER cmsUInt8Number* output,
    CMSREGISTER cmsUInt32Number Stride)
{
    *(cmsUInt16Number*) output = wOut[0];
    output+= 2;
    *(cmsUInt16Number*) output = wOut[1];
    output+= 2;
    *(cmsUInt16Number*) output = wOut[2];
    output+= 2;

    return output;

    cmsUNUSED_PARAMETER(info);
    cmsUNUSED_PARAMETER(Stride);
}

static
cmsUInt8Number* Pack3WordsSwap(cmsContext ContextID, CMSREGISTER _cmsTRANSFORM* info,
    CMSREGISTER cmsUInt16Number wOut[],
    CMSREGISTER cmsUInt8Number* output,
    CMSREGISTER cmsUInt32Number Stride)
{
    *(cmsUInt16Number*) output = wOut[2];
    output+= 2;
    *(cmsUInt16Number*) output = wOut[1];
    output+= 2;
    *(cmsUInt16Number*) output = wOut[0];
    output+= 2;

    return output;

    cmsUNUSED_PARAMETER(info);
    cmsUNUSED_PARAMETER(Stride);
}

static
cmsUInt8Number* Pack3WordsBigEndian(cmsContext ContextID, CMSREGISTER _cmsTRANSFORM* info,
    CMSREGISTER cmsUInt16Number wOut[],
    CMSREGISTER cmsUInt8Number* output,
    CMSREGISTER cmsUInt32Number Stride)
{
    *(cmsUInt16Number*) output = CHANGE_ENDIAN(wOut[0]);
    output+= 2;
    *(cmsUInt16Number*) output = CHANGE_ENDIAN(wOut[1]);
    output+= 2;
    *(cmsUInt16Number*) output = CHANGE_ENDIAN(wOut[2]);
    output+= 2;

    return output;

    cmsUNUSED_PARAMETER(info);
    cmsUNUSED_PARAMETER(Stride);
}

static
cmsUInt8Number* Pack3BytesAndSkip1(cmsContext ContextID, CMSREGISTER _cmsTRANSFORM* info,
    CMSREGISTER cmsUInt16Number wOut[],
    CMSREGISTER cmsUInt8Number* output,
    CMSREGISTER cmsUInt32Number Stride)
{
    *output++ = FROM_16_TO_8(wOut[0]);
    *output++ = FROM_16_TO_8(wOut[1]);
    *output++ = FROM_16_TO_8(wOut[2]);
    output++;

    return output;

    cmsUNUSED_PARAMETER(info);
    cmsUNUSED_PARAMETER(Stride);
}

static
cmsUInt8Number* Pack3BytesAndSkip1Optimized(cmsContext ContextID, CMSREGISTER _cmsTRANSFORM* info,
    CMSREGISTER cmsUInt16Number wOut[],
    CMSREGISTER cmsUInt8Number* output,
    CMSREGISTER cmsUInt32Number Stride)
{
    *output++ = (wOut[0] & 0xFFU);
    *output++ = (wOut[1] & 0xFFU);
    *output++ = (wOut[2] & 0xFFU);
    output++;

    return output;

    cmsUNUSED_PARAMETER(info);
    cmsUNUSED_PARAMETER(Stride);
}


static
cmsUInt8Number* Pack3BytesAndSkip1SwapFirst(cmsContext ContextID, CMSREGISTER _cmsTRANSFORM* info,
    CMSREGISTER cmsUInt16Number wOut[],
    CMSREGISTER cmsUInt8Number* output,
    CMSREGISTER cmsUInt32Number Stride)
{
    output++;
    *output++ = FROM_16_TO_8(wOut[0]);
    *output++ = FROM_16_TO_8(wOut[1]);
    *output++ = FROM_16_TO_8(wOut[2]);

    return output;

    cmsUNUSED_PARAMETER(info);
    cmsUNUSED_PARAMETER(Stride);
}

static
cmsUInt8Number* Pack3BytesAndSkip1SwapFirstOptimized(cmsContext ContextID, CMSREGISTER _cmsTRANSFORM* info,
    CMSREGISTER cmsUInt16Number wOut[],
    CMSREGISTER cmsUInt8Number* output,
    CMSREGISTER cmsUInt32Number Stride)
{
    output++;
    *output++ = (wOut[0] & 0xFFU);
    *output++ = (wOut[1] & 0xFFU);
    *output++ = (wOut[2] & 0xFFU);

    return output;

    cmsUNUSED_PARAMETER(info);
    cmsUNUSED_PARAMETER(Stride);
}

static
cmsUInt8Number* Pack3BytesAndSkip1Swap(cmsContext ContextID, CMSREGISTER _cmsTRANSFORM* info,
    CMSREGISTER cmsUInt16Number wOut[],
    CMSREGISTER cmsUInt8Number* output,
    CMSREGISTER cmsUInt32Number Stride)
{
    output++;
    *output++ = FROM_16_TO_8(wOut[2]);
    *output++ = FROM_16_TO_8(wOut[1]);
    *output++ = FROM_16_TO_8(wOut[0]);

    return output;

    cmsUNUSED_PARAMETER(info);
    cmsUNUSED_PARAMETER(Stride);
}

static
cmsUInt8Number* Pack3BytesAndSkip1SwapOptimized(cmsContext ContextID, CMSREGISTER _cmsTRANSFORM* info,
    CMSREGISTER cmsUInt16Number wOut[],
    CMSREGISTER cmsUInt8Number* output,
    CMSREGISTER cmsUInt32Number Stride)
{
    output++;
    *output++ = (wOut[2] & 0xFFU);
    *output++ = (wOut[1] & 0xFFU);
    *output++ = (wOut[0] & 0xFFU);

    return output;

    cmsUNUSED_PARAMETER(info);
    cmsUNUSED_PARAMETER(Stride);
}


static
cmsUInt8Number* Pack3BytesAndSkip1SwapSwapFirst(cmsContext ContextID, CMSREGISTER _cmsTRANSFORM* info,
    CMSREGISTER cmsUInt16Number wOut[],
    CMSREGISTER cmsUInt8Number* output,
    CMSREGISTER cmsUInt32Number Stride)
{
    *output++ = FROM_16_TO_8(wOut[2]);
    *output++ = FROM_16_TO_8(wOut[1]);
    *output++ = FROM_16_TO_8(wOut[0]);
    output++;

    return output;

    cmsUNUSED_PARAMETER(info);
    cmsUNUSED_PARAMETER(Stride);
}

static
cmsUInt8Number* Pack3BytesAndSkip1SwapSwapFirstOptimized(cmsContext ContextID, CMSREGISTER _cmsTRANSFORM* info,
    CMSREGISTER cmsUInt16Number wOut[],
    CMSREGISTER cmsUInt8Number* output,
    CMSREGISTER cmsUInt32Number Stride)
{
    *output++ = (wOut[2] & 0xFFU);
    *output++ = (wOut[1] & 0xFFU);
    *output++ = (wOut[0] & 0xFFU);
    output++;

    return output;

    cmsUNUSED_PARAMETER(info);
    cmsUNUSED_PARAMETER(Stride);
}

static
cmsUInt8Number* Pack3WordsAndSkip1(cmsContext ContextID, CMSREGISTER _cmsTRANSFORM* info,
    CMSREGISTER cmsUInt16Number wOut[],
    CMSREGISTER cmsUInt8Number* output,
    CMSREGISTER cmsUInt32Number Stride)
{
    *(cmsUInt16Number*) output = wOut[0];
    output+= 2;
    *(cmsUInt16Number*) output = wOut[1];
    output+= 2;
    *(cmsUInt16Number*) output = wOut[2];
    output+= 2;
    output+= 2;

    return output;

    cmsUNUSED_PARAMETER(info);
    cmsUNUSED_PARAMETER(Stride);
}

static
cmsUInt8Number* Pack3WordsAndSkip1Swap(cmsContext ContextID, CMSREGISTER _cmsTRANSFORM* info,
    CMSREGISTER cmsUInt16Number wOut[],
    CMSREGISTER cmsUInt8Number* output,
    CMSREGISTER cmsUInt32Number Stride)
{
    output+= 2;
    *(cmsUInt16Number*) output = wOut[2];
    output+= 2;
    *(cmsUInt16Number*) output = wOut[1];
    output+= 2;
    *(cmsUInt16Number*) output = wOut[0];
    output+= 2;

    return output;

    cmsUNUSED_PARAMETER(info);
    cmsUNUSED_PARAMETER(Stride);
}


static
cmsUInt8Number* Pack3WordsAndSkip1SwapFirst(cmsContext ContextID, CMSREGISTER _cmsTRANSFORM* info,
    CMSREGISTER cmsUInt16Number wOut[],
    CMSREGISTER cmsUInt8Number* output,
    CMSREGISTER cmsUInt32Number Stride)
{
    output+= 2;
    *(cmsUInt16Number*) output = wOut[0];
    output+= 2;
    *(cmsUInt16Number*) output = wOut[1];
    output+= 2;
    *(cmsUInt16Number*) output = wOut[2];
    output+= 2;

    return output;

    cmsUNUSED_PARAMETER(info);
    cmsUNUSED_PARAMETER(Stride);
}


static
cmsUInt8Number* Pack3WordsAndSkip1SwapSwapFirst(cmsContext ContextID, CMSREGISTER _cmsTRANSFORM* info,
    CMSREGISTER cmsUInt16Number wOut[],
    CMSREGISTER cmsUInt8Number* output,
    CMSREGISTER cmsUInt32Number Stride)
{
    *(cmsUInt16Number*) output = wOut[2];
    output+= 2;
    *(cmsUInt16Number*) output = wOut[1];
    output+= 2;
    *(cmsUInt16Number*) output = wOut[0];
    output+= 2;
    output+= 2;

    return output;

    cmsUNUSED_PARAMETER(info);
    cmsUNUSED_PARAMETER(Stride);
}



static
cmsUInt8Number* Pack1Byte(cmsContext ContextID, CMSREGISTER _cmsTRANSFORM* info,
    CMSREGISTER cmsUInt16Number wOut[],
    CMSREGISTER cmsUInt8Number* output,
    CMSREGISTER cmsUInt32Number Stride)
{
    *output++ = FROM_16_TO_8(wOut[0]);

    return output;

    cmsUNUSED_PARAMETER(info);
    cmsUNUSED_PARAMETER(Stride);
}


static
cmsUInt8Number* Pack1ByteReversed(cmsContext ContextID, CMSREGISTER _cmsTRANSFORM* info,
    CMSREGISTER cmsUInt16Number wOut[],
    CMSREGISTER cmsUInt8Number* output,
    CMSREGISTER cmsUInt32Number Stride)
{
    *output++ = FROM_16_TO_8(REVERSE_FLAVOR_16(wOut[0]));

    return output;

    cmsUNUSED_PARAMETER(info);
    cmsUNUSED_PARAMETER(Stride);
}


static
cmsUInt8Number* Pack1ByteSkip1(cmsContext ContextID, CMSREGISTER _cmsTRANSFORM* info,
    CMSREGISTER cmsUInt16Number wOut[],
    CMSREGISTER cmsUInt8Number* output,
    CMSREGISTER cmsUInt32Number Stride)
{
    *output++ = FROM_16_TO_8(wOut[0]);
    output++;

    return output;

    cmsUNUSED_PARAMETER(info);
    cmsUNUSED_PARAMETER(Stride);
}


static
cmsUInt8Number* Pack1ByteSkip1SwapFirst(cmsContext ContextID, CMSREGISTER _cmsTRANSFORM* info,
    CMSREGISTER cmsUInt16Number wOut[],
    CMSREGISTER cmsUInt8Number* output,
    CMSREGISTER cmsUInt32Number Stride)
{
    output++;
    *output++ = FROM_16_TO_8(wOut[0]);

    return output;

    cmsUNUSED_PARAMETER(info);
    cmsUNUSED_PARAMETER(Stride);
}

static
cmsUInt8Number* Pack1Word(cmsContext ContextID, CMSREGISTER _cmsTRANSFORM* info,
    CMSREGISTER cmsUInt16Number wOut[],
    CMSREGISTER cmsUInt8Number* output,
    CMSREGISTER cmsUInt32Number Stride)
{
    *(cmsUInt16Number*) output = wOut[0];
    output+= 2;

    return output;

    cmsUNUSED_PARAMETER(info);
    cmsUNUSED_PARAMETER(Stride);
}


static
cmsUInt8Number* Pack1WordReversed(cmsContext ContextID, CMSREGISTER _cmsTRANSFORM* info,
    CMSREGISTER cmsUInt16Number wOut[],
    CMSREGISTER cmsUInt8Number* output,
    CMSREGISTER cmsUInt32Number Stride)
{
    *(cmsUInt16Number*) output = REVERSE_FLAVOR_16(wOut[0]);
    output+= 2;

    return output;

    cmsUNUSED_PARAMETER(info);
    cmsUNUSED_PARAMETER(Stride);
}

static
cmsUInt8Number* Pack1WordBigEndian(cmsContext ContextID, CMSREGISTER _cmsTRANSFORM* info,
    CMSREGISTER cmsUInt16Number wOut[],
    CMSREGISTER cmsUInt8Number* output,
    CMSREGISTER cmsUInt32Number Stride)
{
    *(cmsUInt16Number*) output = CHANGE_ENDIAN(wOut[0]);
    output+= 2;

    return output;

    cmsUNUSED_PARAMETER(info);
    cmsUNUSED_PARAMETER(Stride);
}


static
cmsUInt8Number* Pack1WordSkip1(cmsContext ContextID, CMSREGISTER _cmsTRANSFORM* info,
    CMSREGISTER cmsUInt16Number wOut[],
    CMSREGISTER cmsUInt8Number* output,
    CMSREGISTER cmsUInt32Number Stride)
{
    *(cmsUInt16Number*) output = wOut[0];
    output+= 4;

    return output;

    cmsUNUSED_PARAMETER(info);
    cmsUNUSED_PARAMETER(Stride);
}

static
cmsUInt8Number* Pack1WordSkip1SwapFirst(cmsContext ContextID, CMSREGISTER _cmsTRANSFORM* info,
    CMSREGISTER cmsUInt16Number wOut[],
    CMSREGISTER cmsUInt8Number* output,
    CMSREGISTER cmsUInt32Number Stride)
{
    output += 2;
    *(cmsUInt16Number*) output = wOut[0];
    output+= 2;

    return output;

    cmsUNUSED_PARAMETER(info);
    cmsUNUSED_PARAMETER(Stride);
}


// Unencoded Float values -- don't try optimize speed
static
cmsUInt8Number* PackLabDoubleFrom16(cmsContext ContextID, CMSREGISTER _cmsTRANSFORM* info,
    CMSREGISTER cmsUInt16Number wOut[],
    CMSREGISTER cmsUInt8Number* output,
    CMSREGISTER cmsUInt32Number Stride)
{

    if (T_PLANAR(info -> OutputFormat)) {

        cmsCIELab  Lab;
        cmsFloat64Number* Out = (cmsFloat64Number*) output;
        cmsLabEncoded2Float(ContextID, &Lab, wOut);

        Out[0]        = Lab.L;
        Out[Stride]   = Lab.a;
        Out[Stride*2] = Lab.b;

        return output + sizeof(cmsFloat64Number);
    }
    else {

        cmsLabEncoded2Float(ContextID, (cmsCIELab*) output, wOut);
        return output + (sizeof(cmsCIELab) + T_EXTRA(info ->OutputFormat) * sizeof(cmsFloat64Number));
    }
}


static
cmsUInt8Number* PackLabFloatFrom16(cmsContext ContextID, CMSREGISTER _cmsTRANSFORM* info,
    CMSREGISTER cmsUInt16Number wOut[],
    CMSREGISTER cmsUInt8Number* output,
    CMSREGISTER cmsUInt32Number Stride)
{
    cmsCIELab  Lab;
    cmsLabEncoded2Float(ContextID, &Lab, wOut);

    if (T_PLANAR(info->OutputFormat)) {

        cmsFloat32Number* Out = (cmsFloat32Number*)output;

        Stride /= PixelSize(info->OutputFormat);

        Out[0] = (cmsFloat32Number)Lab.L;
        Out[Stride] = (cmsFloat32Number)Lab.a;
        Out[Stride * 2] = (cmsFloat32Number)Lab.b;

        return output + sizeof(cmsFloat32Number);
    }
    else {

        ((cmsFloat32Number*)output)[0] = (cmsFloat32Number)Lab.L;
        ((cmsFloat32Number*)output)[1] = (cmsFloat32Number)Lab.a;
        ((cmsFloat32Number*)output)[2] = (cmsFloat32Number)Lab.b;

        return output + (3 + T_EXTRA(info->OutputFormat)) * sizeof(cmsFloat32Number);
    }
}

static
cmsUInt8Number* PackXYZDoubleFrom16(cmsContext ContextID, CMSREGISTER _cmsTRANSFORM* Info,
    CMSREGISTER cmsUInt16Number wOut[],
    CMSREGISTER cmsUInt8Number* output,
    CMSREGISTER cmsUInt32Number Stride)
{
    if (T_PLANAR(Info->OutputFormat)) {

        cmsCIEXYZ XYZ;
        cmsFloat64Number* Out = (cmsFloat64Number*)output;
        cmsXYZEncoded2Float(ContextID, &XYZ, wOut);

        Stride /= PixelSize(Info->OutputFormat);

        Out[0] = XYZ.X;
        Out[Stride] = XYZ.Y;
        Out[Stride * 2] = XYZ.Z;

        return output + sizeof(cmsFloat64Number);

    }
    else {

        cmsXYZEncoded2Float(ContextID, (cmsCIEXYZ*)output, wOut);

        return output + (sizeof(cmsCIEXYZ) + T_EXTRA(Info->OutputFormat) * sizeof(cmsFloat64Number));
    }
}

static
cmsUInt8Number* PackXYZFloatFrom16(cmsContext ContextID, CMSREGISTER _cmsTRANSFORM* Info,
    CMSREGISTER cmsUInt16Number wOut[],
    CMSREGISTER cmsUInt8Number* output,
    CMSREGISTER cmsUInt32Number Stride)
{
    if (T_PLANAR(Info->OutputFormat)) {

        cmsCIEXYZ XYZ;
        cmsFloat32Number* Out = (cmsFloat32Number*)output;
        cmsXYZEncoded2Float(ContextID, &XYZ, wOut);

        Stride /= PixelSize(Info->OutputFormat);

        Out[0] = (cmsFloat32Number)XYZ.X;
        Out[Stride] = (cmsFloat32Number)XYZ.Y;
        Out[Stride * 2] = (cmsFloat32Number)XYZ.Z;

        return output + sizeof(cmsFloat32Number);

    }
    else {

        cmsCIEXYZ XYZ;
        cmsFloat32Number* Out = (cmsFloat32Number*)output;
        cmsXYZEncoded2Float(ContextID, &XYZ, wOut);

        Out[0] = (cmsFloat32Number)XYZ.X;
        Out[1] = (cmsFloat32Number)XYZ.Y;
        Out[2] = (cmsFloat32Number)XYZ.Z;

        return output + (3 * sizeof(cmsFloat32Number) + T_EXTRA(Info->OutputFormat) * sizeof(cmsFloat32Number));
    }
}

static
cmsUInt8Number* PackDoubleFrom16(cmsContext ContextID, CMSREGISTER _cmsTRANSFORM* info,
    CMSREGISTER cmsUInt16Number wOut[],
    CMSREGISTER cmsUInt8Number* output,
    CMSREGISTER cmsUInt32Number Stride)
{
    cmsUInt32Number nChan = T_CHANNELS(info->OutputFormat);
    cmsUInt32Number DoSwap = T_DOSWAP(info->OutputFormat);
    cmsUInt32Number Reverse = T_FLAVOR(info->OutputFormat);
    cmsUInt32Number Extra = T_EXTRA(info->OutputFormat);
    cmsUInt32Number SwapFirst = T_SWAPFIRST(info->OutputFormat);
    cmsUInt32Number Planar = T_PLANAR(info->OutputFormat);
    cmsUInt32Number ExtraFirst = DoSwap ^ SwapFirst;
    cmsFloat64Number maximum = IsInkSpace(info->OutputFormat) ? 655.35 : 65535.0;
    cmsFloat64Number v = 0;
    cmsFloat64Number* swap1 = (cmsFloat64Number*)output;
    cmsUInt32Number i, start = 0;

    Stride /= PixelSize(info->OutputFormat);

    if (ExtraFirst)
        start = Extra;

    for (i = 0; i < nChan; i++) {

        cmsUInt32Number index = DoSwap ? (nChan - i - 1) : i;

        v = (cmsFloat64Number)wOut[index] / maximum;

        if (Reverse)
            v = maximum - v;

        if (Planar)
            ((cmsFloat64Number*)output)[(i + start) * Stride] = v;
        else
            ((cmsFloat64Number*)output)[i + start] = v;
    }


    if (Extra == 0 && SwapFirst) {

        memmove(swap1 + 1, swap1, (nChan - 1) * sizeof(cmsFloat64Number));
        *swap1 = v;
    }

    if (T_PLANAR(info->OutputFormat))
        return output + sizeof(cmsFloat64Number);
    else
        return output + (nChan + Extra) * sizeof(cmsFloat64Number);

}


static
cmsUInt8Number* PackFloatFrom16(cmsContext ContextID, CMSREGISTER _cmsTRANSFORM* info,
    CMSREGISTER cmsUInt16Number wOut[],
    CMSREGISTER cmsUInt8Number* output,
    CMSREGISTER cmsUInt32Number Stride)
{
    cmsUInt32Number nChan = T_CHANNELS(info->OutputFormat);
    cmsUInt32Number DoSwap = T_DOSWAP(info->OutputFormat);
    cmsUInt32Number Reverse = T_FLAVOR(info->OutputFormat);
    cmsUInt32Number Extra = T_EXTRA(info->OutputFormat);
    cmsUInt32Number SwapFirst = T_SWAPFIRST(info->OutputFormat);
    cmsUInt32Number Planar = T_PLANAR(info->OutputFormat);
    cmsUInt32Number ExtraFirst = DoSwap ^ SwapFirst;
    cmsFloat64Number maximum = IsInkSpace(info->OutputFormat) ? 655.35 : 65535.0;
    cmsFloat64Number v = 0;
    cmsFloat32Number* swap1 = (cmsFloat32Number*)output;
    cmsUInt32Number i, start = 0;

    Stride /= PixelSize(info->OutputFormat);

    if (ExtraFirst)
        start = Extra;

    for (i = 0; i < nChan; i++) {

        cmsUInt32Number index = DoSwap ? (nChan - i - 1) : i;

        v = (cmsFloat64Number)wOut[index] / maximum;

        if (Reverse)
            v = maximum - v;

        if (Planar)
            ((cmsFloat32Number*)output)[(i + start) * Stride] = (cmsFloat32Number)v;
        else
            ((cmsFloat32Number*)output)[i + start] = (cmsFloat32Number)v;
    }


    if (Extra == 0 && SwapFirst) {

        memmove(swap1 + 1, swap1, (nChan - 1) * sizeof(cmsFloat32Number));
        *swap1 = (cmsFloat32Number)v;
    }

    if (T_PLANAR(info->OutputFormat))
        return output + sizeof(cmsFloat32Number);
    else
        return output + (nChan + Extra) * sizeof(cmsFloat32Number);
}



// --------------------------------------------------------------------------------------------------------

static
cmsUInt8Number* PackBytesFromFloat(cmsContext ContextID, _cmsTRANSFORM* info,
                                    cmsFloat32Number wOut[],
                                    cmsUInt8Number* output,
                                    cmsUInt32Number Stride)
{
    cmsUInt32Number nChan = T_CHANNELS(info->OutputFormat);
    cmsUInt32Number DoSwap = T_DOSWAP(info->OutputFormat);
    cmsUInt32Number Reverse = T_FLAVOR(info->OutputFormat);
    cmsUInt32Number Extra = T_EXTRA(info->OutputFormat);
    cmsUInt32Number SwapFirst = T_SWAPFIRST(info->OutputFormat);
    cmsUInt32Number Planar = T_PLANAR(info->OutputFormat);
    cmsUInt32Number ExtraFirst = DoSwap ^ SwapFirst;    
    cmsUInt8Number* swap1 = (cmsUInt8Number*)output;
    cmsFloat64Number v = 0;
    cmsUInt8Number vv = 0;
    cmsUInt32Number i, start = 0;
    
    if (ExtraFirst)
        start = Extra;

    for (i = 0; i < nChan; i++) {

        cmsUInt32Number index = DoSwap ? (nChan - i - 1) : i;

        v = wOut[index] * 65535.0;

        if (Reverse)
            v = 65535.0 - v;
        
        vv =  FROM_16_TO_8(_cmsQuickSaturateWord(v));

        if (Planar)
            ((cmsUInt8Number*)output)[(i + start) * Stride] = vv;
        else
            ((cmsUInt8Number*)output)[i + start] = vv;
    }


    if (Extra == 0 && SwapFirst) {

        memmove(swap1 + 1, swap1, (nChan - 1) * sizeof(cmsUInt8Number));
        *swap1 = vv;
    }

    if (T_PLANAR(info->OutputFormat))
        return output + sizeof(cmsUInt8Number);
    else
        return output + (nChan + Extra) * sizeof(cmsUInt8Number);
}

static
cmsUInt8Number* PackWordsFromFloat(cmsContext ContextID, _cmsTRANSFORM* info,
                                    cmsFloat32Number wOut[],
                                    cmsUInt8Number* output,
                                    cmsUInt32Number Stride)
{
    cmsUInt32Number nChan = T_CHANNELS(info->OutputFormat);
    cmsUInt32Number DoSwap = T_DOSWAP(info->OutputFormat);
    cmsUInt32Number Reverse = T_FLAVOR(info->OutputFormat);
    cmsUInt32Number Extra = T_EXTRA(info->OutputFormat);
    cmsUInt32Number SwapFirst = T_SWAPFIRST(info->OutputFormat);
    cmsUInt32Number Planar = T_PLANAR(info->OutputFormat);
    cmsUInt32Number ExtraFirst = DoSwap ^ SwapFirst;    
    cmsUInt16Number* swap1 = (cmsUInt16Number*)output;
    cmsFloat64Number v = 0;
    cmsUInt16Number vv = 0;
    cmsUInt32Number i, start = 0;
    
    if (ExtraFirst)
        start = Extra;

    for (i = 0; i < nChan; i++) {

        cmsUInt32Number index = DoSwap ? (nChan - i - 1) : i;

        v = wOut[index] * 65535.0;

        if (Reverse)
            v = 65535.0 - v;

        vv = _cmsQuickSaturateWord(v);

        if (Planar)
            ((cmsUInt16Number*)output)[(i + start) * Stride/2] = vv;
        else
            ((cmsUInt16Number*)output)[i + start] = vv;
    }

    if (Extra == 0 && SwapFirst) {

        memmove(swap1 + 1, swap1, (nChan - 1) * sizeof(cmsUInt16Number));
        *swap1 = vv;
    }

    if (T_PLANAR(info->OutputFormat))
        return output + sizeof(cmsUInt16Number);
    else
        return output + (nChan + Extra) * sizeof(cmsUInt16Number);
}


static
cmsUInt8Number* PackFloatsFromFloat(cmsContext ContextID, _cmsTRANSFORM* info,
    cmsFloat32Number wOut[],
    cmsUInt8Number* output,
    cmsUInt32Number Stride)
{
    cmsUInt32Number nChan = T_CHANNELS(info->OutputFormat);
    cmsUInt32Number DoSwap = T_DOSWAP(info->OutputFormat);
    cmsUInt32Number Reverse = T_FLAVOR(info->OutputFormat);
    cmsUInt32Number Extra = T_EXTRA(info->OutputFormat);
    cmsUInt32Number SwapFirst = T_SWAPFIRST(info->OutputFormat);
    cmsUInt32Number Planar = T_PLANAR(info->OutputFormat);
    cmsUInt32Number ExtraFirst = DoSwap ^ SwapFirst;
    cmsFloat64Number maximum = IsInkSpace(info->OutputFormat) ? 100.0 : 1.0;
    cmsFloat32Number* swap1 = (cmsFloat32Number*)output;
    cmsFloat64Number v = 0;
    cmsUInt32Number i, start = 0;

    Stride /= PixelSize(info->OutputFormat);

    if (ExtraFirst)
        start = Extra;

    for (i = 0; i < nChan; i++) {

        cmsUInt32Number index = DoSwap ? (nChan - i - 1) : i;

        v = wOut[index] * maximum;

        if (Reverse)
            v = maximum - v;

        if (Planar)
            ((cmsFloat32Number*)output)[(i + start) * Stride] = (cmsFloat32Number)v;
        else
            ((cmsFloat32Number*)output)[i + start] = (cmsFloat32Number)v;
    }


    if (Extra == 0 && SwapFirst) {

        memmove(swap1 + 1, swap1, (nChan - 1) * sizeof(cmsFloat32Number));
        *swap1 = (cmsFloat32Number)v;
    }

    if (T_PLANAR(info->OutputFormat))
        return output + sizeof(cmsFloat32Number);
    else
        return output + (nChan + Extra) * sizeof(cmsFloat32Number);
}

static
cmsUInt8Number* PackDoublesFromFloat(cmsContext ContextID, _cmsTRANSFORM* info,
    cmsFloat32Number wOut[],
    cmsUInt8Number* output,
    cmsUInt32Number Stride)
{
    cmsUInt32Number nChan = T_CHANNELS(info->OutputFormat);
    cmsUInt32Number DoSwap = T_DOSWAP(info->OutputFormat);
    cmsUInt32Number Reverse = T_FLAVOR(info->OutputFormat);
    cmsUInt32Number Extra = T_EXTRA(info->OutputFormat);
    cmsUInt32Number SwapFirst = T_SWAPFIRST(info->OutputFormat);
    cmsUInt32Number Planar = T_PLANAR(info->OutputFormat);
    cmsUInt32Number ExtraFirst = DoSwap ^ SwapFirst;
    cmsFloat64Number maximum = IsInkSpace(info->OutputFormat) ? 100.0 : 1.0;
    cmsFloat64Number v = 0;
    cmsFloat64Number* swap1 = (cmsFloat64Number*)output;
    cmsUInt32Number i, start = 0;

    Stride /= PixelSize(info->OutputFormat);

    if (ExtraFirst)
        start = Extra;

    for (i = 0; i < nChan; i++) {

        cmsUInt32Number index = DoSwap ? (nChan - i - 1) : i;

        v = wOut[index] * maximum;

        if (Reverse)
            v = maximum - v;

        if (Planar)
            ((cmsFloat64Number*)output)[(i + start) * Stride] = v;
        else
            ((cmsFloat64Number*)output)[i + start] = v;
    }

    if (Extra == 0 && SwapFirst) {

        memmove(swap1 + 1, swap1, (nChan - 1) * sizeof(cmsFloat64Number));
        *swap1 = v;
    }


    if (T_PLANAR(info->OutputFormat))
        return output + sizeof(cmsFloat64Number);
    else
        return output + (nChan + Extra) * sizeof(cmsFloat64Number);

}

static
cmsUInt8Number* PackLabFloatFromFloat(cmsContext ContextID, _cmsTRANSFORM* Info,
    cmsFloat32Number wOut[],
    cmsUInt8Number* output,
    cmsUInt32Number Stride)
{
    cmsFloat32Number* Out = (cmsFloat32Number*)output;

    if (T_PLANAR(Info->OutputFormat)) {

        Stride /= PixelSize(Info->OutputFormat);

        Out[0] = (cmsFloat32Number)(wOut[0] * 100.0);
        Out[Stride] = (cmsFloat32Number)(wOut[1] * 255.0 - 128.0);
        Out[Stride * 2] = (cmsFloat32Number)(wOut[2] * 255.0 - 128.0);

        return output + sizeof(cmsFloat32Number);
    }
    else {

        Out[0] = (cmsFloat32Number)(wOut[0] * 100.0);
        Out[1] = (cmsFloat32Number)(wOut[1] * 255.0 - 128.0);
        Out[2] = (cmsFloat32Number)(wOut[2] * 255.0 - 128.0);

        return output + (sizeof(cmsFloat32Number) * 3 + T_EXTRA(Info->OutputFormat) * sizeof(cmsFloat32Number));
    }

}


static
cmsUInt8Number* PackLabDoubleFromFloat(cmsContext ContextID, _cmsTRANSFORM* Info,
    cmsFloat32Number wOut[],
    cmsUInt8Number* output,
    cmsUInt32Number Stride)
{
    cmsFloat64Number* Out = (cmsFloat64Number*)output;

    if (T_PLANAR(Info->OutputFormat)) {

        Stride /= PixelSize(Info->OutputFormat);

        Out[0] = (cmsFloat64Number)(wOut[0] * 100.0);
        Out[Stride] = (cmsFloat64Number)(wOut[1] * 255.0 - 128.0);
        Out[Stride * 2] = (cmsFloat64Number)(wOut[2] * 255.0 - 128.0);

        return output + sizeof(cmsFloat64Number);
    }
    else {

        Out[0] = (cmsFloat64Number)(wOut[0] * 100.0);
        Out[1] = (cmsFloat64Number)(wOut[1] * 255.0 - 128.0);
        Out[2] = (cmsFloat64Number)(wOut[2] * 255.0 - 128.0);

        return output + (sizeof(cmsFloat64Number) * 3 + T_EXTRA(Info->OutputFormat) * sizeof(cmsFloat64Number));
    }

}


static
cmsUInt8Number* PackEncodedBytesLabV2FromFloat(cmsContext ContextID, _cmsTRANSFORM* Info,
                                           cmsFloat32Number wOut[],
                                           cmsUInt8Number* output,
                                           cmsUInt32Number Stride)
{    
    cmsCIELab Lab;
    cmsUInt16Number wlab[3];

    Lab.L = (cmsFloat64Number)(wOut[0] * 100.0);
    Lab.a = (cmsFloat64Number)(wOut[1] * 255.0 - 128.0);
    Lab.b = (cmsFloat64Number)(wOut[2] * 255.0 - 128.0);

    cmsFloat2LabEncoded(ContextID, wlab, &Lab);
    
    if (T_PLANAR(Info -> OutputFormat)) {

        Stride /= PixelSize(Info->OutputFormat);       
    
        output[0]        = wlab[0] >> 8;
        output[Stride]   = wlab[1] >> 8;
        output[Stride*2] = wlab[2] >> 8;

        return output + 1;
    }
    else {

        output[0] = wlab[0] >> 8;
        output[1] = wlab[1] >> 8;
        output[2] = wlab[2] >> 8;

        return output + (3 + T_EXTRA(Info ->OutputFormat));
    }
}

static
cmsUInt8Number* PackEncodedWordsLabV2FromFloat(cmsContext ContextID, _cmsTRANSFORM* Info,
                                           cmsFloat32Number wOut[],
                                           cmsUInt8Number* output,
                                           cmsUInt32Number Stride)
{    
    cmsCIELab Lab;
    cmsUInt16Number wlab[3];

    Lab.L = (cmsFloat64Number)(wOut[0] * 100.0);
    Lab.a = (cmsFloat64Number)(wOut[1] * 255.0 - 128.0);
    Lab.b = (cmsFloat64Number)(wOut[2] * 255.0 - 128.0);

    cmsFloat2LabEncodedV2(ContextID, wlab, &Lab);
    
    if (T_PLANAR(Info -> OutputFormat)) {

        Stride /= PixelSize(Info->OutputFormat);       
    
        ((cmsUInt16Number*) output)[0]        = wlab[0];
        ((cmsUInt16Number*) output)[Stride]   = wlab[1];
        ((cmsUInt16Number*) output)[Stride*2] = wlab[2];

        return output + sizeof(cmsUInt16Number);
    }
    else {

         ((cmsUInt16Number*) output)[0] = wlab[0];
         ((cmsUInt16Number*) output)[1] = wlab[1];
         ((cmsUInt16Number*) output)[2] = wlab[2];

        return output + (3 + T_EXTRA(Info ->OutputFormat)) * sizeof(cmsUInt16Number);
    }
}


// From 0..1 range to 0..MAX_ENCODEABLE_XYZ
static
cmsUInt8Number* PackXYZFloatFromFloat(cmsContext ContextID, _cmsTRANSFORM* Info,
    cmsFloat32Number wOut[],
    cmsUInt8Number* output,
    cmsUInt32Number Stride)
{
    cmsFloat32Number* Out = (cmsFloat32Number*)output;

    if (T_PLANAR(Info->OutputFormat)) {

        Stride /= PixelSize(Info->OutputFormat);

        Out[0] = (cmsFloat32Number)(wOut[0] * MAX_ENCODEABLE_XYZ);
        Out[Stride] = (cmsFloat32Number)(wOut[1] * MAX_ENCODEABLE_XYZ);
        Out[Stride * 2] = (cmsFloat32Number)(wOut[2] * MAX_ENCODEABLE_XYZ);

        return output + sizeof(cmsFloat32Number);
    }
    else {

        Out[0] = (cmsFloat32Number)(wOut[0] * MAX_ENCODEABLE_XYZ);
        Out[1] = (cmsFloat32Number)(wOut[1] * MAX_ENCODEABLE_XYZ);
        Out[2] = (cmsFloat32Number)(wOut[2] * MAX_ENCODEABLE_XYZ);

        return output + (sizeof(cmsFloat32Number) * 3 + T_EXTRA(Info->OutputFormat) * sizeof(cmsFloat32Number));
    }

}

// Same, but convert to double
static
cmsUInt8Number* PackXYZDoubleFromFloat(cmsContext ContextID, _cmsTRANSFORM* Info,
    cmsFloat32Number wOut[],
    cmsUInt8Number* output,
    cmsUInt32Number Stride)
{
    cmsFloat64Number* Out = (cmsFloat64Number*)output;

    if (T_PLANAR(Info->OutputFormat)) {

        Stride /= PixelSize(Info->OutputFormat);

        Out[0] = (cmsFloat64Number)(wOut[0] * MAX_ENCODEABLE_XYZ);
        Out[Stride] = (cmsFloat64Number)(wOut[1] * MAX_ENCODEABLE_XYZ);
        Out[Stride * 2] = (cmsFloat64Number)(wOut[2] * MAX_ENCODEABLE_XYZ);

        return output + sizeof(cmsFloat64Number);
    }
    else {

        Out[0] = (cmsFloat64Number)(wOut[0] * MAX_ENCODEABLE_XYZ);
        Out[1] = (cmsFloat64Number)(wOut[1] * MAX_ENCODEABLE_XYZ);
        Out[2] = (cmsFloat64Number)(wOut[2] * MAX_ENCODEABLE_XYZ);

        return output + (sizeof(cmsFloat64Number) * 3 + T_EXTRA(Info->OutputFormat) * sizeof(cmsFloat64Number));
    }

}


// ----------------------------------------------------------------------------------------------------------------

#ifndef CMS_NO_HALF_SUPPORT

// Decodes an stream of half floats to wIn[] described by input format

static
cmsUInt8Number* UnrollHalfTo16(cmsContext ContextID, CMSREGISTER _cmsTRANSFORM* info,
    CMSREGISTER cmsUInt16Number wIn[],
    CMSREGISTER cmsUInt8Number* accum,
    CMSREGISTER cmsUInt32Number Stride)
{

    cmsUInt32Number nChan = T_CHANNELS(info->InputFormat);
    cmsUInt32Number DoSwap = T_DOSWAP(info->InputFormat);
    cmsUInt32Number Reverse = T_FLAVOR(info->InputFormat);
    cmsUInt32Number SwapFirst = T_SWAPFIRST(info->InputFormat);
    cmsUInt32Number Extra = T_EXTRA(info->InputFormat);
    cmsUInt32Number ExtraFirst = DoSwap ^ SwapFirst;
    cmsUInt32Number Planar = T_PLANAR(info->InputFormat);
    cmsFloat32Number v;
    cmsUInt32Number i, start = 0;
    cmsFloat32Number maximum = IsInkSpace(info->InputFormat) ? 655.35F : 65535.0F;


    Stride /= PixelSize(info->OutputFormat);

    if (ExtraFirst)
        start = Extra;

    for (i = 0; i < nChan; i++) {

        cmsUInt32Number index = DoSwap ? (nChan - i - 1) : i;

        if (Planar)
            v = _cmsHalf2Float(((cmsUInt16Number*)accum)[(i + start) * Stride]);
        else
            v = _cmsHalf2Float(((cmsUInt16Number*)accum)[i + start]);

        if (Reverse) v = maximum - v;

        wIn[index] = _cmsQuickSaturateWord((cmsFloat64Number) v * maximum);
    }


    if (Extra == 0 && SwapFirst) {
        cmsUInt16Number tmp = wIn[0];

        memmove(&wIn[0], &wIn[1], (nChan - 1) * sizeof(cmsUInt16Number));
        wIn[nChan - 1] = tmp;
    }

    if (T_PLANAR(info->InputFormat))
        return accum + sizeof(cmsUInt16Number);
    else
        return accum + (nChan + Extra) * sizeof(cmsUInt16Number);
}

// Decodes an stream of half floats to wIn[] described by input format

static
cmsUInt8Number* UnrollHalfToFloat(cmsContext ContextID, _cmsTRANSFORM* info,
    cmsFloat32Number wIn[],
    cmsUInt8Number* accum,
    cmsUInt32Number Stride)
{

    cmsUInt32Number nChan = T_CHANNELS(info->InputFormat);
    cmsUInt32Number DoSwap = T_DOSWAP(info->InputFormat);
    cmsUInt32Number Reverse = T_FLAVOR(info->InputFormat);
    cmsUInt32Number SwapFirst = T_SWAPFIRST(info->InputFormat);
    cmsUInt32Number Extra = T_EXTRA(info->InputFormat);
    cmsUInt32Number ExtraFirst = DoSwap ^ SwapFirst;
    cmsUInt32Number Planar = T_PLANAR(info->InputFormat);
    cmsFloat32Number v;
    cmsUInt32Number i, start = 0;
    cmsFloat32Number maximum = IsInkSpace(info->InputFormat) ? 100.0F : 1.0F;

    Stride /= PixelSize(info->InputFormat);

    if (ExtraFirst)
        start = Extra;

    for (i = 0; i < nChan; i++) {

        cmsUInt32Number index = DoSwap ? (nChan - i - 1) : i;

        if (Planar)
            v = _cmsHalf2Float(((cmsUInt16Number*)accum)[(i + start) * Stride]);
        else
            v = _cmsHalf2Float(((cmsUInt16Number*)accum)[i + start]);

        v /= maximum;

        wIn[index] = Reverse ? 1 - v : v;
    }


    if (Extra == 0 && SwapFirst) {
        cmsFloat32Number tmp = wIn[0];

        memmove(&wIn[0], &wIn[1], (nChan - 1) * sizeof(cmsFloat32Number));
        wIn[nChan - 1] = tmp;
    }

    if (T_PLANAR(info->InputFormat))
        return accum + sizeof(cmsUInt16Number);
    else
        return accum + (nChan + Extra) * sizeof(cmsUInt16Number);
}


static
cmsUInt8Number* PackHalfFrom16(cmsContext ContextID, CMSREGISTER _cmsTRANSFORM* info,
    CMSREGISTER cmsUInt16Number wOut[],
    CMSREGISTER cmsUInt8Number* output,
    CMSREGISTER cmsUInt32Number Stride)
{
    cmsUInt32Number nChan = T_CHANNELS(info->OutputFormat);
    cmsUInt32Number DoSwap = T_DOSWAP(info->OutputFormat);
    cmsUInt32Number Reverse = T_FLAVOR(info->OutputFormat);
    cmsUInt32Number Extra = T_EXTRA(info->OutputFormat);
    cmsUInt32Number SwapFirst = T_SWAPFIRST(info->OutputFormat);
    cmsUInt32Number Planar = T_PLANAR(info->OutputFormat);
    cmsUInt32Number ExtraFirst = DoSwap ^ SwapFirst;
    cmsFloat32Number maximum = IsInkSpace(info->OutputFormat) ? 655.35F : 65535.0F;
    cmsFloat32Number v = 0;
    cmsUInt16Number* swap1 = (cmsUInt16Number*)output;
    cmsUInt32Number i, start = 0;

    Stride /= PixelSize(info->OutputFormat);

    if (ExtraFirst)
        start = Extra;

    for (i = 0; i < nChan; i++) {

        cmsUInt32Number index = DoSwap ? (nChan - i - 1) : i;

        v = (cmsFloat32Number)wOut[index] / maximum;

        if (Reverse)
            v = maximum - v;

        if (Planar)
            ((cmsUInt16Number*)output)[(i + start) * Stride] = _cmsFloat2Half(v);
        else
            ((cmsUInt16Number*)output)[i + start] = _cmsFloat2Half(v);
    }


    if (Extra == 0 && SwapFirst) {

        memmove(swap1 + 1, swap1, (nChan - 1) * sizeof(cmsUInt16Number));
        *swap1 = _cmsFloat2Half(v);
    }

    if (T_PLANAR(info->OutputFormat))
        return output + sizeof(cmsUInt16Number);
    else
        return output + (nChan + Extra) * sizeof(cmsUInt16Number);
}



static
cmsUInt8Number* PackHalfFromFloat(cmsContext ContextID, _cmsTRANSFORM* info,
    cmsFloat32Number wOut[],
    cmsUInt8Number* output,
    cmsUInt32Number Stride)
{
    cmsUInt32Number nChan = T_CHANNELS(info->OutputFormat);
    cmsUInt32Number DoSwap = T_DOSWAP(info->OutputFormat);
    cmsUInt32Number Reverse = T_FLAVOR(info->OutputFormat);
    cmsUInt32Number Extra = T_EXTRA(info->OutputFormat);
    cmsUInt32Number SwapFirst = T_SWAPFIRST(info->OutputFormat);
    cmsUInt32Number Planar = T_PLANAR(info->OutputFormat);
    cmsUInt32Number ExtraFirst = DoSwap ^ SwapFirst;
    cmsFloat32Number maximum = IsInkSpace(info->OutputFormat) ? 100.0F : 1.0F;
    cmsUInt16Number* swap1 = (cmsUInt16Number*)output;
    cmsFloat32Number v = 0;
    cmsUInt32Number i, start = 0;

    Stride /= PixelSize(info->OutputFormat);

    if (ExtraFirst)
        start = Extra;

    for (i = 0; i < nChan; i++) {

        cmsUInt32Number index = DoSwap ? (nChan - i - 1) : i;

        v = wOut[index] * maximum;

        if (Reverse)
            v = maximum - v;

        if (Planar)
            ((cmsUInt16Number*)output)[(i + start) * Stride] = _cmsFloat2Half(v);
        else
            ((cmsUInt16Number*)output)[i + start] = _cmsFloat2Half(v);
    }


    if (Extra == 0 && SwapFirst) {

        memmove(swap1 + 1, swap1, (nChan - 1) * sizeof(cmsUInt16Number));
        *swap1 = (cmsUInt16Number)_cmsFloat2Half(v);
    }

    if (T_PLANAR(info->OutputFormat))
        return output + sizeof(cmsUInt16Number);
    else
        return output + (nChan + Extra) * sizeof(cmsUInt16Number);
}

#endif

// ----------------------------------------------------------------------------------------------------------------


static const cmsFormatters16 InputFormatters16[] = {

    //    Type                                          Mask                  Function
    //  ----------------------------   ------------------------------------  ----------------------------
    { TYPE_Lab_DBL,                                 ANYPLANAR | ANYEXTRA,   UnrollLabDoubleTo16},
    { TYPE_XYZ_DBL,                                 ANYPLANAR | ANYEXTRA,   UnrollXYZDoubleTo16},
    { TYPE_Lab_FLT,                                 ANYPLANAR | ANYEXTRA,   UnrollLabFloatTo16},
    { TYPE_XYZ_FLT,                                 ANYPLANAR | ANYEXTRA,   UnrollXYZFloatTo16},
    { TYPE_GRAY_DBL,                                                 0,   UnrollDouble1Chan},
    { FLOAT_SH(1) | BYTES_SH(0), ANYCHANNELS | ANYPLANAR | ANYSWAPFIRST | ANYFLAVOR |
                                             ANYSWAP | ANYEXTRA | ANYSPACE,   UnrollDoubleTo16},
    { FLOAT_SH(1) | BYTES_SH(4), ANYCHANNELS | ANYPLANAR | ANYSWAPFIRST | ANYFLAVOR |
                                             ANYSWAP | ANYEXTRA | ANYSPACE,   UnrollFloatTo16},
#ifndef CMS_NO_HALF_SUPPORT
    { FLOAT_SH(1) | BYTES_SH(2), ANYCHANNELS | ANYPLANAR | ANYSWAPFIRST | ANYFLAVOR |
                                            ANYEXTRA | ANYSWAP | ANYSPACE,   UnrollHalfTo16},
#endif

    { CHANNELS_SH(1) | BYTES_SH(1),                              ANYSPACE,  Unroll1Byte},
    { CHANNELS_SH(1) | BYTES_SH(1) | EXTRA_SH(1),                  ANYSPACE,  Unroll1ByteSkip1},
    { CHANNELS_SH(1) | BYTES_SH(1) | EXTRA_SH(2),                  ANYSPACE,  Unroll1ByteSkip2},
    { CHANNELS_SH(1) | BYTES_SH(1) | FLAVOR_SH(1),                 ANYSPACE,  Unroll1ByteReversed},
    { COLORSPACE_SH(PT_MCH2) | CHANNELS_SH(2) | BYTES_SH(1),              0,  Unroll2Bytes},

    { TYPE_LabV2_8,                                                   0,  UnrollLabV2_8 },
    { TYPE_ALabV2_8,                                                  0,  UnrollALabV2_8 },
    { TYPE_LabV2_16,                                                  0,  UnrollLabV2_16 },

    { CHANNELS_SH(3) | BYTES_SH(1),                              ANYSPACE,  Unroll3Bytes},
    { CHANNELS_SH(3) | BYTES_SH(1) | DOSWAP_SH(1),                 ANYSPACE,  Unroll3BytesSwap},
    { CHANNELS_SH(3) | EXTRA_SH(1) | BYTES_SH(1) | DOSWAP_SH(1),     ANYSPACE,  Unroll3BytesSkip1Swap},
    { CHANNELS_SH(3) | EXTRA_SH(1) | BYTES_SH(1) | SWAPFIRST_SH(1),  ANYSPACE,  Unroll3BytesSkip1SwapFirst},

    { CHANNELS_SH(3) | EXTRA_SH(1) | BYTES_SH(1) | DOSWAP_SH(1) | SWAPFIRST_SH(1),
                                                               ANYSPACE,  Unroll3BytesSkip1SwapSwapFirst},

    { CHANNELS_SH(4) | BYTES_SH(1),                              ANYSPACE,  Unroll4Bytes},
    { CHANNELS_SH(4) | BYTES_SH(1) | FLAVOR_SH(1),                 ANYSPACE,  Unroll4BytesReverse},
    { CHANNELS_SH(4) | BYTES_SH(1) | SWAPFIRST_SH(1),              ANYSPACE,  Unroll4BytesSwapFirst},
    { CHANNELS_SH(4) | BYTES_SH(1) | DOSWAP_SH(1),                 ANYSPACE,  Unroll4BytesSwap},
    { CHANNELS_SH(4) | BYTES_SH(1) | DOSWAP_SH(1) | SWAPFIRST_SH(1), ANYSPACE,  Unroll4BytesSwapSwapFirst},

    { BYTES_SH(1) | PLANAR_SH(1), ANYFLAVOR | ANYSWAPFIRST | ANYPREMUL |
                                   ANYSWAP | ANYEXTRA | ANYCHANNELS | ANYSPACE, UnrollPlanarBytes},

    { BYTES_SH(1),    ANYFLAVOR | ANYSWAPFIRST | ANYSWAP | ANYPREMUL |
                                           ANYEXTRA | ANYCHANNELS | ANYSPACE, UnrollChunkyBytes},

    { CHANNELS_SH(1) | BYTES_SH(2),                              ANYSPACE,  Unroll1Word},
    { CHANNELS_SH(1) | BYTES_SH(2) | FLAVOR_SH(1),                 ANYSPACE,  Unroll1WordReversed},
    { CHANNELS_SH(1) | BYTES_SH(2) | EXTRA_SH(3),                  ANYSPACE,  Unroll1WordSkip3},

    { CHANNELS_SH(2) | BYTES_SH(2),                              ANYSPACE,  Unroll2Words},
    { CHANNELS_SH(3) | BYTES_SH(2),                              ANYSPACE,  Unroll3Words},
    { CHANNELS_SH(4) | BYTES_SH(2),                              ANYSPACE,  Unroll4Words},

    { CHANNELS_SH(3) | BYTES_SH(2) | DOSWAP_SH(1),                 ANYSPACE,  Unroll3WordsSwap},
    { CHANNELS_SH(3) | BYTES_SH(2) | EXTRA_SH(1) | SWAPFIRST_SH(1),  ANYSPACE,  Unroll3WordsSkip1SwapFirst},
    { CHANNELS_SH(3) | BYTES_SH(2) | EXTRA_SH(1) | DOSWAP_SH(1),     ANYSPACE,  Unroll3WordsSkip1Swap},
    { CHANNELS_SH(4) | BYTES_SH(2) | FLAVOR_SH(1),                 ANYSPACE,  Unroll4WordsReverse},
    { CHANNELS_SH(4) | BYTES_SH(2) | SWAPFIRST_SH(1),              ANYSPACE,  Unroll4WordsSwapFirst},
    { CHANNELS_SH(4) | BYTES_SH(2) | DOSWAP_SH(1),                 ANYSPACE,  Unroll4WordsSwap},
    { CHANNELS_SH(4) | BYTES_SH(2) | DOSWAP_SH(1) | SWAPFIRST_SH(1), ANYSPACE,  Unroll4WordsSwapSwapFirst},


    { BYTES_SH(2) | PLANAR_SH(1),  ANYFLAVOR | ANYSWAP | ANYENDIAN | ANYEXTRA | ANYCHANNELS | ANYSPACE,  UnrollPlanarWords},
    { BYTES_SH(2),  ANYFLAVOR | ANYSWAPFIRST | ANYSWAP | ANYENDIAN | ANYEXTRA | ANYCHANNELS | ANYSPACE,  UnrollAnyWords},

    { BYTES_SH(2) | PLANAR_SH(1),  ANYFLAVOR | ANYSWAP | ANYENDIAN | ANYEXTRA | ANYCHANNELS | ANYSPACE | PREMUL_SH(1),  UnrollPlanarWordsPremul},
    { BYTES_SH(2),  ANYFLAVOR | ANYSWAPFIRST | ANYSWAP | ANYENDIAN | ANYEXTRA | ANYCHANNELS | ANYSPACE | PREMUL_SH(1),  UnrollAnyWordsPremul}

};



static const cmsFormattersFloat InputFormattersFloat[] = {

    //    Type                                          Mask                  Function
    //  ----------------------------   ------------------------------------  ----------------------------
    {     TYPE_Lab_DBL,                                ANYPLANAR | ANYEXTRA,   UnrollLabDoubleToFloat},
    {     TYPE_Lab_FLT,                                ANYPLANAR | ANYEXTRA,   UnrollLabFloatToFloat},

    {     TYPE_XYZ_DBL,                                ANYPLANAR | ANYEXTRA,   UnrollXYZDoubleToFloat},
    {     TYPE_XYZ_FLT,                                ANYPLANAR | ANYEXTRA,   UnrollXYZFloatToFloat},

    {     FLOAT_SH(1) | BYTES_SH(4), ANYPLANAR | ANYSWAPFIRST | ANYSWAP | ANYEXTRA |
                                                       ANYPREMUL | ANYCHANNELS | ANYSPACE,  UnrollFloatsToFloat},

    {     FLOAT_SH(1) | BYTES_SH(0), ANYPLANAR | ANYSWAPFIRST | ANYSWAP | ANYEXTRA |
                                                       ANYCHANNELS | ANYSPACE | ANYPREMUL, UnrollDoublesToFloat},

    {     TYPE_LabV2_8,                                                   0,  UnrollLabV2_8ToFloat },
    {     TYPE_ALabV2_8,                                                  0,  UnrollALabV2_8ToFloat },
    {     TYPE_LabV2_16,                                                  0,  UnrollLabV2_16ToFloat },

    {     BYTES_SH(1),              ANYPLANAR | ANYSWAPFIRST | ANYSWAP | ANYEXTRA |
                                                        ANYCHANNELS | ANYSPACE, Unroll8ToFloat},

    {     BYTES_SH(2),              ANYPLANAR | ANYSWAPFIRST | ANYSWAP | ANYEXTRA |
                                                        ANYCHANNELS | ANYSPACE, Unroll16ToFloat},
#ifndef CMS_NO_HALF_SUPPORT
    {     FLOAT_SH(1) | BYTES_SH(2), ANYPLANAR | ANYSWAPFIRST | ANYSWAP | ANYEXTRA |
                                                        ANYCHANNELS | ANYSPACE,  UnrollHalfToFloat},
#endif
};


// Bit fields set to one in the mask are not compared
static
cmsFormatter _cmsGetStockInputFormatter(cmsUInt32Number dwInput, cmsUInt32Number dwFlags)
{
    cmsUInt32Number i;
    cmsFormatter fr;

    switch (dwFlags) {

    case CMS_PACK_FLAGS_16BITS: {
        for (i = 0; i < sizeof(InputFormatters16) / sizeof(cmsFormatters16); i++) {
            const cmsFormatters16* f = InputFormatters16 + i;

            if ((dwInput & ~f->Mask) == f->Type) {
                fr.Fmt16 = f->Frm;
                return fr;
            }
        }
    }
                              break;

    case CMS_PACK_FLAGS_FLOAT: {
        for (i = 0; i < sizeof(InputFormattersFloat) / sizeof(cmsFormattersFloat); i++) {
            const cmsFormattersFloat* f = InputFormattersFloat + i;

            if ((dwInput & ~f->Mask) == f->Type) {
                fr.FmtFloat = f->Frm;
                return fr;
            }
        }
    }
                             break;

    default:;

    }

    fr.Fmt16 = NULL;
    return fr;
}

static const cmsFormatters16 OutputFormatters16[] = {
    //    Type                                          Mask                  Function
    //  ----------------------------   ------------------------------------  ----------------------------

    { TYPE_Lab_DBL,                                      ANYPLANAR | ANYEXTRA,  PackLabDoubleFrom16},
    { TYPE_XYZ_DBL,                                      ANYPLANAR | ANYEXTRA,  PackXYZDoubleFrom16},

    { TYPE_Lab_FLT,                                      ANYPLANAR | ANYEXTRA,  PackLabFloatFrom16},
    { TYPE_XYZ_FLT,                                      ANYPLANAR | ANYEXTRA,  PackXYZFloatFrom16},

    { FLOAT_SH(1) | BYTES_SH(0),      ANYFLAVOR | ANYSWAPFIRST | ANYSWAP |
                                    ANYCHANNELS | ANYPLANAR | ANYEXTRA | ANYSPACE,  PackDoubleFrom16},
    { FLOAT_SH(1) | BYTES_SH(4),      ANYFLAVOR | ANYSWAPFIRST | ANYSWAP |
                                    ANYCHANNELS | ANYPLANAR | ANYEXTRA | ANYSPACE,  PackFloatFrom16},
#ifndef CMS_NO_HALF_SUPPORT
    { FLOAT_SH(1) | BYTES_SH(2),      ANYFLAVOR | ANYSWAPFIRST | ANYSWAP |
                                    ANYCHANNELS | ANYPLANAR | ANYEXTRA | ANYSPACE,  PackHalfFrom16},
#endif

    { CHANNELS_SH(1) | BYTES_SH(1),                                  ANYSPACE,  Pack1Byte},
    { CHANNELS_SH(1) | BYTES_SH(1) | EXTRA_SH(1),                      ANYSPACE,  Pack1ByteSkip1},
    { CHANNELS_SH(1) | BYTES_SH(1) | EXTRA_SH(1) | SWAPFIRST_SH(1),      ANYSPACE,  Pack1ByteSkip1SwapFirst},

    { CHANNELS_SH(1) | BYTES_SH(1) | FLAVOR_SH(1),                     ANYSPACE,  Pack1ByteReversed},

    { TYPE_LabV2_8,                                                       0,  PackLabV2_8 },
    { TYPE_ALabV2_8,                                                      0,  PackALabV2_8 },
    { TYPE_LabV2_16,                                                      0,  PackLabV2_16 },

    { CHANNELS_SH(3) | BYTES_SH(1) | OPTIMIZED_SH(1),                  ANYSPACE,  Pack3BytesOptimized},
    { CHANNELS_SH(3) | BYTES_SH(1) | EXTRA_SH(1) | OPTIMIZED_SH(1),      ANYSPACE,  Pack3BytesAndSkip1Optimized},
    { CHANNELS_SH(3) | BYTES_SH(1) | EXTRA_SH(1) | SWAPFIRST_SH(1) | OPTIMIZED_SH(1),
                                                                   ANYSPACE,  Pack3BytesAndSkip1SwapFirstOptimized},
    { CHANNELS_SH(3) | BYTES_SH(1) | EXTRA_SH(1) | DOSWAP_SH(1) | SWAPFIRST_SH(1) | OPTIMIZED_SH(1),
                                                                   ANYSPACE,  Pack3BytesAndSkip1SwapSwapFirstOptimized},
    { CHANNELS_SH(3) | BYTES_SH(1) | DOSWAP_SH(1) | EXTRA_SH(1) | OPTIMIZED_SH(1),
                                                                   ANYSPACE,  Pack3BytesAndSkip1SwapOptimized},
    { CHANNELS_SH(3) | BYTES_SH(1) | DOSWAP_SH(1) | OPTIMIZED_SH(1),     ANYSPACE,  Pack3BytesSwapOptimized},



    { CHANNELS_SH(3) | BYTES_SH(1),                                  ANYSPACE,  Pack3Bytes},
    { CHANNELS_SH(3) | BYTES_SH(1) | EXTRA_SH(1),                      ANYSPACE,  Pack3BytesAndSkip1},
    { CHANNELS_SH(3) | BYTES_SH(1) | EXTRA_SH(1) | SWAPFIRST_SH(1),      ANYSPACE,  Pack3BytesAndSkip1SwapFirst},
    { CHANNELS_SH(3) | BYTES_SH(1) | EXTRA_SH(1) | DOSWAP_SH(1) | SWAPFIRST_SH(1),
                                                                   ANYSPACE,  Pack3BytesAndSkip1SwapSwapFirst},
    { CHANNELS_SH(3) | BYTES_SH(1) | DOSWAP_SH(1) | EXTRA_SH(1),         ANYSPACE,  Pack3BytesAndSkip1Swap},
    { CHANNELS_SH(3) | BYTES_SH(1) | DOSWAP_SH(1),                     ANYSPACE,  Pack3BytesSwap},
    { CHANNELS_SH(4) | BYTES_SH(1),                                  ANYSPACE,  Pack4Bytes},
    { CHANNELS_SH(4) | BYTES_SH(1) | FLAVOR_SH(1),                     ANYSPACE,  Pack4BytesReverse},
    { CHANNELS_SH(4) | BYTES_SH(1) | SWAPFIRST_SH(1),                  ANYSPACE,  Pack4BytesSwapFirst},
    { CHANNELS_SH(4) | BYTES_SH(1) | DOSWAP_SH(1),                     ANYSPACE,  Pack4BytesSwap},
    { CHANNELS_SH(4) | BYTES_SH(1) | DOSWAP_SH(1) | SWAPFIRST_SH(1),     ANYSPACE,  Pack4BytesSwapSwapFirst},
    { CHANNELS_SH(6) | BYTES_SH(1),                                  ANYSPACE,  Pack6Bytes},
    { CHANNELS_SH(6) | BYTES_SH(1) | DOSWAP_SH(1),                     ANYSPACE,  Pack6BytesSwap},

    { BYTES_SH(1),    ANYFLAVOR | ANYSWAPFIRST | ANYSWAP | ANYEXTRA | ANYCHANNELS |
                                                          ANYSPACE | ANYPREMUL, PackChunkyBytes},

    { BYTES_SH(1)|PLANAR_SH(1),    ANYFLAVOR | ANYSWAPFIRST | ANYSWAP | ANYEXTRA |
                                              ANYCHANNELS | ANYSPACE | ANYPREMUL, PackPlanarBytes},


    { CHANNELS_SH(1) | BYTES_SH(2),                                  ANYSPACE,  Pack1Word},
    { CHANNELS_SH(1) | BYTES_SH(2) | EXTRA_SH(1),                      ANYSPACE,  Pack1WordSkip1},
    { CHANNELS_SH(1) | BYTES_SH(2) | EXTRA_SH(1) | SWAPFIRST_SH(1),      ANYSPACE,  Pack1WordSkip1SwapFirst},
    { CHANNELS_SH(1) | BYTES_SH(2) | FLAVOR_SH(1),                     ANYSPACE,  Pack1WordReversed},
    { CHANNELS_SH(1) | BYTES_SH(2) | ENDIAN16_SH(1),                   ANYSPACE,  Pack1WordBigEndian},
    { CHANNELS_SH(3) | BYTES_SH(2),                                  ANYSPACE,  Pack3Words},
    { CHANNELS_SH(3) | BYTES_SH(2) | DOSWAP_SH(1),                     ANYSPACE,  Pack3WordsSwap},
    { CHANNELS_SH(3) | BYTES_SH(2) | ENDIAN16_SH(1),                   ANYSPACE,  Pack3WordsBigEndian},
    { CHANNELS_SH(3) | BYTES_SH(2) | EXTRA_SH(1),                      ANYSPACE,  Pack3WordsAndSkip1},
    { CHANNELS_SH(3) | BYTES_SH(2) | EXTRA_SH(1) | DOSWAP_SH(1),         ANYSPACE,  Pack3WordsAndSkip1Swap},
    { CHANNELS_SH(3) | BYTES_SH(2) | EXTRA_SH(1) | SWAPFIRST_SH(1),      ANYSPACE,  Pack3WordsAndSkip1SwapFirst},

    { CHANNELS_SH(3) | BYTES_SH(2) | EXTRA_SH(1) | DOSWAP_SH(1) | SWAPFIRST_SH(1),
                                                                   ANYSPACE,  Pack3WordsAndSkip1SwapSwapFirst},

    { CHANNELS_SH(4) | BYTES_SH(2),                                  ANYSPACE,  Pack4Words},
    { CHANNELS_SH(4) | BYTES_SH(2) | FLAVOR_SH(1),                     ANYSPACE,  Pack4WordsReverse},
    { CHANNELS_SH(4) | BYTES_SH(2) | DOSWAP_SH(1),                     ANYSPACE,  Pack4WordsSwap},
    { CHANNELS_SH(4) | BYTES_SH(2) | ENDIAN16_SH(1),                   ANYSPACE,  Pack4WordsBigEndian},

    { CHANNELS_SH(6) | BYTES_SH(2),                                  ANYSPACE,  Pack6Words},
    { CHANNELS_SH(6) | BYTES_SH(2) | DOSWAP_SH(1),                     ANYSPACE,  Pack6WordsSwap},

    { BYTES_SH(2),                  ANYFLAVOR | ANYSWAPFIRST | ANYSWAP | ANYENDIAN |
                                     ANYEXTRA | ANYCHANNELS | ANYSPACE | ANYPREMUL, PackChunkyWords},
    { BYTES_SH(2)|PLANAR_SH(1),     ANYFLAVOR | ANYENDIAN | ANYSWAP | ANYEXTRA|
                                     ANYCHANNELS | ANYSPACE | ANYPREMUL,          PackPlanarWords}

};


static const cmsFormattersFloat OutputFormattersFloat[] = {
    //    Type                                          Mask                                 Function
    //  ----------------------------   ---------------------------------------------------  ----------------------------
    {     TYPE_Lab_FLT,                                                ANYPLANAR | ANYEXTRA,   PackLabFloatFromFloat},
    {     TYPE_XYZ_FLT,                                                ANYPLANAR | ANYEXTRA,   PackXYZFloatFromFloat},

    {     TYPE_Lab_DBL,                                                ANYPLANAR | ANYEXTRA,   PackLabDoubleFromFloat},
    {     TYPE_XYZ_DBL,                                                ANYPLANAR | ANYEXTRA,   PackXYZDoubleFromFloat},

    {     TYPE_LabV2_8,                                                ANYPLANAR|ANYEXTRA,   PackEncodedBytesLabV2FromFloat},
    {     TYPE_LabV2_16,                                               ANYPLANAR|ANYEXTRA,   PackEncodedWordsLabV2FromFloat},

    {     FLOAT_SH(1) | BYTES_SH(4), ANYPLANAR |
                             ANYFLAVOR | ANYSWAPFIRST | ANYSWAP | ANYEXTRA | ANYCHANNELS | ANYSPACE,   PackFloatsFromFloat },
    {     FLOAT_SH(1) | BYTES_SH(0), ANYPLANAR |
                             ANYFLAVOR | ANYSWAPFIRST | ANYSWAP | ANYEXTRA | ANYCHANNELS | ANYSPACE,   PackDoublesFromFloat },

    {     BYTES_SH(2), ANYPLANAR|
                             ANYFLAVOR|ANYSWAPFIRST|ANYSWAP|ANYEXTRA|ANYCHANNELS|ANYSPACE,   PackWordsFromFloat },

    {     BYTES_SH(1), ANYPLANAR|
                             ANYFLAVOR|ANYSWAPFIRST|ANYSWAP|ANYEXTRA|ANYCHANNELS|ANYSPACE,   PackBytesFromFloat },

#ifndef CMS_NO_HALF_SUPPORT
    {     FLOAT_SH(1) | BYTES_SH(2),
                             ANYFLAVOR | ANYSWAPFIRST | ANYSWAP | ANYEXTRA | ANYCHANNELS | ANYSPACE,   PackHalfFromFloat },
#endif

};


// Bit fields set to one in the mask are not compared
static
cmsFormatter _cmsGetStockOutputFormatter(cmsUInt32Number dwInput, cmsUInt32Number dwFlags)
{
    cmsUInt32Number i;
    cmsFormatter fr;

    // Optimization is only a hint
    dwInput &= ~OPTIMIZED_SH(1);

    switch (dwFlags)
    {

    case CMS_PACK_FLAGS_16BITS: {

        for (i = 0; i < sizeof(OutputFormatters16) / sizeof(cmsFormatters16); i++) {
            const cmsFormatters16* f = OutputFormatters16 + i;

            if ((dwInput & ~f->Mask) == f->Type) {
                fr.Fmt16 = f->Frm;
                return fr;
            }
        }
    }
                              break;

    case CMS_PACK_FLAGS_FLOAT: {

        for (i = 0; i < sizeof(OutputFormattersFloat) / sizeof(cmsFormattersFloat); i++) {
            const cmsFormattersFloat* f = OutputFormattersFloat + i;

            if ((dwInput & ~f->Mask) == f->Type) {
                fr.FmtFloat = f->Frm;
                return fr;
            }
        }
    }
                             break;

    default:;

    }

    fr.Fmt16 = NULL;
    return fr;
}


typedef struct _cms_formatters_factory_list {

    cmsFormatterFactory Factory;
    struct _cms_formatters_factory_list* Next;

} cmsFormattersFactoryList;

_cmsFormattersPluginChunkType _cmsFormattersPluginChunk = { NULL };


// Duplicates the zone of memory used by the plug-in in the new context
static
void DupFormatterFactoryList(struct _cmsContext_struct* ctx,
    const struct _cmsContext_struct* src)
{
    _cmsFormattersPluginChunkType newHead = { NULL };
    cmsFormattersFactoryList* entry;
    cmsFormattersFactoryList* Anterior = NULL;
    _cmsFormattersPluginChunkType* head = (_cmsFormattersPluginChunkType*)src->chunks[FormattersPlugin];

    _cmsAssert(head != NULL);

    // Walk the list copying all nodes
    for (entry = head->FactoryList;
        entry != NULL;
        entry = entry->Next) {

        cmsFormattersFactoryList* newEntry = (cmsFormattersFactoryList*)_cmsSubAllocDup(ctx->MemPool, entry, sizeof(cmsFormattersFactoryList));

        if (newEntry == NULL)
            return;

        // We want to keep the linked list order, so this is a little bit tricky
        newEntry->Next = NULL;
        if (Anterior)
            Anterior->Next = newEntry;

        Anterior = newEntry;

        if (newHead.FactoryList == NULL)
            newHead.FactoryList = newEntry;
    }

    ctx->chunks[FormattersPlugin] = _cmsSubAllocDup(ctx->MemPool, &newHead, sizeof(_cmsFormattersPluginChunkType));
}

// The interpolation plug-in memory chunk allocator/dup
void _cmsAllocFormattersPluginChunk(struct _cmsContext_struct* ctx,
    const struct _cmsContext_struct* src)
{
    _cmsAssert(ctx != NULL);

    if (src != NULL) {

        // Duplicate the LIST
        DupFormatterFactoryList(ctx, src);
    }
    else {
        static _cmsFormattersPluginChunkType FormattersPluginChunk = { NULL };
        ctx->chunks[FormattersPlugin] = _cmsSubAllocDup(ctx->MemPool, &FormattersPluginChunk, sizeof(_cmsFormattersPluginChunkType));
    }
}



// Formatters management
cmsBool  _cmsRegisterFormattersPlugin(cmsContext ContextID, cmsPluginBase* Data)
{
    _cmsFormattersPluginChunkType* ctx = (_cmsFormattersPluginChunkType*)_cmsContextGetClientChunk(ContextID, FormattersPlugin);
    cmsPluginFormatters* Plugin = (cmsPluginFormatters*)Data;
    cmsFormattersFactoryList* fl;

    // Reset to built-in defaults
    if (Data == NULL) {

        ctx->FactoryList = NULL;
        return TRUE;
    }

    fl = (cmsFormattersFactoryList*)_cmsPluginMalloc(ContextID, sizeof(cmsFormattersFactoryList));
    if (fl == NULL) return FALSE;

    fl->Factory = Plugin->FormattersFactory;

    fl->Next = ctx->FactoryList;
    ctx->FactoryList = fl;

    return TRUE;
}

cmsFormatter CMSEXPORT _cmsGetFormatter(cmsContext ContextID,
    cmsUInt32Number Type,         // Specific type, i.e. TYPE_RGB_8
    cmsFormatterDirection Dir,
    cmsUInt32Number dwFlags)
{
    _cmsFormattersPluginChunkType* ctx = (_cmsFormattersPluginChunkType*)_cmsContextGetClientChunk(ContextID, FormattersPlugin);
    cmsFormattersFactoryList* f;

    if (T_CHANNELS(Type) == 0) {
        static const cmsFormatter nullFormatter = { 0 };
        return nullFormatter;
    }

    for (f = ctx->FactoryList; f != NULL; f = f->Next) {

        cmsFormatter fn = f->Factory(ContextID, Type, Dir, dwFlags);
        if (fn.Fmt16 != NULL) return fn;
    }

    // Revert to default
    if (Dir == cmsFormatterInput)
        return _cmsGetStockInputFormatter(Type, dwFlags);
    else
        return _cmsGetStockOutputFormatter(Type, dwFlags);
}


// Return whatever given formatter refers to float values
cmsBool  _cmsFormatterIsFloat(cmsUInt32Number Type)
{
    return T_FLOAT(Type) ? TRUE : FALSE;
}

// Return whatever given formatter refers to 8 bits
cmsBool  _cmsFormatterIs8bit(cmsUInt32Number Type)
{
    cmsUInt32Number Bytes = T_BYTES(Type);

    return (Bytes == 1);
}

// Build a suitable formatter for the colorspace of this profile
cmsUInt32Number CMSEXPORT cmsFormatterForColorspaceOfProfile(cmsContext ContextID, cmsHPROFILE hProfile, cmsUInt32Number nBytes, cmsBool lIsFloat)
{

    cmsColorSpaceSignature ColorSpace = cmsGetColorSpace(ContextID, hProfile);
    cmsUInt32Number        ColorSpaceBits = (cmsUInt32Number)_cmsLCMScolorSpace(ContextID, ColorSpace);
    cmsInt32Number         nOutputChans = cmsChannelsOfColorSpace(ContextID, ColorSpace);
    cmsUInt32Number        Float = lIsFloat ? 1U : 0;

    // Unsupported color space?
    if (nOutputChans < 0) return 0;

    // Create a fake formatter for result
    return FLOAT_SH(Float) | COLORSPACE_SH(ColorSpaceBits) | BYTES_SH(nBytes) | CHANNELS_SH(nOutputChans);
}

// Build a suitable formatter for the colorspace of this profile
cmsUInt32Number CMSEXPORT cmsFormatterForPCSOfProfile(cmsContext ContextID, cmsHPROFILE hProfile, cmsUInt32Number nBytes, cmsBool lIsFloat)
{

    cmsColorSpaceSignature ColorSpace = cmsGetPCS(ContextID, hProfile);

    cmsUInt32Number ColorSpaceBits = (cmsUInt32Number)_cmsLCMScolorSpace(ContextID, ColorSpace);
    cmsInt32Number  nOutputChans = cmsChannelsOfColorSpace(ContextID, ColorSpace);
    cmsUInt32Number Float = lIsFloat ? 1U : 0;

    // Unsupported color space?
    if (nOutputChans < 0) return 0;

    // Create a fake formatter for result
    return FLOAT_SH(Float) | COLORSPACE_SH(ColorSpaceBits) | BYTES_SH(nBytes) | CHANNELS_SH(nOutputChans);
}<|MERGE_RESOLUTION|>--- conflicted
+++ resolved
@@ -1361,11 +1361,7 @@
     if (Premul && Extra)
     {
         if (Planar)
-<<<<<<< HEAD
-            alpha_factor = (ExtraFirst ? ptr[0] : ptr[nChan * Stride]) / maximum;
-=======
             alpha_factor = (ExtraFirst ? ptr[0] : ptr[nChan * Stride / sizeof(cmsFloat32Number)]) / maximum;
->>>>>>> a6fad99f
         else
             alpha_factor = (ExtraFirst ? ptr[0] : ptr[nChan]) / maximum;
     }
