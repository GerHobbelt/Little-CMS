--- conflicted
+++ resolved
@@ -3248,29 +3248,21 @@
     {     FLOAT_SH(1) | BYTES_SH(4), ANYPLANAR | ANYSWAPFIRST | ANYSWAP | ANYEXTRA |
                                                       ANYCHANNELS | ANYSPACE,  UnrollFloatsToFloat},
 
-<<<<<<< HEAD
     {     FLOAT_SH(1) | BYTES_SH(0), ANYPLANAR | ANYSWAPFIRST | ANYSWAP | ANYEXTRA |
                                                         ANYCHANNELS | ANYSPACE,  UnrollDoublesToFloat},
+
+    {     TYPE_LabV2_8,                                                   0,  UnrollLabV2_8ToFloat },
+    {     TYPE_ALabV2_8,                                                  0,  UnrollALabV2_8ToFloat },
+    {     TYPE_LabV2_16,                                                  0,  UnrollLabV2_16ToFloat },
+
+    {     BYTES_SH(1),              ANYPLANAR | ANYSWAPFIRST | ANYSWAP | ANYEXTRA |
+                                                        ANYCHANNELS | ANYSPACE, Unroll8ToFloat},
+
+    {     BYTES_SH(2),              ANYPLANAR | ANYSWAPFIRST | ANYSWAP | ANYEXTRA |
+                                                        ANYCHANNELS | ANYSPACE, Unroll16ToFloat},
 #ifndef CMS_NO_HALF_SUPPORT
     {     FLOAT_SH(1) | BYTES_SH(2), ANYPLANAR | ANYSWAPFIRST | ANYSWAP | ANYEXTRA |
                                                         ANYCHANNELS | ANYSPACE,  UnrollHalfToFloat},
-=======
-    {     FLOAT_SH(1)|BYTES_SH(0), ANYPLANAR|ANYSWAPFIRST|ANYSWAP|ANYEXTRA|
-                                                        ANYCHANNELS|ANYSPACE, UnrollDoublesToFloat},
-
-    {     TYPE_LabV2_8,                                                   0,  UnrollLabV2_8ToFloat },
-    {     TYPE_ALabV2_8,                                                  0,  UnrollALabV2_8ToFloat },
-    {     TYPE_LabV2_16,                                                  0,  UnrollLabV2_16ToFloat },
-
-    {     BYTES_SH(1),              ANYPLANAR|ANYSWAPFIRST|ANYSWAP|ANYEXTRA|
-                                                        ANYCHANNELS|ANYSPACE, Unroll8ToFloat},
-
-    {     BYTES_SH(2),              ANYPLANAR|ANYSWAPFIRST|ANYSWAP|ANYEXTRA|
-                                                        ANYCHANNELS|ANYSPACE, Unroll16ToFloat},
-#ifndef CMS_NO_HALF_SUPPORT 
-    {     FLOAT_SH(1)|BYTES_SH(2), ANYPLANAR|ANYSWAPFIRST|ANYSWAP|ANYEXTRA|
-                                                        ANYCHANNELS|ANYSPACE,  UnrollHalfToFloat},
->>>>>>> 19dc301f
 #endif
 };
 
