//---------------------------------------------------------------------------------
//
//  Little Color Management System, fast floating point extensions
//  Copyright (c) 1998-2020 Marti Maria Saguer, all rights reserved
//
//
// This program is free software: you can redistribute it and/or modify
// it under the terms of the GNU General Public License as published by
// the Free Software Foundation, either version 3 of the License, or
// (at your option) any later version.
//
// This program is distributed in the hope that it will be useful,
// but WITHOUT ANY WARRANTY; without even the implied warranty of
// MERCHANTABILITY or FITNESS FOR A PARTICULAR PURPOSE.  See the
// GNU General Public License for more details.
//
// You should have received a copy of the GNU General Public License
// along with this program.  If not, see <http://www.gnu.org/licenses/>.
//
//---------------------------------------------------------------------------------

#include "fast_float_internal.h"

#include <stdlib.h>
#include <memory.h>


// Some pixel representations
typedef struct { cmsUInt8Number  r, g, b;    }  Scanline_rgb8bits;
typedef struct { cmsUInt8Number  r, g, b, a; }  Scanline_rgba8bits;
typedef struct { cmsUInt8Number  c, m, y, k; }  Scanline_cmyk8bits;
typedef struct { cmsUInt16Number r, g, b;    }  Scanline_rgb16bits;
typedef struct { cmsUInt16Number r, g, b, a; }  Scanline_rgba16bits;
typedef struct { cmsUInt16Number c, m, y, k; }  Scanline_cmyk16bits;
typedef struct { cmsUInt16Number r, g, b;    }  Scanline_rgb15bits;
typedef struct { cmsUInt16Number r, g, b, a; }  Scanline_rgba15bits;
typedef struct { cmsUInt16Number r, g, b, a; }  Scanline_cmyk15bits;
typedef struct { cmsFloat32Number r, g, b;    }  Scanline_rgbFloat;
typedef struct { cmsFloat32Number r, g, b, a; }  Scanline_rgbaFloat;
typedef struct { cmsFloat32Number c, m, y, k; }  Scanline_cmykFloat;
typedef struct { cmsFloat32Number L, a, b; }     Scanline_LabFloat;

// 15 bit mode. <=> 8 bits mode
#define FROM_8_TO_15(x8) (cmsUInt16Number) ((((cmsUInt64Number)x8 << 15)) / 0xFF)
#define FROM_15_TO_8(x15) (cmsUInt8Number) (((cmsUInt64Number) x15 * 0xFF + 0x4000) >> 15)


// Floating point acuracy for tests
#define EPSILON_FLOAT_TESTS 0.005

// A flushed printf
static 
void trace(const char* frm, ...)
{
	va_list args;

	va_start(args, frm);
	vfprintf(stderr, frm, args);
	fflush(stderr);
	va_end(args);
}


// The callback function used by cmsSetLogErrorHandler()
static
void FatalErrorQuit(cmsContext ContextID, cmsUInt32Number ErrorCode, const char *Text)
{
       UNUSED_PARAMETER(ContextID);
       UNUSED_PARAMETER(ErrorCode);

       trace("** Fatal error: %s\n", Text);
       exit(1);
}

// Rise an error and exit
static
void Fail(const char* frm, ...)
{
       char ReasonToFailBuffer[1024];
       va_list args;

       va_start(args, frm);
       vsprintf(ReasonToFailBuffer, frm, args);
       FatalErrorQuit(0, 0, ReasonToFailBuffer);

      // unreacheable va_end(args);
}


// Creates a fake profile that only has a curve. Used in several places
static
cmsHPROFILE CreateCurves(cmsContext ContextID)
{
       cmsToneCurve* Gamma = cmsBuildGamma(ContextID, 1.1);
       cmsToneCurve* Transfer[3];
       cmsHPROFILE h;

       Transfer[0] = Transfer[1] = Transfer[2] = Gamma;
       h = cmsCreateLinearizationDeviceLink(ContextID, cmsSigRgbData, Transfer);

       cmsFreeToneCurve(ContextID, Gamma);

       return h;
}


// Check for a single 15 bit Photoshop-like formatter
static
void CheckSingleFormatter15(cmsContext id, cmsUInt32Number Type, const char* Text)
{
       cmsUInt16Number Values[cmsMAXCHANNELS];
       cmsUInt8Number Buffer[1024];
       cmsFormatter f, b;
       cmsInt32Number i, j, nChannels, bytes;
       _xform_head info;

       UNUSED_PARAMETER(id);

       memset(&info, 0, sizeof(info));
       info.OutputFormat = info.InputFormat = Type;

       // Get functions to go forth and back
       f = Formatter_15Bit_Factory(id, Type, cmsFormatterInput, CMS_PACK_FLAGS_16BITS);
       b = Formatter_15Bit_Factory(id, Type, cmsFormatterOutput, CMS_PACK_FLAGS_16BITS);

       if (f.Fmt16 == NULL || b.Fmt16 == NULL) {

              Fail("no formatter for %s", Text);
              return;
       }

       nChannels = T_CHANNELS(Type);
       bytes = T_BYTES(Type);

       for (j = 0; j < 5; j++) {

              for (i = 0; i < nChannels; i++) {

                     Values[i] = (cmsUInt16Number)(i + j) << 1;
              }

              b.Fmt16(id, (struct _cmstransform_struct*) &info, Values, Buffer, 1);
              memset(Values, 0, sizeof(Values));
              f.Fmt16(id, (struct _cmstransform_struct*) &info, Values, Buffer, 1);

              for (i = 0; i < nChannels; i++) {

                     if (Values[i] != ((i + j) << 1)) {

                            Fail("%s failed", Text);
                            return;
                     }
              }
       }
}

#define C(a) CheckSingleFormatter15(0, a, #a)

// Check for all 15 bits formatters
static
void CheckFormatters15(void)
{
       C(TYPE_GRAY_15);
       C(TYPE_GRAY_15_REV);
       C(TYPE_GRAY_15_SE);
       C(TYPE_GRAYA_15);
       C(TYPE_GRAYA_15_SE);
       C(TYPE_GRAYA_15_PLANAR);
       C(TYPE_RGB_15);
       C(TYPE_RGB_15_PLANAR);
       C(TYPE_RGB_15_SE);
       C(TYPE_BGR_15);
       C(TYPE_BGR_15_PLANAR);
       C(TYPE_BGR_15_SE);
       C(TYPE_RGBA_15);
       C(TYPE_RGBA_15_PLANAR);
       C(TYPE_RGBA_15_SE);
       C(TYPE_ARGB_15);
       C(TYPE_ABGR_15);
       C(TYPE_ABGR_15_PLANAR);
       C(TYPE_ABGR_15_SE);
       C(TYPE_BGRA_15);
       C(TYPE_BGRA_15_SE);
       C(TYPE_YMC_15);
       C(TYPE_CMY_15);
       C(TYPE_CMY_15_PLANAR);
       C(TYPE_CMY_15_SE);
       C(TYPE_CMYK_15);
       C(TYPE_CMYK_15_REV);
       C(TYPE_CMYK_15_PLANAR);
       C(TYPE_CMYK_15_SE);
       C(TYPE_KYMC_15);
       C(TYPE_KYMC_15_SE);
       C(TYPE_KCMY_15);
       C(TYPE_KCMY_15_REV);
       C(TYPE_KCMY_15_SE);
}
#undef C


static
cmsInt32Number checkSingleComputeIncrements(cmsUInt32Number Format, cmsUInt32Number planeStride, cmsUInt32Number ExpectedChannels, cmsUInt32Number ExpectedAlpha, ...)
{
       cmsUInt32Number nChannels, nAlpha, nTotal, i, rc = 0 ;
       cmsUInt32Number ComponentStartingOrder[cmsMAXCHANNELS], ComponentPointerIncrements[cmsMAXCHANNELS];
       va_list args;


       va_start(args, ExpectedAlpha);

       _cmsComputeComponentIncrements(Format, planeStride, &nChannels, &nAlpha, ComponentStartingOrder, ComponentPointerIncrements);

       if (nChannels != ExpectedChannels)
              return 0;

       if (nAlpha != ExpectedAlpha)
              return 0;

       nTotal = nAlpha + nChannels;
       for (i = 0; i < nTotal; i++)
       {
              cmsUInt32Number so = va_arg(args, cmsUInt32Number);
              if (so != ComponentStartingOrder[i])
                     goto Error;
       }

       for (i = 0; i < nTotal; i++)
       {
              cmsUInt32Number so = va_arg(args, cmsUInt32Number);
              if (so != ComponentPointerIncrements[i])
                     goto Error;
       }

       // Success
       rc = 1;

Error:
       va_end(args);

       return rc;
}

#define CHECK(frm, plane, chans, alpha, ...) if (!checkSingleComputeIncrements(frm, plane, chans, alpha, __VA_ARGS__)) { trace("Format failed!\n"); return 0; }



// Validate the compute increments function
cmsInt32Number CheckComputeIncrements(void)
{
       CHECK(TYPE_GRAY_8,    0, 1, 0, /**/ 0,    /**/ 1);
       CHECK(TYPE_GRAYA_8,   0, 1, 1, /**/ 0, 1, /**/ 2, 2);
       CHECK(TYPE_AGRAY_8,   0, 1, 1, /**/ 1, 0, /**/ 2, 2);
       CHECK(TYPE_GRAY_16,   0, 1, 0, /**/ 0,    /**/ 2);
       CHECK(TYPE_GRAYA_16,  0, 1, 1, /**/ 0, 2, /**/ 4, 4);
       CHECK(TYPE_AGRAY_16,  0, 1, 1, /**/ 2, 0, /**/ 4, 4);

       CHECK(TYPE_GRAY_FLT,  0, 1, 0, /**/ 0,    /**/ 4);
       CHECK(TYPE_GRAYA_FLT, 0, 1, 1, /**/ 0, 4, /**/ 8, 8);
       CHECK(TYPE_AGRAY_FLT, 0, 1, 1, /**/ 4, 0, /**/ 8, 8);

       CHECK(TYPE_GRAY_DBL,  0, 1, 0, /**/ 0,      /**/ 8);
       CHECK(TYPE_AGRAY_DBL, 0, 1, 1, /**/ 8, 0,   /**/ 16, 16);

       CHECK(TYPE_RGB_8,    0, 3, 0, /**/ 0, 1, 2,     /**/ 3, 3, 3);
       CHECK(TYPE_RGBA_8,   0, 3, 1, /**/ 0, 1, 2, 3,  /**/ 4, 4, 4, 4);
       CHECK(TYPE_ARGB_8,   0, 3, 1, /**/ 1, 2, 3, 0,  /**/ 4, 4, 4, 4);

       CHECK(TYPE_RGB_16,  0, 3, 0, /**/ 0, 2, 4,     /**/ 6, 6, 6);
       CHECK(TYPE_RGBA_16, 0, 3, 1, /**/ 0, 2, 4, 6,  /**/ 8, 8, 8, 8);
       CHECK(TYPE_ARGB_16, 0, 3, 1, /**/ 2, 4, 6, 0,  /**/ 8, 8, 8, 8);

       CHECK(TYPE_RGB_FLT,  0, 3, 0, /**/ 0, 4, 8,     /**/ 12, 12, 12);
       CHECK(TYPE_RGBA_FLT, 0, 3, 1, /**/ 0, 4, 8, 12,  /**/ 16, 16, 16, 16);
       CHECK(TYPE_ARGB_FLT, 0, 3, 1, /**/ 4, 8, 12, 0,  /**/ 16, 16, 16, 16);

       CHECK(TYPE_BGR_8,  0, 3, 0, /**/ 2, 1, 0,     /**/ 3, 3, 3);
       CHECK(TYPE_BGRA_8, 0, 3, 1, /**/ 2, 1, 0, 3,  /**/ 4, 4, 4, 4);
       CHECK(TYPE_ABGR_8, 0, 3, 1, /**/ 3, 2, 1, 0,  /**/ 4, 4, 4, 4);

       CHECK(TYPE_BGR_16,  0, 3, 0, /**/ 4, 2, 0,     /**/ 6, 6, 6);
       CHECK(TYPE_BGRA_16, 0, 3, 1, /**/ 4, 2, 0, 6,  /**/ 8, 8, 8, 8);
       CHECK(TYPE_ABGR_16, 0, 3, 1, /**/ 6, 4, 2, 0,  /**/ 8, 8, 8, 8);

       CHECK(TYPE_BGR_FLT, 0, 3, 0,  /**/ 8, 4, 0,     /**/  12, 12, 12);
       CHECK(TYPE_BGRA_FLT, 0, 3, 1, /**/ 8, 4, 0, 12,  /**/ 16, 16, 16, 16);
       CHECK(TYPE_ABGR_FLT, 0, 3, 1, /**/ 12, 8, 4, 0,  /**/ 16, 16, 16, 16);


       CHECK(TYPE_CMYK_8,  0, 4, 0, /**/ 0, 1, 2, 3,     /**/ 4, 4, 4, 4);
       CHECK(TYPE_CMYKA_8, 0, 4, 1, /**/ 0, 1, 2, 3, 4,  /**/ 5, 5, 5, 5, 5);
       CHECK(TYPE_ACMYK_8, 0, 4, 1, /**/ 1, 2, 3, 4, 0,  /**/ 5, 5, 5, 5, 5);

       CHECK(TYPE_KYMC_8,  0, 4, 0, /**/ 3, 2, 1, 0,     /**/ 4, 4, 4, 4);
       CHECK(TYPE_KYMCA_8, 0, 4, 1, /**/ 3, 2, 1, 0, 4,  /**/ 5, 5, 5, 5, 5);
       CHECK(TYPE_AKYMC_8, 0, 4, 1, /**/ 4, 3, 2, 1, 0,  /**/ 5, 5, 5, 5, 5);

       CHECK(TYPE_KCMY_8,  0, 4, 0, /**/ 1, 2, 3, 0,      /**/ 4, 4, 4, 4);

       CHECK(TYPE_CMYK_16, 0, 4, 0, /**/ 0, 2, 4, 6,      /**/ 8, 8, 8, 8);
       CHECK(TYPE_CMYKA_16, 0, 4, 1, /**/ 0, 2, 4, 6, 8,  /**/ 10, 10, 10, 10, 10);
       CHECK(TYPE_ACMYK_16, 0, 4, 1, /**/ 2, 4, 6, 8, 0,  /**/ 10, 10, 10, 10, 10);

       CHECK(TYPE_KYMC_16, 0, 4, 0,  /**/ 6, 4, 2, 0,     /**/ 8, 8, 8, 8);
       CHECK(TYPE_KYMCA_16, 0, 4, 1, /**/ 6, 4, 2, 0, 8,  /**/ 10, 10, 10, 10, 10);
       CHECK(TYPE_AKYMC_16, 0, 4, 1, /**/ 8, 6, 4, 2, 0,  /**/ 10, 10, 10, 10, 10);

       CHECK(TYPE_KCMY_16, 0, 4, 0, /**/ 2, 4, 6, 0,      /**/ 8, 8, 8, 8);

       // Planar

       CHECK(TYPE_GRAYA_8_PLANAR, 100, 1, 1, /**/ 0, 100,  /**/ 1, 1);
       CHECK(TYPE_AGRAY_8_PLANAR, 100, 1, 1, /**/ 100, 0,  /**/ 1, 1);

       CHECK(TYPE_GRAYA_16_PLANAR, 100, 1, 1, /**/ 0, 100,   /**/ 2, 2);
       CHECK(TYPE_AGRAY_16_PLANAR, 100, 1, 1, /**/ 100, 0,   /**/ 2, 2);

       CHECK(TYPE_GRAYA_FLT_PLANAR, 100, 1, 1, /**/ 0, 100,   /**/ 4, 4);
       CHECK(TYPE_AGRAY_FLT_PLANAR, 100, 1, 1, /**/ 100, 0,   /**/ 4, 4);

       CHECK(TYPE_GRAYA_DBL_PLANAR, 100, 1, 1, /**/ 0, 100,   /**/ 8, 8);
       CHECK(TYPE_AGRAY_DBL_PLANAR, 100, 1, 1, /**/ 100, 0,   /**/ 8, 8);

       CHECK(TYPE_RGB_8_PLANAR,  100, 3, 0, /**/ 0, 100, 200,      /**/ 1, 1, 1);
       CHECK(TYPE_RGBA_8_PLANAR, 100, 3, 1, /**/ 0, 100, 200, 300, /**/ 1, 1, 1, 1);
       CHECK(TYPE_ARGB_8_PLANAR, 100, 3, 1, /**/ 100, 200, 300, 0,  /**/ 1, 1, 1, 1);

       CHECK(TYPE_BGR_8_PLANAR,  100, 3, 0, /**/ 200, 100, 0,       /**/ 1, 1, 1);
       CHECK(TYPE_BGRA_8_PLANAR, 100, 3, 1, /**/ 200, 100, 0, 300,  /**/ 1, 1, 1, 1);
       CHECK(TYPE_ABGR_8_PLANAR, 100, 3, 1, /**/ 300, 200, 100, 0,  /**/ 1, 1, 1, 1);

       CHECK(TYPE_RGB_16_PLANAR, 100, 3, 0, /**/ 0, 100, 200,      /**/ 2, 2, 2);
       CHECK(TYPE_RGBA_16_PLANAR, 100, 3, 1, /**/ 0, 100, 200, 300, /**/ 2, 2, 2, 2);
       CHECK(TYPE_ARGB_16_PLANAR, 100, 3, 1, /**/ 100, 200, 300, 0,  /**/ 2, 2, 2, 2);

       CHECK(TYPE_BGR_16_PLANAR, 100, 3, 0, /**/ 200, 100, 0,       /**/ 2, 2, 2);
       CHECK(TYPE_BGRA_16_PLANAR, 100, 3, 1, /**/ 200, 100, 0, 300,  /**/ 2, 2, 2, 2);
       CHECK(TYPE_ABGR_16_PLANAR, 100, 3, 1, /**/ 300, 200, 100, 0,  /**/ 2, 2, 2, 2);

       return 1;
}



// Check 15 bit mode accuracy
static
cmsBool Valid15(cmsUInt16Number a, cmsUInt8Number b)
{
       return abs(FROM_15_TO_8(a) - b) <= 2;
}

// Check the test macros itselves
static
void Check15bitMacros(void)
{
       int i;

       trace("Checking 15 bit <=> 8 bit macros...");

       for (i = 0; i < 256; i++)
       {
              cmsUInt16Number n = FROM_8_TO_15(i);
              cmsUInt8Number m = FROM_15_TO_8(n);

              if (m != i)
                     Fail("Failed on %d (->%d->%d)", i, n, m);
       }
       trace("ok\n");
}

// Do an in-depth test by checking all RGB cube of 8 bits, going from profilein to profileout.
// Results should be same except for 2 contone levels allowed for roundoff. Note 15 bits is more
// precise than 8 bits and this is a source of discrepancies. Cache is disabled
static
void TryAllValues15(cmsContext ContextID, cmsHPROFILE hlcmsProfileIn, cmsHPROFILE hlcmsProfileOut, cmsInt32Number Intent)
{
       Scanline_rgb8bits* buffer8in;
       Scanline_rgb15bits* buffer15in;
       Scanline_rgb8bits* buffer8out;
       Scanline_rgb15bits* buffer15out;
       int r, g, b, j;
       cmsUInt32Number npixels = 256 * 256 * 256;  // All RGB cube in 8 bits

       cmsHTRANSFORM xform15 = cmsCreateTransform(ContextID, hlcmsProfileIn, TYPE_RGB_15, hlcmsProfileOut, TYPE_RGB_15, Intent, cmsFLAGS_NOCACHE);
       cmsHTRANSFORM xform8 = cmsCreateTransform(ContextID, hlcmsProfileIn, TYPE_RGB_8, hlcmsProfileOut, TYPE_RGB_8, Intent, cmsFLAGS_NOCACHE);       // Transforms already created

       cmsCloseProfile(ContextID, hlcmsProfileIn);
       cmsCloseProfile(ContextID, hlcmsProfileOut);

       if (xform15 == NULL || xform8 == NULL) {

              Fail("NULL transforms on check for 15 bit conversions");
       }

       // Since this is just a test, I will not check memory allocation...
       buffer8in = (Scanline_rgb8bits*)malloc(npixels * sizeof(Scanline_rgb8bits));
       buffer15in = (Scanline_rgb15bits*)malloc(npixels * sizeof(Scanline_rgb15bits));
       buffer8out = (Scanline_rgb8bits*)malloc(npixels * sizeof(Scanline_rgb8bits));
       buffer15out = (Scanline_rgb15bits*)malloc(npixels * sizeof(Scanline_rgb15bits));

       // Fill input values for 8 and 15 bits
       j = 0;
       for (r = 0; r < 256; r++)
              for (g = 0; g < 256; g++)
                     for (b = 0; b < 256; b++) {

              buffer8in[j].r = (cmsUInt8Number)r;
              buffer8in[j].g = (cmsUInt8Number)g;
              buffer8in[j].b = (cmsUInt8Number)b;

              buffer15in[j].r = FROM_8_TO_15(r);
              buffer15in[j].g = FROM_8_TO_15(g);
              buffer15in[j].b = FROM_8_TO_15(b);

              j++;
       }

       cmsDoTransform(ContextID, xform15, buffer15in, buffer15out, npixels);
       cmsDoTransform(ContextID, xform8,  buffer8in, buffer8out,  npixels);

       j = 0;
       for (r = 0; r < 256; r++)
              for (g = 0; g < 256; g++)
                     for (b = 0; b < 256; b++) {

              // Check the results
              if (!Valid15(buffer15out[j].r, buffer8out[j].r) ||
                  !Valid15(buffer15out[j].g, buffer8out[j].g) ||
                  !Valid15(buffer15out[j].b, buffer8out[j].b))
                  Fail("Conversion failed at (%d %d %d) != (%d %d %d)", buffer8out[j].r, buffer8out[j].g, buffer8out[j].b,
                  FROM_15_TO_8(buffer15out[j].r), FROM_15_TO_8(buffer15out[j].g), FROM_15_TO_8(buffer15out[j].b));

              j++;
       }

       free(buffer8in); free(buffer15in);
       free(buffer8out); free(buffer15out);
       cmsDeleteTransform(ContextID, xform15);
       cmsDeleteTransform(ContextID, xform8);
}

// Convert some known values
static
void Check15bitsConversions(cmsContext ContextID)
{
       Check15bitMacros();

<<<<<<< HEAD
       printf("Checking accuracy of 15 bits on CLUT...");
       TryAllValues15(ContextID, cmsOpenProfileFromFile(ContextID, "test5.icc", "r"), cmsOpenProfileFromFile(ContextID, "test3.icc", "r"), INTENT_PERCEPTUAL);
       printf("Ok\n");

       printf("Checking accuracy of 15 bits on same profile ...");
       TryAllValues15(ContextID, cmsOpenProfileFromFile(ContextID, "test0.icc", "r"), cmsOpenProfileFromFile(ContextID, "test0.icc", "r"), INTENT_PERCEPTUAL);
       printf("Ok\n");

       printf("Checking accuracy of 15 bits on Matrix...");
       TryAllValues15(ContextID, cmsOpenProfileFromFile(ContextID, "test5.icc", "r"), cmsOpenProfileFromFile(ContextID, "test0.icc", "r"), INTENT_PERCEPTUAL);
       printf("Ok\n");
=======
       trace("Checking accuracy of 15 bits on CLUT...");
       TryAllValues15(cmsOpenProfileFromFile("test5.icc", "r"), cmsOpenProfileFromFile("test3.icc", "r"), INTENT_PERCEPTUAL);
       trace("Ok\n");

       trace("Checking accuracy of 15 bits on same profile ...");
       TryAllValues15(cmsOpenProfileFromFile("test0.icc", "r"), cmsOpenProfileFromFile("test0.icc", "r"), INTENT_PERCEPTUAL);
       trace("Ok\n");

       trace("Checking accuracy of 15 bits on Matrix...");
       TryAllValues15(cmsOpenProfileFromFile("test5.icc", "r"), cmsOpenProfileFromFile("test0.icc", "r"), INTENT_PERCEPTUAL);
       trace("Ok\n");
>>>>>>> b423949a

       trace("All 15 bits tests passed OK\n\n");
}

// Next test checks results of optimized 16 bits versus raw 16 bits.
static
void TryAllValues16bits(cmsContext Raw, cmsContext Plugin, cmsHPROFILE hlcmsProfileIn, cmsHPROFILE hlcmsProfileOut, cmsInt32Number Intent)
{
    Scanline_rgba16bits* bufferIn;
    Scanline_rgba16bits* bufferRawOut;
    Scanline_rgba16bits* bufferPluginOut;
    int r, g, b;

    int j;
    cmsUInt32Number npixels = 256 * 256 * 256;

    cmsHTRANSFORM xformRaw = cmsCreateTransform(Raw, hlcmsProfileIn, TYPE_RGBA_16, hlcmsProfileOut, TYPE_RGBA_16, Intent, cmsFLAGS_NOCACHE| cmsFLAGS_COPY_ALPHA);
    cmsHTRANSFORM xformPlugin = cmsCreateTransform(Plugin, hlcmsProfileIn, TYPE_RGBA_16, hlcmsProfileOut, TYPE_RGBA_16, Intent, cmsFLAGS_NOCACHE| cmsFLAGS_COPY_ALPHA);

    cmsCloseProfile(Raw, hlcmsProfileIn);
    cmsCloseProfile(Raw, hlcmsProfileOut);

    if (xformRaw == NULL || xformPlugin == NULL) {

        Fail("NULL transforms on check float conversions");
    }

    // Again, no checking on mem alloc because this is just a test
    bufferIn = (Scanline_rgba16bits*)malloc(npixels * sizeof(Scanline_rgba16bits));
    bufferRawOut = (Scanline_rgba16bits*)malloc(npixels * sizeof(Scanline_rgba16bits));
    bufferPluginOut = (Scanline_rgba16bits*)malloc(npixels * sizeof(Scanline_rgba16bits));

    // Same input to both transforms
    j = 0;
    for (r = 0; r < 256; r++)
        for (g = 0; g < 256; g++)
            for (b = 0; b < 256; b++) {

                bufferIn[j].r = FROM_8_TO_16(0xf8);
                bufferIn[j].g = FROM_8_TO_16(0xf8);
                bufferIn[j].b = FROM_8_TO_16(0xf8);
                bufferIn[j].a = 0xffff;

                j++;
            }

    // Different transforms, different output buffers
    cmsDoTransform(Raw, xformRaw, bufferIn, bufferRawOut, npixels);
    cmsDoTransform(Plugin, xformPlugin, bufferIn, bufferPluginOut, npixels);

    // Lets compare results
    j = 0;
    for (r = 0; r < 256; r++)
        for (g = 0; g < 256; g++)
            for (b = 0; b < 256; b++) {

                if (bufferRawOut[j].r != bufferPluginOut[j].r ||
                    bufferRawOut[j].g != bufferPluginOut[j].g ||
                    bufferRawOut[j].b != bufferPluginOut[j].b ||
                    bufferRawOut[j].a != bufferPluginOut[j].a)
                    Fail(
                    "Conversion failed at [%x %x %x %x] (%x %x %x %x) != (%x %x %x %x)",
                        bufferIn[j].r, bufferIn[j].g, bufferIn[j].b, bufferIn[j].a,
                        bufferRawOut[j].r, bufferRawOut[j].g, bufferRawOut[j].b, bufferRawOut[j].a,
                        bufferPluginOut[j].r, bufferPluginOut[j].g, bufferPluginOut[j].b, bufferPluginOut[j].a);

                j++;
            }

    free(bufferIn); free(bufferRawOut);
    free(bufferPluginOut);

    cmsDeleteTransform(Raw, xformRaw);
    cmsDeleteTransform(Plugin, xformPlugin);
}

static
void CheckAccuracy16Bits(cmsContext Raw, cmsContext Plugin)
{
    // CLUT should be as 16 bits or better
<<<<<<< HEAD
    printf("Checking accuracy of 16 bits CLUT...");
    TryAllValues16bits(Raw, Plugin, cmsOpenProfileFromFile(Raw, "test5.icc", "r"), cmsOpenProfileFromFile(Raw, "test3.icc", "r"), INTENT_PERCEPTUAL);
    printf("All 16 bits tests passed OK\n\n");
=======
    trace("Checking accuracy of 16 bits CLUT...");
    TryAllValues16bits(cmsOpenProfileFromFile("test5.icc", "r"), cmsOpenProfileFromFile("test3.icc", "r"), INTENT_PERCEPTUAL);
    trace("All 16 bits tests passed OK\n\n");
>>>>>>> b423949a
}


// Try values that are denormalized, not-a-number and out of range
static
void CheckUncommonValues(cmsHPROFILE hlcmsProfileIn, cmsHPROFILE hlcmsProfileOut, cmsInt32Number Intent)
{   
    union
    {
        cmsFloat32Number subnormal;
        cmsUInt32Number Int;

    } sub_pos, sub_neg;

    Scanline_rgbFloat* bufferIn;
    Scanline_rgbFloat* bufferPluginOut;

    cmsUInt32Number i, npixels = 100;

    cmsContext Plugin = cmsCreateContext(cmsFastFloatExtensions(), NULL);

    cmsHTRANSFORM xformPlugin = cmsCreateTransformTHR(Plugin, hlcmsProfileIn, TYPE_RGB_FLT, hlcmsProfileOut, TYPE_RGB_FLT, Intent, 0);

  
    sub_pos.Int = 0x00000002;
    sub_neg.Int = 0x80000002;

    cmsCloseProfile(hlcmsProfileIn);
    cmsCloseProfile(hlcmsProfileOut);

    if (xformPlugin == NULL) {

        Fail("NULL transform on check uncommon values");
    }


    bufferIn = (Scanline_rgbFloat*)malloc(npixels * sizeof(Scanline_rgbFloat));
    bufferPluginOut = (Scanline_rgbFloat*)malloc(npixels * sizeof(Scanline_rgbFloat));

    for (i = 0; i < npixels; i++)
    {
        bufferIn[i].r = i / 40.0 - 0.5;
        bufferIn[i].g = i / 20.0 - 0.5;
        bufferIn[i].b = i / 60.0 - 0.5;
    }

    cmsDoTransform(xformPlugin, bufferIn, bufferPluginOut, npixels);


    bufferIn[0].r = NAN;
    bufferIn[0].g = NAN;
    bufferIn[0].b = NAN;

    bufferIn[1].r = INFINITY;
    bufferIn[1].g = INFINITY;
    bufferIn[1].b = INFINITY;

    bufferIn[2].r = sub_pos.subnormal;
    bufferIn[2].g = sub_pos.subnormal;
    bufferIn[2].b = sub_pos.subnormal;

    bufferIn[3].r = sub_neg.subnormal;
    bufferIn[3].g = sub_neg.subnormal;
    bufferIn[3].b = sub_neg.subnormal;

    cmsDoTransform(xformPlugin, bufferIn, bufferPluginOut, 4);

    free(bufferIn); 
    free(bufferPluginOut);

    cmsDeleteTransform(xformPlugin);

    cmsDeleteContext(Plugin);    
}


// --------------------------------------------------------------------------------------------------
// A C C U R A C Y   C H E C K S
// --------------------------------------------------------------------------------------------------


// Check result accuracy
static
cmsBool ValidFloat(cmsFloat32Number a, cmsFloat32Number b)
{
       return fabsf(a-b) < EPSILON_FLOAT_TESTS;
}

// Do an in-depth test by checking all RGB cube of 8 bits, going from profilein to profileout.
// Values with and without optimization are checked (different contexts, one with the plugin and another without)
// Results should be same except for EPSILON_FLOAT_TESTS allowed for accuracy/speed tradeoff. Cache is disabled
static
void TryAllValuesFloat(cmsContext Raw, cmsContext Plugin, cmsHPROFILE hlcmsProfileIn, cmsHPROFILE hlcmsProfileOut, cmsInt32Number Intent)
{
       Scanline_rgbFloat* bufferIn;
       Scanline_rgbFloat* bufferRawOut;
       Scanline_rgbFloat* bufferPluginOut;
       int r, g, b;

       int j;
       cmsUInt32Number npixels = 256 * 256 * 256;

       cmsHTRANSFORM xformRaw = cmsCreateTransform(Raw, hlcmsProfileIn, TYPE_RGB_FLT, hlcmsProfileOut, TYPE_RGB_FLT, Intent, cmsFLAGS_NOCACHE);
       cmsHTRANSFORM xformPlugin = cmsCreateTransform(Plugin, hlcmsProfileIn, TYPE_RGB_FLT, hlcmsProfileOut, TYPE_RGB_FLT, Intent, cmsFLAGS_NOCACHE);

       cmsCloseProfile(Raw, hlcmsProfileIn);
       cmsCloseProfile(Raw, hlcmsProfileOut);

       if (xformRaw == NULL || xformPlugin == NULL) {

              Fail("NULL transforms on check float conversions");
       }

       // Again, no checking on mem alloc because this is just a test
       bufferIn = (Scanline_rgbFloat*)malloc(npixels * sizeof(Scanline_rgbFloat));
       bufferRawOut = (Scanline_rgbFloat*)malloc(npixels * sizeof(Scanline_rgbFloat));
       bufferPluginOut = (Scanline_rgbFloat*)malloc(npixels * sizeof(Scanline_rgbFloat));

       // Same input to both transforms
       j = 0;
       for (r = 0; r < 256; r++)
              for (g = 0; g < 256; g++)
                     for (b = 0; b < 256; b++) {

              bufferIn[j].r = (cmsFloat32Number)r / 255.0f;
              bufferIn[j].g = (cmsFloat32Number)g / 255.0f;
              bufferIn[j].b = (cmsFloat32Number)b / 255.0f;

              j++;
              }

       // Different transforms, different output buffers
       cmsDoTransform(Raw, xformRaw,    bufferIn, bufferRawOut, npixels);
       cmsDoTransform(Plugin, xformPlugin, bufferIn, bufferPluginOut, npixels);

       // Lets compare results
       j = 0;
       for (r = 0; r < 256; r++)
              for (g = 0; g < 256; g++)
                     for (b = 0; b < 256; b++) {

              if (!ValidFloat(bufferRawOut[j].r, bufferPluginOut[j].r) ||
                     !ValidFloat(bufferRawOut[j].g, bufferPluginOut[j].g) ||
                     !ValidFloat(bufferRawOut[j].b, bufferPluginOut[j].b))
                     Fail("Conversion failed at (%f %f %f) != (%f %f %f)", bufferRawOut[j].r, bufferRawOut[j].g, bufferRawOut[j].b,
                     bufferPluginOut[j].r, bufferPluginOut[j].g, bufferPluginOut[j].b);

              j++;
              }

       free(bufferIn); free(bufferRawOut);
       free(bufferPluginOut);

       cmsDeleteTransform(Raw, xformRaw);
       cmsDeleteTransform(Plugin, xformPlugin);
}

static
void TryAllValuesFloatAlpha(cmsContext Raw, cmsContext Plugin, cmsHPROFILE hlcmsProfileIn, cmsHPROFILE hlcmsProfileOut, cmsInt32Number Intent, cmsBool copyAlpha)
{
       Scanline_rgbaFloat* bufferIn;
       Scanline_rgbaFloat* bufferRawOut;
       Scanline_rgbaFloat* bufferPluginOut;
       int r, g, b;

       int j;
       cmsUInt32Number npixels = 256 * 256 * 256;

       cmsUInt32Number flags = cmsFLAGS_NOCACHE | ( copyAlpha? cmsFLAGS_COPY_ALPHA : 0);

       cmsHTRANSFORM xformRaw = cmsCreateTransform(Raw, hlcmsProfileIn, TYPE_RGBA_FLT, hlcmsProfileOut, TYPE_RGBA_FLT, Intent, flags);
       cmsHTRANSFORM xformPlugin = cmsCreateTransform(Plugin, hlcmsProfileIn, TYPE_RGBA_FLT, hlcmsProfileOut, TYPE_RGBA_FLT, Intent, flags);

       cmsCloseProfile(Raw, hlcmsProfileIn);
       cmsCloseProfile(Plugin, hlcmsProfileOut);

       if (xformRaw == NULL || xformPlugin == NULL) {

              Fail("NULL transforms on check float conversions");
       }

       // Again, no checking on mem alloc because this is just a test
       bufferIn = (Scanline_rgbaFloat*)malloc(npixels * sizeof(Scanline_rgbaFloat));
       bufferRawOut = (Scanline_rgbaFloat*)malloc(npixels * sizeof(Scanline_rgbaFloat));
       bufferPluginOut = (Scanline_rgbaFloat*)malloc(npixels * sizeof(Scanline_rgbaFloat));

       memset(bufferRawOut, 0, npixels * sizeof(Scanline_rgbaFloat));
       memset(bufferPluginOut, 0, npixels * sizeof(Scanline_rgbaFloat));

       // Same input to both transforms
       j = 0;
       for (r = 0; r < 256; r++)
              for (g = 0; g < 256; g++)
                     for (b = 0; b < 256; b++) {

              bufferIn[j].r = (cmsFloat32Number)r / 255.0f;
              bufferIn[j].g = (cmsFloat32Number)g / 255.0f;
              bufferIn[j].b = (cmsFloat32Number)b / 255.0f;
              bufferIn[j].a = (cmsFloat32Number) 1.0f;

              j++;
              }

       // Different transforms, different output buffers
       cmsDoTransform(Raw, xformRaw,    bufferIn, bufferRawOut, npixels);
       cmsDoTransform(Plugin, xformPlugin, bufferIn, bufferPluginOut, npixels);

       // Lets compare results
       j = 0;
       for (r = 0; r < 256; r++)
              for (g = 0; g < 256; g++)
                     for (b = 0; b < 256; b++) {

              if (!ValidFloat(bufferRawOut[j].r, bufferPluginOut[j].r) ||
                  !ValidFloat(bufferRawOut[j].g, bufferPluginOut[j].g) ||
                  !ValidFloat(bufferRawOut[j].b, bufferPluginOut[j].b) ||
                  !ValidFloat(bufferRawOut[j].a, bufferPluginOut[j].a))
                    Fail("Conversion failed at (%f %f %f %f) != (%f %f %f %f)", bufferRawOut[j].r, bufferRawOut[j].g, bufferRawOut[j].b, bufferRawOut[j].a,
                     bufferPluginOut[j].r, bufferPluginOut[j].g, bufferPluginOut[j].b, bufferPluginOut[j].a);

              j++;
              }

       free(bufferIn); free(bufferRawOut);
       free(bufferPluginOut);

       cmsDeleteTransform(Raw, xformRaw);
       cmsDeleteTransform(Plugin, xformPlugin);
}



// Next test checks results of optimized floating point versus 16 bits. That is, converting the float to 16 bits, operating
// in 16 bits and back to float. Results again should be in range of epsilon
static
cmsBool Valid16Float(cmsUInt16Number a, cmsFloat32Number b)
{
       return fabs(((cmsFloat32Number)a / (cmsFloat32Number) 0xFFFF) - b) < EPSILON_FLOAT_TESTS;
}

// Do an in-depth test by checking all RGB cube of 8 bits, going from profilein to profileout. 16 bits temporary is used as reference
static
void TryAllValuesFloatVs16(cmsContext Raw, cmsContext Plugin, cmsHPROFILE hlcmsProfileIn, cmsHPROFILE hlcmsProfileOut, cmsInt32Number Intent)
{
       Scanline_rgbFloat* bufferIn;
       Scanline_rgb16bits* bufferIn16;

       Scanline_rgbFloat* bufferFloatOut;
       Scanline_rgb16bits* buffer16Out;
       int r, g, b;

       int j;
       cmsUInt32Number npixels = 256 * 256 * 256;

       cmsHTRANSFORM xformRaw = cmsCreateTransform(Raw, hlcmsProfileIn, TYPE_RGB_16, hlcmsProfileOut, TYPE_RGB_16, Intent, cmsFLAGS_NOCACHE);
       cmsHTRANSFORM xformPlugin = cmsCreateTransform(Plugin, hlcmsProfileIn, TYPE_RGB_FLT, hlcmsProfileOut, TYPE_RGB_FLT, Intent, cmsFLAGS_NOCACHE);

       cmsCloseProfile(Raw, hlcmsProfileIn);
       cmsCloseProfile(Raw, hlcmsProfileOut);

       if (xformRaw == NULL || xformPlugin == NULL) {

              Fail("NULL transforms on check float vs 16 conversions");
       }

       // Again, no checking on mem alloc because this is just a test
       bufferIn = (Scanline_rgbFloat*)malloc(npixels * sizeof(Scanline_rgbFloat));
       bufferIn16 = (Scanline_rgb16bits*)malloc(npixels * sizeof(Scanline_rgb16bits));
       bufferFloatOut = (Scanline_rgbFloat*)malloc(npixels * sizeof(Scanline_rgbFloat));
       buffer16Out = (Scanline_rgb16bits*)malloc(npixels * sizeof(Scanline_rgb16bits));


       // Fill two equivalent input buffers
       j = 0;
       for (r = 0; r < 256; r++)
              for (g = 0; g < 256; g++)
                     for (b = 0; b < 256; b++) {

              bufferIn[j].r = (cmsFloat32Number)r / 255.0f;
              bufferIn[j].g = (cmsFloat32Number)g / 255.0f;
              bufferIn[j].b = (cmsFloat32Number)b / 255.0f;

              bufferIn16[j].r = FROM_8_TO_16(r);
              bufferIn16[j].g = FROM_8_TO_16(g);
              bufferIn16[j].b = FROM_8_TO_16(b);

              j++;
       }

       // Convert
       cmsDoTransform(Raw, xformRaw, bufferIn16, buffer16Out, npixels);
       cmsDoTransform(Plugin, xformPlugin, bufferIn, bufferFloatOut, npixels);


       j = 0;
       for (r = 0; r < 256; r++)
              for (g = 0; g < 256; g++)
                     for (b = 0; b < 256; b++) {

              // Check for same values
              if (!Valid16Float(buffer16Out[j].r, bufferFloatOut[j].r) ||
                     !Valid16Float(buffer16Out[j].g, bufferFloatOut[j].g) ||
                     !Valid16Float(buffer16Out[j].b, bufferFloatOut[j].b))
                     Fail("Conversion failed at (%f %f %f) != (%f %f %f)", buffer16Out[j].r / 65535.0, buffer16Out[j].g / 65535.0, buffer16Out[j].b / 65535.0,
                     bufferFloatOut[j].r, bufferFloatOut[j].g, bufferFloatOut[j].b);

              j++;
       }

       free(bufferIn16); free(buffer16Out);
       free(bufferIn); free(bufferFloatOut);
       cmsDeleteTransform(Raw, xformRaw);
       cmsDeleteTransform(Plugin, xformPlugin);
}


// Check change format feature
static
void CheckChangeFormat(cmsContext ContextID)
{
    cmsHPROFILE hsRGB, hLab;
    cmsHTRANSFORM xform, xform2;
    cmsUInt8Number rgb8[3]  = { 10, 120, 40 };
    cmsUInt16Number rgb16[3] = { 10* 257, 120*257, 40*257 };
    cmsUInt16Number lab16_1[3], lab16_2[3];

    trace("Checking change format feature...");

    hsRGB = cmsCreate_sRGBProfile(ContextID);
    hLab = cmsCreateLab4Profile(ContextID, NULL);

    xform = cmsCreateTransform(ContextID, hsRGB, TYPE_RGB_16, hLab, TYPE_Lab_16, INTENT_PERCEPTUAL, 0);

    cmsDoTransform(ContextID, xform, rgb16, lab16_1, 1);

    xform2 = cmsCloneTransformChangingFormats(ContextID, xform, TYPE_RGB_8, TYPE_Lab_16);

    cmsDoTransform(ContextID, xform2, rgb8, lab16_2, 1);
    cmsDeleteTransform(ContextID, xform);
    cmsDeleteTransform(ContextID, xform2);

    if (memcmp(lab16_1, lab16_2, sizeof(lab16_1)) != 0)
        Fail("Change format failed!");

    trace("Ok\n");

}

static
cmsBool ValidInt(cmsUInt16Number a, cmsUInt16Number b)
{
    return abs(a - b) <= 32;
}

static
void CheckLab2Roundtrip(cmsContext ContextID)
{
    cmsHPROFILE hsRGB, hLab;
    cmsHTRANSFORM xform, xform2;
    cmsInt8Number* lab;
    cmsInt32Number Mb, j;
    cmsInt32Number r, g, b;
    Scanline_rgb8bits* In;
    Scanline_rgb8bits* Out;

    trace("Checking lab2 roundtrip...");

    hsRGB = cmsCreate_sRGBProfile(ContextID);
    hLab = cmsCreateLab2Profile(ContextID, NULL);


    xform = cmsCreateTransform(ContextID, hsRGB, TYPE_RGB_8, hLab, TYPE_Lab_8, INTENT_RELATIVE_COLORIMETRIC, cmsFLAGS_NOOPTIMIZE|cmsFLAGS_BLACKPOINTCOMPENSATION);
    xform2 = cmsCreateTransform(ContextID, hLab, TYPE_Lab_8, hsRGB, TYPE_RGB_8, INTENT_RELATIVE_COLORIMETRIC, cmsFLAGS_NOOPTIMIZE | cmsFLAGS_BLACKPOINTCOMPENSATION);

    cmsCloseProfile(ContextID, hsRGB);
    cmsCloseProfile(ContextID, hLab);


    Mb = 256 * 256 * 256 * sizeof(Scanline_rgb8bits);
    In = (Scanline_rgb8bits*)malloc(Mb);
    Out = (Scanline_rgb8bits*)malloc(Mb);
    lab = (cmsInt8Number*)malloc(256 * 256 * 256 * 3 * sizeof(cmsInt8Number));

    j = 0;
    for (r = 0; r < 256; r++)
        for (g = 0; g < 256; g++)
            for (b = 0; b < 256; b++)
            {

                In[j].r = (cmsUInt8Number)r;
                In[j].g = (cmsUInt8Number)g;
                In[j].b = (cmsUInt8Number)b;
                j++;
            }


    cmsDoTransform(ContextID, xform, In, lab, 256 * 256 * 256);
    cmsDoTransform(ContextID, xform2, lab, Out, 256 * 256 * 256);

    cmsDeleteTransform(ContextID, xform);
    cmsDeleteTransform(ContextID, xform2);


    j = 0;
    for (r = 0; r < 256; r++)
        for (g = 0; g < 256; g++)
            for (b = 0; b < 256; b++) {

                // Check for same values
                if (!ValidInt(In[j].r, Out[j].r) ||
                    !ValidInt(In[j].g, Out[j].g) ||
                    !ValidInt(In[j].b, Out[j].b))
                    Fail("Conversion failed at (%d %d %d) != (%d %d %d)", In[j].r, In[j].g, In[j].b,
                        Out[j].r, Out[j].g, Out[j].b);

                j++;
            }


    free(In);
    free(Out);
    free(lab);
    trace("Ok\n");

}

// Convert some known values
static
void CheckConversionFloat(cmsContext Raw, cmsContext Plugin)
{
<<<<<<< HEAD
       printf("Crash test.");
       TryAllValuesFloatAlpha(Raw, Plugin, cmsOpenProfileFromFile(Raw, "test5.icc", "r"), cmsOpenProfileFromFile(Raw, "test0.icc", "r"), INTENT_PERCEPTUAL, FALSE);
       printf("..");
       TryAllValuesFloatAlpha(Raw, Plugin, cmsOpenProfileFromFile(Raw, "test5.icc", "r"), cmsOpenProfileFromFile(Raw, "test0.icc", "r"), INTENT_PERCEPTUAL, TRUE);
       printf("Ok\n");


       printf("Crash (II) test.");
       TryAllValuesFloatAlpha(Raw, Plugin, cmsOpenProfileFromFile(Raw, "test0.icc", "r"), cmsOpenProfileFromFile(Raw, "test0.icc", "r"), INTENT_PERCEPTUAL, FALSE);
       printf("..");
       TryAllValuesFloatAlpha(Raw, Plugin, cmsOpenProfileFromFile(Raw, "test0.icc", "r"), cmsOpenProfileFromFile(Raw, "test0.icc", "r"), INTENT_PERCEPTUAL, TRUE);
       printf("Ok\n");

       // Matrix-shaper should be accurate
       printf("Checking accuracy on Matrix-shaper...");
       TryAllValuesFloat(Raw, Plugin, cmsOpenProfileFromFile(Raw, "test5.icc", "r"), cmsOpenProfileFromFile(Raw, "test0.icc", "r"), INTENT_PERCEPTUAL);
       printf("Ok\n");

       // CLUT should be as 16 bits or better
       printf("Checking accuracy of CLUT...");
       TryAllValuesFloatVs16(Raw, Plugin, cmsOpenProfileFromFile(Raw, "test5.icc", "r"), cmsOpenProfileFromFile(Raw, "test3.icc", "r"), INTENT_PERCEPTUAL);
       printf("Ok\n");

       // Same profile should give same values (we test both methods)
       printf("Checking accuracy on same profile ...");
       TryAllValuesFloatVs16(Raw, Plugin, cmsOpenProfileFromFile(Raw, "test0.icc", "r"), cmsOpenProfileFromFile(Raw, "test0.icc", "r"), INTENT_PERCEPTUAL);
       TryAllValuesFloat(Raw, Plugin, cmsOpenProfileFromFile(Raw, "test0.icc", "r"), cmsOpenProfileFromFile(Raw, "test0.icc", "r"), INTENT_PERCEPTUAL);
       printf("Ok\n");
=======
       trace("Crash test.");
       TryAllValuesFloatAlpha(cmsOpenProfileFromFile("test5.icc", "r"), cmsOpenProfileFromFile("test0.icc", "r"), INTENT_PERCEPTUAL, FALSE);
       trace("..");
       TryAllValuesFloatAlpha(cmsOpenProfileFromFile("test5.icc", "r"), cmsOpenProfileFromFile("test0.icc", "r"), INTENT_PERCEPTUAL, TRUE);
       trace("Ok\n");

       trace("Crash (II) test.");
       TryAllValuesFloatAlpha(cmsOpenProfileFromFile("test0.icc", "r"), cmsOpenProfileFromFile("test0.icc", "r"), INTENT_PERCEPTUAL, FALSE);
       trace("..");
       TryAllValuesFloatAlpha(cmsOpenProfileFromFile("test0.icc", "r"), cmsOpenProfileFromFile("test0.icc", "r"), INTENT_PERCEPTUAL, TRUE);
       trace("Ok\n");


       /*
       * FIXME!!
       */       
       trace("Crash (III) test.");
       CheckUncommonValues(cmsOpenProfileFromFile("test5.icc", "r"), cmsOpenProfileFromFile("test3.icc", "r"), INTENT_PERCEPTUAL);
       trace("..");
       CheckUncommonValues(cmsOpenProfileFromFile("test5.icc", "r"), cmsOpenProfileFromFile("test0.icc", "r"), INTENT_PERCEPTUAL);
       trace("Ok\n");
       

       // Matrix-shaper should be accurate 
       trace("Checking accuracy on Matrix-shaper...");
       TryAllValuesFloat(cmsOpenProfileFromFile("test5.icc", "r"), cmsOpenProfileFromFile("test0.icc", "r"), INTENT_PERCEPTUAL);
       trace("Ok\n");

       // CLUT should be as 16 bits or better
       trace("Checking accuracy of CLUT...");
       TryAllValuesFloatVs16(cmsOpenProfileFromFile("test5.icc", "r"), cmsOpenProfileFromFile("test3.icc", "r"), INTENT_PERCEPTUAL);
       trace("Ok\n");

       // Same profile should give same values (we test both methods)
       trace("Checking accuracy on same profile ...");
       TryAllValuesFloatVs16(cmsOpenProfileFromFile("test0.icc", "r"), cmsOpenProfileFromFile("test0.icc", "r"), INTENT_PERCEPTUAL);
       TryAllValuesFloat(cmsOpenProfileFromFile("test0.icc", "r"), cmsOpenProfileFromFile("test0.icc", "r"), INTENT_PERCEPTUAL);
       trace("Ok\n");
>>>>>>> b423949a
}


static
cmsBool ValidFloat2(cmsFloat32Number a, cmsFloat32Number b)
{
    return fabsf(a - b) < 0.007;
}


static
cmsFloat32Number distance(cmsFloat32Number rgb1[], cmsFloat32Number rgb2[])
{
    cmsFloat32Number dr = rgb2[0] - rgb1[0];
    cmsFloat32Number dg = rgb2[1] - rgb1[1];
    cmsFloat32Number db = rgb2[2] - rgb1[2];

    return dr * dr + dg * dg + db * db;
}

static
void CheckLab2RGB(cmsContext plugin)
{
    cmsHPROFILE hLab = cmsCreateLab4Profile(plugin);
    cmsHPROFILE hRGB = cmsOpenProfileFromFile(plugin, "test3.icc", "r");
    cmsContext noPlugin = cmsCreateContext(0, 0);

    cmsHTRANSFORM hXformNoPlugin = cmsCreateTransform(noPlugin, hLab, TYPE_Lab_FLT, hRGB, TYPE_RGB_FLT, INTENT_RELATIVE_COLORIMETRIC, cmsFLAGS_NOCACHE);
    cmsHTRANSFORM hXformPlugin = cmsCreateTransform(plugin, hLab, TYPE_Lab_FLT, hRGB, TYPE_RGB_FLT, INTENT_RELATIVE_COLORIMETRIC, cmsFLAGS_NOCACHE);

    cmsFloat32Number Lab[3], RGB[3], RGB2[3];

    cmsFloat32Number maxInside = 0, maxOutside = 0, L, a, b;

    trace("Checking Lab -> RGB...");
    for (L = 4; L <= 100; L++)
    {
        for (a = -30; a < +30; a++)
            for (b = -30; b < +30; b++)
            {
                cmsFloat32Number d;

                Lab[0] = L; Lab[1] = a; Lab[2] = b;
                cmsDoTransform(hXformNoPlugin, Lab, RGB, 1);
                cmsDoTransform(hXformPlugin, Lab, RGB2, 1);

                d = distance(RGB, RGB2);
                if (d > maxInside)
                    maxInside = d;
            }
    }


    for (L = 1; L <= 100; L += 5)
    {
        for (a = -100; a < +100; a += 5)
            for (b = -100; b < +100; b += 5)
            {
                cmsFloat32Number d;

                Lab[0] = L; Lab[1] = a; Lab[2] = b;
                cmsDoTransform(hXformNoPlugin, Lab, RGB, 1);
                cmsDoTransform(hXformPlugin, Lab, RGB2, 1);

                d = distance(RGB, RGB2);
                if (d > maxOutside)
                    maxOutside = d;
            }

    }


    trace("Max distance: Inside gamut %f, Outside gamut %f\n", sqrtf(maxInside), sqrtf(maxOutside));

    cmsDeleteTransform(hXformNoPlugin);
    cmsDeleteTransform(hXformPlugin);

    cmsDeleteContext(noPlugin);
}




// --------------------------------------------------------------------------------------------------
// P E R F O R M A N C E   C H E C K S
// --------------------------------------------------------------------------------------------------


static
cmsFloat64Number MPixSec(cmsFloat64Number diff)
{
       cmsFloat64Number seconds = (cmsFloat64Number)diff / (cmsFloat64Number)CLOCKS_PER_SEC;
       return (256.0 * 256.0 * 256.0) / (1024.0*1024.0*seconds);
}

typedef cmsFloat64Number(*perf_fn)(cmsContext ct, cmsHPROFILE hlcmsProfileIn, cmsHPROFILE hlcmsProfileOut);


static
void PerformanceHeader(void)
{
       trace("                                  MPixel/sec.   MByte/sec.\n");
}


static
cmsHPROFILE loadProfile(const char* name)
{
    if (*name == '*')
    {
        if (strcmp(name, "*lab") == 0)
        {
            return cmsCreateLab4Profile(ct);
        }
        else
            if (strcmp(name, "*xyz") == 0)
            {
                return cmsCreateXYZProfile(ct);
            }
            else
                if (strcmp(name, "*curves") == 0)
                {
                    return CreateCurves(ct);
                }
                else
                    Fail("Unknown builtin '%s'", name);

    }

    return cmsOpenProfileFromFile(ct, name, "r");
}


static
cmsFloat64Number Performance(const char* Title, perf_fn fn, cmsContext ct, const char* inICC, const char* outICC, size_t sz, cmsFloat64Number prev)
{
       cmsHPROFILE hlcmsProfileIn = loadProfile(inICC);
       cmsHPROFILE hlcmsProfileOut = loadProfile(outICC);

       cmsFloat64Number n = fn(ct, hlcmsProfileIn, hlcmsProfileOut);

       trace("%-30s: ", Title); fflush(stdout);
       trace("%-12.2f %-12.2f", n, n * sz);

       if (prev > 0.0) {

              cmsFloat64Number imp = n / prev;
              if (imp > 1)
                   trace(" (x %-2.1f)",  imp);
       }

       trace("\n"); fflush(stdout);
       return n;
}


static
void ComparativeCt(cmsContext ct1, cmsContext ct2, const char* Title, perf_fn fn1, perf_fn fn2, const char* inICC, const char* outICC)
{
       cmsHPROFILE hlcmsProfileIn;
       cmsHPROFILE hlcmsProfileOut;

       if (inICC == NULL)
              hlcmsProfileIn = CreateCurves(ct1);
       else
              hlcmsProfileIn = cmsOpenProfileFromFile(ct1, inICC, "r");

       if (outICC == NULL)
              hlcmsProfileOut = CreateCurves(ct1);
       else
              hlcmsProfileOut = cmsOpenProfileFromFile(ct1, outICC, "r");


       cmsFloat64Number n1 = fn1(ct1, hlcmsProfileIn, hlcmsProfileOut);

       if (inICC == NULL)
              hlcmsProfileIn = CreateCurves(ct2);
       else
              hlcmsProfileIn = cmsOpenProfileFromFile(ct2, inICC, "r");

       if (outICC == NULL)
              hlcmsProfileOut = CreateCurves(ct2);
       else
              hlcmsProfileOut = cmsOpenProfileFromFile(ct2, outICC, "r");

       cmsFloat64Number n2 = fn2(ct2, hlcmsProfileIn, hlcmsProfileOut);


       trace("%-30s: ", Title); fflush(stdout);
       trace("%-12.2f %-12.2f\n", n1, n2);
}

static
void Comparative(cmsContext Raw, cmsContext Plugin, const char* Title, perf_fn fn1, perf_fn fn2, const char* inICC, const char* outICC)
{
       ComparativeCt(Raw, Plugin, Title, fn1, fn2, inICC, outICC);
}

// The worst case is used, no cache and all rgb combinations
static
cmsFloat64Number SpeedTest8bitsRGB(cmsContext ct, cmsHPROFILE hlcmsProfileIn, cmsHPROFILE hlcmsProfileOut)
{
       cmsInt32Number r, g, b, j;
       clock_t atime;
       cmsFloat64Number diff;
       cmsHTRANSFORM hlcmsxform;
       Scanline_rgb8bits *In;
       cmsUInt32Number Mb;

       if (hlcmsProfileIn == NULL || hlcmsProfileOut == NULL)
              Fail("Unable to open profiles");

       hlcmsxform = cmsCreateTransform(ct, hlcmsProfileIn, TYPE_RGB_8, hlcmsProfileOut, TYPE_RGB_8, INTENT_PERCEPTUAL, cmsFLAGS_NOCACHE);
       cmsCloseProfile(ct, hlcmsProfileIn);
       cmsCloseProfile(ct, hlcmsProfileOut);

       Mb = 256 * 256 * 256 * sizeof(Scanline_rgb8bits);
       In = (Scanline_rgb8bits*)malloc(Mb);

       j = 0;
       for (r = 0; r < 256; r++)
              for (g = 0; g < 256; g++)
                     for (b = 0; b < 256; b++) {

                            In[j].r = (cmsUInt8Number)r;
                            In[j].g = (cmsUInt8Number)g;
                            In[j].b = (cmsUInt8Number)b;

                            j++;
                     }

       atime = clock();

       cmsDoTransform(ct, hlcmsxform, In, In, 256 * 256 * 256);

       diff = clock() - atime;
       free(In);

       cmsDeleteTransform(ct, hlcmsxform);

       return MPixSec(diff);
}

static
cmsFloat64Number SpeedTest8bitsRGBA(cmsContext ct, cmsHPROFILE hlcmsProfileIn, cmsHPROFILE hlcmsProfileOut)
{
       cmsInt32Number r, g, b, j;
       clock_t atime;
       cmsFloat64Number diff;
       cmsHTRANSFORM hlcmsxform;
       Scanline_rgba8bits *In;
       cmsUInt32Number Mb;

       if (hlcmsProfileIn == NULL || hlcmsProfileOut == NULL)
              Fail("Unable to open profiles");

       hlcmsxform = cmsCreateTransform(ct, hlcmsProfileIn, TYPE_RGBA_8, hlcmsProfileOut, TYPE_RGBA_8, INTENT_PERCEPTUAL, cmsFLAGS_NOCACHE);
       cmsCloseProfile(ct, hlcmsProfileIn);
       cmsCloseProfile(ct, hlcmsProfileOut);

       Mb = 256 * 256 * 256 * sizeof(Scanline_rgba8bits);
       In = (Scanline_rgba8bits*)malloc(Mb);

       j = 0;
       for (r = 0; r < 256; r++)
              for (g = 0; g < 256; g++)
                     for (b = 0; b < 256; b++) {

                            In[j].r = (cmsUInt8Number)r;
                            In[j].g = (cmsUInt8Number)g;
                            In[j].b = (cmsUInt8Number)b;
                            In[j].a = 0;

                            j++;
                     }

       atime = clock();

       cmsDoTransform(ct, hlcmsxform, In, In, 256 * 256 * 256);

       diff = clock() - atime;
       free(In);

       cmsDeleteTransform(ct, hlcmsxform);
       return MPixSec(diff);

}


// The worst case is used, no cache and all rgb combinations
static
cmsFloat64Number SpeedTest15bitsRGB(cmsContext ct, cmsHPROFILE hlcmsProfileIn, cmsHPROFILE hlcmsProfileOut)
{
       cmsInt32Number r, g, b, j;
       clock_t atime;
       cmsFloat64Number diff;
       cmsHTRANSFORM hlcmsxform;
       Scanline_rgb15bits *In;
       cmsUInt32Number Mb;

       if (hlcmsProfileIn == NULL || hlcmsProfileOut == NULL)
              Fail("Unable to open profiles");

       hlcmsxform = cmsCreateTransform(ct, hlcmsProfileIn, TYPE_RGB_15, hlcmsProfileOut, TYPE_RGB_15, INTENT_PERCEPTUAL, cmsFLAGS_NOCACHE);
       cmsCloseProfile(ct, hlcmsProfileIn);
       cmsCloseProfile(ct, hlcmsProfileOut);

       Mb = 256 * 256 * 256 * sizeof(Scanline_rgb15bits);
       In = (Scanline_rgb15bits*)malloc(Mb);

       j = 0;
       for (r = 0; r < 256; r++)
              for (g = 0; g < 256; g++)
                     for (b = 0; b < 256; b++) {

              In[j].r = (cmsUInt16Number)r;
              In[j].g = (cmsUInt16Number)g;
              In[j].b = (cmsUInt16Number)b;

              j++;
      }

       atime = clock();

       cmsDoTransform(ct, hlcmsxform, In, In, 256 * 256 * 256);

       diff = clock() - atime;
       free(In);

       cmsDeleteTransform(ct, hlcmsxform);

       return MPixSec(diff);
}

static
cmsFloat64Number SpeedTest15bitsRGBA(cmsContext ct, cmsHPROFILE hlcmsProfileIn, cmsHPROFILE hlcmsProfileOut)
{
       cmsInt32Number r, g, b, j;
       clock_t atime;
       cmsFloat64Number diff;
       cmsHTRANSFORM hlcmsxform;
       Scanline_rgba15bits *In;
       cmsUInt32Number Mb;

       if (hlcmsProfileIn == NULL || hlcmsProfileOut == NULL)
              Fail("Unable to open profiles");

       hlcmsxform = cmsCreateTransform(ct, hlcmsProfileIn, TYPE_RGBA_15, hlcmsProfileOut, TYPE_RGBA_15, INTENT_PERCEPTUAL, cmsFLAGS_NOCACHE);
       cmsCloseProfile(ct, hlcmsProfileIn);
       cmsCloseProfile(ct, hlcmsProfileOut);

       Mb = 256 * 256 * 256 * sizeof(Scanline_rgba15bits);
       In = (Scanline_rgba15bits*)malloc(Mb);

       j = 0;
       for (r = 0; r < 256; r++)
              for (g = 0; g < 256; g++)
                     for (b = 0; b < 256; b++) {

              In[j].r = (cmsUInt16Number)r;
              In[j].g = (cmsUInt16Number)g;
              In[j].b = (cmsUInt16Number)b;
              In[j].a = 0;

              j++;
       }

       atime = clock();

       cmsDoTransform(ct, hlcmsxform, In, In, 256 * 256 * 256);

       diff = clock() - atime;
       free(In);

       cmsDeleteTransform(ct, hlcmsxform);
       return MPixSec(diff);

}

static
cmsFloat64Number SpeedTest15bitsCMYK(cmsContext ct, cmsHPROFILE hlcmsProfileIn, cmsHPROFILE hlcmsProfileOut)
{

       cmsInt32Number r, g, b, j;
       clock_t atime;
       cmsFloat64Number diff;
       cmsHTRANSFORM hlcmsxform;
       Scanline_cmyk15bits *In;
       cmsUInt32Number Mb;

       if (hlcmsProfileIn == NULL || hlcmsProfileOut == NULL)
              Fail("Unable to open profiles");

       hlcmsxform = cmsCreateTransform(ct, hlcmsProfileIn, TYPE_CMYK_15, hlcmsProfileOut, TYPE_CMYK_15, INTENT_PERCEPTUAL, cmsFLAGS_NOCACHE);
       cmsCloseProfile(ct, hlcmsProfileIn);
       cmsCloseProfile(ct, hlcmsProfileOut);

       Mb = 256 * 256 * 256 * sizeof(Scanline_cmyk15bits);
       In = (Scanline_cmyk15bits*)malloc(Mb);

       j = 0;
       for (r = 0; r < 256; r++)
              for (g = 0; g < 256; g++)
                     for (b = 0; b < 256; b++) {

              In[j].r = (cmsUInt16Number)r;
              In[j].g = (cmsUInt16Number)g;
              In[j].b = (cmsUInt16Number)b;
              In[j].a = (cmsUInt16Number)0;

              j++;
       }

       atime = clock();

       cmsDoTransform(ct, hlcmsxform, In, In, 256 * 256 * 256);

       diff = clock() - atime;
       free(In);

       cmsDeleteTransform(ct, hlcmsxform);
       return MPixSec(diff);
}

// The worst case is used, no cache and all rgb combinations
static
cmsFloat64Number SpeedTest16bitsRGB(cmsContext ct, cmsHPROFILE hlcmsProfileIn, cmsHPROFILE hlcmsProfileOut)
{
    cmsInt32Number r, g, b, j;
    clock_t atime;
    cmsFloat64Number diff;
    cmsHTRANSFORM hlcmsxform;
    Scanline_rgb16bits *In;
    cmsUInt32Number Mb;

    if (hlcmsProfileIn == NULL || hlcmsProfileOut == NULL)
        Fail("Unable to open profiles");

    hlcmsxform = cmsCreateTransform(ct, hlcmsProfileIn, TYPE_RGB_16, hlcmsProfileOut, TYPE_RGB_16, INTENT_PERCEPTUAL, cmsFLAGS_NOCACHE);
    cmsCloseProfile(ct, hlcmsProfileIn);
    cmsCloseProfile(ct, hlcmsProfileOut);

    Mb = 256 * 256 * 256 * sizeof(Scanline_rgb16bits);
    In = (Scanline_rgb16bits*)malloc(Mb);

    j = 0;
    for (r = 0; r < 256; r++)
        for (g = 0; g < 256; g++)
            for (b = 0; b < 256; b++) {

                In[j].r = (cmsUInt16Number)FROM_8_TO_16(r);
                In[j].g = (cmsUInt16Number)FROM_8_TO_16(g);
                In[j].b = (cmsUInt16Number)FROM_8_TO_16(b);

                j++;
            }

    atime = clock();

    cmsDoTransform(ct, hlcmsxform, In, In, 256 * 256 * 256);

    diff = clock() - atime;
    free(In);

    cmsDeleteTransform(ct, hlcmsxform);

    return MPixSec(diff);
}

static
cmsFloat64Number SpeedTest16bitsCMYK(cmsContext ContextID, cmsHPROFILE hlcmsProfileIn, cmsHPROFILE hlcmsProfileOut)
{

    cmsInt32Number r, g, b, j;
    clock_t atime;
    cmsFloat64Number diff;
    cmsHTRANSFORM hlcmsxform;
    Scanline_cmyk16bits* In;
    cmsUInt32Number Mb;

    if (hlcmsProfileIn == NULL || hlcmsProfileOut == NULL)
        Fail("Unable to open profiles");

    hlcmsxform = cmsCreateTransform(ContextID, hlcmsProfileIn, TYPE_CMYK_16, hlcmsProfileOut, TYPE_CMYK_16, INTENT_PERCEPTUAL, cmsFLAGS_NOCACHE);
    cmsCloseProfile(ContextID, hlcmsProfileIn);
    cmsCloseProfile(ContextID, hlcmsProfileOut);

    Mb = 256 * 256 * 256 * sizeof(Scanline_cmyk16bits);
    In = (Scanline_cmyk16bits*)malloc(Mb);

    j = 0;
    for (r = 0; r < 256; r++)
        for (g = 0; g < 256; g++)
            for (b = 0; b < 256; b++) {

                In[j].c = (cmsUInt16Number)r;
                In[j].m = (cmsUInt16Number)g;
                In[j].y = (cmsUInt16Number)b;
                In[j].k = (cmsUInt16Number)r;

                j++;
            }

    atime = clock();

    cmsDoTransform(ContextID, hlcmsxform, In, In, 256 * 256 * 256);

    diff = clock() - atime;
    free(In);

    cmsDeleteTransform(ContextID, hlcmsxform);
    return MPixSec(diff);
}



static
void SpeedTest8(void)
{
    cmsContext noPlugin = cmsCreateContext(0, 0);

    cmsFloat64Number t[10];

    trace("\n\n");
    trace("P E R F O R M A N C E   T E S T S   8 B I T S  (D E F A U L T)\n");
    trace("==============================================================\n\n");
    fflush(stdout);

    PerformanceHeader();
    t[0] = Performance("8 bits on CLUT profiles  ", SpeedTest8bitsRGB, noPlugin, "test5.icc", "test3.icc", sizeof(Scanline_rgb8bits), 0);
    t[1] = Performance("8 bits on Matrix-Shaper  ", SpeedTest8bitsRGB, noPlugin, "test5.icc", "test0.icc", sizeof(Scanline_rgb8bits), 0);
    t[2] = Performance("8 bits on same MatrixSh  ", SpeedTest8bitsRGB, noPlugin, "test0.icc", "test0.icc", sizeof(Scanline_rgb8bits), 0);
    t[3] = Performance("8 bits on curves         ", SpeedTest8bitsRGB, noPlugin, "*curves",   "*curves",   sizeof(Scanline_rgb8bits), 0);

    // Note that context 0 has the plug-in installed

    trace("\n\n");
    trace("P E R F O R M A N C E   T E S T S  8 B I T S  (P L U G I N)\n");
    trace("===========================================================\n\n");
    fflush(stdout);

    PerformanceHeader();
    Performance("8 bits on CLUT profiles  ", SpeedTest8bitsRGB, 0, "test5.icc", "test3.icc", sizeof(Scanline_rgb8bits), t[0]);
    Performance("8 bits on Matrix-Shaper  ", SpeedTest8bitsRGB, 0, "test5.icc", "test0.icc", sizeof(Scanline_rgb8bits), t[1]);
    Performance("8 bits on same MatrixSh  ", SpeedTest8bitsRGB, 0, "test0.icc", "test0.icc", sizeof(Scanline_rgb8bits), t[2]);
    Performance("8 bits on curves         ", SpeedTest8bitsRGB, 0, "*curves",   "*curves",   sizeof(Scanline_rgb8bits), t[3]);

    cmsDeleteContext(noPlugin);
}

static
void SpeedTest15(cmsContext ct)
{
<<<<<<< HEAD
       printf("\n\nP E R F O R M A N C E   T E S T S   1 5  B I T S  (P L U G I N)\n");
       printf(    "===============================================================\n\n");

=======
       trace("\n\nP E R F O R M A N C E   T E S T S   1 5  B I T S  (P L U G I N)\n");
       trace(    "===============================================================\n\n");
       
>>>>>>> b423949a
       PerformanceHeader();
       Performance("15 bits on CLUT profiles         ", SpeedTest15bitsRGB, ct, "test5.icc", "test3.icc",  sizeof(Scanline_rgb15bits), 0);
       Performance("15 bits on Matrix-Shaper profiles", SpeedTest15bitsRGB, ct, "test5.icc", "test0.icc",  sizeof(Scanline_rgb15bits), 0);
       Performance("15 bits on same Matrix-Shaper    ", SpeedTest15bitsRGB, ct, "test0.icc", "test0.icc",  sizeof(Scanline_rgb15bits), 0);
       Performance("15 bits on curves                ", SpeedTest15bitsRGB, ct, "*curves",   "*curves",    sizeof(Scanline_rgb15bits), 0);
       Performance("15 bits on CMYK CLUT profiles    ", SpeedTest15bitsCMYK, ct, "test1.icc", "test2.icc", sizeof(Scanline_rgba15bits), 0);
}

static
void SpeedTest16(cmsContext ct)
{
    cmsContext noPlugin = cmsCreateContext(0, 0);


<<<<<<< HEAD
    printf("\n\n");
    printf("P E R F O R M A N C E   T E S T S   1 6  B I T S  (D E F A U L T)\n");
    printf("=================================================================\n\n");

=======
    trace("\n\n");
    trace("P E R F O R M A N C E   T E S T S   1 6  B I T S  (D E F A U L T)\n");
    trace("=================================================================\n\n");
    
>>>>>>> b423949a
    PerformanceHeader();
    Performance("16 bits on CLUT profiles         ", SpeedTest16bitsRGB,  noPlugin, "test5.icc", "test3.icc",  sizeof(Scanline_rgb16bits), 0);
    Performance("16 bits on Matrix-Shaper profiles", SpeedTest16bitsRGB,  noPlugin, "test5.icc", "test0.icc",  sizeof(Scanline_rgb16bits), 0);
    Performance("16 bits on same Matrix-Shaper    ", SpeedTest16bitsRGB,  noPlugin, "test0.icc", "test0.icc",  sizeof(Scanline_rgb16bits), 0);
    Performance("16 bits on curves                ", SpeedTest16bitsRGB,  noPlugin, "*curves",   "*curves",    sizeof(Scanline_rgb16bits), 0);
    Performance("16 bits on CMYK CLUT profiles    ", SpeedTest16bitsCMYK, noPlugin, "test1.icc", "test2.icc",  sizeof(Scanline_cmyk16bits), 0);
<<<<<<< HEAD

    printf("\n\n");
    printf("P E R F O R M A N C E   T E S T S   1 6  B I T S  (P L U G I N)\n");
    printf("===============================================================\n\n");
=======
    
    trace("\n\n");
    trace("P E R F O R M A N C E   T E S T S   1 6  B I T S  (P L U G I N)\n");
    trace("===============================================================\n\n");
>>>>>>> b423949a

    PerformanceHeader();
    Performance("16 bits on CLUT profiles         ", SpeedTest16bitsRGB,  ct, "test5.icc", "test3.icc", sizeof(Scanline_rgb16bits), 0);
    Performance("16 bits on Matrix-Shaper profiles", SpeedTest16bitsRGB,  ct, "test5.icc", "test0.icc", sizeof(Scanline_rgb16bits), 0);
    Performance("16 bits on same Matrix-Shaper    ", SpeedTest16bitsRGB,  ct, "test0.icc", "test0.icc", sizeof(Scanline_rgb16bits), 0);
    Performance("16 bits on curves                ", SpeedTest16bitsRGB,  ct, "*curves",   "*curves",   sizeof(Scanline_rgb16bits), 0);
    Performance("16 bits on CMYK CLUT profiles    ", SpeedTest16bitsCMYK, ct, "test1.icc", "test2.icc", sizeof(Scanline_cmyk16bits), 0);
}

// The worst case is used, no cache and all rgb combinations
static
cmsFloat64Number SpeedTestFloatRGB(cmsContext ct, cmsHPROFILE hlcmsProfileIn, cmsHPROFILE hlcmsProfileOut)
{
       cmsInt32Number j;
       clock_t atime;
       cmsFloat64Number diff;
       cmsHTRANSFORM hlcmsxform;
       void *In;
       cmsUInt32Number size, Mb;
       cmsUInt32Number inFormatter=0, outFormatter=0;
       cmsFloat64Number seconds;

       if (hlcmsProfileIn == NULL || hlcmsProfileOut == NULL)
           Fail("Unable to open profiles");


       switch (cmsGetColorSpace(hlcmsProfileIn))
       {
       case cmsSigRgbData: inFormatter = TYPE_RGB_FLT; break;
       case cmsSigLabData: inFormatter = TYPE_Lab_FLT; break;

       default:
           Fail("Invalid colorspace");
       }

       switch (cmsGetColorSpace(hlcmsProfileOut))
       {
       case cmsSigRgbData:  outFormatter = TYPE_RGB_FLT; break;
       case cmsSigLabData:  outFormatter = TYPE_Lab_FLT; break;
       case cmsSigXYZData:  outFormatter = TYPE_XYZ_FLT; break;

       default:
           Fail("Invalid colorspace");
       }

       hlcmsxform = cmsCreateTransform(ct, hlcmsProfileIn, inFormatter, hlcmsProfileOut, outFormatter, INTENT_PERCEPTUAL, cmsFLAGS_NOCACHE);
       cmsCloseProfile(ct, hlcmsProfileIn);
       cmsCloseProfile(ct, hlcmsProfileOut);



       j = 0;

       if (inFormatter == TYPE_RGB_FLT)
       {
           cmsInt32Number r, g, b;
           Scanline_rgbFloat* fill;

           size = 256 * 256 * 256;
           Mb = size * sizeof(Scanline_rgbFloat);
           In = malloc(Mb);
           fill = (Scanline_rgbFloat*)In;

           for (r = 0; r < 256; r++)
               for (g = 0; g < 256; g++)
                   for (b = 0; b < 256; b++) {

                       fill[j].r = (cmsFloat32Number)r / 255.0f;
                       fill[j].g = (cmsFloat32Number)g / 255.0f;
                       fill[j].b = (cmsFloat32Number)b / 255.0f;

                       j++;
                   }

       }
       else
       {
           cmsFloat32Number L, a, b;
           Scanline_LabFloat* fill;

           size = 100 * 256 * 256;
           Mb =  size * sizeof(Scanline_LabFloat);
           In = malloc(Mb);
           fill = (Scanline_LabFloat*)In;

           for (L = 0; L < 100; L++)
               for (a = -127.0; a < 127.0; a++)
                   for (b = -127.0; b < +127.0; b++) {

                       fill[j].L = L;
                       fill[j].a = a;
                       fill[j].b = b;

                       j++;
                   }
       }

       atime = clock();

       cmsDoTransform(ct, hlcmsxform, In, In, size);

       diff = clock() - atime;
       free(In);

       cmsDeleteTransform(ct, hlcmsxform);

       seconds = (cmsFloat64Number)diff / (cmsFloat64Number)CLOCKS_PER_SEC;
       return ((cmsFloat64Number)size) / (1024.0 * 1024.0 * seconds);
}


static
cmsFloat64Number SpeedTestFloatCMYK(cmsContext ct, cmsHPROFILE hlcmsProfileIn, cmsHPROFILE hlcmsProfileOut)
{
    cmsInt32Number c, m, y, k, j;
    clock_t atime;
    cmsFloat64Number diff;
    cmsHTRANSFORM hlcmsxform;
    Scanline_cmykFloat* In;
    cmsUInt32Number Mb;

    if (hlcmsProfileIn == NULL || hlcmsProfileOut == NULL)
        Fail("Unable to open profiles");


    hlcmsxform = cmsCreateTransform(ct, hlcmsProfileIn, TYPE_CMYK_FLT, hlcmsProfileOut, TYPE_CMYK_FLT, INTENT_PERCEPTUAL, cmsFLAGS_NOCACHE);
    cmsCloseProfile(ct, hlcmsProfileIn);
    cmsCloseProfile(ct, hlcmsProfileOut);

    Mb = 64 * 64 * 64 * 64 * sizeof(Scanline_cmykFloat);
    In = (Scanline_cmykFloat*)malloc(Mb);

    j = 0;
    for (c = 0; c < 256; c += 4)
        for (m = 0; m < 256; m += 4)
            for (y = 0; y < 256; y += 4)
                for (k = 0; k < 256; k += 4) {

                In[j].c = (cmsFloat32Number)c / 255.0f;
                In[j].m = (cmsFloat32Number)m / 255.0f;
                In[j].y = (cmsFloat32Number)y / 255.0f;
                In[j].k = (cmsFloat32Number)k / 255.0f;

                j++;
            }

    atime = clock();

    cmsDoTransform(ct, hlcmsxform, In, In, 64 * 64 * 64 * 64);

    diff = clock() - atime;
    free(In);

    cmsDeleteTransform(ct, hlcmsxform);
    return MPixSec(diff);
}


static
cmsFloat64Number SpeedTestFloatLab(cmsContext ct, cmsHPROFILE hlcmsProfileIn, cmsHPROFILE hlcmsProfileOut)
{
    cmsInt32Number j;
    clock_t atime;
    cmsFloat64Number diff;
    cmsHTRANSFORM hlcmsxform;
    void* In;
    cmsUInt32Number size, Mb;
    cmsUInt32Number  outFormatter = 0;
    cmsFloat64Number seconds;
    cmsFloat32Number L, a, b;
    Scanline_LabFloat* fill;


    if (hlcmsProfileIn == NULL || hlcmsProfileOut == NULL)
        Fail("Unable to open profiles");


    if (cmsGetColorSpace(hlcmsProfileIn) != cmsSigLabData)
    {
        Fail("Invalid colorspace");
    }

    switch (cmsGetColorSpace(hlcmsProfileOut))
    {
    case cmsSigRgbData:  outFormatter = TYPE_RGB_FLT; break;
    case cmsSigLabData:  outFormatter = TYPE_Lab_FLT; break;
    case cmsSigXYZData:  outFormatter = TYPE_XYZ_FLT; break;

    default:
        Fail("Invalid colorspace");
    }

    hlcmsxform = cmsCreateTransformTHR(ct, hlcmsProfileIn, TYPE_Lab_FLT, hlcmsProfileOut, outFormatter, INTENT_PERCEPTUAL, cmsFLAGS_NOCACHE);
    cmsCloseProfile(hlcmsProfileIn);
    cmsCloseProfile(hlcmsProfileOut);

    j = 0;

    size = 100 * 256 * 256;
    Mb = size * sizeof(Scanline_LabFloat);
    In = malloc(Mb);
    fill = (Scanline_LabFloat*)In;

    for (L = 0; L < 100; L++)
        for (a = -127.0; a < 127.0; a++)
            for (b = -127.0; b < +127.0; b++) {

                fill[j].L = L;
                fill[j].a = a;
                fill[j].b = b;

                j++;
            }


    atime = clock();

    cmsDoTransform(hlcmsxform, In, In, size);

    diff = clock() - atime;
    free(In);

    cmsDeleteTransform(hlcmsxform);

    seconds = (cmsFloat64Number)diff / (cmsFloat64Number)CLOCKS_PER_SEC;
    return ((cmsFloat64Number)size) / (1024.0 * 1024.0 * seconds);
}



static
void SpeedTestFloat(cmsContext noPlugin, cmsContext plugin)
{
       cmsContext noPlugin = cmsCreateContext(0, 0);

       cmsFloat64Number t[10] = { 0 };

       trace("\n\n");
       trace("P E R F O R M A N C E   T E S T S   F L O A T  (D E F A U L T)\n");
       trace("==============================================================\n\n");
       fflush(stdout);

       PerformanceHeader();
       t[0] = Performance("Floating point on CLUT profiles  ", SpeedTestFloatRGB, noPlugin, "test5.icc", "test3.icc", sizeof(Scanline_rgbFloat), 0);
       t[1] = Performance("Floating point on Matrix-Shaper  ", SpeedTestFloatRGB, noPlugin, "test5.icc", "test0.icc", sizeof(Scanline_rgbFloat), 0);
       t[2] = Performance("Floating point on same MatrixSh  ", SpeedTestFloatRGB, noPlugin, "test0.icc", "test0.icc", sizeof(Scanline_rgbFloat), 0);
       t[3] = Performance("Floating point on curves         ", SpeedTestFloatRGB, noPlugin, "*curves", "*curves",     sizeof(Scanline_rgbFloat), 0);
       t[4] = Performance("Floating point on RGB->Lab       ", SpeedTestFloatRGB, noPlugin, "test5.icc", "*lab",      sizeof(Scanline_rgbFloat), 0);
       t[5] = Performance("Floating point on RGB->XYZ       ", SpeedTestFloatRGB, noPlugin, "test3.icc", "*xyz",      sizeof(Scanline_rgbFloat), 0);
       t[6] = Performance("Floating point on CMYK->CMYK     ", SpeedTestFloatCMYK, noPlugin, "test1.icc", "test2.icc",sizeof(Scanline_cmykFloat), 0);
       t[7] = Performance("Floating point on Lab->RGB       ", SpeedTestFloatLab,  noPlugin, "*lab",     "test3.icc", sizeof(Scanline_LabFloat), 0);


       // Note that context 0 has the plug-in installed

       trace("\n\n");
       trace("P E R F O R M A N C E   T E S T S  F L O A T  (P L U G I N)\n");
       trace("===========================================================\n\n");
       fflush(stdout);

       PerformanceHeader();
       Performance("Floating point on CLUT profiles  ", SpeedTestFloatRGB, plugin, "test5.icc", "test3.icc", sizeof(Scanline_rgbFloat), t[0]);
       Performance("Floating point on Matrix-Shaper  ", SpeedTestFloatRGB, plugin, "test5.icc", "test0.icc", sizeof(Scanline_rgbFloat), t[1]);
       Performance("Floating point on same MatrixSh  ", SpeedTestFloatRGB, plugin, "test0.icc", "test0.icc", sizeof(Scanline_rgbFloat), t[2]);
       Performance("Floating point on curves         ", SpeedTestFloatRGB, plugin, "*curves", "*curves",     sizeof(Scanline_rgbFloat), t[3]);
       Performance("Floating point on RGB->Lab       ", SpeedTestFloatRGB, plugin, "test5.icc", "*lab",      sizeof(Scanline_rgbFloat), t[4]);
       Performance("Floating point on RGB->XYZ       ", SpeedTestFloatRGB, plugin, "test3.icc", "*xyz",      sizeof(Scanline_rgbFloat), t[5]);
       Performance("Floating point on CMYK->CMYK     ", SpeedTestFloatCMYK, plugin, "test1.icc", "test2.icc", sizeof(Scanline_cmykFloat), t[6]);
       Performance("Floating point on Lab->RGB       ", SpeedTestFloatLab,  plugin, "*lab",      "test3.icc", sizeof(Scanline_LabFloat), t[7]);

       cmsDeleteContext(noPlugin);
}


static
cmsFloat64Number SpeedTestFloatByUsing16BitsRGB(cmsContext ct, cmsHPROFILE hlcmsProfileIn, cmsHPROFILE hlcmsProfileOut)
{
       cmsInt32Number r, g, b, j;
       clock_t atime;
       cmsFloat64Number diff;
       cmsHTRANSFORM xform16;
       Scanline_rgbFloat *In;
       Scanline_rgb16bits *tmp16;
       cmsUInt32Number MbFloat, Mb16;

       UNUSED_PARAMETER(ct);

       if (hlcmsProfileIn == NULL || hlcmsProfileOut == NULL)
              Fail("Unable to open profiles");

       xform16    = cmsCreateTransform(ct, hlcmsProfileIn, TYPE_RGB_16, hlcmsProfileOut, TYPE_RGB_16, INTENT_PERCEPTUAL, cmsFLAGS_NOCACHE);

       cmsCloseProfile(ct, hlcmsProfileIn);
       cmsCloseProfile(ct, hlcmsProfileOut);

       MbFloat = 256 * 256 * 256 * sizeof(Scanline_rgbFloat);
       Mb16    = 256 * 256 * 256 * sizeof(Scanline_rgb16bits);

       In    = (Scanline_rgbFloat*)malloc(MbFloat);
       tmp16 = (Scanline_rgb16bits*)malloc(Mb16);


       j = 0;
       for (r = 0; r < 256; r++)
              for (g = 0; g < 256; g++)
                     for (b = 0; b < 256; b++) {

              In[j].r = (cmsFloat32Number)r / 255.0f;
              In[j].g = (cmsFloat32Number)g / 255.0f;
              In[j].b = (cmsFloat32Number)b / 255.0f;

              j++;
       }


       atime = clock();


       for (j = 0; j < 256 * 256 * 256; j++) {

              tmp16[j].r = (cmsUInt16Number)floor(In[j].r * 65535.0 + 0.5);
              tmp16[j].g = (cmsUInt16Number)floor(In[j].g * 65535.0 + 0.5);
              tmp16[j].b = (cmsUInt16Number)floor(In[j].b * 65535.0 + 0.5);

              j++;
       }

       cmsDoTransform(ct, xform16, tmp16, tmp16, 256 * 256 * 256);

       for (j = 0; j < 256 * 256 * 256; j++) {

              In[j].r = (cmsFloat32Number) (tmp16[j].r / 65535.0 );
              In[j].g = (cmsFloat32Number) (tmp16[j].g / 65535.0);
              In[j].b = (cmsFloat32Number) (tmp16[j].b / 65535.0);

              j++;
       }

       diff = clock() - atime;
       free(In);

       cmsDeleteTransform(ct, xform16);
       return MPixSec(diff);
}





static
void ComparativeFloatVs16bits(cmsContext Raw, cmsContext Plugin)
{
<<<<<<< HEAD
       printf("\n\n");
       printf("C O M P A R A T I V E  converting to 16 bit vs. using float plug-in.\n");
       printf("                              values given in MegaPixels per second.\n");
       printf("====================================================================\n");
       printf("                                  16 bits tmp.  Float plugin\n");
=======
       trace("\n\n");
       trace("C O M P A R A T I V E  converting to 16 bit vs. using float plug-in.\n");
       trace("                              values given in MegaPixels per second.\n");
       trace("====================================================================\n");       
       trace("                                  16 bits tmp.  Float plugin\n");
>>>>>>> b423949a
       fflush(stdout);

       Comparative(Raw, Plugin, "Floating point on CLUT profiles  ", SpeedTestFloatByUsing16BitsRGB, SpeedTestFloatRGB,  "test5.icc", "test3.icc");
       Comparative(Raw, Plugin, "Floating point on Matrix-Shaper  ", SpeedTestFloatByUsing16BitsRGB, SpeedTestFloatRGB,  "test5.icc", "test0.icc");
       Comparative(Raw, Plugin, "Floating point on same MatrixSh  ", SpeedTestFloatByUsing16BitsRGB, SpeedTestFloatRGB,  "test0.icc", "test0.icc");
       Comparative(Raw, Plugin, "Floating point on curves         ", SpeedTestFloatByUsing16BitsRGB, SpeedTestFloatRGB,  NULL, NULL);
}







typedef struct
{
       Scanline_rgba8bits pixels[256][256];
       cmsUInt8Number     padding[4];

} padded_line;

typedef struct
{
       padded_line line[256];
} big_bitmap;


static
cmsFloat64Number SpeedTest8bitDoTransform(cmsContext ct, cmsHPROFILE hlcmsProfileIn, cmsHPROFILE hlcmsProfileOut)
{
       cmsInt32Number r, g, b, j;
       clock_t atime;
       cmsFloat64Number diff;
       cmsHTRANSFORM hlcmsxform;
       big_bitmap* In;
       big_bitmap* Out;
       cmsUInt32Number Mb;

       if (hlcmsProfileIn == NULL || hlcmsProfileOut == NULL)
              Fail("Unable to open profiles");

       hlcmsxform = cmsCreateTransform(ct, hlcmsProfileIn, TYPE_RGBA_8, hlcmsProfileOut, TYPE_RGBA_8, INTENT_PERCEPTUAL, cmsFLAGS_NOCACHE);
       cmsCloseProfile(ct, hlcmsProfileIn);
       cmsCloseProfile(ct, hlcmsProfileOut);


       // Our test bitmap is 256 x 256 padded lines
       Mb = sizeof(big_bitmap);

       In = (big_bitmap*)malloc(Mb);
       Out = (big_bitmap*)malloc(Mb);

       for (r = 0; r < 256; r++)
              for (g = 0; g < 256; g++)
                     for (b = 0; b < 256; b++) {

                            In->line[r].pixels[g][b].r = (cmsUInt8Number)r;
                            In->line[r].pixels[g][b].g = (cmsUInt8Number)g;
                            In->line[r].pixels[g][b].b = (cmsUInt8Number)b;
                            In->line[r].pixels[g][b].a = 0;
                     }

       atime = clock();

       for (j = 0; j < 256; j++) {

              cmsDoTransform(ct, hlcmsxform, In->line[j].pixels, Out->line[j].pixels, 256 * 256);
       }

       diff = clock() - atime;
       free(In); free(Out);

       cmsDeleteTransform(ct, hlcmsxform);
       return MPixSec(diff);

}


static
cmsFloat64Number SpeedTest8bitLineStride(cmsContext ct, cmsHPROFILE hlcmsProfileIn, cmsHPROFILE hlcmsProfileOut)
{
       cmsInt32Number r, g, b;
       clock_t atime;
       cmsFloat64Number diff;
       cmsHTRANSFORM hlcmsxform;
       big_bitmap* In;
       big_bitmap* Out;
       cmsUInt32Number Mb;

       if (hlcmsProfileIn == NULL || hlcmsProfileOut == NULL)
              Fail("Unable to open profiles");

       hlcmsxform = cmsCreateTransform(ct, hlcmsProfileIn, TYPE_RGBA_8, hlcmsProfileOut, TYPE_RGBA_8, INTENT_PERCEPTUAL, cmsFLAGS_NOCACHE);
       cmsCloseProfile(ct, hlcmsProfileIn);
       cmsCloseProfile(ct, hlcmsProfileOut);


       // Our test bitmap is 256 x 256 padded lines
       Mb = sizeof(big_bitmap);

       In = (big_bitmap*)malloc(Mb);
       Out = (big_bitmap*)malloc(Mb);

       for (r = 0; r < 256; r++)
              for (g = 0; g < 256; g++)
                     for (b = 0; b < 256; b++) {

                            In->line[r].pixels[g][b].r = (cmsUInt8Number)r;
                            In->line[r].pixels[g][b].g = (cmsUInt8Number)g;
                            In->line[r].pixels[g][b].b = (cmsUInt8Number)b;
                            In->line[r].pixels[g][b].a = 0;
                     }

       atime = clock();

       cmsDoTransformLineStride(ct, hlcmsxform, In, Out, 256*256, 256, sizeof(padded_line), sizeof(padded_line), 0, 0);

       diff = clock() - atime;
       free(In); free(Out);

       cmsDeleteTransform(ct, hlcmsxform);
       return MPixSec(diff);

}

static
void ComparativeLineStride8bits(cmsContext NoPlugin, cmsContext Plugin)
{
<<<<<<< HEAD
       printf("\n\n");
       printf("C O M P A R A T I V E cmsDoTransform() vs. cmsDoTransformLineStride()\n");
       printf("                              values given in MegaPixels per second.\n");
       printf("====================================================================\n");
=======
       cmsContext NoPlugin, Plugin;

       trace("\n\n");
       trace("C O M P A R A T I V E cmsDoTransform() vs. cmsDoTransformLineStride()\n");
       trace("                              values given in MegaPixels per second.\n");
       trace("====================================================================\n");
>>>>>>> b423949a

       fflush(stdout);

       ComparativeCt(NoPlugin, Plugin, "CLUT profiles  ", SpeedTest8bitDoTransform, SpeedTest8bitLineStride, "test5.icc", "test3.icc");
       ComparativeCt(NoPlugin, Plugin, "CLUT 16 bits   ", SpeedTest16bitsRGB,       SpeedTest16bitsRGB, "test5.icc", "test3.icc");
       ComparativeCt(NoPlugin, Plugin, "Matrix-Shaper  ", SpeedTest8bitDoTransform, SpeedTest8bitLineStride, "test5.icc", "test0.icc");
       ComparativeCt(NoPlugin, Plugin, "same MatrixSh  ", SpeedTest8bitDoTransform, SpeedTest8bitLineStride, "test0.icc", "test0.icc");
       ComparativeCt(NoPlugin, Plugin, "curves         ", SpeedTest8bitDoTransform, SpeedTest8bitLineStride, NULL, NULL);
}



static
void TestGrayTransformPerformance(cmsContext ct)
{
       cmsInt32Number j;
       clock_t atime;
       cmsFloat64Number diff;
       cmsHTRANSFORM hlcmsxform;
       float *In;

       cmsInt32Number pixels;
       cmsUInt32Number Mb;
       cmsToneCurve* gamma18;
       cmsToneCurve* gamma22;

       cmsHPROFILE hlcmsProfileIn;
       cmsHPROFILE hlcmsProfileOut;

       gamma18 = cmsBuildGamma(ct, 1.8);
       gamma22 = cmsBuildGamma(ct, 2.2);

       hlcmsProfileIn = cmsCreateGrayProfile(ct, NULL, gamma18);
       hlcmsProfileOut = cmsCreateGrayProfile(ct, NULL, gamma22);


       cmsFreeToneCurve(ct, gamma18);
       cmsFreeToneCurve(ct, gamma22);

       hlcmsxform = cmsCreateTransform(ct, hlcmsProfileIn, TYPE_GRAY_FLT | EXTRA_SH(1), hlcmsProfileOut, TYPE_GRAY_FLT|EXTRA_SH(1), INTENT_PERCEPTUAL, 0);
       cmsCloseProfile(ct, hlcmsProfileIn);
       cmsCloseProfile(ct, hlcmsProfileOut);

       pixels = 256 * 256 * 256;
       Mb = pixels* 2*sizeof(float);
       In = (float*) malloc(Mb);

       for (j = 0; j < pixels*2; j++)
              In[j] = (j % 256) / 255.0f;

       atime = clock();

       cmsDoTransform(ct, hlcmsxform, In, In, pixels);

       diff = clock() - atime;
       free(In);

<<<<<<< HEAD
       cmsDeleteTransform(ct, hlcmsxform);
       printf("Gray conversion using two gray profiles\t %-12.2f MPixels/Sec.\n", MPixSec(diff));
=======
       cmsDeleteTransform(hlcmsxform);
       trace("Gray conversion using two gray profiles\t %-12.2f MPixels/Sec.\n", MPixSec(diff));
>>>>>>> b423949a
}

static
void TestGrayTransformPerformance1(cmsContext ct)
{
       cmsInt32Number j;
       clock_t atime;
       cmsFloat64Number diff;
       cmsHTRANSFORM hlcmsxform;
       float *In;

       cmsInt32Number pixels;
       cmsUInt32Number Mb;
       cmsToneCurve* gamma18;
       cmsToneCurve* gamma22;

       cmsHPROFILE hlcmsProfileIn;
       cmsHPROFILE hlcmsProfileOut;

       gamma18 = cmsBuildGamma(ct, 1.8);
       gamma22 = cmsBuildGamma(ct, 1./2.2);

       hlcmsProfileIn = cmsCreateLinearizationDeviceLink(ct, cmsSigGrayData, &gamma18);
       hlcmsProfileOut = cmsCreateLinearizationDeviceLink(ct, cmsSigGrayData, &gamma22);


       cmsFreeToneCurve(ct, gamma18);
       cmsFreeToneCurve(ct, gamma22);

       hlcmsxform = cmsCreateTransform(ct, hlcmsProfileIn, TYPE_GRAY_FLT, hlcmsProfileOut, TYPE_GRAY_FLT, INTENT_PERCEPTUAL, 0);
       cmsCloseProfile(ct, hlcmsProfileIn);
       cmsCloseProfile(ct, hlcmsProfileOut);

       pixels = 256 * 256 * 256;
       Mb = pixels* sizeof(float);
       In = (float*) malloc(Mb);

       for (j = 0; j < pixels; j++)
              In[j] = (j % 256) / 255.0f;

       atime = clock();

       cmsDoTransform(ct, hlcmsxform, In, In, pixels);

       diff = clock() - atime;
       free(In);

<<<<<<< HEAD
       cmsDeleteTransform(ct, hlcmsxform);
       printf("Gray conversion using two devicelinks\t %-12.2f MPixels/Sec.\n", MPixSec(diff));
=======
       cmsDeleteTransform(hlcmsxform);
       trace("Gray conversion using two devicelinks\t %-12.2f MPixels/Sec.\n", MPixSec(diff));
>>>>>>> b423949a
}


// The harness test
int main()
{
<<<<<<< HEAD
       cmsContext raw = cmsCreateContext(NULL, NULL);
       cmsContext plugin = cmsCreateContext(NULL, NULL);

       printf("FastFloating point extensions testbed - 1.3\n");
       printf("Copyright (c) 1998-2020 Marti Maria Saguer, all rights reserved\n");

       printf("\nInstalling error logger ... ");
       cmsSetLogErrorHandler(raw, FatalErrorQuit);
       cmsSetLogErrorHandler(plugin, FatalErrorQuit);
       printf("done.\n");

       printf("Installing plug-in ... ");
       cmsPlugin(plugin, cmsFastFloatExtensions());
       printf("done.\n\n");
      
=======
       trace("FastFloating point extensions testbed - 1.3\n");
       trace("Copyright (c) 1998-2020 Marti Maria Saguer, all rights reserved\n");
       
       trace("\nInstalling error logger ... ");
       cmsSetLogErrorHandler(FatalErrorQuit);
       trace("done.\n");

       trace("Installing plug-in ... ");
       cmsPlugin(cmsFastFloatExtensions());
       trace("done.\n\n");
       
       
>>>>>>> b423949a
       CheckComputeIncrements();

       // 15 bit functionality
       CheckFormatters15();
       Check15bitsConversions(plugin);

       // 16 bits functionality
       CheckAccuracy16Bits(raw, plugin);

       // Lab to whatever
       CheckLab2RGB(plugin);

       // Change format
       CheckChangeFormat(plugin);

       // Floating point functionality
<<<<<<< HEAD
       CheckConversionFloat(raw, plugin);
       printf("All floating point tests passed OK\n");

       SpeedTest8(plugin);
       SpeedTest16(plugin);
       SpeedTest15(plugin);
       SpeedTestFloat(raw, plugin);

       ComparativeFloatVs16bits(raw, plugin);
       ComparativeLineStride8bits(raw, plugin);

       // Test gray performance
       printf("\n\n");
       printf("F L O A T   G R A Y   conversions performance.\n");
       printf("====================================================================\n");
       TestGrayTransformPerformance(plugin);
       TestGrayTransformPerformance1(plugin);
=======
       CheckConversionFloat();  
       trace("All floating point tests passed OK\n");
                 
       SpeedTest8();
       SpeedTest16();
       SpeedTest15();
       SpeedTestFloat();
     
       ComparativeFloatVs16bits();
       ComparativeLineStride8bits();

       // Test gray performance
       trace("\n\n");
       trace("F L O A T   G R A Y   conversions performance.\n");
       trace("====================================================================\n");
       TestGrayTransformPerformance();
       TestGrayTransformPerformance1();
       
       trace("\nAll tests passed OK\n");
>>>>>>> b423949a

	   // [i_a] cleanup
       cmsDeleteContext(raw);
       cmsDeleteContext(plugin);

       printf("\nAll tests passed OK\n");


       return 0;
}<|MERGE_RESOLUTION|>--- conflicted
+++ resolved
@@ -444,31 +444,17 @@
 {
        Check15bitMacros();
 
-<<<<<<< HEAD
-       printf("Checking accuracy of 15 bits on CLUT...");
+       trace("Checking accuracy of 15 bits on CLUT...");
        TryAllValues15(ContextID, cmsOpenProfileFromFile(ContextID, "test5.icc", "r"), cmsOpenProfileFromFile(ContextID, "test3.icc", "r"), INTENT_PERCEPTUAL);
-       printf("Ok\n");
-
-       printf("Checking accuracy of 15 bits on same profile ...");
+       trace("Ok\n");
+
+       trace("Checking accuracy of 15 bits on same profile ...");
        TryAllValues15(ContextID, cmsOpenProfileFromFile(ContextID, "test0.icc", "r"), cmsOpenProfileFromFile(ContextID, "test0.icc", "r"), INTENT_PERCEPTUAL);
-       printf("Ok\n");
-
-       printf("Checking accuracy of 15 bits on Matrix...");
+       trace("Ok\n");
+
+       trace("Checking accuracy of 15 bits on Matrix...");
        TryAllValues15(ContextID, cmsOpenProfileFromFile(ContextID, "test5.icc", "r"), cmsOpenProfileFromFile(ContextID, "test0.icc", "r"), INTENT_PERCEPTUAL);
-       printf("Ok\n");
-=======
-       trace("Checking accuracy of 15 bits on CLUT...");
-       TryAllValues15(cmsOpenProfileFromFile("test5.icc", "r"), cmsOpenProfileFromFile("test3.icc", "r"), INTENT_PERCEPTUAL);
        trace("Ok\n");
-
-       trace("Checking accuracy of 15 bits on same profile ...");
-       TryAllValues15(cmsOpenProfileFromFile("test0.icc", "r"), cmsOpenProfileFromFile("test0.icc", "r"), INTENT_PERCEPTUAL);
-       trace("Ok\n");
-
-       trace("Checking accuracy of 15 bits on Matrix...");
-       TryAllValues15(cmsOpenProfileFromFile("test5.icc", "r"), cmsOpenProfileFromFile("test0.icc", "r"), INTENT_PERCEPTUAL);
-       trace("Ok\n");
->>>>>>> b423949a
 
        trace("All 15 bits tests passed OK\n\n");
 }
@@ -549,15 +535,9 @@
 void CheckAccuracy16Bits(cmsContext Raw, cmsContext Plugin)
 {
     // CLUT should be as 16 bits or better
-<<<<<<< HEAD
-    printf("Checking accuracy of 16 bits CLUT...");
+    trace("Checking accuracy of 16 bits CLUT...");
     TryAllValues16bits(Raw, Plugin, cmsOpenProfileFromFile(Raw, "test5.icc", "r"), cmsOpenProfileFromFile(Raw, "test3.icc", "r"), INTENT_PERCEPTUAL);
-    printf("All 16 bits tests passed OK\n\n");
-=======
-    trace("Checking accuracy of 16 bits CLUT...");
-    TryAllValues16bits(cmsOpenProfileFromFile("test5.icc", "r"), cmsOpenProfileFromFile("test3.icc", "r"), INTENT_PERCEPTUAL);
     trace("All 16 bits tests passed OK\n\n");
->>>>>>> b423949a
 }
 
 
@@ -988,46 +968,16 @@
 static
 void CheckConversionFloat(cmsContext Raw, cmsContext Plugin)
 {
-<<<<<<< HEAD
-       printf("Crash test.");
+       trace("Crash test.");
        TryAllValuesFloatAlpha(Raw, Plugin, cmsOpenProfileFromFile(Raw, "test5.icc", "r"), cmsOpenProfileFromFile(Raw, "test0.icc", "r"), INTENT_PERCEPTUAL, FALSE);
-       printf("..");
+       trace("..");
        TryAllValuesFloatAlpha(Raw, Plugin, cmsOpenProfileFromFile(Raw, "test5.icc", "r"), cmsOpenProfileFromFile(Raw, "test0.icc", "r"), INTENT_PERCEPTUAL, TRUE);
-       printf("Ok\n");
-
-
-       printf("Crash (II) test.");
+       trace("Ok\n");
+
+       trace("Crash (II) test.");
        TryAllValuesFloatAlpha(Raw, Plugin, cmsOpenProfileFromFile(Raw, "test0.icc", "r"), cmsOpenProfileFromFile(Raw, "test0.icc", "r"), INTENT_PERCEPTUAL, FALSE);
-       printf("..");
+       trace("..");
        TryAllValuesFloatAlpha(Raw, Plugin, cmsOpenProfileFromFile(Raw, "test0.icc", "r"), cmsOpenProfileFromFile(Raw, "test0.icc", "r"), INTENT_PERCEPTUAL, TRUE);
-       printf("Ok\n");
-
-       // Matrix-shaper should be accurate
-       printf("Checking accuracy on Matrix-shaper...");
-       TryAllValuesFloat(Raw, Plugin, cmsOpenProfileFromFile(Raw, "test5.icc", "r"), cmsOpenProfileFromFile(Raw, "test0.icc", "r"), INTENT_PERCEPTUAL);
-       printf("Ok\n");
-
-       // CLUT should be as 16 bits or better
-       printf("Checking accuracy of CLUT...");
-       TryAllValuesFloatVs16(Raw, Plugin, cmsOpenProfileFromFile(Raw, "test5.icc", "r"), cmsOpenProfileFromFile(Raw, "test3.icc", "r"), INTENT_PERCEPTUAL);
-       printf("Ok\n");
-
-       // Same profile should give same values (we test both methods)
-       printf("Checking accuracy on same profile ...");
-       TryAllValuesFloatVs16(Raw, Plugin, cmsOpenProfileFromFile(Raw, "test0.icc", "r"), cmsOpenProfileFromFile(Raw, "test0.icc", "r"), INTENT_PERCEPTUAL);
-       TryAllValuesFloat(Raw, Plugin, cmsOpenProfileFromFile(Raw, "test0.icc", "r"), cmsOpenProfileFromFile(Raw, "test0.icc", "r"), INTENT_PERCEPTUAL);
-       printf("Ok\n");
-=======
-       trace("Crash test.");
-       TryAllValuesFloatAlpha(cmsOpenProfileFromFile("test5.icc", "r"), cmsOpenProfileFromFile("test0.icc", "r"), INTENT_PERCEPTUAL, FALSE);
-       trace("..");
-       TryAllValuesFloatAlpha(cmsOpenProfileFromFile("test5.icc", "r"), cmsOpenProfileFromFile("test0.icc", "r"), INTENT_PERCEPTUAL, TRUE);
-       trace("Ok\n");
-
-       trace("Crash (II) test.");
-       TryAllValuesFloatAlpha(cmsOpenProfileFromFile("test0.icc", "r"), cmsOpenProfileFromFile("test0.icc", "r"), INTENT_PERCEPTUAL, FALSE);
-       trace("..");
-       TryAllValuesFloatAlpha(cmsOpenProfileFromFile("test0.icc", "r"), cmsOpenProfileFromFile("test0.icc", "r"), INTENT_PERCEPTUAL, TRUE);
        trace("Ok\n");
 
 
@@ -1041,22 +991,21 @@
        trace("Ok\n");
        
 
-       // Matrix-shaper should be accurate 
+       // Matrix-shaper should be accurate
        trace("Checking accuracy on Matrix-shaper...");
-       TryAllValuesFloat(cmsOpenProfileFromFile("test5.icc", "r"), cmsOpenProfileFromFile("test0.icc", "r"), INTENT_PERCEPTUAL);
+       TryAllValuesFloat(Raw, Plugin, cmsOpenProfileFromFile(Raw, "test5.icc", "r"), cmsOpenProfileFromFile(Raw, "test0.icc", "r"), INTENT_PERCEPTUAL);
        trace("Ok\n");
 
        // CLUT should be as 16 bits or better
        trace("Checking accuracy of CLUT...");
-       TryAllValuesFloatVs16(cmsOpenProfileFromFile("test5.icc", "r"), cmsOpenProfileFromFile("test3.icc", "r"), INTENT_PERCEPTUAL);
+       TryAllValuesFloatVs16(Raw, Plugin, cmsOpenProfileFromFile(Raw, "test5.icc", "r"), cmsOpenProfileFromFile(Raw, "test3.icc", "r"), INTENT_PERCEPTUAL);
        trace("Ok\n");
 
        // Same profile should give same values (we test both methods)
        trace("Checking accuracy on same profile ...");
-       TryAllValuesFloatVs16(cmsOpenProfileFromFile("test0.icc", "r"), cmsOpenProfileFromFile("test0.icc", "r"), INTENT_PERCEPTUAL);
-       TryAllValuesFloat(cmsOpenProfileFromFile("test0.icc", "r"), cmsOpenProfileFromFile("test0.icc", "r"), INTENT_PERCEPTUAL);
+       TryAllValuesFloatVs16(Raw, Plugin, cmsOpenProfileFromFile(Raw, "test0.icc", "r"), cmsOpenProfileFromFile(Raw, "test0.icc", "r"), INTENT_PERCEPTUAL);
+       TryAllValuesFloat(Raw, Plugin, cmsOpenProfileFromFile(Raw, "test0.icc", "r"), cmsOpenProfileFromFile(Raw, "test0.icc", "r"), INTENT_PERCEPTUAL);
        trace("Ok\n");
->>>>>>> b423949a
 }
 
 
@@ -1610,15 +1559,9 @@
 static
 void SpeedTest15(cmsContext ct)
 {
-<<<<<<< HEAD
-       printf("\n\nP E R F O R M A N C E   T E S T S   1 5  B I T S  (P L U G I N)\n");
-       printf(    "===============================================================\n\n");
-
-=======
        trace("\n\nP E R F O R M A N C E   T E S T S   1 5  B I T S  (P L U G I N)\n");
        trace(    "===============================================================\n\n");
-       
->>>>>>> b423949a
+
        PerformanceHeader();
        Performance("15 bits on CLUT profiles         ", SpeedTest15bitsRGB, ct, "test5.icc", "test3.icc",  sizeof(Scanline_rgb15bits), 0);
        Performance("15 bits on Matrix-Shaper profiles", SpeedTest15bitsRGB, ct, "test5.icc", "test0.icc",  sizeof(Scanline_rgb15bits), 0);
@@ -1633,34 +1576,20 @@
     cmsContext noPlugin = cmsCreateContext(0, 0);
 
 
-<<<<<<< HEAD
-    printf("\n\n");
-    printf("P E R F O R M A N C E   T E S T S   1 6  B I T S  (D E F A U L T)\n");
-    printf("=================================================================\n\n");
-
-=======
     trace("\n\n");
     trace("P E R F O R M A N C E   T E S T S   1 6  B I T S  (D E F A U L T)\n");
     trace("=================================================================\n\n");
-    
->>>>>>> b423949a
+
     PerformanceHeader();
     Performance("16 bits on CLUT profiles         ", SpeedTest16bitsRGB,  noPlugin, "test5.icc", "test3.icc",  sizeof(Scanline_rgb16bits), 0);
     Performance("16 bits on Matrix-Shaper profiles", SpeedTest16bitsRGB,  noPlugin, "test5.icc", "test0.icc",  sizeof(Scanline_rgb16bits), 0);
     Performance("16 bits on same Matrix-Shaper    ", SpeedTest16bitsRGB,  noPlugin, "test0.icc", "test0.icc",  sizeof(Scanline_rgb16bits), 0);
     Performance("16 bits on curves                ", SpeedTest16bitsRGB,  noPlugin, "*curves",   "*curves",    sizeof(Scanline_rgb16bits), 0);
     Performance("16 bits on CMYK CLUT profiles    ", SpeedTest16bitsCMYK, noPlugin, "test1.icc", "test2.icc",  sizeof(Scanline_cmyk16bits), 0);
-<<<<<<< HEAD
-
-    printf("\n\n");
-    printf("P E R F O R M A N C E   T E S T S   1 6  B I T S  (P L U G I N)\n");
-    printf("===============================================================\n\n");
-=======
-    
+
     trace("\n\n");
     trace("P E R F O R M A N C E   T E S T S   1 6  B I T S  (P L U G I N)\n");
     trace("===============================================================\n\n");
->>>>>>> b423949a
 
     PerformanceHeader();
     Performance("16 bits on CLUT profiles         ", SpeedTest16bitsRGB,  ct, "test5.icc", "test3.icc", sizeof(Scanline_rgb16bits), 0);
@@ -2013,19 +1942,11 @@
 static
 void ComparativeFloatVs16bits(cmsContext Raw, cmsContext Plugin)
 {
-<<<<<<< HEAD
-       printf("\n\n");
-       printf("C O M P A R A T I V E  converting to 16 bit vs. using float plug-in.\n");
-       printf("                              values given in MegaPixels per second.\n");
-       printf("====================================================================\n");
-       printf("                                  16 bits tmp.  Float plugin\n");
-=======
        trace("\n\n");
        trace("C O M P A R A T I V E  converting to 16 bit vs. using float plug-in.\n");
        trace("                              values given in MegaPixels per second.\n");
        trace("====================================================================\n");       
        trace("                                  16 bits tmp.  Float plugin\n");
->>>>>>> b423949a
        fflush(stdout);
 
        Comparative(Raw, Plugin, "Floating point on CLUT profiles  ", SpeedTestFloatByUsing16BitsRGB, SpeedTestFloatRGB,  "test5.icc", "test3.icc");
@@ -2154,19 +2075,10 @@
 static
 void ComparativeLineStride8bits(cmsContext NoPlugin, cmsContext Plugin)
 {
-<<<<<<< HEAD
-       printf("\n\n");
-       printf("C O M P A R A T I V E cmsDoTransform() vs. cmsDoTransformLineStride()\n");
-       printf("                              values given in MegaPixels per second.\n");
-       printf("====================================================================\n");
-=======
-       cmsContext NoPlugin, Plugin;
-
        trace("\n\n");
        trace("C O M P A R A T I V E cmsDoTransform() vs. cmsDoTransformLineStride()\n");
        trace("                              values given in MegaPixels per second.\n");
        trace("====================================================================\n");
->>>>>>> b423949a
 
        fflush(stdout);
 
@@ -2224,13 +2136,8 @@
        diff = clock() - atime;
        free(In);
 
-<<<<<<< HEAD
        cmsDeleteTransform(ct, hlcmsxform);
-       printf("Gray conversion using two gray profiles\t %-12.2f MPixels/Sec.\n", MPixSec(diff));
-=======
-       cmsDeleteTransform(hlcmsxform);
        trace("Gray conversion using two gray profiles\t %-12.2f MPixels/Sec.\n", MPixSec(diff));
->>>>>>> b423949a
 }
 
 static
@@ -2278,49 +2185,29 @@
        diff = clock() - atime;
        free(In);
 
-<<<<<<< HEAD
        cmsDeleteTransform(ct, hlcmsxform);
-       printf("Gray conversion using two devicelinks\t %-12.2f MPixels/Sec.\n", MPixSec(diff));
-=======
-       cmsDeleteTransform(hlcmsxform);
        trace("Gray conversion using two devicelinks\t %-12.2f MPixels/Sec.\n", MPixSec(diff));
->>>>>>> b423949a
 }
 
 
 // The harness test
 int main()
 {
-<<<<<<< HEAD
        cmsContext raw = cmsCreateContext(NULL, NULL);
        cmsContext plugin = cmsCreateContext(NULL, NULL);
 
-       printf("FastFloating point extensions testbed - 1.3\n");
-       printf("Copyright (c) 1998-2020 Marti Maria Saguer, all rights reserved\n");
-
-       printf("\nInstalling error logger ... ");
+       trace("FastFloating point extensions testbed - 1.3\n");
+       trace("Copyright (c) 1998-2020 Marti Maria Saguer, all rights reserved\n");
+
+       trace("\nInstalling error logger ... ");
        cmsSetLogErrorHandler(raw, FatalErrorQuit);
        cmsSetLogErrorHandler(plugin, FatalErrorQuit);
-       printf("done.\n");
-
-       printf("Installing plug-in ... ");
+       trace("done.\n");
+
+       trace("Installing plug-in ... ");
        cmsPlugin(plugin, cmsFastFloatExtensions());
-       printf("done.\n\n");
+       trace("done.\n\n");
       
-=======
-       trace("FastFloating point extensions testbed - 1.3\n");
-       trace("Copyright (c) 1998-2020 Marti Maria Saguer, all rights reserved\n");
-       
-       trace("\nInstalling error logger ... ");
-       cmsSetLogErrorHandler(FatalErrorQuit);
-       trace("done.\n");
-
-       trace("Installing plug-in ... ");
-       cmsPlugin(cmsFastFloatExtensions());
-       trace("done.\n\n");
-       
-       
->>>>>>> b423949a
        CheckComputeIncrements();
 
        // 15 bit functionality
@@ -2337,9 +2224,8 @@
        CheckChangeFormat(plugin);
 
        // Floating point functionality
-<<<<<<< HEAD
        CheckConversionFloat(raw, plugin);
-       printf("All floating point tests passed OK\n");
+       trace("All floating point tests passed OK\n");
 
        SpeedTest8(plugin);
        SpeedTest16(plugin);
@@ -2350,38 +2236,17 @@
        ComparativeLineStride8bits(raw, plugin);
 
        // Test gray performance
-       printf("\n\n");
-       printf("F L O A T   G R A Y   conversions performance.\n");
-       printf("====================================================================\n");
-       TestGrayTransformPerformance(plugin);
-       TestGrayTransformPerformance1(plugin);
-=======
-       CheckConversionFloat();  
-       trace("All floating point tests passed OK\n");
-                 
-       SpeedTest8();
-       SpeedTest16();
-       SpeedTest15();
-       SpeedTestFloat();
-     
-       ComparativeFloatVs16bits();
-       ComparativeLineStride8bits();
-
-       // Test gray performance
        trace("\n\n");
        trace("F L O A T   G R A Y   conversions performance.\n");
        trace("====================================================================\n");
-       TestGrayTransformPerformance();
-       TestGrayTransformPerformance1();
-       
-       trace("\nAll tests passed OK\n");
->>>>>>> b423949a
+       TestGrayTransformPerformance(plugin);
+       TestGrayTransformPerformance1(plugin);
 
 	   // [i_a] cleanup
        cmsDeleteContext(raw);
        cmsDeleteContext(plugin);
 
-       printf("\nAll tests passed OK\n");
+       trace("\nAll tests passed OK\n");
 
 
        return 0;
