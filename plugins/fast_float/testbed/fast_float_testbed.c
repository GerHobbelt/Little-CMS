//---------------------------------------------------------------------------------
//
//  Little Color Management System, fast floating point extensions
//  Copyright (c) 1998-2024 Marti Maria Saguer, all rights reserved
//
//
// This program is free software: you can redistribute it and/or modify
// it under the terms of the GNU General Public License as published by
// the Free Software Foundation, either version 3 of the License, or
// (at your option) any later version.
//
// This program is distributed in the hope that it will be useful,
// but WITHOUT ANY WARRANTY; without even the implied warranty of
// MERCHANTABILITY or FITNESS FOR A PARTICULAR PURPOSE.  See the
// GNU General Public License for more details.
//
// You should have received a copy of the GNU General Public License
// along with this program.  If not, see <http://www.gnu.org/licenses/>.
//
//---------------------------------------------------------------------------------

#include "fast_float_internal.h"

#include <stdlib.h>
#include <memory.h>

// On Visual Studio, use debug CRT
#ifdef _MSC_VER
#    include "crtdbg.h"
#endif

#include "monolithic_examples.h"


#ifndef PROFILES_DIR
#define PROFILES_DIR "../../test_profiles/"
#endif

// Some pixel representations
typedef struct { cmsUInt8Number  r, g, b;    }  Scanline_rgb8bits;
typedef struct { cmsUInt8Number  r, g, b, a; }  Scanline_rgba8bits;
typedef struct { cmsUInt8Number  c, m, y, k; }  Scanline_cmyk8bits;
typedef struct { cmsUInt16Number r, g, b;    }  Scanline_rgb16bits;
typedef struct { cmsUInt16Number r, g, b, a; }  Scanline_rgba16bits;
typedef struct { cmsUInt16Number c, m, y, k; }  Scanline_cmyk16bits;
typedef struct { cmsUInt16Number r, g, b;    }  Scanline_rgb15bits;
typedef struct { cmsUInt16Number r, g, b, a; }  Scanline_rgba15bits;
typedef struct { cmsUInt16Number r, g, b, a; }  Scanline_cmyk15bits;
typedef struct { cmsFloat32Number r, g, b;    }  Scanline_rgbFloat;
typedef struct { cmsFloat32Number r, g, b, a; }  Scanline_rgbaFloat;
typedef struct { cmsFloat32Number c, m, y, k; }  Scanline_cmykFloat;
typedef struct { cmsFloat32Number L, a, b; }     Scanline_LabFloat;

// 15 bit mode. <=> 8 bits mode
#define FROM_8_TO_15(x8) (cmsUInt16Number) ((((cmsUInt64Number)x8 << 15)) / 0xFF)
#define FROM_15_TO_8(x15) (cmsUInt8Number) (((cmsUInt64Number) x15 * 0xFF + 0x4000) >> 15)


// Floating point accuracy for tests
#define EPSILON_FLOAT_TESTS 0.005

// A flushed printf
static
void trace(const char* frm, ...)
{
    va_list args;

    va_start(args, frm);
    vfprintf(stderr, frm, args);
    fflush(stderr);
    va_end(args);
}


// The callback function used by cmsSetLogErrorHandler()
static
void FatalErrorQuit(cmsContext ContextID, cmsUInt32Number ErrorCode, const char *Text)
{
       UNUSED_PARAMETER(ContextID);
       UNUSED_PARAMETER(ErrorCode);

       trace("** Fatal error: %s\n", Text);
       exit(1);
}

// Rise an error and exit
static
void Fail(const char* frm, ...)
{
       char ReasonToFailBuffer[1024];
       va_list args;

       va_start(args, frm);
       vsprintf(ReasonToFailBuffer, frm, args);
       FatalErrorQuit(0, 0, ReasonToFailBuffer);

      // unreachable va_end(args);
}


// Creates a fake profile that only has a curve. Used in several places
static
cmsHPROFILE CreateCurves(cmsContext ContextID)
{
       cmsToneCurve* Gamma = cmsBuildGamma(ContextID, 1.1);
       cmsToneCurve* Transfer[3];
       cmsHPROFILE h;

       Transfer[0] = Transfer[1] = Transfer[2] = Gamma;
       h = cmsCreateLinearizationDeviceLink(ContextID, cmsSigRgbData, Transfer);

       cmsFreeToneCurve(ContextID, Gamma);

       return h;
}


// Check for a single 15 bit Photoshop-like formatter
static
void CheckSingleFormatter15(cmsContext id, cmsUInt32Number Type, const char* Text)
{
       cmsUInt16Number Values[cmsMAXCHANNELS];
       cmsUInt8Number Buffer[1024];
       cmsFormatter f, b;
       cmsInt32Number i, j, nChannels, bytes;
       _xform_head info;

       UNUSED_PARAMETER(id);

       memset(&info, 0, sizeof(info));
       info.OutputFormat = info.InputFormat = Type;

       // Get functions to go forth and back
       f = Formatter_15Bit_Factory(id, Type, cmsFormatterInput, CMS_PACK_FLAGS_16BITS);
       b = Formatter_15Bit_Factory(id, Type, cmsFormatterOutput, CMS_PACK_FLAGS_16BITS);

       if (f.Fmt16 == NULL || b.Fmt16 == NULL) {

              Fail("no formatter for %s", Text);
              return;
       }

       nChannels = T_CHANNELS(Type);
       bytes = T_BYTES(Type);

       for (j = 0; j < 5; j++) {

              for (i = 0; i < nChannels; i++) {

                     Values[i] = (cmsUInt16Number)(i + j) << 1;
              }

              b.Fmt16(id, (struct _cmstransform_struct*) &info, Values, Buffer, 1);
              memset(Values, 0, sizeof(Values));
              f.Fmt16(id, (struct _cmstransform_struct*) &info, Values, Buffer, 1);

              for (i = 0; i < nChannels; i++) {

                     if (Values[i] != ((i + j) << 1)) {

                            Fail("%s failed", Text);
                            return;
                     }
              }
       }
}

#define C(a) CheckSingleFormatter15(0, a, #a)

// Check for all 15 bits formatters
static
void CheckFormatters15(void)
{
       C(TYPE_GRAY_15);
       C(TYPE_GRAY_15_REV);
       C(TYPE_GRAY_15_SE);
       C(TYPE_GRAYA_15);
       C(TYPE_GRAYA_15_SE);
       C(TYPE_GRAYA_15_PLANAR);
       C(TYPE_RGB_15);
       C(TYPE_RGB_15_PLANAR);
       C(TYPE_RGB_15_SE);
       C(TYPE_BGR_15);
       C(TYPE_BGR_15_PLANAR);
       C(TYPE_BGR_15_SE);
       C(TYPE_RGBA_15);
       C(TYPE_RGBA_15_PLANAR);
       C(TYPE_RGBA_15_SE);
       C(TYPE_ARGB_15);
       C(TYPE_ABGR_15);
       C(TYPE_ABGR_15_PLANAR);
       C(TYPE_ABGR_15_SE);
       C(TYPE_BGRA_15);
       C(TYPE_BGRA_15_SE);
       C(TYPE_YMC_15);
       C(TYPE_CMY_15);
       C(TYPE_CMY_15_PLANAR);
       C(TYPE_CMY_15_SE);
       C(TYPE_CMYK_15);
       C(TYPE_CMYK_15_REV);
       C(TYPE_CMYK_15_PLANAR);
       C(TYPE_CMYK_15_SE);
       C(TYPE_KYMC_15);
       C(TYPE_KYMC_15_SE);
       C(TYPE_KCMY_15);
       C(TYPE_KCMY_15_REV);
       C(TYPE_KCMY_15_SE);
}
#undef C


static
cmsInt32Number checkSingleComputeIncrements(cmsUInt32Number Format, cmsUInt32Number planeStride, cmsUInt32Number ExpectedChannels, cmsUInt32Number ExpectedAlpha, ...)
{
       cmsUInt32Number nChannels, nAlpha, nTotal, i, rc = 0 ;
       cmsUInt32Number ComponentStartingOrder[cmsMAXCHANNELS], ComponentPointerIncrements[cmsMAXCHANNELS];
       va_list args;


       va_start(args, ExpectedAlpha);

       _cmsComputeComponentIncrements(Format, planeStride, &nChannels, &nAlpha, ComponentStartingOrder, ComponentPointerIncrements);

       if (nChannels != ExpectedChannels)
              return 0;

       if (nAlpha != ExpectedAlpha)
              return 0;

       nTotal = nAlpha + nChannels;
       for (i = 0; i < nTotal; i++)
       {
              cmsUInt32Number so = va_arg(args, cmsUInt32Number);
              if (so != ComponentStartingOrder[i])
                     goto Error;
       }

       for (i = 0; i < nTotal; i++)
       {
              cmsUInt32Number so = va_arg(args, cmsUInt32Number);
              if (so != ComponentPointerIncrements[i])
                     goto Error;
       }

       // Success
       rc = 1;

Error:
       va_end(args);

       return rc;
}

#define CHECK(frm, plane, chans, alpha, ...) if (!checkSingleComputeIncrements(frm, plane, chans, alpha, __VA_ARGS__)) { trace("Format failed!\n"); return 0; }



// Validate the compute increments function
cmsInt32Number CheckComputeIncrements(void)
{
       CHECK(TYPE_GRAY_8,    0, 1, 0, /**/ 0,    /**/ 1);
       CHECK(TYPE_GRAYA_8,   0, 1, 1, /**/ 0, 1, /**/ 2, 2);
       CHECK(TYPE_AGRAY_8,   0, 1, 1, /**/ 1, 0, /**/ 2, 2);
       CHECK(TYPE_GRAY_16,   0, 1, 0, /**/ 0,    /**/ 2);
       CHECK(TYPE_GRAYA_16,  0, 1, 1, /**/ 0, 2, /**/ 4, 4);
       CHECK(TYPE_AGRAY_16,  0, 1, 1, /**/ 2, 0, /**/ 4, 4);

       CHECK(TYPE_GRAY_FLT,  0, 1, 0, /**/ 0,    /**/ 4);
       CHECK(TYPE_GRAYA_FLT, 0, 1, 1, /**/ 0, 4, /**/ 8, 8);
       CHECK(TYPE_AGRAY_FLT, 0, 1, 1, /**/ 4, 0, /**/ 8, 8);

       CHECK(TYPE_GRAY_DBL,  0, 1, 0, /**/ 0,      /**/ 8);
       CHECK(TYPE_AGRAY_DBL, 0, 1, 1, /**/ 8, 0,   /**/ 16, 16);

       CHECK(TYPE_RGB_8,    0, 3, 0, /**/ 0, 1, 2,     /**/ 3, 3, 3);
       CHECK(TYPE_RGBA_8,   0, 3, 1, /**/ 0, 1, 2, 3,  /**/ 4, 4, 4, 4);
       CHECK(TYPE_ARGB_8,   0, 3, 1, /**/ 1, 2, 3, 0,  /**/ 4, 4, 4, 4);

       CHECK(TYPE_RGB_16,  0, 3, 0, /**/ 0, 2, 4,     /**/ 6, 6, 6);
       CHECK(TYPE_RGBA_16, 0, 3, 1, /**/ 0, 2, 4, 6,  /**/ 8, 8, 8, 8);
       CHECK(TYPE_ARGB_16, 0, 3, 1, /**/ 2, 4, 6, 0,  /**/ 8, 8, 8, 8);

       CHECK(TYPE_RGB_FLT,  0, 3, 0, /**/ 0, 4, 8,     /**/ 12, 12, 12);
       CHECK(TYPE_RGBA_FLT, 0, 3, 1, /**/ 0, 4, 8, 12,  /**/ 16, 16, 16, 16);
       CHECK(TYPE_ARGB_FLT, 0, 3, 1, /**/ 4, 8, 12, 0,  /**/ 16, 16, 16, 16);

       CHECK(TYPE_BGR_8,  0, 3, 0, /**/ 2, 1, 0,     /**/ 3, 3, 3);
       CHECK(TYPE_BGRA_8, 0, 3, 1, /**/ 2, 1, 0, 3,  /**/ 4, 4, 4, 4);
       CHECK(TYPE_ABGR_8, 0, 3, 1, /**/ 3, 2, 1, 0,  /**/ 4, 4, 4, 4);

       CHECK(TYPE_BGR_16,  0, 3, 0, /**/ 4, 2, 0,     /**/ 6, 6, 6);
       CHECK(TYPE_BGRA_16, 0, 3, 1, /**/ 4, 2, 0, 6,  /**/ 8, 8, 8, 8);
       CHECK(TYPE_ABGR_16, 0, 3, 1, /**/ 6, 4, 2, 0,  /**/ 8, 8, 8, 8);

       CHECK(TYPE_BGR_FLT, 0, 3, 0,  /**/ 8, 4, 0,     /**/  12, 12, 12);
       CHECK(TYPE_BGRA_FLT, 0, 3, 1, /**/ 8, 4, 0, 12,  /**/ 16, 16, 16, 16);
       CHECK(TYPE_ABGR_FLT, 0, 3, 1, /**/ 12, 8, 4, 0,  /**/ 16, 16, 16, 16);


       CHECK(TYPE_CMYK_8,  0, 4, 0, /**/ 0, 1, 2, 3,     /**/ 4, 4, 4, 4);
       CHECK(TYPE_CMYKA_8, 0, 4, 1, /**/ 0, 1, 2, 3, 4,  /**/ 5, 5, 5, 5, 5);
       CHECK(TYPE_ACMYK_8, 0, 4, 1, /**/ 1, 2, 3, 4, 0,  /**/ 5, 5, 5, 5, 5);

       CHECK(TYPE_KYMC_8,  0, 4, 0, /**/ 3, 2, 1, 0,     /**/ 4, 4, 4, 4);
       CHECK(TYPE_KYMCA_8, 0, 4, 1, /**/ 3, 2, 1, 0, 4,  /**/ 5, 5, 5, 5, 5);
       CHECK(TYPE_AKYMC_8, 0, 4, 1, /**/ 4, 3, 2, 1, 0,  /**/ 5, 5, 5, 5, 5);

       CHECK(TYPE_KCMY_8,  0, 4, 0, /**/ 1, 2, 3, 0,      /**/ 4, 4, 4, 4);

       CHECK(TYPE_CMYK_16, 0, 4, 0, /**/ 0, 2, 4, 6,      /**/ 8, 8, 8, 8);
       CHECK(TYPE_CMYKA_16, 0, 4, 1, /**/ 0, 2, 4, 6, 8,  /**/ 10, 10, 10, 10, 10);
       CHECK(TYPE_ACMYK_16, 0, 4, 1, /**/ 2, 4, 6, 8, 0,  /**/ 10, 10, 10, 10, 10);

       CHECK(TYPE_KYMC_16, 0, 4, 0,  /**/ 6, 4, 2, 0,     /**/ 8, 8, 8, 8);
       CHECK(TYPE_KYMCA_16, 0, 4, 1, /**/ 6, 4, 2, 0, 8,  /**/ 10, 10, 10, 10, 10);
       CHECK(TYPE_AKYMC_16, 0, 4, 1, /**/ 8, 6, 4, 2, 0,  /**/ 10, 10, 10, 10, 10);

       CHECK(TYPE_KCMY_16, 0, 4, 0, /**/ 2, 4, 6, 0,      /**/ 8, 8, 8, 8);

       // Planar

       CHECK(TYPE_GRAYA_8_PLANAR, 100, 1, 1, /**/ 0, 100,  /**/ 1, 1);
       CHECK(TYPE_AGRAY_8_PLANAR, 100, 1, 1, /**/ 100, 0,  /**/ 1, 1);

       CHECK(TYPE_GRAYA_16_PLANAR, 100, 1, 1, /**/ 0, 100,   /**/ 2, 2);
       CHECK(TYPE_AGRAY_16_PLANAR, 100, 1, 1, /**/ 100, 0,   /**/ 2, 2);

       CHECK(TYPE_GRAYA_FLT_PLANAR, 100, 1, 1, /**/ 0, 100,   /**/ 4, 4);
       CHECK(TYPE_AGRAY_FLT_PLANAR, 100, 1, 1, /**/ 100, 0,   /**/ 4, 4);

       CHECK(TYPE_GRAYA_DBL_PLANAR, 100, 1, 1, /**/ 0, 100,   /**/ 8, 8);
       CHECK(TYPE_AGRAY_DBL_PLANAR, 100, 1, 1, /**/ 100, 0,   /**/ 8, 8);

       CHECK(TYPE_RGB_8_PLANAR,  100, 3, 0, /**/ 0, 100, 200,      /**/ 1, 1, 1);
       CHECK(TYPE_RGBA_8_PLANAR, 100, 3, 1, /**/ 0, 100, 200, 300, /**/ 1, 1, 1, 1);
       CHECK(TYPE_ARGB_8_PLANAR, 100, 3, 1, /**/ 100, 200, 300, 0,  /**/ 1, 1, 1, 1);

       CHECK(TYPE_BGR_8_PLANAR,  100, 3, 0, /**/ 200, 100, 0,       /**/ 1, 1, 1);
       CHECK(TYPE_BGRA_8_PLANAR, 100, 3, 1, /**/ 200, 100, 0, 300,  /**/ 1, 1, 1, 1);
       CHECK(TYPE_ABGR_8_PLANAR, 100, 3, 1, /**/ 300, 200, 100, 0,  /**/ 1, 1, 1, 1);

       CHECK(TYPE_RGB_16_PLANAR, 100, 3, 0, /**/ 0, 100, 200,      /**/ 2, 2, 2);
       CHECK(TYPE_RGBA_16_PLANAR, 100, 3, 1, /**/ 0, 100, 200, 300, /**/ 2, 2, 2, 2);
       CHECK(TYPE_ARGB_16_PLANAR, 100, 3, 1, /**/ 100, 200, 300, 0,  /**/ 2, 2, 2, 2);

       CHECK(TYPE_BGR_16_PLANAR, 100, 3, 0, /**/ 200, 100, 0,       /**/ 2, 2, 2);
       CHECK(TYPE_BGRA_16_PLANAR, 100, 3, 1, /**/ 200, 100, 0, 300,  /**/ 2, 2, 2, 2);
       CHECK(TYPE_ABGR_16_PLANAR, 100, 3, 1, /**/ 300, 200, 100, 0,  /**/ 2, 2, 2, 2);

       return 1;
}



// Check 15 bit mode accuracy
static
cmsBool Valid15(cmsUInt16Number a, cmsUInt8Number b)
{
       return abs(FROM_15_TO_8(a) - b) <= 2;
}

// Check the test macros itselves
static
void Check15bitMacros(void)
{
       int i;

       trace("Checking 15 bit <=> 8 bit macros...");

       for (i = 0; i < 256; i++)
       {
              cmsUInt16Number n = FROM_8_TO_15(i);
              cmsUInt8Number m = FROM_15_TO_8(n);

              if (m != i)
                     Fail("Failed on %d (->%d->%d)", i, n, m);
       }
       trace("ok\n");
}

// Do an in-depth test by checking all RGB cube of 8 bits, going from profileIn to profileOut.
// Results should be same except for 2 contone levels allowed for roundoff. Note 15 bits is more
// precise than 8 bits and this is a source of discrepancies. Cache is disabled
static
void TryAllValues15(cmsContext ContextID, cmsHPROFILE hlcmsProfileIn, cmsHPROFILE hlcmsProfileOut, cmsInt32Number Intent)
{
       Scanline_rgb8bits* buffer8in;
       Scanline_rgb15bits* buffer15in;
       Scanline_rgb8bits* buffer8out;
       Scanline_rgb15bits* buffer15out;
       int r, g, b, j;
       cmsUInt32Number npixels = 256 * 256 * 256;  // All RGB cube in 8 bits

       cmsHTRANSFORM xform15 = cmsCreateTransform(ContextID, hlcmsProfileIn, TYPE_RGB_15, hlcmsProfileOut, TYPE_RGB_15, Intent, cmsFLAGS_NOCACHE);
       cmsHTRANSFORM xform8 = cmsCreateTransform(ContextID, hlcmsProfileIn, TYPE_RGB_8, hlcmsProfileOut, TYPE_RGB_8, Intent, cmsFLAGS_NOCACHE);       // Transforms already created

       cmsCloseProfile(ContextID, hlcmsProfileIn);
       cmsCloseProfile(ContextID, hlcmsProfileOut);

       if (xform15 == NULL || xform8 == NULL) {

              Fail("NULL transforms on check for 15 bit conversions");
       }

       // Since this is just a test, I will not check memory allocation...
       buffer8in = (Scanline_rgb8bits*)malloc(npixels * sizeof(Scanline_rgb8bits));
       buffer15in = (Scanline_rgb15bits*)malloc(npixels * sizeof(Scanline_rgb15bits));
       buffer8out = (Scanline_rgb8bits*)malloc(npixels * sizeof(Scanline_rgb8bits));
       buffer15out = (Scanline_rgb15bits*)malloc(npixels * sizeof(Scanline_rgb15bits));

       // Fill input values for 8 and 15 bits
       j = 0;
       for (r = 0; r < 256; r++)
              for (g = 0; g < 256; g++)
                     for (b = 0; b < 256; b++) {

              buffer8in[j].r = (cmsUInt8Number)r;
              buffer8in[j].g = (cmsUInt8Number)g;
              buffer8in[j].b = (cmsUInt8Number)b;

              buffer15in[j].r = FROM_8_TO_15(r);
              buffer15in[j].g = FROM_8_TO_15(g);
              buffer15in[j].b = FROM_8_TO_15(b);

              j++;
       }

       cmsDoTransform(ContextID, xform15, buffer15in, buffer15out, npixels);
       cmsDoTransform(ContextID, xform8,  buffer8in, buffer8out,  npixels);

       j = 0;
       for (r = 0; r < 256; r++)
              for (g = 0; g < 256; g++)
                     for (b = 0; b < 256; b++) {

              // Check the results
              if (!Valid15(buffer15out[j].r, buffer8out[j].r) ||
                  !Valid15(buffer15out[j].g, buffer8out[j].g) ||
                  !Valid15(buffer15out[j].b, buffer8out[j].b))
                  Fail("Conversion failed at (%d %d %d) != (%d %d %d)", buffer8out[j].r, buffer8out[j].g, buffer8out[j].b,
                  FROM_15_TO_8(buffer15out[j].r), FROM_15_TO_8(buffer15out[j].g), FROM_15_TO_8(buffer15out[j].b));

              j++;
       }

       free(buffer8in); free(buffer15in);
       free(buffer8out); free(buffer15out);
       cmsDeleteTransform(ContextID, xform15);
       cmsDeleteTransform(ContextID, xform8);
}

// Convert some known values
static
void Check15bitsConversions(cmsContext ContextID)
{
       Check15bitMacros();

       trace("Checking accuracy of 15 bits on CLUT...");
       TryAllValues15(ContextID, cmsOpenProfileFromFile(ContextID, PROFILES_DIR "test5.icc", "r"), cmsOpenProfileFromFile(ContextID, PROFILES_DIR "test3.icc", "r"), INTENT_PERCEPTUAL);
       trace("Ok\n");

       trace("Checking accuracy of 15 bits on same profile ...");
       TryAllValues15(ContextID, cmsOpenProfileFromFile(ContextID, PROFILES_DIR "test0.icc", "r"), cmsOpenProfileFromFile(ContextID, PROFILES_DIR "test0.icc", "r"), INTENT_PERCEPTUAL);
       trace("Ok\n");

       trace("Checking accuracy of 15 bits on Matrix...");
       TryAllValues15(ContextID, cmsOpenProfileFromFile(ContextID, PROFILES_DIR "test5.icc", "r"), cmsOpenProfileFromFile(ContextID, PROFILES_DIR "test0.icc", "r"), INTENT_PERCEPTUAL);
       trace("Ok\n");

       trace("All 15 bits tests passed OK\n\n");
}

// Next test checks results of optimized 16 bits versus raw 16 bits.
static
void TryAllValues16bits(cmsContext Raw, cmsContext Plugin, cmsHPROFILE hlcmsProfileIn, cmsHPROFILE hlcmsProfileOut, cmsInt32Number Intent)
{
    Scanline_rgba16bits* bufferIn;
    Scanline_rgba16bits* bufferRawOut;
    Scanline_rgba16bits* bufferPluginOut;
    int r, g, b;

    int j;
    cmsUInt32Number npixels = 256 * 256 * 256;

    cmsHTRANSFORM xformRaw = cmsCreateTransform(Raw, hlcmsProfileIn, TYPE_RGBA_16, hlcmsProfileOut, TYPE_RGBA_16, Intent, cmsFLAGS_NOCACHE| cmsFLAGS_COPY_ALPHA);
    cmsHTRANSFORM xformPlugin = cmsCreateTransform(Plugin, hlcmsProfileIn, TYPE_RGBA_16, hlcmsProfileOut, TYPE_RGBA_16, Intent, cmsFLAGS_NOCACHE| cmsFLAGS_COPY_ALPHA);

    cmsCloseProfile(Raw, hlcmsProfileIn);
    cmsCloseProfile(Raw, hlcmsProfileOut);

    if (xformRaw == NULL || xformPlugin == NULL) {

        Fail("NULL transforms on check float conversions");
    }

    // Again, no checking on mem alloc because this is just a test
    bufferIn = (Scanline_rgba16bits*)malloc(npixels * sizeof(Scanline_rgba16bits));
    bufferRawOut = (Scanline_rgba16bits*)malloc(npixels * sizeof(Scanline_rgba16bits));
    bufferPluginOut = (Scanline_rgba16bits*)malloc(npixels * sizeof(Scanline_rgba16bits));

    // Same input to both transforms
    j = 0;
    for (r = 0; r < 256; r++)
        for (g = 0; g < 256; g++)
            for (b = 0; b < 256; b++) {

                bufferIn[j].r = FROM_8_TO_16(0xf8);
                bufferIn[j].g = FROM_8_TO_16(0xf8);
                bufferIn[j].b = FROM_8_TO_16(0xf8);
                bufferIn[j].a = 0xffff;

                j++;
            }

    // Different transforms, different output buffers
    cmsDoTransform(Raw, xformRaw, bufferIn, bufferRawOut, npixels);
    cmsDoTransform(Plugin, xformPlugin, bufferIn, bufferPluginOut, npixels);

    // Lets compare results
    j = 0;
    for (r = 0; r < 256; r++)
        for (g = 0; g < 256; g++)
            for (b = 0; b < 256; b++) {

                if (bufferRawOut[j].r != bufferPluginOut[j].r ||
                    bufferRawOut[j].g != bufferPluginOut[j].g ||
                    bufferRawOut[j].b != bufferPluginOut[j].b ||
                    bufferRawOut[j].a != bufferPluginOut[j].a)
                    Fail(
                    "Conversion failed at [%x %x %x %x] (%x %x %x %x) != (%x %x %x %x)",
                        bufferIn[j].r, bufferIn[j].g, bufferIn[j].b, bufferIn[j].a,
                        bufferRawOut[j].r, bufferRawOut[j].g, bufferRawOut[j].b, bufferRawOut[j].a,
                        bufferPluginOut[j].r, bufferPluginOut[j].g, bufferPluginOut[j].b, bufferPluginOut[j].a);

                j++;
            }

    free(bufferIn); free(bufferRawOut);
    free(bufferPluginOut);

    cmsDeleteTransform(Raw, xformRaw);
    cmsDeleteTransform(Plugin, xformPlugin);
}

static
void CheckAccuracy16Bits(cmsContext Raw, cmsContext Plugin)
{
    // CLUT should be as 16 bits or better
    trace("Checking accuracy of 16 bits CLUT...");
    TryAllValues16bits(Raw, Plugin, cmsOpenProfileFromFile(Raw, PROFILES_DIR "test5.icc", "r"), cmsOpenProfileFromFile(Raw, PROFILES_DIR "test3.icc", "r"), INTENT_PERCEPTUAL);
    trace("All 16 bits tests passed OK\n\n");
}


// Try values that are denormalized, not-a-number and out of range
static
void CheckUncommonValues(cmsContext ContextID, cmsHPROFILE hlcmsProfileIn, cmsHPROFILE hlcmsProfileOut, cmsInt32Number Intent)
{
    union
    {
        cmsFloat32Number subnormal;
        cmsUInt32Number Int;

    } sub_pos, sub_neg;

    Scanline_rgbFloat* bufferIn;
    Scanline_rgbFloat* bufferPluginOut;

    cmsUInt32Number i, npixels = 100;

    cmsContext Plugin = cmsCreateContext(cmsFastFloatExtensions(), NULL);

    cmsHTRANSFORM xformPlugin = cmsCreateTransform(Plugin, hlcmsProfileIn, TYPE_RGB_FLT, hlcmsProfileOut, TYPE_RGB_FLT, Intent, 0);


    sub_pos.Int = 0x00000002;
    sub_neg.Int = 0x80000002;

    cmsCloseProfile(ContextID, hlcmsProfileIn);
    cmsCloseProfile(ContextID, hlcmsProfileOut);

    if (xformPlugin == NULL) {

        Fail("NULL transform on check uncommon values");
    }


    bufferIn = (Scanline_rgbFloat*)malloc(npixels * sizeof(Scanline_rgbFloat));
    bufferPluginOut = (Scanline_rgbFloat*)malloc(npixels * sizeof(Scanline_rgbFloat));

    for (i = 0; i < npixels; i++)
    {
        bufferIn[i].r = i / 40.0f - 0.5f;
        bufferIn[i].g = i / 20.0f - 0.5f;
        bufferIn[i].b = i / 60.0f - 0.5f;
    }

    cmsDoTransform(Plugin, xformPlugin, bufferIn, bufferPluginOut, npixels);


    bufferIn[0].r = NAN;
    bufferIn[0].g = NAN;
    bufferIn[0].b = NAN;

    bufferIn[1].r = INFINITY;
    bufferIn[1].g = INFINITY;
    bufferIn[1].b = INFINITY;

    bufferIn[2].r = sub_pos.subnormal;
    bufferIn[2].g = sub_pos.subnormal;
    bufferIn[2].b = sub_pos.subnormal;

    bufferIn[3].r = sub_neg.subnormal;
    bufferIn[3].g = sub_neg.subnormal;
    bufferIn[3].b = sub_neg.subnormal;

    cmsDoTransform(Plugin, xformPlugin, bufferIn, bufferPluginOut, 4);

    free(bufferIn);
    free(bufferPluginOut);

    cmsDeleteTransform(Plugin, xformPlugin);

    cmsDeleteContext(Plugin);
}


static
void lab8toLab(cmsContext ContextID, cmsUInt8Number lab8[3], cmsCIELab* Lab)
{
    cmsUInt16Number lab16[3];

    lab16[0] = FROM_8_TO_16(lab8[0]);
    lab16[1] = FROM_8_TO_16(lab8[1]);
    lab16[2] = FROM_8_TO_16(lab8[2]);

    cmsLabEncoded2Float(ContextID, Lab, lab16);
}

static
void CheckToEncodedLab(void)
{
    cmsContext Plugin = cmsCreateContext(cmsFastFloatExtensions(), NULL);
    cmsContext Raw = cmsCreateContext(NULL, NULL);

    cmsHPROFILE hsRGB = cmsCreate_sRGBProfile(Raw);
    cmsHPROFILE hLab = cmsCreateLab4Profile(Raw, NULL);

    cmsHTRANSFORM xform_plugin = cmsCreateTransform(Plugin, hsRGB, TYPE_RGB_8, hLab, TYPE_Lab_8, INTENT_PERCEPTUAL, 0);
    cmsHTRANSFORM xform = cmsCreateTransform(Raw, hsRGB, TYPE_RGB_8, hLab, TYPE_Lab_8, INTENT_PERCEPTUAL, 0);

    int r, g, b;
    cmsCIELab Lab1, Lab2;
    cmsUInt8Number rgb[3], lab1[3], lab2[3];
    double err;

    for (r=0; r < 256; r += 5)
        for (g = 0; g < 256; g += 5)
            for (b = 0; b < 256; b += 5)
            {
                rgb[0] = (cmsUInt8Number) r; rgb[1] = (cmsUInt8Number) g; rgb[2] = (cmsUInt8Number) b;

                cmsDoTransform(Plugin, xform_plugin, rgb, lab1, 1);
                cmsDoTransform(Raw, xform, rgb, lab2, 1);

                lab8toLab(Raw, lab1, &Lab1);
                lab8toLab(Raw, lab2, &Lab2);

                err = cmsDeltaE(Raw, &Lab1, &Lab2);
                if (err > 0.1)
                {
                    trace("Error on lab encoded (%f, %f, %f) <> (% f, % f, % f)\n",
                        Lab1.L, Lab1.a, Lab1.b, Lab2.L, Lab2.a, Lab2.b);
                }
            }


    cmsDeleteTransform(Raw, xform); cmsDeleteTransform(Plugin, xform_plugin);
    cmsCloseProfile(Raw, hsRGB); cmsCloseProfile(Raw, hLab);
    cmsDeleteContext(Raw);
    cmsDeleteContext(Plugin);

}


static
void CheckToFloatLab(void)
{
    cmsContext Plugin = cmsCreateContext(cmsFastFloatExtensions(), NULL);
    cmsContext Raw = cmsCreateContext(NULL, NULL);

    cmsHPROFILE hsRGB = cmsCreate_sRGBProfile(Raw);
    cmsHPROFILE hLab = cmsCreateLab4Profile(Raw, NULL);

    cmsHTRANSFORM xform_plugin = cmsCreateTransform(Plugin, hsRGB, TYPE_RGB_8, hLab, TYPE_Lab_DBL, INTENT_PERCEPTUAL, 0);
    cmsHTRANSFORM xform = cmsCreateTransform(Raw, hsRGB, TYPE_RGB_8, hLab, TYPE_Lab_DBL, INTENT_PERCEPTUAL, 0);

    int r, g, b;
    cmsCIELab Lab1, Lab2;
    cmsUInt8Number rgb[3];
    double err;

    for (r = 0; r < 256; r += 10)
        for (g = 0; g < 256; g += 10)
            for (b = 0; b < 256; b += 10)
            {
                rgb[0] = (cmsUInt8Number)r; rgb[1] = (cmsUInt8Number)g; rgb[2] = (cmsUInt8Number)b;

                cmsDoTransform(Plugin, xform_plugin, rgb, &Lab1, 1);
                cmsDoTransform(Raw, xform, rgb, &Lab2, 1);

                err = cmsDeltaE(Raw, &Lab1, &Lab2);
                if (err > 0.1)
                {
                    trace("Error on lab encoded (%f, %f, %f) <> (% f, % f, % f)\n",
                        Lab1.L, Lab1.a, Lab1.b, Lab2.L, Lab2.a, Lab2.b);
                }
            }


    cmsDeleteTransform(Raw, xform); cmsDeleteTransform(Plugin, xform_plugin);
    cmsCloseProfile(Raw, hsRGB); cmsCloseProfile(Raw, hLab);
    cmsDeleteContext(Raw);
    cmsDeleteContext(Plugin);
}



static
void CheckFloatToFloatLab(void)
{
    cmsContext Plugin = cmsCreateContext(cmsFastFloatExtensions(), NULL);
    cmsContext Raw = cmsCreateContext(NULL, NULL);

    cmsHPROFILE hsRGB = cmsCreate_sRGBProfile(Raw);
    cmsHPROFILE hLab = cmsCreateLab4Profile(Raw, NULL);

    cmsHTRANSFORM xform_plugin = cmsCreateTransform(Plugin, hsRGB, TYPE_RGB_FLT, hLab, TYPE_Lab_FLT, INTENT_PERCEPTUAL, 0);
    cmsHTRANSFORM xform = cmsCreateTransform(Raw, hsRGB, TYPE_RGB_FLT, hLab, TYPE_Lab_FLT, INTENT_PERCEPTUAL, 0);

    int r, g, b;
    cmsCIELab Lab1, Lab2;
    cmsFloat32Number rgb[3];
    cmsFloat32Number Lab[3];
    double err;


    for (r = 0; r < 256; r += 10)
        for (g = 0; g < 256; g += 10)
            for (b = 0; b < 256; b += 10)
            {
                rgb[0] = (cmsFloat32Number)r / 255.0f;
                rgb[1] = (cmsFloat32Number)g / 255.0f;
                rgb[2] = (cmsFloat32Number)b / 255.0f;

                cmsDoTransform(Plugin, xform_plugin, rgb, Lab, 1);
                Lab1.L = Lab[0]; Lab1.a = Lab[1]; Lab1.b = Lab[2];
                cmsDoTransform(Raw, xform, rgb, Lab, 1);
                Lab2.L = Lab[0]; Lab2.a = Lab[1]; Lab2.b = Lab[2];

                err = cmsDeltaE(Raw, &Lab1, &Lab2);
                if (err > 0.5)
                {
                    trace("Error on lab encoded (%f, %f, %f) <> (% f, % f, % f)\n",
                        Lab1.L, Lab1.a, Lab1.b, Lab2.L, Lab2.a, Lab2.b);
                }
            }


    cmsDeleteTransform(Raw, xform); cmsDeleteTransform(Plugin, xform_plugin);
    cmsCloseProfile(Raw, hsRGB); cmsCloseProfile(Raw, hLab);
    cmsDeleteContext(Raw);
    cmsDeleteContext(Plugin);

}


static
void CheckToFloatXYZ(void)
{
    cmsContext Plugin = cmsCreateContext(cmsFastFloatExtensions(), NULL);
    cmsContext Raw = cmsCreateContext(NULL, NULL);

    cmsHPROFILE hsRGB = cmsCreate_sRGBProfile(Raw);
    cmsHPROFILE hXYZ = cmsCreateXYZProfile(Raw);

    cmsHTRANSFORM xform_plugin = cmsCreateTransform(Plugin, hsRGB, TYPE_RGB_8, hXYZ, TYPE_XYZ_DBL, INTENT_PERCEPTUAL, 0);
    cmsHTRANSFORM xform = cmsCreateTransform(Raw, hsRGB, TYPE_RGB_8, hXYZ, TYPE_XYZ_DBL, INTENT_PERCEPTUAL, 0);

    int r, g, b;
    cmsCIEXYZ XYZ1, XYZ2;
    cmsCIELab Lab1, Lab2;
    cmsUInt8Number rgb[3];
    double err;

    for (r = 0; r < 256; r += 10)
        for (g = 0; g < 256; g += 10)
            for (b = 0; b < 256; b += 10)
            {
                rgb[0] = (cmsUInt8Number)r; rgb[1] = (cmsUInt8Number)g; rgb[2] = (cmsUInt8Number)b;

                cmsDoTransform(Raw, xform_plugin, rgb, &XYZ1, 1);
                cmsDoTransform(Raw, xform, rgb, &XYZ2, 1);

                cmsXYZ2Lab(Raw, NULL, &Lab1, &XYZ1);
                cmsXYZ2Lab(Raw, NULL, &Lab2, &XYZ2);

                err = cmsDeltaE(Raw, &Lab1, &Lab2);
                if (err > 0.1)
                {
                    trace("Error on lab encoded (%f, %f, %f) <> (% f, % f, % f)\n",
                        Lab1.L, Lab1.a, Lab1.b, Lab2.L, Lab2.a, Lab2.b);
                }
            }


    cmsDeleteTransform(Raw, xform); cmsDeleteTransform(Plugin, xform_plugin);
    cmsCloseProfile(Raw, hsRGB); cmsCloseProfile(Raw, hXYZ);
    cmsDeleteContext(Raw);
    cmsDeleteContext(Plugin);
}

static
void CheckFloatToFloatXYZ(void)
{
    cmsContext Plugin = cmsCreateContext(cmsFastFloatExtensions(), NULL);
    cmsContext Raw = cmsCreateContext(NULL, NULL);

    cmsHPROFILE hsRGB = cmsCreate_sRGBProfile(Raw);
    cmsHPROFILE hXYZ  = cmsCreateXYZProfile(Raw);

    cmsHTRANSFORM xform_plugin = cmsCreateTransform(Plugin, hsRGB, TYPE_RGB_FLT, hXYZ, TYPE_XYZ_FLT, INTENT_PERCEPTUAL, 0);
    cmsHTRANSFORM xform = cmsCreateTransform(Raw, hsRGB, TYPE_RGB_FLT, hXYZ, TYPE_XYZ_FLT, INTENT_PERCEPTUAL, 0);

    int r, g, b;
    cmsCIEXYZ XYZ1, XYZ2;
    cmsCIELab Lab1, Lab2;
    cmsFloat32Number rgb[3];
    cmsFloat32Number XYZ[3];
    double err;


    for (r = 0; r < 256; r += 10)
        for (g = 0; g < 256; g += 10)
            for (b = 0; b < 256; b += 10)
            {
                rgb[0] = (cmsFloat32Number)r / 255.0f;
                rgb[1] = (cmsFloat32Number)g / 255.0f;
                rgb[2] = (cmsFloat32Number)b / 255.0f;

                cmsDoTransform(Raw, xform_plugin, rgb, XYZ, 1);
                XYZ1.X = XYZ[0]; XYZ1.Y = XYZ[1]; XYZ1.Z = XYZ[2];
                cmsDoTransform(Raw, xform, rgb, XYZ, 1);
                XYZ2.X = XYZ[0]; XYZ2.Y = XYZ[1]; XYZ2.Z = XYZ[2];

                cmsXYZ2Lab(Raw, NULL, &Lab1, &XYZ1);
                cmsXYZ2Lab(Raw, NULL, &Lab2, &XYZ2);

                err = cmsDeltaE(Raw, &Lab1, &Lab2);
                if (err > 0.5)
                {
                    trace("Error on XYZ encoded (%f, %f, %f) <> (% f, % f, % f)\n",
                        Lab1.L, Lab1.a, Lab1.b, Lab2.L, Lab2.a, Lab2.b);
                }
            }


    cmsDeleteTransform(Raw, xform); cmsDeleteTransform(Raw, xform_plugin);
    cmsCloseProfile(Raw, hsRGB); cmsCloseProfile(Raw, hXYZ);
    cmsDeleteContext(Raw);
    cmsDeleteContext(Plugin);

}



// --------------------------------------------------------------------------------------------------
// A C C U R A C Y   C H E C K S
// --------------------------------------------------------------------------------------------------


// Check result accuracy
static
cmsBool ValidFloat(cmsFloat32Number a, cmsFloat32Number b)
{
       return fabsf(a-b) < EPSILON_FLOAT_TESTS;
}

// Do an in-depth test by checking all RGB cube of 8 bits, going from profileIn to profileOut.
// Values with and without optimization are checked (different contexts, one with the plugin and another without)
// Results should be same except for EPSILON_FLOAT_TESTS allowed for accuracy/speed tradeoff. Cache is disabled
static
void TryAllValuesFloat(cmsContext Raw, cmsContext Plugin, cmsHPROFILE hlcmsProfileIn, cmsHPROFILE hlcmsProfileOut, cmsInt32Number Intent)
{
       Scanline_rgbFloat* bufferIn;
       Scanline_rgbFloat* bufferRawOut;
       Scanline_rgbFloat* bufferPluginOut;
       int r, g, b;

       int j;
       cmsUInt32Number npixels = 256 * 256 * 256;

       cmsHTRANSFORM xformRaw = cmsCreateTransform(Raw, hlcmsProfileIn, TYPE_RGB_FLT, hlcmsProfileOut, TYPE_RGB_FLT, Intent, cmsFLAGS_NOCACHE);
       cmsHTRANSFORM xformPlugin = cmsCreateTransform(Plugin, hlcmsProfileIn, TYPE_RGB_FLT, hlcmsProfileOut, TYPE_RGB_FLT, Intent, cmsFLAGS_NOCACHE);

       cmsCloseProfile(Raw, hlcmsProfileIn);
       cmsCloseProfile(Raw, hlcmsProfileOut);

       if (xformRaw == NULL || xformPlugin == NULL) {

              Fail("NULL transforms on check float conversions");
       }

       // Again, no checking on mem alloc because this is just a test
       bufferIn = (Scanline_rgbFloat*)malloc(npixels * sizeof(Scanline_rgbFloat));
       bufferRawOut = (Scanline_rgbFloat*)malloc(npixels * sizeof(Scanline_rgbFloat));
       bufferPluginOut = (Scanline_rgbFloat*)malloc(npixels * sizeof(Scanline_rgbFloat));

       // Same input to both transforms
       j = 0;
       for (r = 0; r < 256; r++)
              for (g = 0; g < 256; g++)
                     for (b = 0; b < 256; b++) {

              bufferIn[j].r = (cmsFloat32Number)r / 255.0f;
              bufferIn[j].g = (cmsFloat32Number)g / 255.0f;
              bufferIn[j].b = (cmsFloat32Number)b / 255.0f;

              j++;
              }

       // Different transforms, different output buffers
       cmsDoTransform(Raw, xformRaw,    bufferIn, bufferRawOut, npixels);
       cmsDoTransform(Plugin, xformPlugin, bufferIn, bufferPluginOut, npixels);

       // Lets compare results
       j = 0;
       for (r = 0; r < 256; r++)
              for (g = 0; g < 256; g++)
                     for (b = 0; b < 256; b++) {

              if (!ValidFloat(bufferRawOut[j].r, bufferPluginOut[j].r) ||
                     !ValidFloat(bufferRawOut[j].g, bufferPluginOut[j].g) ||
                     !ValidFloat(bufferRawOut[j].b, bufferPluginOut[j].b))
                     Fail("Conversion failed at (%f %f %f) != (%f %f %f)", bufferRawOut[j].r, bufferRawOut[j].g, bufferRawOut[j].b,
                     bufferPluginOut[j].r, bufferPluginOut[j].g, bufferPluginOut[j].b);

              j++;
              }

       free(bufferIn); free(bufferRawOut);
       free(bufferPluginOut);

       cmsDeleteTransform(Raw, xformRaw);
       cmsDeleteTransform(Plugin, xformPlugin);
}

static
void TryAllValuesFloatAlpha(cmsContext Raw, cmsContext Plugin, cmsHPROFILE hlcmsProfileIn, cmsHPROFILE hlcmsProfileOut, cmsInt32Number Intent, cmsBool copyAlpha)
{
       Scanline_rgbaFloat* bufferIn;
       Scanline_rgbaFloat* bufferRawOut;
       Scanline_rgbaFloat* bufferPluginOut;
       int r, g, b;

       int j;
       cmsUInt32Number npixels = 256 * 256 * 256;

       cmsUInt32Number flags = cmsFLAGS_NOCACHE | ( copyAlpha? cmsFLAGS_COPY_ALPHA : 0);

       cmsHTRANSFORM xformRaw = cmsCreateTransform(Raw, hlcmsProfileIn, TYPE_RGBA_FLT, hlcmsProfileOut, TYPE_RGBA_FLT, Intent, flags);
       cmsHTRANSFORM xformPlugin = cmsCreateTransform(Plugin, hlcmsProfileIn, TYPE_RGBA_FLT, hlcmsProfileOut, TYPE_RGBA_FLT, Intent, flags);

       cmsCloseProfile(Raw, hlcmsProfileIn);
       cmsCloseProfile(Plugin, hlcmsProfileOut);

       if (xformRaw == NULL || xformPlugin == NULL) {

              Fail("NULL transforms on check float conversions");
       }

       // Again, no checking on mem alloc because this is just a test
       bufferIn = (Scanline_rgbaFloat*)malloc(npixels * sizeof(Scanline_rgbaFloat));
       bufferRawOut = (Scanline_rgbaFloat*)malloc(npixels * sizeof(Scanline_rgbaFloat));
       bufferPluginOut = (Scanline_rgbaFloat*)malloc(npixels * sizeof(Scanline_rgbaFloat));

       memset(bufferRawOut, 0, npixels * sizeof(Scanline_rgbaFloat));
       memset(bufferPluginOut, 0, npixels * sizeof(Scanline_rgbaFloat));

       // Same input to both transforms
       j = 0;
       for (r = 0; r < 256; r++)
              for (g = 0; g < 256; g++)
                     for (b = 0; b < 256; b++) {

              bufferIn[j].r = (cmsFloat32Number)r / 255.0f;
              bufferIn[j].g = (cmsFloat32Number)g / 255.0f;
              bufferIn[j].b = (cmsFloat32Number)b / 255.0f;
              bufferIn[j].a = (cmsFloat32Number) 1.0f;

              j++;
              }

       // Different transforms, different output buffers
       cmsDoTransform(Raw, xformRaw,    bufferIn, bufferRawOut, npixels);
       cmsDoTransform(Plugin, xformPlugin, bufferIn, bufferPluginOut, npixels);

       // Lets compare results
       j = 0;
       for (r = 0; r < 256; r++)
              for (g = 0; g < 256; g++)
                     for (b = 0; b < 256; b++) {

              if (!ValidFloat(bufferRawOut[j].r, bufferPluginOut[j].r) ||
                  !ValidFloat(bufferRawOut[j].g, bufferPluginOut[j].g) ||
                  !ValidFloat(bufferRawOut[j].b, bufferPluginOut[j].b) ||
                  !ValidFloat(bufferRawOut[j].a, bufferPluginOut[j].a))
                    Fail("Conversion failed at (%f %f %f %f) != (%f %f %f %f)", bufferRawOut[j].r, bufferRawOut[j].g, bufferRawOut[j].b, bufferRawOut[j].a,
                     bufferPluginOut[j].r, bufferPluginOut[j].g, bufferPluginOut[j].b, bufferPluginOut[j].a);

              j++;
              }

       free(bufferIn); free(bufferRawOut);
       free(bufferPluginOut);

       cmsDeleteTransform(Raw, xformRaw);
       cmsDeleteTransform(Plugin, xformPlugin);
}



// Next test checks results of optimized floating point versus 16 bits. That is, converting the float to 16 bits, operating
// in 16 bits and back to float. Results again should be in range of epsilon
static
cmsBool Valid16Float(cmsUInt16Number a, cmsFloat32Number b)
{
       return fabs(((cmsFloat32Number)a / (cmsFloat32Number) 0xFFFF) - b) < EPSILON_FLOAT_TESTS;
}

// Do an in-depth test by checking all RGB cube of 8 bits, going from profilein to profileout. 16 bits temporary is used as reference
static
void TryAllValuesFloatVs16(cmsContext Raw, cmsContext Plugin, cmsHPROFILE hlcmsProfileIn, cmsHPROFILE hlcmsProfileOut, cmsInt32Number Intent)
{
       Scanline_rgbFloat* bufferIn;
       Scanline_rgb16bits* bufferIn16;

       Scanline_rgbFloat* bufferFloatOut;
       Scanline_rgb16bits* buffer16Out;
       int r, g, b;

       int j;
       cmsUInt32Number npixels = 256 * 256 * 256;

       cmsHTRANSFORM xformRaw = cmsCreateTransform(Raw, hlcmsProfileIn, TYPE_RGB_16, hlcmsProfileOut, TYPE_RGB_16, Intent, cmsFLAGS_NOCACHE);
       cmsHTRANSFORM xformPlugin = cmsCreateTransform(Plugin, hlcmsProfileIn, TYPE_RGB_FLT, hlcmsProfileOut, TYPE_RGB_FLT, Intent, cmsFLAGS_NOCACHE);

       cmsCloseProfile(Raw, hlcmsProfileIn);
       cmsCloseProfile(Raw, hlcmsProfileOut);

       if (xformRaw == NULL || xformPlugin == NULL) {

              Fail("NULL transforms on check float vs 16 conversions");
       }

       // Again, no checking on mem alloc because this is just a test
       bufferIn = (Scanline_rgbFloat*)malloc(npixels * sizeof(Scanline_rgbFloat));
       bufferIn16 = (Scanline_rgb16bits*)malloc(npixels * sizeof(Scanline_rgb16bits));
       bufferFloatOut = (Scanline_rgbFloat*)malloc(npixels * sizeof(Scanline_rgbFloat));
       buffer16Out = (Scanline_rgb16bits*)malloc(npixels * sizeof(Scanline_rgb16bits));


       // Fill two equivalent input buffers
       j = 0;
       for (r = 0; r < 256; r++)
              for (g = 0; g < 256; g++)
                     for (b = 0; b < 256; b++) {

              bufferIn[j].r = (cmsFloat32Number)r / 255.0f;
              bufferIn[j].g = (cmsFloat32Number)g / 255.0f;
              bufferIn[j].b = (cmsFloat32Number)b / 255.0f;

              bufferIn16[j].r = FROM_8_TO_16(r);
              bufferIn16[j].g = FROM_8_TO_16(g);
              bufferIn16[j].b = FROM_8_TO_16(b);

              j++;
       }

       // Convert
       cmsDoTransform(Raw, xformRaw, bufferIn16, buffer16Out, npixels);
       cmsDoTransform(Plugin, xformPlugin, bufferIn, bufferFloatOut, npixels);


       j = 0;
       for (r = 0; r < 256; r++)
              for (g = 0; g < 256; g++)
                     for (b = 0; b < 256; b++) {

              // Check for same values
              if (!Valid16Float(buffer16Out[j].r, bufferFloatOut[j].r) ||
                     !Valid16Float(buffer16Out[j].g, bufferFloatOut[j].g) ||
                     !Valid16Float(buffer16Out[j].b, bufferFloatOut[j].b))
                     Fail("Conversion failed at (%f %f %f) != (%f %f %f)", buffer16Out[j].r / 65535.0, buffer16Out[j].g / 65535.0, buffer16Out[j].b / 65535.0,
                     bufferFloatOut[j].r, bufferFloatOut[j].g, bufferFloatOut[j].b);

              j++;
       }

       free(bufferIn16); free(buffer16Out);
       free(bufferIn); free(bufferFloatOut);
       cmsDeleteTransform(Raw, xformRaw);
       cmsDeleteTransform(Plugin, xformPlugin);
}


// Check change format feature
static
void CheckChangeFormat(cmsContext ContextID)
{
    cmsHPROFILE hsRGB, hLab;
    cmsHTRANSFORM xform, xform2;
    cmsUInt8Number rgb8[3]  = { 10, 120, 40 };
    cmsUInt16Number rgb16[3] = { 10* 257, 120*257, 40*257 };
    cmsUInt16Number lab16_1[3], lab16_2[3];

    trace("Checking change format feature...");

    hsRGB = cmsCreate_sRGBProfile(ContextID);
    hLab = cmsCreateLab4Profile(ContextID, NULL);

    xform = cmsCreateTransform(ContextID, hsRGB, TYPE_RGB_16, hLab, TYPE_Lab_16, INTENT_PERCEPTUAL, 0);

    cmsDoTransform(ContextID, xform, rgb16, lab16_1, 1);

    xform2 = cmsCloneTransformChangingFormats(ContextID, xform, TYPE_RGB_8, TYPE_Lab_16);

    cmsDoTransform(ContextID, xform2, rgb8, lab16_2, 1);
    cmsDeleteTransform(ContextID, xform);
    cmsDeleteTransform(ContextID, xform2);

    if (memcmp(lab16_1, lab16_2, sizeof(lab16_1)) != 0)
        Fail("Change format failed!");

    trace("Ok\n");

}

static
cmsBool ValidInt(cmsUInt16Number a, cmsUInt16Number b)
{
    return abs(a - b) <= 32;
}

static
void CheckLab2Roundtrip(cmsContext ContextID)
{
    cmsHPROFILE hsRGB, hLab;
    cmsHTRANSFORM xform, xform2;
    cmsInt8Number* lab;
    cmsInt32Number Mb, j;
    cmsInt32Number r, g, b;
    Scanline_rgb8bits* In;
    Scanline_rgb8bits* Out;

    trace("Checking lab2 roundtrip...");

    hsRGB = cmsCreate_sRGBProfile(ContextID);
    hLab = cmsCreateLab2Profile(ContextID, NULL);


    xform = cmsCreateTransform(ContextID, hsRGB, TYPE_RGB_8, hLab, TYPE_Lab_8, INTENT_RELATIVE_COLORIMETRIC, cmsFLAGS_NOOPTIMIZE|cmsFLAGS_BLACKPOINTCOMPENSATION);
    xform2 = cmsCreateTransform(ContextID, hLab, TYPE_Lab_8, hsRGB, TYPE_RGB_8, INTENT_RELATIVE_COLORIMETRIC, cmsFLAGS_NOOPTIMIZE | cmsFLAGS_BLACKPOINTCOMPENSATION);

    cmsCloseProfile(ContextID, hsRGB);
    cmsCloseProfile(ContextID, hLab);


    Mb = 256 * 256 * 256 * sizeof(Scanline_rgb8bits);
    In = (Scanline_rgb8bits*)malloc(Mb);
    Out = (Scanline_rgb8bits*)malloc(Mb);
    lab = (cmsInt8Number*)malloc(256 * 256 * 256 * 3 * sizeof(cmsInt8Number));

    j = 0;
    for (r = 0; r < 256; r++)
        for (g = 0; g < 256; g++)
            for (b = 0; b < 256; b++)
            {

                In[j].r = (cmsUInt8Number)r;
                In[j].g = (cmsUInt8Number)g;
                In[j].b = (cmsUInt8Number)b;
                j++;
            }


    cmsDoTransform(ContextID, xform, In, lab, 256 * 256 * 256);
    cmsDoTransform(ContextID, xform2, lab, Out, 256 * 256 * 256);

    cmsDeleteTransform(ContextID, xform);
    cmsDeleteTransform(ContextID, xform2);


    j = 0;
    for (r = 0; r < 256; r++)
        for (g = 0; g < 256; g++)
            for (b = 0; b < 256; b++) {

                // Check for same values
                if (!ValidInt(In[j].r, Out[j].r) ||
                    !ValidInt(In[j].g, Out[j].g) ||
                    !ValidInt(In[j].b, Out[j].b))
                    Fail("Conversion failed at (%d %d %d) != (%d %d %d)", In[j].r, In[j].g, In[j].b,
                        Out[j].r, Out[j].g, Out[j].b);

                j++;
            }


    free(In);
    free(Out);
    free(lab);
    trace("Ok\n");

}

static
void CheckAlphaDetect(cmsContext ContextID)
{
    cmsHPROFILE hsRGB;
    cmsHTRANSFORM xform;

    cmsSetLogErrorHandler(ContextID, NULL);

    hsRGB = cmsCreate_sRGBProfile(ContextID);
    
    xform = cmsCreateTransform(ContextID, hsRGB, TYPE_RGB_FLT, hsRGB, TYPE_RGBA_FLT, INTENT_PERCEPTUAL, cmsFLAGS_COPY_ALPHA);
    cmsCloseProfile(ContextID, hsRGB);

    if (xform != NULL)
        Fail("Copy alpha with mismatched channels should not succeed");

    cmsSetLogErrorHandler(ContextID, FatalErrorQuit);
}

// Convert some known values
static
void CheckConversionFloat(cmsContext Raw, cmsContext Plugin)
{
    trace("Check alpha detection.");
    CheckAlphaDetect(Raw);
    trace("Ok\n");

    trace("Crash test.");
    TryAllValuesFloatAlpha(Raw, Plugin, cmsOpenProfileFromFile(Raw, PROFILES_DIR "test5.icc", "r"), cmsOpenProfileFromFile(Raw, PROFILES_DIR "test0.icc", "r"), INTENT_PERCEPTUAL, FALSE);

    trace("..");
    TryAllValuesFloatAlpha(Raw, Plugin, cmsOpenProfileFromFile(Raw, PROFILES_DIR "test5.icc", "r"), cmsOpenProfileFromFile(Raw, PROFILES_DIR "test0.icc", "r"), INTENT_PERCEPTUAL, TRUE);
    trace("Ok\n");

    trace("Crash (II) test.");
    TryAllValuesFloatAlpha(Raw, Plugin, cmsOpenProfileFromFile(Raw, PROFILES_DIR "test0.icc", "r"), cmsOpenProfileFromFile(Raw, PROFILES_DIR "test0.icc", "r"), INTENT_PERCEPTUAL, FALSE);
    trace("..");
    TryAllValuesFloatAlpha(Raw, Plugin, cmsOpenProfileFromFile(Raw, PROFILES_DIR "test0.icc", "r"), cmsOpenProfileFromFile(Raw, PROFILES_DIR "test0.icc", "r"), INTENT_PERCEPTUAL, TRUE);
    trace("Ok\n");

    trace("Crash (III) test.");
    CheckUncommonValues(Raw, cmsOpenProfileFromFile(Raw, PROFILES_DIR "test5.icc", "r"), cmsOpenProfileFromFile(Raw, PROFILES_DIR "test3.icc", "r"), INTENT_PERCEPTUAL);
    trace("..");
    CheckUncommonValues(Raw, cmsOpenProfileFromFile(Raw, PROFILES_DIR "test5.icc", "r"), cmsOpenProfileFromFile(Raw, PROFILES_DIR "test0.icc", "r"), INTENT_PERCEPTUAL);
    trace("Ok\n");

    trace("Checking conversion to Lab...");
    CheckToEncodedLab();
    CheckToFloatLab();
    CheckFloatToFloatLab();
    trace("Ok\n");

    trace("Checking conversion to XYZ...");    
    CheckToFloatXYZ();
    CheckFloatToFloatXYZ();
    trace("Ok\n");

    // Matrix-shaper should be accurate 
    trace("Checking accuracy on Matrix-shaper...");
    TryAllValuesFloat(Raw, Plugin, cmsOpenProfileFromFile(Raw, PROFILES_DIR "test5.icc", "r"), cmsOpenProfileFromFile(Raw, PROFILES_DIR "test0.icc", "r"), INTENT_PERCEPTUAL);
    trace("Ok\n");

    // CLUT should be as 16 bits or better
    trace("Checking accuracy of CLUT...");
    TryAllValuesFloatVs16(Raw, Plugin, cmsOpenProfileFromFile(Raw, PROFILES_DIR "test5.icc", "r"), cmsOpenProfileFromFile(Raw, PROFILES_DIR "test3.icc", "r"), INTENT_PERCEPTUAL);
    trace("Ok\n");

    // Same profile should give same values (we test both methods)
    trace("Checking accuracy on same profile ...");
    TryAllValuesFloatVs16(Raw, Plugin, cmsOpenProfileFromFile(Raw, PROFILES_DIR "test0.icc", "r"), cmsOpenProfileFromFile(Raw, PROFILES_DIR "test0.icc", "r"), INTENT_PERCEPTUAL);
    TryAllValuesFloat(Raw, Plugin, cmsOpenProfileFromFile(Raw, PROFILES_DIR "test0.icc", "r"), cmsOpenProfileFromFile(Raw, PROFILES_DIR "test0.icc", "r"), INTENT_PERCEPTUAL);
    trace("Ok\n");


}


static
cmsBool ValidFloat2(cmsFloat32Number a, cmsFloat32Number b)
{
    return fabsf(a - b) < 0.007;
}


static
cmsFloat32Number distance(cmsFloat32Number rgb1[], cmsFloat32Number rgb2[])
{
    cmsFloat32Number dr = rgb2[0] - rgb1[0];
    cmsFloat32Number dg = rgb2[1] - rgb1[1];
    cmsFloat32Number db = rgb2[2] - rgb1[2];

    return dr * dr + dg * dg + db * db;
}

static
void CheckLab2RGB(cmsContext plugin)
{
    cmsHPROFILE hLab = cmsCreateLab4Profile(plugin, NULL);
    cmsHPROFILE hRGB = cmsOpenProfileFromFile(plugin, PROFILES_DIR "test3.icc", "r");

    cmsContext noPlugin = cmsCreateContext(0, 0);

    cmsHTRANSFORM hXformNoPlugin = cmsCreateTransform(noPlugin, hLab, TYPE_Lab_FLT, hRGB, TYPE_RGB_FLT, INTENT_RELATIVE_COLORIMETRIC, cmsFLAGS_NOCACHE);
    cmsHTRANSFORM hXformPlugin = cmsCreateTransform(plugin, hLab, TYPE_Lab_FLT, hRGB, TYPE_RGB_FLT, INTENT_RELATIVE_COLORIMETRIC, cmsFLAGS_NOCACHE);

    cmsFloat32Number Lab[3], RGB[3], RGB2[3];

    cmsFloat32Number maxInside = 0, maxOutside = 0, L, a, b;

    trace("Checking Lab -> RGB...");
    cmsCloseProfile(plugin, hLab);
    cmsCloseProfile(plugin, hRGB);

    for (L = 4; L <= 100; L++)
    {
        for (a = -30; a < +30; a++)
            for (b = -30; b < +30; b++)
            {
                cmsFloat32Number d;

                Lab[0] = L; Lab[1] = a; Lab[2] = b;
                cmsDoTransform(noPlugin, hXformNoPlugin, Lab, RGB, 1);
                cmsDoTransform(plugin, hXformPlugin, Lab, RGB2, 1);

                d = distance(RGB, RGB2);
                if (d > maxInside)
                    maxInside = d;
            }
    }


    for (L = 1; L <= 100; L += 5)
    {
        for (a = -100; a < +100; a += 5)
            for (b = -100; b < +100; b += 5)
            {
                cmsFloat32Number d;

                Lab[0] = L; Lab[1] = a; Lab[2] = b;
                cmsDoTransform(noPlugin, hXformNoPlugin, Lab, RGB, 1);
                cmsDoTransform(plugin, hXformPlugin, Lab, RGB2, 1);

                d = distance(RGB, RGB2);
                if (d > maxOutside)
                    maxOutside = d;
            }

    }


    trace("Max distance: Inside gamut %f, Outside gamut %f\n", sqrtf(maxInside), sqrtf(maxOutside));

    cmsDeleteTransform(noPlugin, hXformNoPlugin);
    cmsDeleteTransform(plugin, hXformPlugin);

    cmsDeleteContext(noPlugin);
}



static
void CheckSoftProofing(cmsContext plugin)
{
    cmsHPROFILE hRGB1 = cmsOpenProfileFromFile(plugin, PROFILES_DIR "test5.icc", "r");
    cmsHPROFILE hRGB2 = cmsOpenProfileFromFile(plugin, PROFILES_DIR "test3.icc", "r");
    cmsContext noPlugin = cmsCreateContext(0, 0);

    cmsHTRANSFORM hXformNoPlugin = cmsCreateProofingTransform(noPlugin, hRGB1, TYPE_RGB_FLT, hRGB1, TYPE_RGB_FLT, hRGB2, INTENT_RELATIVE_COLORIMETRIC, INTENT_RELATIVE_COLORIMETRIC, cmsFLAGS_GAMUTCHECK | cmsFLAGS_SOFTPROOFING);
    cmsHTRANSFORM hXformPlugin =   cmsCreateProofingTransform(plugin,   hRGB1, TYPE_RGB_FLT, hRGB1, TYPE_RGB_FLT, hRGB2, INTENT_RELATIVE_COLORIMETRIC, INTENT_RELATIVE_COLORIMETRIC, cmsFLAGS_GAMUTCHECK | cmsFLAGS_SOFTPROOFING);

    cmsUInt32Number Mb, j, r, g, b;

    Scanline_rgbFloat* In;
    Scanline_rgbFloat* Out1, *Out2;


    trace("Checking soft proofing and gamut check ...");

    cmsCloseProfile(plugin, hRGB1);
    cmsCloseProfile(plugin, hRGB2);

    Mb = 256 * 256 * 256 * sizeof(Scanline_rgbFloat);
    In = (Scanline_rgbFloat*)malloc(Mb);
    Out1 = (Scanline_rgbFloat*)malloc(Mb);
    Out2 = (Scanline_rgbFloat*)malloc(Mb);


    j = 0;
    for (r = 0; r < 256; r++)
        for (g = 0; g < 256; g++)
            for (b = 0; b < 256; b++)
            {

                In[j].r = (cmsFloat32Number)r / 255.0f;
                In[j].g = (cmsFloat32Number)g / 255.0f;
                In[j].b = (cmsFloat32Number)b / 255.0f;
                j++;
            }


    cmsDoTransform(noPlugin, hXformNoPlugin, In, Out1, 256 * 256 * 256);
    cmsDoTransform(plugin, hXformPlugin,   In, Out2, 256 * 256 * 256);

    j = 0;
    for (r = 0; r < 256; r++)
        for (g = 0; g < 256; g++)
            for (b = 0; b < 256; b++) {

                // Check for same values
                if (!ValidFloat(Out1[j].r, Out2[j].r) ||
                    !ValidFloat(Out1[j].g, Out2[j].g) ||
                    !ValidFloat(Out1[j].b, Out2[j].b))
                    Fail("Conversion failed at (%f %f %f) != (%f %f %f)", Out1[j].r, Out1[j].g, Out1[j].b,
                        Out2[j].r, Out2[j].g, Out2[j].b);

                j++;
            }

    free(In); free(Out1); free(Out2);
    cmsDeleteTransform(noPlugin, hXformNoPlugin);
    cmsDeleteTransform(plugin, hXformPlugin);

    cmsDeleteContext(noPlugin);

    trace("Ok\n");
}

static
void CheckPremultiplied(cmsContext plugin)
{
    uint8_t BGRA8[4] = { 255, 192, 160, 128 };    
    uint8_t bgrA8_1[4], bgrA8_2[4];

    cmsHPROFILE srgb1 = cmsCreate_sRGBProfile(plugin);
    cmsHPROFILE srgb2 = cmsCreate_sRGBProfile(plugin);

    cmsContext noPlugin = cmsCreateContext(0, 0);

    cmsHTRANSFORM xform1 = cmsCreateTransform(noPlugin,
        srgb1, TYPE_BGRA_8,
        srgb2, TYPE_BGRA_8_PREMUL,
        INTENT_PERCEPTUAL, cmsFLAGS_COPY_ALPHA);

    cmsHTRANSFORM xform2 = cmsCreateTransform(plugin, 
        srgb1, TYPE_BGRA_8,
        srgb2, TYPE_BGRA_8_PREMUL,
        INTENT_PERCEPTUAL, cmsFLAGS_COPY_ALPHA);

    int i;

    cmsCloseProfile(plugin, srgb1);
    cmsCloseProfile(plugin, srgb2);

    cmsDoTransform(plugin, xform1, BGRA8, bgrA8_1, 1);
    cmsDoTransform(plugin, xform2, BGRA8, bgrA8_2, 1);

    cmsDeleteTransform(plugin, xform1);
    cmsDeleteTransform(plugin, xform2);

    for (i = 0; i < 4; i++)
    {
        if (bgrA8_1[i] != bgrA8_2[i])
            Fail("Premultiplied failed at (%d %d %d) != (%d %d %d)",
                bgrA8_1[0], bgrA8_1[1], bgrA8_1[2],
                bgrA8_2[0], bgrA8_2[1], bgrA8_2[2]);
    }    
}



// --------------------------------------------------------------------------------------------------
// P E R F O R M A N C E   C H E C K S
// --------------------------------------------------------------------------------------------------


static 
cmsFloat64Number MPixSec(cmsFloat64Number diff)
{
       cmsFloat64Number seconds = (cmsFloat64Number)diff / (cmsFloat64Number)CLOCKS_PER_SEC;
       return (256.0 * 256.0 * 256.0) / (1024.0*1024.0*seconds);
}

typedef cmsFloat64Number(*perf_fn)(cmsContext ct, cmsHPROFILE hlcmsProfileIn, cmsHPROFILE hlcmsProfileOut);


static
void PerformanceHeader(void)
{
       trace("                                  MPixel/sec.   MByte/sec.\n");
}


static
cmsHPROFILE loadProfile(cmsContext ct, const char* name)
{
    if (*name == '*')
    {
        if (strcmp(name, "*lab") == 0)
        {
            return cmsCreateLab4Profile(ct, NULL);
        }
        else
            if (strcmp(name, "*xyz") == 0)
            {
                return cmsCreateXYZProfile(ct);
            }
            else
                if (strcmp(name, "*curves") == 0)
                {
                    return CreateCurves(ct);
                }
                else
                    Fail("Unknown builtin '%s'", name);

    }

    return cmsOpenProfileFromFile(ct, name, "r");
}


static
cmsFloat64Number Performance(const char* Title, perf_fn fn, cmsContext ct, const char* inICC, const char* outICC, size_t sz, cmsFloat64Number prev)
{
       cmsHPROFILE hlcmsProfileIn = loadProfile(ct, inICC);
       cmsHPROFILE hlcmsProfileOut = loadProfile(ct, outICC);

       cmsFloat64Number n = fn(ct, hlcmsProfileIn, hlcmsProfileOut);

       trace("%-30s: ", Title); fflush(stdout);
       trace("%-12.2f %-12.2f", n, n * sz);

       if (prev > 0.0) {

              cmsFloat64Number imp = n / prev;
              if (imp > 1)
                   trace(" (x %-2.1f)",  imp);
       }

       trace("\n"); fflush(stdout);
       return n;
}


static
void ComparativeCt(cmsContext ct1, cmsContext ct2, const char* Title, perf_fn fn1, perf_fn fn2, const char* inICC, const char* outICC)
{
       cmsHPROFILE hlcmsProfileIn;
       cmsHPROFILE hlcmsProfileOut;

       if (inICC == NULL)
              hlcmsProfileIn = CreateCurves(ct1);
       else
              hlcmsProfileIn = cmsOpenProfileFromFile(ct1, inICC, "r");

       if (outICC == NULL)
              hlcmsProfileOut = CreateCurves(ct1);
       else
              hlcmsProfileOut = cmsOpenProfileFromFile(ct1, outICC, "r");


       cmsFloat64Number n1 = fn1(ct1, hlcmsProfileIn, hlcmsProfileOut);

       if (inICC == NULL)
              hlcmsProfileIn = CreateCurves(ct2);
       else
              hlcmsProfileIn = cmsOpenProfileFromFile(ct2, inICC, "r");

       if (outICC == NULL)
              hlcmsProfileOut = CreateCurves(ct2);
       else
              hlcmsProfileOut = cmsOpenProfileFromFile(ct2, outICC, "r");

       cmsFloat64Number n2 = fn2(ct2, hlcmsProfileIn, hlcmsProfileOut);


       trace("%-30s: ", Title); fflush(stdout);
       trace("%-12.2f %-12.2f\n", n1, n2);
}

static
void Comparative(cmsContext Raw, cmsContext Plugin, const char* Title, perf_fn fn1, perf_fn fn2, const char* inICC, const char* outICC)
{
       ComparativeCt(Raw, Plugin, Title, fn1, fn2, inICC, outICC);
}

// The worst case is used, no cache and all rgb combinations
static
cmsFloat64Number SpeedTest8bitsRGB(cmsContext ct, cmsHPROFILE hlcmsProfileIn, cmsHPROFILE hlcmsProfileOut)
{
       cmsInt32Number r, g, b, j;
       clock_t atime;
       cmsFloat64Number diff;
       cmsHTRANSFORM hlcmsxform;
       Scanline_rgb8bits *In;
       cmsUInt32Number Mb;

       if (hlcmsProfileIn == NULL || hlcmsProfileOut == NULL)
              Fail("Unable to open profiles");

       hlcmsxform = cmsCreateTransform(ct, hlcmsProfileIn, TYPE_RGB_8, hlcmsProfileOut, TYPE_RGB_8, INTENT_PERCEPTUAL, cmsFLAGS_NOCACHE);
       cmsCloseProfile(ct, hlcmsProfileIn);
       cmsCloseProfile(ct, hlcmsProfileOut);

       Mb = 256 * 256 * 256 * sizeof(Scanline_rgb8bits);
       In = (Scanline_rgb8bits*)malloc(Mb);

       j = 0;
       for (r = 0; r < 256; r++)
              for (g = 0; g < 256; g++)
                     for (b = 0; b < 256; b++) {

                            In[j].r = (cmsUInt8Number)r;
                            In[j].g = (cmsUInt8Number)g;
                            In[j].b = (cmsUInt8Number)b;

                            j++;
                     }

       atime = clock();

       cmsDoTransform(ct, hlcmsxform, In, In, 256 * 256 * 256);

       diff = clock() - atime;
       free(In);

       cmsDeleteTransform(ct, hlcmsxform);

       return MPixSec(diff);
}

static
cmsFloat64Number SpeedTest8bitsRGBA(cmsContext ct, cmsHPROFILE hlcmsProfileIn, cmsHPROFILE hlcmsProfileOut)
{
       cmsInt32Number r, g, b, j;
       clock_t atime;
       cmsFloat64Number diff;
       cmsHTRANSFORM hlcmsxform;
       Scanline_rgba8bits *In;
       cmsUInt32Number Mb;

       if (hlcmsProfileIn == NULL || hlcmsProfileOut == NULL)
              Fail("Unable to open profiles");

       hlcmsxform = cmsCreateTransform(ct, hlcmsProfileIn, TYPE_RGBA_8, hlcmsProfileOut, TYPE_RGBA_8, INTENT_PERCEPTUAL, cmsFLAGS_NOCACHE);
       cmsCloseProfile(ct, hlcmsProfileIn);
       cmsCloseProfile(ct, hlcmsProfileOut);

       Mb = 256 * 256 * 256 * sizeof(Scanline_rgba8bits);
       In = (Scanline_rgba8bits*)malloc(Mb);

       j = 0;
       for (r = 0; r < 256; r++)
              for (g = 0; g < 256; g++)
                     for (b = 0; b < 256; b++) {

                            In[j].r = (cmsUInt8Number)r;
                            In[j].g = (cmsUInt8Number)g;
                            In[j].b = (cmsUInt8Number)b;
                            In[j].a = 0;

                            j++;
                     }

       atime = clock();

       cmsDoTransform(ct, hlcmsxform, In, In, 256 * 256 * 256);

       diff = clock() - atime;
       free(In);

       cmsDeleteTransform(ct, hlcmsxform);
       return MPixSec(diff);

}


// The worst case is used, no cache and all rgb combinations
static
cmsFloat64Number SpeedTest15bitsRGB(cmsContext ct, cmsHPROFILE hlcmsProfileIn, cmsHPROFILE hlcmsProfileOut)
{
       cmsInt32Number r, g, b, j;
       clock_t atime;
       cmsFloat64Number diff;
       cmsHTRANSFORM hlcmsxform;
       Scanline_rgb15bits *In;
       cmsUInt32Number Mb;

       if (hlcmsProfileIn == NULL || hlcmsProfileOut == NULL)
              Fail("Unable to open profiles");

       hlcmsxform = cmsCreateTransform(ct, hlcmsProfileIn, TYPE_RGB_15, hlcmsProfileOut, TYPE_RGB_15, INTENT_PERCEPTUAL, cmsFLAGS_NOCACHE);
       cmsCloseProfile(ct, hlcmsProfileIn);
       cmsCloseProfile(ct, hlcmsProfileOut);

       Mb = 256 * 256 * 256 * sizeof(Scanline_rgb15bits);
       In = (Scanline_rgb15bits*)malloc(Mb);

       j = 0;
       for (r = 0; r < 256; r++)
              for (g = 0; g < 256; g++)
                     for (b = 0; b < 256; b++) {

              In[j].r = (cmsUInt16Number)r;
              In[j].g = (cmsUInt16Number)g;
              In[j].b = (cmsUInt16Number)b;

              j++;
      }

       atime = clock();

       cmsDoTransform(ct, hlcmsxform, In, In, 256 * 256 * 256);

       diff = clock() - atime;
       free(In);

       cmsDeleteTransform(ct, hlcmsxform);

       return MPixSec(diff);
}

static
cmsFloat64Number SpeedTest15bitsRGBA(cmsContext ct, cmsHPROFILE hlcmsProfileIn, cmsHPROFILE hlcmsProfileOut)
{
       cmsInt32Number r, g, b, j;
       clock_t atime;
       cmsFloat64Number diff;
       cmsHTRANSFORM hlcmsxform;
       Scanline_rgba15bits *In;
       cmsUInt32Number Mb;

       if (hlcmsProfileIn == NULL || hlcmsProfileOut == NULL)
              Fail("Unable to open profiles");

       hlcmsxform = cmsCreateTransform(ct, hlcmsProfileIn, TYPE_RGBA_15, hlcmsProfileOut, TYPE_RGBA_15, INTENT_PERCEPTUAL, cmsFLAGS_NOCACHE);
       cmsCloseProfile(ct, hlcmsProfileIn);
       cmsCloseProfile(ct, hlcmsProfileOut);

       Mb = 256 * 256 * 256 * sizeof(Scanline_rgba15bits);
       In = (Scanline_rgba15bits*)malloc(Mb);

       j = 0;
       for (r = 0; r < 256; r++)
              for (g = 0; g < 256; g++)
                     for (b = 0; b < 256; b++) {

              In[j].r = (cmsUInt16Number)r;
              In[j].g = (cmsUInt16Number)g;
              In[j].b = (cmsUInt16Number)b;
              In[j].a = 0;

              j++;
       }

       atime = clock();

       cmsDoTransform(ct, hlcmsxform, In, In, 256 * 256 * 256);

       diff = clock() - atime;
       free(In);

       cmsDeleteTransform(ct, hlcmsxform);
       return MPixSec(diff);

}

static
cmsFloat64Number SpeedTest15bitsCMYK(cmsContext ct, cmsHPROFILE hlcmsProfileIn, cmsHPROFILE hlcmsProfileOut)
{

       cmsInt32Number r, g, b, j;
       clock_t atime;
       cmsFloat64Number diff;
       cmsHTRANSFORM hlcmsxform;
       Scanline_cmyk15bits *In;
       cmsUInt32Number Mb;

       if (hlcmsProfileIn == NULL || hlcmsProfileOut == NULL)
              Fail("Unable to open profiles");

       hlcmsxform = cmsCreateTransform(ct, hlcmsProfileIn, TYPE_CMYK_15, hlcmsProfileOut, TYPE_CMYK_15, INTENT_PERCEPTUAL, cmsFLAGS_NOCACHE);
       cmsCloseProfile(ct, hlcmsProfileIn);
       cmsCloseProfile(ct, hlcmsProfileOut);

       Mb = 256 * 256 * 256 * sizeof(Scanline_cmyk15bits);
       In = (Scanline_cmyk15bits*)malloc(Mb);

       j = 0;
       for (r = 0; r < 256; r++)
              for (g = 0; g < 256; g++)
                     for (b = 0; b < 256; b++) {

              In[j].r = (cmsUInt16Number)r;
              In[j].g = (cmsUInt16Number)g;
              In[j].b = (cmsUInt16Number)b;
              In[j].a = (cmsUInt16Number)0;

              j++;
       }

       atime = clock();

       cmsDoTransform(ct, hlcmsxform, In, In, 256 * 256 * 256);

       diff = clock() - atime;
       free(In);

       cmsDeleteTransform(ct, hlcmsxform);
       return MPixSec(diff);
}

// The worst case is used, no cache and all rgb combinations
static
cmsFloat64Number SpeedTest16bitsRGB(cmsContext ct, cmsHPROFILE hlcmsProfileIn, cmsHPROFILE hlcmsProfileOut)
{
    cmsInt32Number r, g, b, j;
    clock_t atime;
    cmsFloat64Number diff;
    cmsHTRANSFORM hlcmsxform;
    Scanline_rgb16bits *In;
    cmsUInt32Number Mb;

    if (hlcmsProfileIn == NULL || hlcmsProfileOut == NULL)
        Fail("Unable to open profiles");

    hlcmsxform = cmsCreateTransform(ct, hlcmsProfileIn, TYPE_RGB_16, hlcmsProfileOut, TYPE_RGB_16, INTENT_PERCEPTUAL, cmsFLAGS_NOCACHE);
    cmsCloseProfile(ct, hlcmsProfileIn);
    cmsCloseProfile(ct, hlcmsProfileOut);

    Mb = 256 * 256 * 256 * sizeof(Scanline_rgb16bits);
    In = (Scanline_rgb16bits*)malloc(Mb);

    j = 0;
    for (r = 0; r < 256; r++)
        for (g = 0; g < 256; g++)
            for (b = 0; b < 256; b++) {

                In[j].r = (cmsUInt16Number)FROM_8_TO_16(r);
                In[j].g = (cmsUInt16Number)FROM_8_TO_16(g);
                In[j].b = (cmsUInt16Number)FROM_8_TO_16(b);

                j++;
            }

    atime = clock();

    cmsDoTransform(ct, hlcmsxform, In, In, 256 * 256 * 256);

    diff = clock() - atime;
    free(In);

    cmsDeleteTransform(ct, hlcmsxform);

    return MPixSec(diff);
}

static
cmsFloat64Number SpeedTest16bitsCMYK(cmsContext ContextID, cmsHPROFILE hlcmsProfileIn, cmsHPROFILE hlcmsProfileOut)
{

    cmsInt32Number r, g, b, j;
    clock_t atime;
    cmsFloat64Number diff;
    cmsHTRANSFORM hlcmsxform;
    Scanline_cmyk16bits* In;
    cmsUInt32Number Mb;

    if (hlcmsProfileIn == NULL || hlcmsProfileOut == NULL)
        Fail("Unable to open profiles");

    hlcmsxform = cmsCreateTransform(ContextID, hlcmsProfileIn, TYPE_CMYK_16, hlcmsProfileOut, TYPE_CMYK_16, INTENT_PERCEPTUAL, cmsFLAGS_NOCACHE);
    cmsCloseProfile(ContextID, hlcmsProfileIn);
    cmsCloseProfile(ContextID, hlcmsProfileOut);

    Mb = 256 * 256 * 256 * sizeof(Scanline_cmyk16bits);
    In = (Scanline_cmyk16bits*)malloc(Mb);

    j = 0;
    for (r = 0; r < 256; r++)
        for (g = 0; g < 256; g++)
            for (b = 0; b < 256; b++) {

                In[j].c = (cmsUInt16Number)r;
                In[j].m = (cmsUInt16Number)g;
                In[j].y = (cmsUInt16Number)b;
                In[j].k = (cmsUInt16Number)r;

                j++;
            }

    atime = clock();

    cmsDoTransform(ContextID, hlcmsxform, In, In, 256 * 256 * 256);

    diff = clock() - atime;
    free(In);

    cmsDeleteTransform(ContextID, hlcmsxform);
    return MPixSec(diff);
}



static
void SpeedTest8(cmsContext ct)
{
    cmsContext noPlugin = cmsCreateContext(0, 0);

    cmsFloat64Number t[10];

    trace("\n\n");
    trace("P E R F O R M A N C E   T E S T S   8 B I T S  (D E F A U L T)\n");
    trace("==============================================================\n\n");
    fflush(stdout);

    PerformanceHeader();
    t[0] = Performance("8 bits on CLUT profiles  ", SpeedTest8bitsRGB, noPlugin, PROFILES_DIR "test5.icc", PROFILES_DIR "test3.icc", sizeof(Scanline_rgb8bits), 0);
    t[1] = Performance("8 bits on Matrix-Shaper  ", SpeedTest8bitsRGB, noPlugin, PROFILES_DIR "test5.icc", PROFILES_DIR "test0.icc", sizeof(Scanline_rgb8bits), 0);
    t[2] = Performance("8 bits on same MatrixSh  ", SpeedTest8bitsRGB, noPlugin, PROFILES_DIR "test0.icc", PROFILES_DIR "test0.icc", sizeof(Scanline_rgb8bits), 0);
    t[3] = Performance("8 bits on curves         ", SpeedTest8bitsRGB, noPlugin, "*curves",   "*curves",   sizeof(Scanline_rgb8bits), 0);

    // Note that context 0 has the plug-in installed

    trace("\n\n");
    trace("P E R F O R M A N C E   T E S T S  8 B I T S  (P L U G I N)\n");
    trace("===========================================================\n\n");
    fflush(stdout);

    PerformanceHeader();
    Performance("8 bits on CLUT profiles  ", SpeedTest8bitsRGB, ct, PROFILES_DIR "test5.icc", PROFILES_DIR "test3.icc", sizeof(Scanline_rgb8bits), t[0]);
    Performance("8 bits on Matrix-Shaper  ", SpeedTest8bitsRGB, ct, PROFILES_DIR "test5.icc", PROFILES_DIR "test0.icc", sizeof(Scanline_rgb8bits), t[1]);
    Performance("8 bits on same MatrixSh  ", SpeedTest8bitsRGB, ct, PROFILES_DIR "test0.icc", PROFILES_DIR "test0.icc", sizeof(Scanline_rgb8bits), t[2]);
    Performance("8 bits on curves         ", SpeedTest8bitsRGB, ct, "*curves",   "*curves",   sizeof(Scanline_rgb8bits), t[3]);

    cmsDeleteContext(noPlugin);
}

static
void SpeedTest15(cmsContext ct)
{
       trace("\n\nP E R F O R M A N C E   T E S T S   1 5  B I T S  (P L U G I N)\n");
       trace(    "===============================================================\n\n");

       PerformanceHeader();
       Performance("15 bits on CLUT profiles         ", SpeedTest15bitsRGB, ct, PROFILES_DIR "test5.icc", PROFILES_DIR "test3.icc",  sizeof(Scanline_rgb15bits), 0);
       Performance("15 bits on Matrix-Shaper profiles", SpeedTest15bitsRGB, ct, PROFILES_DIR "test5.icc", PROFILES_DIR "test0.icc",  sizeof(Scanline_rgb15bits), 0);
       Performance("15 bits on same Matrix-Shaper    ", SpeedTest15bitsRGB, ct, PROFILES_DIR "test0.icc", PROFILES_DIR "test0.icc",  sizeof(Scanline_rgb15bits), 0);
       Performance("15 bits on curves                ", SpeedTest15bitsRGB, ct, "*curves",   "*curves",    sizeof(Scanline_rgb15bits), 0);
       Performance("15 bits on CMYK CLUT profiles    ", SpeedTest15bitsCMYK, ct, PROFILES_DIR "test1.icc", PROFILES_DIR "test2.icc", sizeof(Scanline_rgba15bits), 0);
}

static
void SpeedTest16(cmsContext ct)
{
    cmsContext noPlugin = cmsCreateContext(0, 0);


    trace("\n\n");
    trace("P E R F O R M A N C E   T E S T S   1 6  B I T S  (D E F A U L T)\n");
    trace("=================================================================\n\n");

    PerformanceHeader();
    Performance("16 bits on CLUT profiles         ", SpeedTest16bitsRGB,  noPlugin, PROFILES_DIR "test5.icc", PROFILES_DIR "test3.icc",  sizeof(Scanline_rgb16bits), 0);
    Performance("16 bits on Matrix-Shaper profiles", SpeedTest16bitsRGB,  noPlugin, PROFILES_DIR "test5.icc", PROFILES_DIR "test0.icc",  sizeof(Scanline_rgb16bits), 0);
    Performance("16 bits on same Matrix-Shaper    ", SpeedTest16bitsRGB,  noPlugin, PROFILES_DIR "test0.icc", PROFILES_DIR "test0.icc",  sizeof(Scanline_rgb16bits), 0);
    Performance("16 bits on curves                ", SpeedTest16bitsRGB,  noPlugin, "*curves",   "*curves",    sizeof(Scanline_rgb16bits), 0);
    Performance("16 bits on CMYK CLUT profiles    ", SpeedTest16bitsCMYK, noPlugin, PROFILES_DIR "test1.icc", PROFILES_DIR "test2.icc",  sizeof(Scanline_cmyk16bits), 0);

    trace("\n\n");
    trace("P E R F O R M A N C E   T E S T S   1 6  B I T S  (P L U G I N)\n");
    trace("===============================================================\n\n");

    PerformanceHeader();
    Performance("16 bits on CLUT profiles         ", SpeedTest16bitsRGB,  ct, PROFILES_DIR "test5.icc", PROFILES_DIR "test3.icc", sizeof(Scanline_rgb16bits), 0);
    Performance("16 bits on Matrix-Shaper profiles", SpeedTest16bitsRGB,  ct, PROFILES_DIR "test5.icc", PROFILES_DIR "test0.icc", sizeof(Scanline_rgb16bits), 0);
    Performance("16 bits on same Matrix-Shaper    ", SpeedTest16bitsRGB,  ct, PROFILES_DIR "test0.icc", PROFILES_DIR "test0.icc", sizeof(Scanline_rgb16bits), 0);
    Performance("16 bits on curves                ", SpeedTest16bitsRGB,  ct, "*curves",   "*curves",   sizeof(Scanline_rgb16bits), 0);
    Performance("16 bits on CMYK CLUT profiles    ", SpeedTest16bitsCMYK, ct, PROFILES_DIR "test1.icc", PROFILES_DIR "test2.icc", sizeof(Scanline_cmyk16bits), 0);

    cmsDeleteContext(noPlugin);
}

// The worst case is used, no cache and all rgb combinations
static
cmsFloat64Number SpeedTestFloatRGB(cmsContext ct, cmsHPROFILE hlcmsProfileIn, cmsHPROFILE hlcmsProfileOut)
{
       cmsInt32Number j;
       clock_t atime;
       cmsFloat64Number diff;
       cmsHTRANSFORM hlcmsxform;
       void *In;
       cmsUInt32Number size, Mb;
       cmsUInt32Number inFormatter=0, outFormatter=0;
       cmsFloat64Number seconds;

       if (hlcmsProfileIn == NULL || hlcmsProfileOut == NULL)
           Fail("Unable to open profiles");


       switch (cmsGetColorSpace(ct, hlcmsProfileIn))
       {
       case cmsSigRgbData: inFormatter = TYPE_RGB_FLT; break;
       case cmsSigLabData: inFormatter = TYPE_Lab_FLT; break;

       default:
           Fail("Invalid colorspace");
       }

       switch (cmsGetColorSpace(ct, hlcmsProfileOut))
       {
       case cmsSigRgbData:  outFormatter = TYPE_RGB_FLT; break;
       case cmsSigLabData:  outFormatter = TYPE_Lab_FLT; break;
       case cmsSigXYZData:  outFormatter = TYPE_XYZ_FLT; break;

       default:
           Fail("Invalid colorspace");
       }

       hlcmsxform = cmsCreateTransform(ct, hlcmsProfileIn, inFormatter, hlcmsProfileOut, outFormatter, INTENT_PERCEPTUAL, cmsFLAGS_NOCACHE);
       cmsCloseProfile(ct, hlcmsProfileIn);
       cmsCloseProfile(ct, hlcmsProfileOut);



       j = 0;

       if (inFormatter == TYPE_RGB_FLT)
       {
           cmsInt32Number r, g, b;
           Scanline_rgbFloat* fill;

           size = 256 * 256 * 256;
           Mb = size * sizeof(Scanline_rgbFloat);
           In = malloc(Mb);
           fill = (Scanline_rgbFloat*)In;

           for (r = 0; r < 256; r++)
               for (g = 0; g < 256; g++)
                   for (b = 0; b < 256; b++) {

                       fill[j].r = (cmsFloat32Number)r / 255.0f;
                       fill[j].g = (cmsFloat32Number)g / 255.0f;
                       fill[j].b = (cmsFloat32Number)b / 255.0f;

                       j++;
                   }

       }
       else
       {
           cmsFloat32Number L, a, b;
           Scanline_LabFloat* fill;

           size = 100 * 256 * 256;
           Mb =  size * sizeof(Scanline_LabFloat);
           In = malloc(Mb);
           fill = (Scanline_LabFloat*)In;

           for (L = 0; L < 100; L++)
               for (a = -127.0; a < 127.0; a++)
                   for (b = -127.0; b < +127.0; b++) {

                       fill[j].L = L;
                       fill[j].a = a;
                       fill[j].b = b;

                       j++;
                   }
       }

       atime = clock();

       cmsDoTransform(ct, hlcmsxform, In, In, size);

       diff = clock() - atime;
       free(In);

       cmsDeleteTransform(ct, hlcmsxform);

       seconds = (cmsFloat64Number)diff / (cmsFloat64Number)CLOCKS_PER_SEC;
       return ((cmsFloat64Number)size) / (1024.0 * 1024.0 * seconds);
}


static
cmsFloat64Number SpeedTestFloatCMYK(cmsContext ct, cmsHPROFILE hlcmsProfileIn, cmsHPROFILE hlcmsProfileOut)
{
    cmsInt32Number c, m, y, k, j;
    clock_t atime;
    cmsFloat64Number diff;
    cmsHTRANSFORM hlcmsxform;
    Scanline_cmykFloat* In;
    cmsUInt32Number Mb;

    if (hlcmsProfileIn == NULL || hlcmsProfileOut == NULL)
        Fail("Unable to open profiles");


    hlcmsxform = cmsCreateTransform(ct, hlcmsProfileIn, TYPE_CMYK_FLT, hlcmsProfileOut, TYPE_CMYK_FLT, INTENT_PERCEPTUAL, cmsFLAGS_NOCACHE);
    cmsCloseProfile(ct, hlcmsProfileIn);
    cmsCloseProfile(ct, hlcmsProfileOut);

    Mb = 64 * 64 * 64 * 64 * sizeof(Scanline_cmykFloat);
    In = (Scanline_cmykFloat*)malloc(Mb);

    j = 0;
    for (c = 0; c < 256; c += 4)
        for (m = 0; m < 256; m += 4)
            for (y = 0; y < 256; y += 4)
                for (k = 0; k < 256; k += 4) {

                In[j].c = (cmsFloat32Number)c / 255.0f;
                In[j].m = (cmsFloat32Number)m / 255.0f;
                In[j].y = (cmsFloat32Number)y / 255.0f;
                In[j].k = (cmsFloat32Number)k / 255.0f;

                j++;
            }

    atime = clock();

    cmsDoTransform(ct, hlcmsxform, In, In, 64 * 64 * 64 * 64);

    diff = clock() - atime;
    free(In);

    cmsDeleteTransform(ct, hlcmsxform);
    return MPixSec(diff);
}


static
cmsFloat64Number SpeedTestFloatLab(cmsContext ct, cmsHPROFILE hlcmsProfileIn, cmsHPROFILE hlcmsProfileOut)
{
    cmsInt32Number j;
    clock_t atime;
    cmsFloat64Number diff;
    cmsHTRANSFORM hlcmsxform;
    void* In;
    cmsUInt32Number size, Mb;
    cmsUInt32Number  outFormatter = 0;
    cmsFloat64Number seconds;
    cmsFloat32Number L, a, b;
    Scanline_LabFloat* fill;


    if (hlcmsProfileIn == NULL || hlcmsProfileOut == NULL)
        Fail("Unable to open profiles");


    if (cmsGetColorSpace(ct, hlcmsProfileIn) != cmsSigLabData)
    {
        Fail("Invalid colorspace");
    }

    switch (cmsGetColorSpace(ct, hlcmsProfileOut))
    {
    case cmsSigRgbData:  outFormatter = TYPE_RGB_FLT; break;
    case cmsSigLabData:  outFormatter = TYPE_Lab_FLT; break;
    case cmsSigXYZData:  outFormatter = TYPE_XYZ_FLT; break;

    default:
        Fail("Invalid colorspace");
    }

    hlcmsxform = cmsCreateTransform(ct, hlcmsProfileIn, TYPE_Lab_FLT, hlcmsProfileOut, outFormatter, INTENT_PERCEPTUAL, cmsFLAGS_NOCACHE);
    cmsCloseProfile(ct, hlcmsProfileIn);
    cmsCloseProfile(ct, hlcmsProfileOut);

    j = 0;

    size = 100 * 256 * 256;
    Mb = size * sizeof(Scanline_LabFloat);
    In = malloc(Mb);
    fill = (Scanline_LabFloat*)In;

    for (L = 0; L < 100; L++)
        for (a = -127.0; a < 127.0; a++)
            for (b = -127.0; b < +127.0; b++) {

                fill[j].L = L;
                fill[j].a = a;
                fill[j].b = b;

                j++;
            }


    atime = clock();

    cmsDoTransform(ct, hlcmsxform, In, In, size);

    diff = clock() - atime;
    free(In);

    cmsDeleteTransform(ct, hlcmsxform);

    seconds = (cmsFloat64Number)diff / (cmsFloat64Number)CLOCKS_PER_SEC;
    return ((cmsFloat64Number)size) / (1024.0 * 1024.0 * seconds);
}



static
void SpeedTestFloat(cmsContext noPlugin, cmsContext plugin)
{
       cmsFloat64Number t[10] = { 0 };

       trace("\n\n");
       trace("P E R F O R M A N C E   T E S T S   F L O A T  (D E F A U L T)\n");
       trace("==============================================================\n\n");
       fflush(stdout);

       PerformanceHeader();
       t[0] = Performance("Floating point on CLUT profiles  ", SpeedTestFloatRGB, noPlugin, PROFILES_DIR "test5.icc", PROFILES_DIR "test3.icc", sizeof(Scanline_rgbFloat), 0);
       t[1] = Performance("Floating point on Matrix-Shaper  ", SpeedTestFloatRGB, noPlugin, PROFILES_DIR "test5.icc", PROFILES_DIR "test0.icc", sizeof(Scanline_rgbFloat), 0);
       t[2] = Performance("Floating point on same MatrixSh  ", SpeedTestFloatRGB, noPlugin, PROFILES_DIR "test0.icc", PROFILES_DIR "test0.icc", sizeof(Scanline_rgbFloat), 0);
       t[3] = Performance("Floating point on curves         ", SpeedTestFloatRGB, noPlugin, "*curves", "*curves",     sizeof(Scanline_rgbFloat), 0);
       t[4] = Performance("Floating point on RGB->Lab       ", SpeedTestFloatRGB, noPlugin, PROFILES_DIR "test5.icc", "*lab",      sizeof(Scanline_rgbFloat), 0);
       t[5] = Performance("Floating point on RGB->XYZ       ", SpeedTestFloatRGB, noPlugin, PROFILES_DIR "test3.icc", "*xyz",      sizeof(Scanline_rgbFloat), 0);
       t[6] = Performance("Floating point on CMYK->CMYK     ", SpeedTestFloatCMYK, noPlugin, PROFILES_DIR "test1.icc", PROFILES_DIR "test2.icc",sizeof(Scanline_cmykFloat), 0);
       t[7] = Performance("Floating point on Lab->RGB       ", SpeedTestFloatLab,  noPlugin, "*lab",                   PROFILES_DIR "test3.icc", sizeof(Scanline_LabFloat), 0);


       // Note that context 0 has the plug-in installed

       trace("\n\n");
       trace("P E R F O R M A N C E   T E S T S  F L O A T  (P L U G I N)\n");
       trace("===========================================================\n\n");
       fflush(stdout);

       PerformanceHeader();                   
       Performance("Floating point on CLUT profiles  ", SpeedTestFloatRGB,  plugin, PROFILES_DIR "test5.icc", PROFILES_DIR "test3.icc", sizeof(Scanline_rgbFloat), t[0]);
       Performance("Floating point on Matrix-Shaper  ", SpeedTestFloatRGB,  plugin, PROFILES_DIR "test5.icc", PROFILES_DIR "test0.icc", sizeof(Scanline_rgbFloat), t[1]);
       Performance("Floating point on same MatrixSh  ", SpeedTestFloatRGB,  plugin, PROFILES_DIR "test0.icc", PROFILES_DIR "test0.icc", sizeof(Scanline_rgbFloat), t[2]);
       Performance("Floating point on curves         ", SpeedTestFloatRGB,  plugin, "*curves", "*curves",     sizeof(Scanline_rgbFloat), t[3]);
       Performance("Floating point on RGB->Lab       ", SpeedTestFloatRGB,  plugin, PROFILES_DIR "test5.icc", "*lab",      sizeof(Scanline_rgbFloat), t[4]);
       Performance("Floating point on RGB->XYZ       ", SpeedTestFloatRGB,  plugin, PROFILES_DIR "test3.icc", "*xyz",      sizeof(Scanline_rgbFloat), t[5]);
       Performance("Floating point on CMYK->CMYK     ", SpeedTestFloatCMYK, plugin, PROFILES_DIR "test1.icc", PROFILES_DIR "test2.icc", sizeof(Scanline_cmykFloat), t[6]);
       Performance("Floating point on Lab->RGB       ", SpeedTestFloatLab,  plugin, "*lab",                   PROFILES_DIR "test3.icc", sizeof(Scanline_LabFloat), t[7]);
}


static
cmsFloat64Number SpeedTestFloatByUsing16BitsRGB(cmsContext ct, cmsHPROFILE hlcmsProfileIn, cmsHPROFILE hlcmsProfileOut)
{
       cmsInt32Number r, g, b, j;
       clock_t atime;
       cmsFloat64Number diff;
       cmsHTRANSFORM xform16;
       Scanline_rgbFloat *In;
       Scanline_rgb16bits *tmp16;
       cmsUInt32Number MbFloat, Mb16;

       UNUSED_PARAMETER(ct);

       if (hlcmsProfileIn == NULL || hlcmsProfileOut == NULL)
              Fail("Unable to open profiles");

       xform16    = cmsCreateTransform(ct, hlcmsProfileIn, TYPE_RGB_16, hlcmsProfileOut, TYPE_RGB_16, INTENT_PERCEPTUAL, cmsFLAGS_NOCACHE);

       cmsCloseProfile(ct, hlcmsProfileIn);
       cmsCloseProfile(ct, hlcmsProfileOut);

       MbFloat = 256 * 256 * 256 * sizeof(Scanline_rgbFloat);
       Mb16    = 256 * 256 * 256 * sizeof(Scanline_rgb16bits);

       In    = (Scanline_rgbFloat*)malloc(MbFloat);
       tmp16 = (Scanline_rgb16bits*)malloc(Mb16);


       j = 0;
       for (r = 0; r < 256; r++)
              for (g = 0; g < 256; g++)
                     for (b = 0; b < 256; b++) {

              In[j].r = (cmsFloat32Number)r / 255.0f;
              In[j].g = (cmsFloat32Number)g / 255.0f;
              In[j].b = (cmsFloat32Number)b / 255.0f;

              j++;
       }


       atime = clock();


       for (j = 0; j < 256 * 256 * 256; j++) {

              tmp16[j].r = (cmsUInt16Number)floor(In[j].r * 65535.0 + 0.5);
              tmp16[j].g = (cmsUInt16Number)floor(In[j].g * 65535.0 + 0.5);
              tmp16[j].b = (cmsUInt16Number)floor(In[j].b * 65535.0 + 0.5);

              j++;
       }

       cmsDoTransform(ct, xform16, tmp16, tmp16, 256 * 256 * 256);

       for (j = 0; j < 256 * 256 * 256; j++) {

              In[j].r = (cmsFloat32Number) (tmp16[j].r / 65535.0 );
              In[j].g = (cmsFloat32Number) (tmp16[j].g / 65535.0);
              In[j].b = (cmsFloat32Number) (tmp16[j].b / 65535.0);

              j++;
       }

       diff = clock() - atime;
       free(In); free(tmp16);

       cmsDeleteTransform(ct, xform16);
       return MPixSec(diff);
}





static
void ComparativeFloatVs16bits(cmsContext Raw, cmsContext Plugin)
{
       trace("\n\n");
       trace("C O M P A R A T I V E  converting to 16 bit vs. using float plug-in.\n");
       trace("                              values given in MegaPixels per second.\n");
       trace("====================================================================\n");
       trace("                                  16 bits tmp.  Float plugin\n");
       fflush(stdout);

       Comparative(Raw, Plugin, "Floating point on CLUT profiles  ", SpeedTestFloatByUsing16BitsRGB, SpeedTestFloatRGB,  PROFILES_DIR "test5.icc", PROFILES_DIR "test3.icc");
       Comparative(Raw, Plugin, "Floating point on Matrix-Shaper  ", SpeedTestFloatByUsing16BitsRGB, SpeedTestFloatRGB,  PROFILES_DIR "test5.icc", PROFILES_DIR "test0.icc");
       Comparative(Raw, Plugin, "Floating point on same MatrixSh  ", SpeedTestFloatByUsing16BitsRGB, SpeedTestFloatRGB,  PROFILES_DIR "test0.icc", PROFILES_DIR "test0.icc");
       Comparative(Raw, Plugin, "Floating point on curves         ", SpeedTestFloatByUsing16BitsRGB, SpeedTestFloatRGB,  NULL, NULL);
}







typedef struct
{
       Scanline_rgba8bits pixels[256][256];
       cmsUInt8Number     padding[4];

} padded_line;

typedef struct
{
       padded_line line[256];
} big_bitmap;


static
cmsFloat64Number SpeedTest8bitDoTransform(cmsContext ct, cmsHPROFILE hlcmsProfileIn, cmsHPROFILE hlcmsProfileOut)
{
       cmsInt32Number r, g, b, j;
       clock_t atime;
       cmsFloat64Number diff;
       cmsHTRANSFORM hlcmsxform;
       big_bitmap* In;
       big_bitmap* Out;
       cmsUInt32Number Mb;

       if (hlcmsProfileIn == NULL || hlcmsProfileOut == NULL)
              Fail("Unable to open profiles");

       hlcmsxform = cmsCreateTransform(ct, hlcmsProfileIn, TYPE_RGBA_8, hlcmsProfileOut, TYPE_RGBA_8, INTENT_PERCEPTUAL, cmsFLAGS_NOCACHE);
       cmsCloseProfile(ct, hlcmsProfileIn);
       cmsCloseProfile(ct, hlcmsProfileOut);


       // Our test bitmap is 256 x 256 padded lines
       Mb = sizeof(big_bitmap);

       In = (big_bitmap*)malloc(Mb);
       Out = (big_bitmap*)malloc(Mb);

       for (r = 0; r < 256; r++)
              for (g = 0; g < 256; g++)
                     for (b = 0; b < 256; b++) {

                            In->line[r].pixels[g][b].r = (cmsUInt8Number)r;
                            In->line[r].pixels[g][b].g = (cmsUInt8Number)g;
                            In->line[r].pixels[g][b].b = (cmsUInt8Number)b;
                            In->line[r].pixels[g][b].a = 0;
                     }

       atime = clock();

       for (j = 0; j < 256; j++) {

              cmsDoTransform(ct, hlcmsxform, In->line[j].pixels, Out->line[j].pixels, 256 * 256);
       }

       diff = clock() - atime;
       free(In); free(Out);

       cmsDeleteTransform(ct, hlcmsxform);
       return MPixSec(diff);

}


static
cmsFloat64Number SpeedTest8bitLineStride(cmsContext ct, cmsHPROFILE hlcmsProfileIn, cmsHPROFILE hlcmsProfileOut)
{
       cmsInt32Number r, g, b;
       clock_t atime;
       cmsFloat64Number diff;
       cmsHTRANSFORM hlcmsxform;
       big_bitmap* In;
       big_bitmap* Out;
       cmsUInt32Number Mb;

       if (hlcmsProfileIn == NULL || hlcmsProfileOut == NULL)
              Fail("Unable to open profiles");

       hlcmsxform = cmsCreateTransform(ct, hlcmsProfileIn, TYPE_RGBA_8, hlcmsProfileOut, TYPE_RGBA_8, INTENT_PERCEPTUAL, cmsFLAGS_NOCACHE);
       cmsCloseProfile(ct, hlcmsProfileIn);
       cmsCloseProfile(ct, hlcmsProfileOut);


       // Our test bitmap is 256 x 256 padded lines
       Mb = sizeof(big_bitmap);

       In = (big_bitmap*)malloc(Mb);
       Out = (big_bitmap*)malloc(Mb);

       for (r = 0; r < 256; r++)
              for (g = 0; g < 256; g++)
                     for (b = 0; b < 256; b++) {

                            In->line[r].pixels[g][b].r = (cmsUInt8Number)r;
                            In->line[r].pixels[g][b].g = (cmsUInt8Number)g;
                            In->line[r].pixels[g][b].b = (cmsUInt8Number)b;
                            In->line[r].pixels[g][b].a = 0;
                     }

       atime = clock();

       cmsDoTransformLineStride(ct, hlcmsxform, In, Out, 256*256, 256, sizeof(padded_line), sizeof(padded_line), 0, 0);

       diff = clock() - atime;
       free(In); free(Out);

       cmsDeleteTransform(ct, hlcmsxform);
       return MPixSec(diff);

}

static
void ComparativeLineStride8bits(cmsContext NoPlugin, cmsContext Plugin)
{
       trace("\n\n");
       trace("C O M P A R A T I V E cmsDoTransform() vs. cmsDoTransformLineStride()\n");
       trace("                              values given in MegaPixels per second.\n");
       trace("====================================================================\n");

       fflush(stdout);

       ComparativeCt(NoPlugin, Plugin, "CLUT profiles  ", SpeedTest8bitDoTransform, SpeedTest8bitLineStride, PROFILES_DIR "test5.icc", PROFILES_DIR "test3.icc");
       ComparativeCt(NoPlugin, Plugin, "CLUT 16 bits   ", SpeedTest16bitsRGB,       SpeedTest16bitsRGB,      PROFILES_DIR "test5.icc", PROFILES_DIR "test3.icc");
       ComparativeCt(NoPlugin, Plugin, "Matrix-Shaper  ", SpeedTest8bitDoTransform, SpeedTest8bitLineStride, PROFILES_DIR "test5.icc", PROFILES_DIR "test0.icc");
       ComparativeCt(NoPlugin, Plugin, "same MatrixSh  ", SpeedTest8bitDoTransform, SpeedTest8bitLineStride, PROFILES_DIR "test0.icc", PROFILES_DIR "test0.icc");
       ComparativeCt(NoPlugin, Plugin, "curves         ", SpeedTest8bitDoTransform, SpeedTest8bitLineStride, NULL, NULL);
}



static
void TestGrayTransformPerformance(cmsContext ct)
{
       cmsInt32Number j;
       clock_t atime;
       cmsFloat64Number diff;
       cmsHTRANSFORM hlcmsxform;
       float *In;

       cmsInt32Number pixels;
       cmsUInt32Number Mb;
       cmsToneCurve* gamma18;
       cmsToneCurve* gamma22;

       cmsHPROFILE hlcmsProfileIn;
       cmsHPROFILE hlcmsProfileOut;

       gamma18 = cmsBuildGamma(ct, 1.8);
       gamma22 = cmsBuildGamma(ct, 2.2);

       hlcmsProfileIn = cmsCreateGrayProfile(ct, NULL, gamma18);
       hlcmsProfileOut = cmsCreateGrayProfile(ct, NULL, gamma22);


       cmsFreeToneCurve(ct, gamma18);
       cmsFreeToneCurve(ct, gamma22);

       hlcmsxform = cmsCreateTransform(ct, hlcmsProfileIn, TYPE_GRAY_FLT | EXTRA_SH(1), hlcmsProfileOut, TYPE_GRAY_FLT|EXTRA_SH(1), INTENT_PERCEPTUAL, 0);
       cmsCloseProfile(ct, hlcmsProfileIn);
       cmsCloseProfile(ct, hlcmsProfileOut);

       pixels = 256 * 256 * 256;
       Mb = pixels* 2*sizeof(float);
       In = (float*) malloc(Mb);

       for (j = 0; j < pixels*2; j++)
              In[j] = (j % 256) / 255.0f;

       atime = clock();

       cmsDoTransform(ct, hlcmsxform, In, In, pixels);

       diff = clock() - atime;
       free(In);

       cmsDeleteTransform(ct, hlcmsxform);
       trace("Gray conversion using two gray profiles\t %-12.2f MPixels/Sec.\n", MPixSec(diff));
}

static
void TestGrayTransformPerformance1(cmsContext ct)
{
       cmsInt32Number j;
       clock_t atime;
       cmsFloat64Number diff;
       cmsHTRANSFORM hlcmsxform;
       float *In;

       cmsInt32Number pixels;
       cmsUInt32Number Mb;
       cmsToneCurve* gamma18;
       cmsToneCurve* gamma22;

       cmsHPROFILE hlcmsProfileIn;
       cmsHPROFILE hlcmsProfileOut;

       gamma18 = cmsBuildGamma(ct, 1.8);
       gamma22 = cmsBuildGamma(ct, 1./2.2);

       hlcmsProfileIn = cmsCreateLinearizationDeviceLink(ct, cmsSigGrayData, &gamma18);
       hlcmsProfileOut = cmsCreateLinearizationDeviceLink(ct, cmsSigGrayData, &gamma22);


       cmsFreeToneCurve(ct, gamma18);
       cmsFreeToneCurve(ct, gamma22);

       hlcmsxform = cmsCreateTransform(ct, hlcmsProfileIn, TYPE_GRAY_FLT, hlcmsProfileOut, TYPE_GRAY_FLT, INTENT_PERCEPTUAL, 0);
       cmsCloseProfile(ct, hlcmsProfileIn);
       cmsCloseProfile(ct, hlcmsProfileOut);

       pixels = 256 * 256 * 256;
       Mb = pixels* sizeof(float);
       In = (float*) malloc(Mb);

       for (j = 0; j < pixels; j++)
              In[j] = (j % 256) / 255.0f;

       atime = clock();

       cmsDoTransform(ct, hlcmsxform, In, In, pixels);

       diff = clock() - atime;
       free(In);

       cmsDeleteTransform(ct, hlcmsxform);
       trace("Gray conversion using two devicelinks\t %-12.2f MPixels/Sec.\n", MPixSec(diff));
}


<<<<<<< HEAD
#if defined(BUILD_MONOLITHIC)
#define main      lcms2_fast_float_testbed_main
#endif
=======
static
void sRGB_XYZ_roundtrip(void)
{
    cmsHPROFILE hsRGB = cmsCreate_sRGBProfile();
    cmsHPROFILE hXYZ = cmsCreateXYZProfile();


    cmsHTRANSFORM hform_forward = cmsCreateTransform(hsRGB, TYPE_RGB_FLT, hXYZ, TYPE_XYZ_FLT, INTENT_PERCEPTUAL, 0);
    cmsHTRANSFORM hform_reverse = cmsCreateTransform(hXYZ, TYPE_XYZ_FLT, hsRGB, TYPE_RGB_FLT, INTENT_PERCEPTUAL, 0);

    cmsCloseProfile(hXYZ);
    cmsCloseProfile(hsRGB);

    float diff[3] = { 0, 0, 0 };

    for (int r = 0; r < 256; r++)
        for (int g = 0; g < 256; g++)
            for (int b = 0; b < 256; b++)
            {
                float input_rgb[3] = { (float)r / 255.0f, (float)g / 255.0f, (float)b / 255.0f };
                float xyz[3];
                float output_rgb[3];


                cmsDoTransform(hform_forward, input_rgb, xyz, 1);
                cmsDoTransform(hform_reverse, xyz, output_rgb, 1);

                for (int i = 0; i < 3; i++)
                {
                    float d = fabsf(output_rgb[i] - input_rgb[i]);
                    if (d > diff[i])
                        diff[i] = d;
                }
            }


    printf("sRGB XYZ roundtrip differences: %f %f %f\n", diff[0], diff[1], diff[2]);
    cmsDeleteTransform(hform_forward);
    cmsDeleteTransform(hform_reverse);

}
>>>>>>> 3c18c1ff

// The harness test
int main(void)
{

#ifdef _MSC_VER
    _CrtSetDbgFlag(_CRTDBG_ALLOC_MEM_DF | _CRTDBG_LEAK_CHECK_DF);
#endif

<<<<<<< HEAD
       cmsContext raw = cmsCreateContext(NULL, NULL);
       cmsContext plugin = cmsCreateContext(NULL, NULL);

       trace("FastFloating point extensions testbed - 1.6\n");
=======
       trace("FastFloating point extensions testbed - 1.7\n");
>>>>>>> 3c18c1ff
       trace("Copyright (c) 1998-2024 Marti Maria Saguer, all rights reserved\n");

       trace("\nInstalling error logger ... ");
       cmsSetLogErrorHandler(raw, FatalErrorQuit);
       cmsSetLogErrorHandler(plugin, FatalErrorQuit);
       trace("done.\n");

       trace("Installing plug-in ... ");
       cmsPlugin(plugin, cmsFastFloatExtensions());
       trace("done.\n\n");                     
       
       CheckComputeIncrements();

       CheckPremultiplied(plugin);

       // 15 bit functionality
       CheckFormatters15();
       Check15bitsConversions(plugin);

       // 16 bits functionality
       CheckAccuracy16Bits(raw, plugin);

       // Lab to whatever
       CheckLab2RGB(plugin);

       // Change format
       CheckChangeFormat(plugin);

       // Soft proofing
       CheckSoftProofing(plugin);

       // Floating point functionality
<<<<<<< HEAD
       CheckConversionFloat(raw, plugin);
=======
       CheckConversionFloat();  

       // Do a roundrtrip
       sRGB_XYZ_roundtrip();

>>>>>>> 3c18c1ff
       trace("All floating point tests passed OK\n");

       SpeedTest8(plugin);
       SpeedTest16(plugin);
       SpeedTest15(plugin);
       SpeedTestFloat(raw, plugin);

       ComparativeFloatVs16bits(raw, plugin);
       ComparativeLineStride8bits(raw, plugin);
       // Test gray performance
       trace("\n\n");
       trace("F L O A T   G R A Y   conversions performance.\n");
       trace("====================================================================\n");
       TestGrayTransformPerformance(plugin);
       TestGrayTransformPerformance1(plugin);

	   // [i_a] cleanup
       cmsDeleteContext(raw);
       cmsDeleteContext(plugin);

       trace("\nAll tests passed OK\n");

       cmsDeleteContext(0);

       return 0;
}<|MERGE_RESOLUTION|>--- conflicted
+++ resolved
@@ -2593,11 +2593,6 @@
 }
 
 
-<<<<<<< HEAD
-#if defined(BUILD_MONOLITHIC)
-#define main      lcms2_fast_float_testbed_main
-#endif
-=======
 static
 void sRGB_XYZ_roundtrip(void)
 {
@@ -2639,7 +2634,12 @@
     cmsDeleteTransform(hform_reverse);
 
 }
->>>>>>> 3c18c1ff
+
+
+
+#if defined(BUILD_MONOLITHIC)
+#define main      lcms2_fast_float_testbed_main
+#endif
 
 // The harness test
 int main(void)
@@ -2649,14 +2649,10 @@
     _CrtSetDbgFlag(_CRTDBG_ALLOC_MEM_DF | _CRTDBG_LEAK_CHECK_DF);
 #endif
 
-<<<<<<< HEAD
        cmsContext raw = cmsCreateContext(NULL, NULL);
        cmsContext plugin = cmsCreateContext(NULL, NULL);
 
-       trace("FastFloating point extensions testbed - 1.6\n");
-=======
        trace("FastFloating point extensions testbed - 1.7\n");
->>>>>>> 3c18c1ff
        trace("Copyright (c) 1998-2024 Marti Maria Saguer, all rights reserved\n");
 
        trace("\nInstalling error logger ... ");
@@ -2689,15 +2685,11 @@
        CheckSoftProofing(plugin);
 
        // Floating point functionality
-<<<<<<< HEAD
        CheckConversionFloat(raw, plugin);
-=======
-       CheckConversionFloat();  
 
        // Do a roundrtrip
-       sRGB_XYZ_roundtrip();
-
->>>>>>> 3c18c1ff
+       sRGB_XYZ_roundtrip(plugin);
+
        trace("All floating point tests passed OK\n");
 
        SpeedTest8(plugin);
