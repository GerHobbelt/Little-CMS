--- conflicted
+++ resolved
@@ -808,7 +808,7 @@
 }
 
 static
-void CheckLab2Roundtrip(void)
+void CheckLab2Roundtrip(cmsContext ContextID)
 {
     cmsHPROFILE hsRGB, hLab;
     cmsHTRANSFORM xform, xform2;
@@ -820,15 +820,15 @@
 
     printf("Checking lab2 roundtrip...");
 
-    hsRGB = cmsCreate_sRGBProfile();
-    hLab = cmsCreateLab2Profile(NULL);
-
-
-    xform = cmsCreateTransform(hsRGB, TYPE_RGB_8, hLab, TYPE_Lab_8, INTENT_RELATIVE_COLORIMETRIC, cmsFLAGS_NOOPTIMIZE|cmsFLAGS_BLACKPOINTCOMPENSATION);
-    xform2 = cmsCreateTransform(hLab, TYPE_Lab_8, hsRGB, TYPE_RGB_8, INTENT_RELATIVE_COLORIMETRIC, cmsFLAGS_NOOPTIMIZE | cmsFLAGS_BLACKPOINTCOMPENSATION);
-
-    cmsCloseProfile(hsRGB);
-    cmsCloseProfile(hLab);
+    hsRGB = cmsCreate_sRGBProfile(ContextID);
+    hLab = cmsCreateLab2Profile(ContextID, NULL);
+
+
+    xform = cmsCreateTransform(ContextID, hsRGB, TYPE_RGB_8, hLab, TYPE_Lab_8, INTENT_RELATIVE_COLORIMETRIC, cmsFLAGS_NOOPTIMIZE|cmsFLAGS_BLACKPOINTCOMPENSATION);
+    xform2 = cmsCreateTransform(ContextID, hLab, TYPE_Lab_8, hsRGB, TYPE_RGB_8, INTENT_RELATIVE_COLORIMETRIC, cmsFLAGS_NOOPTIMIZE | cmsFLAGS_BLACKPOINTCOMPENSATION);
+
+    cmsCloseProfile(ContextID, hsRGB);
+    cmsCloseProfile(ContextID, hLab);
 
 
     Mb = 256 * 256 * 256 * sizeof(Scanline_rgb8bits);
@@ -849,11 +849,11 @@
             }
 
 
-    cmsDoTransform(xform, In, lab, 256 * 256 * 256);
-    cmsDoTransform(xform2, lab, Out, 256 * 256 * 256);
-
-    cmsDeleteTransform(xform);
-    cmsDeleteTransform(xform2);
+    cmsDoTransform(ContextID, xform, In, lab, 256 * 256 * 256);
+    cmsDoTransform(ContextID, xform2, lab, Out, 256 * 256 * 256);
+
+    cmsDeleteTransform(ContextID, xform);
+    cmsDeleteTransform(ContextID, xform2);
 
 
     j = 0;
@@ -1731,11 +1731,7 @@
 
        printf("FastFloating point extensions testbed - 1.2\n");
        printf("Copyright (c) 1998-2020 Marti Maria Saguer, all rights reserved\n");
-<<<<<<< HEAD
-
-=======
-       
->>>>>>> d2c027ea
+
        printf("\nInstalling error logger ... ");
        cmsSetLogErrorHandler(raw, FatalErrorQuit);
        cmsSetLogErrorHandler(plugin, FatalErrorQuit);
@@ -1745,7 +1741,7 @@
        cmsPlugin(plugin, cmsFastFloatExtensions());
        printf("done.\n\n");
 
-       CheckLab2Roundtrip();
+       CheckLab2Roundtrip(plugin);
 
        CheckComputeIncrements();
 
@@ -1783,6 +1779,4 @@
 
 
        return 0;
-}
-
-
+}