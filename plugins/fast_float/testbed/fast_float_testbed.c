//---------------------------------------------------------------------------------
//
//  Little Color Management System, fast floating point extensions
//  Copyright (c) 1998-2020 Marti Maria Saguer, all rights reserved
//
//
// This program is free software: you can redistribute it and/or modify
// it under the terms of the GNU General Public License as published by
// the Free Software Foundation, either version 3 of the License, or
// (at your option) any later version.
//
// This program is distributed in the hope that it will be useful,
// but WITHOUT ANY WARRANTY; without even the implied warranty of
// MERCHANTABILITY or FITNESS FOR A PARTICULAR PURPOSE.  See the
// GNU General Public License for more details.
//
// You should have received a copy of the GNU General Public License
// along with this program.  If not, see <http://www.gnu.org/licenses/>.
//
//---------------------------------------------------------------------------------

#include "fast_float_internal.h"

#include <stdlib.h>
#include <memory.h>


// Some pixel representations
typedef struct { cmsUInt8Number  r, g, b;    }  Scanline_rgb8bits;
typedef struct { cmsUInt8Number  r, g, b, a; }  Scanline_rgba8bits;
typedef struct { cmsUInt8Number  c, m, y, k; }  Scanline_cmyk8bits;
typedef struct { cmsUInt16Number r, g, b;    }  Scanline_rgb16bits;
typedef struct { cmsUInt16Number r, g, b, a; }  Scanline_rgba16bits;
typedef struct { cmsUInt16Number c, m, y, k; }  Scanline_cmyk16bits;
typedef struct { cmsUInt16Number r, g, b;    }  Scanline_rgb15bits;
typedef struct { cmsUInt16Number r, g, b, a; }  Scanline_rgba15bits;
typedef struct { cmsUInt16Number r, g, b, a; }  Scanline_cmyk15bits;
typedef struct { cmsFloat32Number r, g, b;    }  Scanline_rgbFloat;
typedef struct { cmsFloat32Number r, g, b, a; }  Scanline_rgbaFloat;
typedef struct { cmsFloat32Number c, m, y, k; }  Scanline_cmykFloat;
typedef struct { cmsFloat32Number L, a, b; }     Scanline_LabFloat;

// 15 bit mode. <=> 8 bits mode
#define FROM_8_TO_15(x8) (cmsUInt16Number) ((((cmsUInt64Number)x8 << 15)) / 0xFF)
#define FROM_15_TO_8(x15) (cmsUInt8Number) (((cmsUInt64Number) x15 * 0xFF + 0x4000) >> 15)


<<<<<<< HEAD
// Floating point acuracy for tests
=======
// Floating point accuracy for tests 
>>>>>>> 42fd72d9
#define EPSILON_FLOAT_TESTS 0.005

// A flushed printf
static
void trace(const char* frm, ...)
{
	va_list args;

	va_start(args, frm);
	vfprintf(stderr, frm, args);
	fflush(stderr);
	va_end(args);
}


// The callback function used by cmsSetLogErrorHandler()
static
void FatalErrorQuit(cmsContext ContextID, cmsUInt32Number ErrorCode, const char *Text)
{
       UNUSED_PARAMETER(ContextID);
       UNUSED_PARAMETER(ErrorCode);

       trace("** Fatal error: %s\n", Text);
       exit(1);
}

// Rise an error and exit
static
void Fail(const char* frm, ...)
{
       char ReasonToFailBuffer[1024];
       va_list args;

       va_start(args, frm);
       vsprintf(ReasonToFailBuffer, frm, args);
       FatalErrorQuit(0, 0, ReasonToFailBuffer);

      // unreachable va_end(args);
}


// Creates a fake profile that only has a curve. Used in several places
static
cmsHPROFILE CreateCurves(cmsContext ContextID)
{
       cmsToneCurve* Gamma = cmsBuildGamma(ContextID, 1.1);
       cmsToneCurve* Transfer[3];
       cmsHPROFILE h;

       Transfer[0] = Transfer[1] = Transfer[2] = Gamma;
       h = cmsCreateLinearizationDeviceLink(ContextID, cmsSigRgbData, Transfer);

       cmsFreeToneCurve(ContextID, Gamma);

       return h;
}


// Check for a single 15 bit Photoshop-like formatter
static
void CheckSingleFormatter15(cmsContext id, cmsUInt32Number Type, const char* Text)
{
       cmsUInt16Number Values[cmsMAXCHANNELS];
       cmsUInt8Number Buffer[1024];
       cmsFormatter f, b;
       cmsInt32Number i, j, nChannels, bytes;
       _xform_head info;

       UNUSED_PARAMETER(id);

       memset(&info, 0, sizeof(info));
       info.OutputFormat = info.InputFormat = Type;

       // Get functions to go forth and back
       f = Formatter_15Bit_Factory(id, Type, cmsFormatterInput, CMS_PACK_FLAGS_16BITS);
       b = Formatter_15Bit_Factory(id, Type, cmsFormatterOutput, CMS_PACK_FLAGS_16BITS);

       if (f.Fmt16 == NULL || b.Fmt16 == NULL) {

              Fail("no formatter for %s", Text);
              return;
       }

       nChannels = T_CHANNELS(Type);
       bytes = T_BYTES(Type);

       for (j = 0; j < 5; j++) {

              for (i = 0; i < nChannels; i++) {

                     Values[i] = (cmsUInt16Number)(i + j) << 1;
              }

              b.Fmt16(id, (struct _cmstransform_struct*) &info, Values, Buffer, 1);
              memset(Values, 0, sizeof(Values));
              f.Fmt16(id, (struct _cmstransform_struct*) &info, Values, Buffer, 1);

              for (i = 0; i < nChannels; i++) {

                     if (Values[i] != ((i + j) << 1)) {

                            Fail("%s failed", Text);
                            return;
                     }
              }
       }
}

#define C(a) CheckSingleFormatter15(0, a, #a)

// Check for all 15 bits formatters
static
void CheckFormatters15(void)
{
       C(TYPE_GRAY_15);
       C(TYPE_GRAY_15_REV);
       C(TYPE_GRAY_15_SE);
       C(TYPE_GRAYA_15);
       C(TYPE_GRAYA_15_SE);
       C(TYPE_GRAYA_15_PLANAR);
       C(TYPE_RGB_15);
       C(TYPE_RGB_15_PLANAR);
       C(TYPE_RGB_15_SE);
       C(TYPE_BGR_15);
       C(TYPE_BGR_15_PLANAR);
       C(TYPE_BGR_15_SE);
       C(TYPE_RGBA_15);
       C(TYPE_RGBA_15_PLANAR);
       C(TYPE_RGBA_15_SE);
       C(TYPE_ARGB_15);
       C(TYPE_ABGR_15);
       C(TYPE_ABGR_15_PLANAR);
       C(TYPE_ABGR_15_SE);
       C(TYPE_BGRA_15);
       C(TYPE_BGRA_15_SE);
       C(TYPE_YMC_15);
       C(TYPE_CMY_15);
       C(TYPE_CMY_15_PLANAR);
       C(TYPE_CMY_15_SE);
       C(TYPE_CMYK_15);
       C(TYPE_CMYK_15_REV);
       C(TYPE_CMYK_15_PLANAR);
       C(TYPE_CMYK_15_SE);
       C(TYPE_KYMC_15);
       C(TYPE_KYMC_15_SE);
       C(TYPE_KCMY_15);
       C(TYPE_KCMY_15_REV);
       C(TYPE_KCMY_15_SE);
}
#undef C


static
cmsInt32Number checkSingleComputeIncrements(cmsUInt32Number Format, cmsUInt32Number planeStride, cmsUInt32Number ExpectedChannels, cmsUInt32Number ExpectedAlpha, ...)
{
       cmsUInt32Number nChannels, nAlpha, nTotal, i, rc = 0 ;
       cmsUInt32Number ComponentStartingOrder[cmsMAXCHANNELS], ComponentPointerIncrements[cmsMAXCHANNELS];
       va_list args;


       va_start(args, ExpectedAlpha);

       _cmsComputeComponentIncrements(Format, planeStride, &nChannels, &nAlpha, ComponentStartingOrder, ComponentPointerIncrements);

       if (nChannels != ExpectedChannels)
              return 0;

       if (nAlpha != ExpectedAlpha)
              return 0;

       nTotal = nAlpha + nChannels;
       for (i = 0; i < nTotal; i++)
       {
              cmsUInt32Number so = va_arg(args, cmsUInt32Number);
              if (so != ComponentStartingOrder[i])
                     goto Error;
       }

       for (i = 0; i < nTotal; i++)
       {
              cmsUInt32Number so = va_arg(args, cmsUInt32Number);
              if (so != ComponentPointerIncrements[i])
                     goto Error;
       }

       // Success
       rc = 1;

Error:
       va_end(args);

       return rc;
}

#define CHECK(frm, plane, chans, alpha, ...) if (!checkSingleComputeIncrements(frm, plane, chans, alpha, __VA_ARGS__)) { trace("Format failed!\n"); return 0; }



// Validate the compute increments function
cmsInt32Number CheckComputeIncrements(void)
{
       CHECK(TYPE_GRAY_8,    0, 1, 0, /**/ 0,    /**/ 1);
       CHECK(TYPE_GRAYA_8,   0, 1, 1, /**/ 0, 1, /**/ 2, 2);
       CHECK(TYPE_AGRAY_8,   0, 1, 1, /**/ 1, 0, /**/ 2, 2);
       CHECK(TYPE_GRAY_16,   0, 1, 0, /**/ 0,    /**/ 2);
       CHECK(TYPE_GRAYA_16,  0, 1, 1, /**/ 0, 2, /**/ 4, 4);
       CHECK(TYPE_AGRAY_16,  0, 1, 1, /**/ 2, 0, /**/ 4, 4);

       CHECK(TYPE_GRAY_FLT,  0, 1, 0, /**/ 0,    /**/ 4);
       CHECK(TYPE_GRAYA_FLT, 0, 1, 1, /**/ 0, 4, /**/ 8, 8);
       CHECK(TYPE_AGRAY_FLT, 0, 1, 1, /**/ 4, 0, /**/ 8, 8);

       CHECK(TYPE_GRAY_DBL,  0, 1, 0, /**/ 0,      /**/ 8);
       CHECK(TYPE_AGRAY_DBL, 0, 1, 1, /**/ 8, 0,   /**/ 16, 16);

       CHECK(TYPE_RGB_8,    0, 3, 0, /**/ 0, 1, 2,     /**/ 3, 3, 3);
       CHECK(TYPE_RGBA_8,   0, 3, 1, /**/ 0, 1, 2, 3,  /**/ 4, 4, 4, 4);
       CHECK(TYPE_ARGB_8,   0, 3, 1, /**/ 1, 2, 3, 0,  /**/ 4, 4, 4, 4);

       CHECK(TYPE_RGB_16,  0, 3, 0, /**/ 0, 2, 4,     /**/ 6, 6, 6);
       CHECK(TYPE_RGBA_16, 0, 3, 1, /**/ 0, 2, 4, 6,  /**/ 8, 8, 8, 8);
       CHECK(TYPE_ARGB_16, 0, 3, 1, /**/ 2, 4, 6, 0,  /**/ 8, 8, 8, 8);

       CHECK(TYPE_RGB_FLT,  0, 3, 0, /**/ 0, 4, 8,     /**/ 12, 12, 12);
       CHECK(TYPE_RGBA_FLT, 0, 3, 1, /**/ 0, 4, 8, 12,  /**/ 16, 16, 16, 16);
       CHECK(TYPE_ARGB_FLT, 0, 3, 1, /**/ 4, 8, 12, 0,  /**/ 16, 16, 16, 16);

       CHECK(TYPE_BGR_8,  0, 3, 0, /**/ 2, 1, 0,     /**/ 3, 3, 3);
       CHECK(TYPE_BGRA_8, 0, 3, 1, /**/ 2, 1, 0, 3,  /**/ 4, 4, 4, 4);
       CHECK(TYPE_ABGR_8, 0, 3, 1, /**/ 3, 2, 1, 0,  /**/ 4, 4, 4, 4);

       CHECK(TYPE_BGR_16,  0, 3, 0, /**/ 4, 2, 0,     /**/ 6, 6, 6);
       CHECK(TYPE_BGRA_16, 0, 3, 1, /**/ 4, 2, 0, 6,  /**/ 8, 8, 8, 8);
       CHECK(TYPE_ABGR_16, 0, 3, 1, /**/ 6, 4, 2, 0,  /**/ 8, 8, 8, 8);

       CHECK(TYPE_BGR_FLT, 0, 3, 0,  /**/ 8, 4, 0,     /**/  12, 12, 12);
       CHECK(TYPE_BGRA_FLT, 0, 3, 1, /**/ 8, 4, 0, 12,  /**/ 16, 16, 16, 16);
       CHECK(TYPE_ABGR_FLT, 0, 3, 1, /**/ 12, 8, 4, 0,  /**/ 16, 16, 16, 16);


       CHECK(TYPE_CMYK_8,  0, 4, 0, /**/ 0, 1, 2, 3,     /**/ 4, 4, 4, 4);
       CHECK(TYPE_CMYKA_8, 0, 4, 1, /**/ 0, 1, 2, 3, 4,  /**/ 5, 5, 5, 5, 5);
       CHECK(TYPE_ACMYK_8, 0, 4, 1, /**/ 1, 2, 3, 4, 0,  /**/ 5, 5, 5, 5, 5);

       CHECK(TYPE_KYMC_8,  0, 4, 0, /**/ 3, 2, 1, 0,     /**/ 4, 4, 4, 4);
       CHECK(TYPE_KYMCA_8, 0, 4, 1, /**/ 3, 2, 1, 0, 4,  /**/ 5, 5, 5, 5, 5);
       CHECK(TYPE_AKYMC_8, 0, 4, 1, /**/ 4, 3, 2, 1, 0,  /**/ 5, 5, 5, 5, 5);

       CHECK(TYPE_KCMY_8,  0, 4, 0, /**/ 1, 2, 3, 0,      /**/ 4, 4, 4, 4);

       CHECK(TYPE_CMYK_16, 0, 4, 0, /**/ 0, 2, 4, 6,      /**/ 8, 8, 8, 8);
       CHECK(TYPE_CMYKA_16, 0, 4, 1, /**/ 0, 2, 4, 6, 8,  /**/ 10, 10, 10, 10, 10);
       CHECK(TYPE_ACMYK_16, 0, 4, 1, /**/ 2, 4, 6, 8, 0,  /**/ 10, 10, 10, 10, 10);

       CHECK(TYPE_KYMC_16, 0, 4, 0,  /**/ 6, 4, 2, 0,     /**/ 8, 8, 8, 8);
       CHECK(TYPE_KYMCA_16, 0, 4, 1, /**/ 6, 4, 2, 0, 8,  /**/ 10, 10, 10, 10, 10);
       CHECK(TYPE_AKYMC_16, 0, 4, 1, /**/ 8, 6, 4, 2, 0,  /**/ 10, 10, 10, 10, 10);

       CHECK(TYPE_KCMY_16, 0, 4, 0, /**/ 2, 4, 6, 0,      /**/ 8, 8, 8, 8);

       // Planar

       CHECK(TYPE_GRAYA_8_PLANAR, 100, 1, 1, /**/ 0, 100,  /**/ 1, 1);
       CHECK(TYPE_AGRAY_8_PLANAR, 100, 1, 1, /**/ 100, 0,  /**/ 1, 1);

       CHECK(TYPE_GRAYA_16_PLANAR, 100, 1, 1, /**/ 0, 100,   /**/ 2, 2);
       CHECK(TYPE_AGRAY_16_PLANAR, 100, 1, 1, /**/ 100, 0,   /**/ 2, 2);

       CHECK(TYPE_GRAYA_FLT_PLANAR, 100, 1, 1, /**/ 0, 100,   /**/ 4, 4);
       CHECK(TYPE_AGRAY_FLT_PLANAR, 100, 1, 1, /**/ 100, 0,   /**/ 4, 4);

       CHECK(TYPE_GRAYA_DBL_PLANAR, 100, 1, 1, /**/ 0, 100,   /**/ 8, 8);
       CHECK(TYPE_AGRAY_DBL_PLANAR, 100, 1, 1, /**/ 100, 0,   /**/ 8, 8);

       CHECK(TYPE_RGB_8_PLANAR,  100, 3, 0, /**/ 0, 100, 200,      /**/ 1, 1, 1);
       CHECK(TYPE_RGBA_8_PLANAR, 100, 3, 1, /**/ 0, 100, 200, 300, /**/ 1, 1, 1, 1);
       CHECK(TYPE_ARGB_8_PLANAR, 100, 3, 1, /**/ 100, 200, 300, 0,  /**/ 1, 1, 1, 1);

       CHECK(TYPE_BGR_8_PLANAR,  100, 3, 0, /**/ 200, 100, 0,       /**/ 1, 1, 1);
       CHECK(TYPE_BGRA_8_PLANAR, 100, 3, 1, /**/ 200, 100, 0, 300,  /**/ 1, 1, 1, 1);
       CHECK(TYPE_ABGR_8_PLANAR, 100, 3, 1, /**/ 300, 200, 100, 0,  /**/ 1, 1, 1, 1);

       CHECK(TYPE_RGB_16_PLANAR, 100, 3, 0, /**/ 0, 100, 200,      /**/ 2, 2, 2);
       CHECK(TYPE_RGBA_16_PLANAR, 100, 3, 1, /**/ 0, 100, 200, 300, /**/ 2, 2, 2, 2);
       CHECK(TYPE_ARGB_16_PLANAR, 100, 3, 1, /**/ 100, 200, 300, 0,  /**/ 2, 2, 2, 2);

       CHECK(TYPE_BGR_16_PLANAR, 100, 3, 0, /**/ 200, 100, 0,       /**/ 2, 2, 2);
       CHECK(TYPE_BGRA_16_PLANAR, 100, 3, 1, /**/ 200, 100, 0, 300,  /**/ 2, 2, 2, 2);
       CHECK(TYPE_ABGR_16_PLANAR, 100, 3, 1, /**/ 300, 200, 100, 0,  /**/ 2, 2, 2, 2);

       return 1;
}



// Check 15 bit mode accuracy
static
cmsBool Valid15(cmsUInt16Number a, cmsUInt8Number b)
{
       return abs(FROM_15_TO_8(a) - b) <= 2;
}

// Check the test macros itselves
static
void Check15bitMacros(void)
{
       int i;

       trace("Checking 15 bit <=> 8 bit macros...");

       for (i = 0; i < 256; i++)
       {
              cmsUInt16Number n = FROM_8_TO_15(i);
              cmsUInt8Number m = FROM_15_TO_8(n);

              if (m != i)
                     Fail("Failed on %d (->%d->%d)", i, n, m);
       }
       trace("ok\n");
}

// Do an in-depth test by checking all RGB cube of 8 bits, going from profilein to profileout.
// Results should be same except for 2 contone levels allowed for roundoff. Note 15 bits is more
// precise than 8 bits and this is a source of discrepancies. Cache is disabled
static
void TryAllValues15(cmsContext ContextID, cmsHPROFILE hlcmsProfileIn, cmsHPROFILE hlcmsProfileOut, cmsInt32Number Intent)
{
       Scanline_rgb8bits* buffer8in;
       Scanline_rgb15bits* buffer15in;
       Scanline_rgb8bits* buffer8out;
       Scanline_rgb15bits* buffer15out;
       int r, g, b, j;
       cmsUInt32Number npixels = 256 * 256 * 256;  // All RGB cube in 8 bits

       cmsHTRANSFORM xform15 = cmsCreateTransform(ContextID, hlcmsProfileIn, TYPE_RGB_15, hlcmsProfileOut, TYPE_RGB_15, Intent, cmsFLAGS_NOCACHE);
       cmsHTRANSFORM xform8 = cmsCreateTransform(ContextID, hlcmsProfileIn, TYPE_RGB_8, hlcmsProfileOut, TYPE_RGB_8, Intent, cmsFLAGS_NOCACHE);       // Transforms already created

       cmsCloseProfile(ContextID, hlcmsProfileIn);
       cmsCloseProfile(ContextID, hlcmsProfileOut);

       if (xform15 == NULL || xform8 == NULL) {

              Fail("NULL transforms on check for 15 bit conversions");
       }

       // Since this is just a test, I will not check memory allocation...
       buffer8in = (Scanline_rgb8bits*)malloc(npixels * sizeof(Scanline_rgb8bits));
       buffer15in = (Scanline_rgb15bits*)malloc(npixels * sizeof(Scanline_rgb15bits));
       buffer8out = (Scanline_rgb8bits*)malloc(npixels * sizeof(Scanline_rgb8bits));
       buffer15out = (Scanline_rgb15bits*)malloc(npixels * sizeof(Scanline_rgb15bits));

       // Fill input values for 8 and 15 bits
       j = 0;
       for (r = 0; r < 256; r++)
              for (g = 0; g < 256; g++)
                     for (b = 0; b < 256; b++) {

              buffer8in[j].r = (cmsUInt8Number)r;
              buffer8in[j].g = (cmsUInt8Number)g;
              buffer8in[j].b = (cmsUInt8Number)b;

              buffer15in[j].r = FROM_8_TO_15(r);
              buffer15in[j].g = FROM_8_TO_15(g);
              buffer15in[j].b = FROM_8_TO_15(b);

              j++;
       }

       cmsDoTransform(ContextID, xform15, buffer15in, buffer15out, npixels);
       cmsDoTransform(ContextID, xform8,  buffer8in, buffer8out,  npixels);

       j = 0;
       for (r = 0; r < 256; r++)
              for (g = 0; g < 256; g++)
                     for (b = 0; b < 256; b++) {

              // Check the results
              if (!Valid15(buffer15out[j].r, buffer8out[j].r) ||
                  !Valid15(buffer15out[j].g, buffer8out[j].g) ||
                  !Valid15(buffer15out[j].b, buffer8out[j].b))
                  Fail("Conversion failed at (%d %d %d) != (%d %d %d)", buffer8out[j].r, buffer8out[j].g, buffer8out[j].b,
                  FROM_15_TO_8(buffer15out[j].r), FROM_15_TO_8(buffer15out[j].g), FROM_15_TO_8(buffer15out[j].b));

              j++;
       }

       free(buffer8in); free(buffer15in);
       free(buffer8out); free(buffer15out);
       cmsDeleteTransform(ContextID, xform15);
       cmsDeleteTransform(ContextID, xform8);
}

// Convert some known values
static
void Check15bitsConversions(cmsContext ContextID)
{
       Check15bitMacros();

       trace("Checking accuracy of 15 bits on CLUT...");
       TryAllValues15(ContextID, cmsOpenProfileFromFile(ContextID, "test5.icc", "r"), cmsOpenProfileFromFile(ContextID, "test3.icc", "r"), INTENT_PERCEPTUAL);
       trace("Ok\n");

       trace("Checking accuracy of 15 bits on same profile ...");
       TryAllValues15(ContextID, cmsOpenProfileFromFile(ContextID, "test0.icc", "r"), cmsOpenProfileFromFile(ContextID, "test0.icc", "r"), INTENT_PERCEPTUAL);
       trace("Ok\n");

       trace("Checking accuracy of 15 bits on Matrix...");
       TryAllValues15(ContextID, cmsOpenProfileFromFile(ContextID, "test5.icc", "r"), cmsOpenProfileFromFile(ContextID, "test0.icc", "r"), INTENT_PERCEPTUAL);
       trace("Ok\n");

       trace("All 15 bits tests passed OK\n\n");
}

// Next test checks results of optimized 16 bits versus raw 16 bits.
static
void TryAllValues16bits(cmsContext Raw, cmsContext Plugin, cmsHPROFILE hlcmsProfileIn, cmsHPROFILE hlcmsProfileOut, cmsInt32Number Intent)
{
    Scanline_rgba16bits* bufferIn;
    Scanline_rgba16bits* bufferRawOut;
    Scanline_rgba16bits* bufferPluginOut;
    int r, g, b;

    int j;
    cmsUInt32Number npixels = 256 * 256 * 256;

    cmsHTRANSFORM xformRaw = cmsCreateTransform(Raw, hlcmsProfileIn, TYPE_RGBA_16, hlcmsProfileOut, TYPE_RGBA_16, Intent, cmsFLAGS_NOCACHE| cmsFLAGS_COPY_ALPHA);
    cmsHTRANSFORM xformPlugin = cmsCreateTransform(Plugin, hlcmsProfileIn, TYPE_RGBA_16, hlcmsProfileOut, TYPE_RGBA_16, Intent, cmsFLAGS_NOCACHE| cmsFLAGS_COPY_ALPHA);

    cmsCloseProfile(Raw, hlcmsProfileIn);
    cmsCloseProfile(Raw, hlcmsProfileOut);

    if (xformRaw == NULL || xformPlugin == NULL) {

        Fail("NULL transforms on check float conversions");
    }

    // Again, no checking on mem alloc because this is just a test
    bufferIn = (Scanline_rgba16bits*)malloc(npixels * sizeof(Scanline_rgba16bits));
    bufferRawOut = (Scanline_rgba16bits*)malloc(npixels * sizeof(Scanline_rgba16bits));
    bufferPluginOut = (Scanline_rgba16bits*)malloc(npixels * sizeof(Scanline_rgba16bits));

    // Same input to both transforms
    j = 0;
    for (r = 0; r < 256; r++)
        for (g = 0; g < 256; g++)
            for (b = 0; b < 256; b++) {

                bufferIn[j].r = FROM_8_TO_16(0xf8);
                bufferIn[j].g = FROM_8_TO_16(0xf8);
                bufferIn[j].b = FROM_8_TO_16(0xf8);
                bufferIn[j].a = 0xffff;

                j++;
            }

    // Different transforms, different output buffers
    cmsDoTransform(Raw, xformRaw, bufferIn, bufferRawOut, npixels);
    cmsDoTransform(Plugin, xformPlugin, bufferIn, bufferPluginOut, npixels);

    // Lets compare results
    j = 0;
    for (r = 0; r < 256; r++)
        for (g = 0; g < 256; g++)
            for (b = 0; b < 256; b++) {

                if (bufferRawOut[j].r != bufferPluginOut[j].r ||
                    bufferRawOut[j].g != bufferPluginOut[j].g ||
                    bufferRawOut[j].b != bufferPluginOut[j].b ||
                    bufferRawOut[j].a != bufferPluginOut[j].a)
                    Fail(
                    "Conversion failed at [%x %x %x %x] (%x %x %x %x) != (%x %x %x %x)",
                        bufferIn[j].r, bufferIn[j].g, bufferIn[j].b, bufferIn[j].a,
                        bufferRawOut[j].r, bufferRawOut[j].g, bufferRawOut[j].b, bufferRawOut[j].a,
                        bufferPluginOut[j].r, bufferPluginOut[j].g, bufferPluginOut[j].b, bufferPluginOut[j].a);

                j++;
            }

    free(bufferIn); free(bufferRawOut);
    free(bufferPluginOut);

    cmsDeleteTransform(Raw, xformRaw);
    cmsDeleteTransform(Plugin, xformPlugin);
}

static
void CheckAccuracy16Bits(cmsContext Raw, cmsContext Plugin)
{
    // CLUT should be as 16 bits or better
    trace("Checking accuracy of 16 bits CLUT...");
    TryAllValues16bits(Raw, Plugin, cmsOpenProfileFromFile(Raw, "test5.icc", "r"), cmsOpenProfileFromFile(Raw, "test3.icc", "r"), INTENT_PERCEPTUAL);
    trace("All 16 bits tests passed OK\n\n");
}


// Try values that are denormalized, not-a-number and out of range
static
void CheckUncommonValues(cmsHPROFILE hlcmsProfileIn, cmsHPROFILE hlcmsProfileOut, cmsInt32Number Intent)
{
    union
    {
        cmsFloat32Number subnormal;
        cmsUInt32Number Int;

    } sub_pos, sub_neg;

    Scanline_rgbFloat* bufferIn;
    Scanline_rgbFloat* bufferPluginOut;

    cmsUInt32Number i, npixels = 100;

    cmsContext Plugin = cmsCreateContext(cmsFastFloatExtensions(), NULL);

    cmsHTRANSFORM xformPlugin = cmsCreateTransformTHR(Plugin, hlcmsProfileIn, TYPE_RGB_FLT, hlcmsProfileOut, TYPE_RGB_FLT, Intent, 0);


    sub_pos.Int = 0x00000002;
    sub_neg.Int = 0x80000002;

    cmsCloseProfile(hlcmsProfileIn);
    cmsCloseProfile(hlcmsProfileOut);

    if (xformPlugin == NULL) {

        Fail("NULL transform on check uncommon values");
    }


    bufferIn = (Scanline_rgbFloat*)malloc(npixels * sizeof(Scanline_rgbFloat));
    bufferPluginOut = (Scanline_rgbFloat*)malloc(npixels * sizeof(Scanline_rgbFloat));

    for (i = 0; i < npixels; i++)
    {
        bufferIn[i].r = i / 40.0 - 0.5;
        bufferIn[i].g = i / 20.0 - 0.5;
        bufferIn[i].b = i / 60.0 - 0.5;
    }

    cmsDoTransform(xformPlugin, bufferIn, bufferPluginOut, npixels);


    bufferIn[0].r = NAN;
    bufferIn[0].g = NAN;
    bufferIn[0].b = NAN;

    bufferIn[1].r = INFINITY;
    bufferIn[1].g = INFINITY;
    bufferIn[1].b = INFINITY;

    bufferIn[2].r = sub_pos.subnormal;
    bufferIn[2].g = sub_pos.subnormal;
    bufferIn[2].b = sub_pos.subnormal;

    bufferIn[3].r = sub_neg.subnormal;
    bufferIn[3].g = sub_neg.subnormal;
    bufferIn[3].b = sub_neg.subnormal;

    cmsDoTransform(xformPlugin, bufferIn, bufferPluginOut, 4);

    free(bufferIn);
    free(bufferPluginOut);

    cmsDeleteTransform(xformPlugin);

    cmsDeleteContext(Plugin);
}


static
void lab8toLab(cmsUInt8Number lab8[3], cmsCIELab* Lab)
{
    cmsUInt16Number lab16[3];

    lab16[0] = FROM_8_TO_16(lab8[0]);
    lab16[1] = FROM_8_TO_16(lab8[1]);
    lab16[2] = FROM_8_TO_16(lab8[2]);

    cmsLabEncoded2Float(Lab, lab16);
}

static
void CheckToEncodedLab(void)
{
    cmsContext Plugin = cmsCreateContext(cmsFastFloatExtensions(), NULL);
    cmsContext Raw = cmsCreateContext(NULL, NULL);

    cmsHPROFILE hsRGB = cmsCreate_sRGBProfile();
    cmsHPROFILE hLab = cmsCreateLab4Profile(NULL);

    cmsHTRANSFORM xform_plugin = cmsCreateTransformTHR(Plugin, hsRGB, TYPE_RGB_8, hLab, TYPE_Lab_8, INTENT_PERCEPTUAL, 0);
    cmsHTRANSFORM xform = cmsCreateTransformTHR(Raw, hsRGB, TYPE_RGB_8, hLab, TYPE_Lab_8, INTENT_PERCEPTUAL, 0);

    int r, g, b;
    cmsCIELab Lab1, Lab2;
    cmsUInt8Number rgb[3], lab1[3], lab2[3];    
    double err;

    for (r=0; r < 256; r += 5)
        for (g = 0; g < 256; g += 5)
            for (b = 0; b < 256; b += 5)
            {
                rgb[0] = (cmsUInt8Number) r; rgb[1] = (cmsUInt8Number) g; rgb[2] = (cmsUInt8Number) b;

                cmsDoTransform(xform_plugin, rgb, lab1, 1);
                cmsDoTransform(xform, rgb, lab2, 1);
                
                lab8toLab(lab1, &Lab1);
                lab8toLab(lab2, &Lab2);
                
                err = cmsDeltaE(&Lab1, &Lab2);
                if (err > 0.1)
                {
                    trace("Error on lab encoded (%f, %f, %f) <> (% f, % f, % f)\n",
                        Lab1.L, Lab1.a, Lab1.b, Lab2.L, Lab2.a, Lab2.b);                   
                }
            }


    cmsDeleteTransform(xform);
    cmsCloseProfile(hsRGB); cmsCloseProfile(hLab);
    cmsDeleteContext(Raw);
    cmsDeleteContext(Plugin);

}


static
void CheckToFloatLab(void)
{
    cmsContext Plugin = cmsCreateContext(cmsFastFloatExtensions(), NULL);
    cmsContext Raw = cmsCreateContext(NULL, NULL);

    cmsHPROFILE hsRGB = cmsCreate_sRGBProfile();
    cmsHPROFILE hLab = cmsCreateLab4Profile(NULL);

    cmsHTRANSFORM xform_plugin = cmsCreateTransformTHR(Plugin, hsRGB, TYPE_RGB_8, hLab, TYPE_Lab_DBL, INTENT_PERCEPTUAL, 0);
    cmsHTRANSFORM xform = cmsCreateTransformTHR(Raw, hsRGB, TYPE_RGB_8, hLab, TYPE_Lab_DBL, INTENT_PERCEPTUAL, 0);

    int r, g, b;
    cmsCIELab Lab1, Lab2;
    cmsUInt8Number rgb[3];
    double err;

    for (r = 0; r < 256; r += 10)
        for (g = 0; g < 256; g += 10)
            for (b = 0; b < 256; b += 10)
            {
                rgb[0] = (cmsUInt8Number)r; rgb[1] = (cmsUInt8Number)g; rgb[2] = (cmsUInt8Number)b;

                cmsDoTransform(xform_plugin, rgb, &Lab1, 1);
                cmsDoTransform(xform, rgb, &Lab2, 1);
                
                err = cmsDeltaE(&Lab1, &Lab2);
                if (err > 0.1)
                {
                    trace("Error on lab encoded (%f, %f, %f) <> (% f, % f, % f)\n",
                        Lab1.L, Lab1.a, Lab1.b, Lab2.L, Lab2.a, Lab2.b);
                }
            }


    cmsDeleteTransform(xform);
    cmsCloseProfile(hsRGB); cmsCloseProfile(hLab);
    cmsDeleteContext(Raw);
    cmsDeleteContext(Plugin);

}

// --------------------------------------------------------------------------------------------------
// A C C U R A C Y   C H E C K S
// --------------------------------------------------------------------------------------------------


// Check result accuracy
static
cmsBool ValidFloat(cmsFloat32Number a, cmsFloat32Number b)
{
       return fabsf(a-b) < EPSILON_FLOAT_TESTS;
}

// Do an in-depth test by checking all RGB cube of 8 bits, going from profilein to profileout.
// Values with and without optimization are checked (different contexts, one with the plugin and another without)
// Results should be same except for EPSILON_FLOAT_TESTS allowed for accuracy/speed tradeoff. Cache is disabled
static
void TryAllValuesFloat(cmsContext Raw, cmsContext Plugin, cmsHPROFILE hlcmsProfileIn, cmsHPROFILE hlcmsProfileOut, cmsInt32Number Intent)
{
       Scanline_rgbFloat* bufferIn;
       Scanline_rgbFloat* bufferRawOut;
       Scanline_rgbFloat* bufferPluginOut;
       int r, g, b;

       int j;
       cmsUInt32Number npixels = 256 * 256 * 256;

       cmsHTRANSFORM xformRaw = cmsCreateTransform(Raw, hlcmsProfileIn, TYPE_RGB_FLT, hlcmsProfileOut, TYPE_RGB_FLT, Intent, cmsFLAGS_NOCACHE);
       cmsHTRANSFORM xformPlugin = cmsCreateTransform(Plugin, hlcmsProfileIn, TYPE_RGB_FLT, hlcmsProfileOut, TYPE_RGB_FLT, Intent, cmsFLAGS_NOCACHE);

       cmsCloseProfile(Raw, hlcmsProfileIn);
       cmsCloseProfile(Raw, hlcmsProfileOut);

       if (xformRaw == NULL || xformPlugin == NULL) {

              Fail("NULL transforms on check float conversions");
       }

       // Again, no checking on mem alloc because this is just a test
       bufferIn = (Scanline_rgbFloat*)malloc(npixels * sizeof(Scanline_rgbFloat));
       bufferRawOut = (Scanline_rgbFloat*)malloc(npixels * sizeof(Scanline_rgbFloat));
       bufferPluginOut = (Scanline_rgbFloat*)malloc(npixels * sizeof(Scanline_rgbFloat));

       // Same input to both transforms
       j = 0;
       for (r = 0; r < 256; r++)
              for (g = 0; g < 256; g++)
                     for (b = 0; b < 256; b++) {

              bufferIn[j].r = (cmsFloat32Number)r / 255.0f;
              bufferIn[j].g = (cmsFloat32Number)g / 255.0f;
              bufferIn[j].b = (cmsFloat32Number)b / 255.0f;

              j++;
              }

       // Different transforms, different output buffers
       cmsDoTransform(Raw, xformRaw,    bufferIn, bufferRawOut, npixels);
       cmsDoTransform(Plugin, xformPlugin, bufferIn, bufferPluginOut, npixels);

       // Lets compare results
       j = 0;
       for (r = 0; r < 256; r++)
              for (g = 0; g < 256; g++)
                     for (b = 0; b < 256; b++) {

              if (!ValidFloat(bufferRawOut[j].r, bufferPluginOut[j].r) ||
                     !ValidFloat(bufferRawOut[j].g, bufferPluginOut[j].g) ||
                     !ValidFloat(bufferRawOut[j].b, bufferPluginOut[j].b))
                     Fail("Conversion failed at (%f %f %f) != (%f %f %f)", bufferRawOut[j].r, bufferRawOut[j].g, bufferRawOut[j].b,
                     bufferPluginOut[j].r, bufferPluginOut[j].g, bufferPluginOut[j].b);

              j++;
              }

       free(bufferIn); free(bufferRawOut);
       free(bufferPluginOut);

       cmsDeleteTransform(Raw, xformRaw);
       cmsDeleteTransform(Plugin, xformPlugin);
}

static
void TryAllValuesFloatAlpha(cmsContext Raw, cmsContext Plugin, cmsHPROFILE hlcmsProfileIn, cmsHPROFILE hlcmsProfileOut, cmsInt32Number Intent, cmsBool copyAlpha)
{
       Scanline_rgbaFloat* bufferIn;
       Scanline_rgbaFloat* bufferRawOut;
       Scanline_rgbaFloat* bufferPluginOut;
       int r, g, b;

       int j;
       cmsUInt32Number npixels = 256 * 256 * 256;

       cmsUInt32Number flags = cmsFLAGS_NOCACHE | ( copyAlpha? cmsFLAGS_COPY_ALPHA : 0);

       cmsHTRANSFORM xformRaw = cmsCreateTransform(Raw, hlcmsProfileIn, TYPE_RGBA_FLT, hlcmsProfileOut, TYPE_RGBA_FLT, Intent, flags);
       cmsHTRANSFORM xformPlugin = cmsCreateTransform(Plugin, hlcmsProfileIn, TYPE_RGBA_FLT, hlcmsProfileOut, TYPE_RGBA_FLT, Intent, flags);

       cmsCloseProfile(Raw, hlcmsProfileIn);
       cmsCloseProfile(Plugin, hlcmsProfileOut);

       if (xformRaw == NULL || xformPlugin == NULL) {

              Fail("NULL transforms on check float conversions");
       }

       // Again, no checking on mem alloc because this is just a test
       bufferIn = (Scanline_rgbaFloat*)malloc(npixels * sizeof(Scanline_rgbaFloat));
       bufferRawOut = (Scanline_rgbaFloat*)malloc(npixels * sizeof(Scanline_rgbaFloat));
       bufferPluginOut = (Scanline_rgbaFloat*)malloc(npixels * sizeof(Scanline_rgbaFloat));

       memset(bufferRawOut, 0, npixels * sizeof(Scanline_rgbaFloat));
       memset(bufferPluginOut, 0, npixels * sizeof(Scanline_rgbaFloat));

       // Same input to both transforms
       j = 0;
       for (r = 0; r < 256; r++)
              for (g = 0; g < 256; g++)
                     for (b = 0; b < 256; b++) {

              bufferIn[j].r = (cmsFloat32Number)r / 255.0f;
              bufferIn[j].g = (cmsFloat32Number)g / 255.0f;
              bufferIn[j].b = (cmsFloat32Number)b / 255.0f;
              bufferIn[j].a = (cmsFloat32Number) 1.0f;

              j++;
              }

       // Different transforms, different output buffers
       cmsDoTransform(Raw, xformRaw,    bufferIn, bufferRawOut, npixels);
       cmsDoTransform(Plugin, xformPlugin, bufferIn, bufferPluginOut, npixels);

       // Lets compare results
       j = 0;
       for (r = 0; r < 256; r++)
              for (g = 0; g < 256; g++)
                     for (b = 0; b < 256; b++) {

              if (!ValidFloat(bufferRawOut[j].r, bufferPluginOut[j].r) ||
                  !ValidFloat(bufferRawOut[j].g, bufferPluginOut[j].g) ||
                  !ValidFloat(bufferRawOut[j].b, bufferPluginOut[j].b) ||
                  !ValidFloat(bufferRawOut[j].a, bufferPluginOut[j].a))
                    Fail("Conversion failed at (%f %f %f %f) != (%f %f %f %f)", bufferRawOut[j].r, bufferRawOut[j].g, bufferRawOut[j].b, bufferRawOut[j].a,
                     bufferPluginOut[j].r, bufferPluginOut[j].g, bufferPluginOut[j].b, bufferPluginOut[j].a);

              j++;
              }

       free(bufferIn); free(bufferRawOut);
       free(bufferPluginOut);

       cmsDeleteTransform(Raw, xformRaw);
       cmsDeleteTransform(Plugin, xformPlugin);
}



// Next test checks results of optimized floating point versus 16 bits. That is, converting the float to 16 bits, operating
// in 16 bits and back to float. Results again should be in range of epsilon
static
cmsBool Valid16Float(cmsUInt16Number a, cmsFloat32Number b)
{
       return fabs(((cmsFloat32Number)a / (cmsFloat32Number) 0xFFFF) - b) < EPSILON_FLOAT_TESTS;
}

// Do an in-depth test by checking all RGB cube of 8 bits, going from profilein to profileout. 16 bits temporary is used as reference
static
void TryAllValuesFloatVs16(cmsContext Raw, cmsContext Plugin, cmsHPROFILE hlcmsProfileIn, cmsHPROFILE hlcmsProfileOut, cmsInt32Number Intent)
{
       Scanline_rgbFloat* bufferIn;
       Scanline_rgb16bits* bufferIn16;

       Scanline_rgbFloat* bufferFloatOut;
       Scanline_rgb16bits* buffer16Out;
       int r, g, b;

       int j;
       cmsUInt32Number npixels = 256 * 256 * 256;

       cmsHTRANSFORM xformRaw = cmsCreateTransform(Raw, hlcmsProfileIn, TYPE_RGB_16, hlcmsProfileOut, TYPE_RGB_16, Intent, cmsFLAGS_NOCACHE);
       cmsHTRANSFORM xformPlugin = cmsCreateTransform(Plugin, hlcmsProfileIn, TYPE_RGB_FLT, hlcmsProfileOut, TYPE_RGB_FLT, Intent, cmsFLAGS_NOCACHE);

       cmsCloseProfile(Raw, hlcmsProfileIn);
       cmsCloseProfile(Raw, hlcmsProfileOut);

       if (xformRaw == NULL || xformPlugin == NULL) {

              Fail("NULL transforms on check float vs 16 conversions");
       }

       // Again, no checking on mem alloc because this is just a test
       bufferIn = (Scanline_rgbFloat*)malloc(npixels * sizeof(Scanline_rgbFloat));
       bufferIn16 = (Scanline_rgb16bits*)malloc(npixels * sizeof(Scanline_rgb16bits));
       bufferFloatOut = (Scanline_rgbFloat*)malloc(npixels * sizeof(Scanline_rgbFloat));
       buffer16Out = (Scanline_rgb16bits*)malloc(npixels * sizeof(Scanline_rgb16bits));


       // Fill two equivalent input buffers
       j = 0;
       for (r = 0; r < 256; r++)
              for (g = 0; g < 256; g++)
                     for (b = 0; b < 256; b++) {

              bufferIn[j].r = (cmsFloat32Number)r / 255.0f;
              bufferIn[j].g = (cmsFloat32Number)g / 255.0f;
              bufferIn[j].b = (cmsFloat32Number)b / 255.0f;

              bufferIn16[j].r = FROM_8_TO_16(r);
              bufferIn16[j].g = FROM_8_TO_16(g);
              bufferIn16[j].b = FROM_8_TO_16(b);

              j++;
       }

       // Convert
       cmsDoTransform(Raw, xformRaw, bufferIn16, buffer16Out, npixels);
       cmsDoTransform(Plugin, xformPlugin, bufferIn, bufferFloatOut, npixels);


       j = 0;
       for (r = 0; r < 256; r++)
              for (g = 0; g < 256; g++)
                     for (b = 0; b < 256; b++) {

              // Check for same values
              if (!Valid16Float(buffer16Out[j].r, bufferFloatOut[j].r) ||
                     !Valid16Float(buffer16Out[j].g, bufferFloatOut[j].g) ||
                     !Valid16Float(buffer16Out[j].b, bufferFloatOut[j].b))
                     Fail("Conversion failed at (%f %f %f) != (%f %f %f)", buffer16Out[j].r / 65535.0, buffer16Out[j].g / 65535.0, buffer16Out[j].b / 65535.0,
                     bufferFloatOut[j].r, bufferFloatOut[j].g, bufferFloatOut[j].b);

              j++;
       }

       free(bufferIn16); free(buffer16Out);
       free(bufferIn); free(bufferFloatOut);
       cmsDeleteTransform(Raw, xformRaw);
       cmsDeleteTransform(Plugin, xformPlugin);
}


// Check change format feature
static
void CheckChangeFormat(cmsContext ContextID)
{
    cmsHPROFILE hsRGB, hLab;
    cmsHTRANSFORM xform, xform2;
    cmsUInt8Number rgb8[3]  = { 10, 120, 40 };
    cmsUInt16Number rgb16[3] = { 10* 257, 120*257, 40*257 };
    cmsUInt16Number lab16_1[3], lab16_2[3];

    trace("Checking change format feature...");

    hsRGB = cmsCreate_sRGBProfile(ContextID);
    hLab = cmsCreateLab4Profile(ContextID, NULL);

    xform = cmsCreateTransform(ContextID, hsRGB, TYPE_RGB_16, hLab, TYPE_Lab_16, INTENT_PERCEPTUAL, 0);

    cmsDoTransform(ContextID, xform, rgb16, lab16_1, 1);

    xform2 = cmsCloneTransformChangingFormats(ContextID, xform, TYPE_RGB_8, TYPE_Lab_16);

    cmsDoTransform(ContextID, xform2, rgb8, lab16_2, 1);
    cmsDeleteTransform(ContextID, xform);
    cmsDeleteTransform(ContextID, xform2);

    if (memcmp(lab16_1, lab16_2, sizeof(lab16_1)) != 0)
        Fail("Change format failed!");

    trace("Ok\n");

}

static
cmsBool ValidInt(cmsUInt16Number a, cmsUInt16Number b)
{
    return abs(a - b) <= 32;
}

static
void CheckLab2Roundtrip(cmsContext ContextID)
{
    cmsHPROFILE hsRGB, hLab;
    cmsHTRANSFORM xform, xform2;
    cmsInt8Number* lab;
    cmsInt32Number Mb, j;
    cmsInt32Number r, g, b;
    Scanline_rgb8bits* In;
    Scanline_rgb8bits* Out;

    trace("Checking lab2 roundtrip...");

    hsRGB = cmsCreate_sRGBProfile(ContextID);
    hLab = cmsCreateLab2Profile(ContextID, NULL);


    xform = cmsCreateTransform(ContextID, hsRGB, TYPE_RGB_8, hLab, TYPE_Lab_8, INTENT_RELATIVE_COLORIMETRIC, cmsFLAGS_NOOPTIMIZE|cmsFLAGS_BLACKPOINTCOMPENSATION);
    xform2 = cmsCreateTransform(ContextID, hLab, TYPE_Lab_8, hsRGB, TYPE_RGB_8, INTENT_RELATIVE_COLORIMETRIC, cmsFLAGS_NOOPTIMIZE | cmsFLAGS_BLACKPOINTCOMPENSATION);

    cmsCloseProfile(ContextID, hsRGB);
    cmsCloseProfile(ContextID, hLab);


    Mb = 256 * 256 * 256 * sizeof(Scanline_rgb8bits);
    In = (Scanline_rgb8bits*)malloc(Mb);
    Out = (Scanline_rgb8bits*)malloc(Mb);
    lab = (cmsInt8Number*)malloc(256 * 256 * 256 * 3 * sizeof(cmsInt8Number));

    j = 0;
    for (r = 0; r < 256; r++)
        for (g = 0; g < 256; g++)
            for (b = 0; b < 256; b++)
            {

                In[j].r = (cmsUInt8Number)r;
                In[j].g = (cmsUInt8Number)g;
                In[j].b = (cmsUInt8Number)b;
                j++;
            }


    cmsDoTransform(ContextID, xform, In, lab, 256 * 256 * 256);
    cmsDoTransform(ContextID, xform2, lab, Out, 256 * 256 * 256);

    cmsDeleteTransform(ContextID, xform);
    cmsDeleteTransform(ContextID, xform2);


    j = 0;
    for (r = 0; r < 256; r++)
        for (g = 0; g < 256; g++)
            for (b = 0; b < 256; b++) {

                // Check for same values
                if (!ValidInt(In[j].r, Out[j].r) ||
                    !ValidInt(In[j].g, Out[j].g) ||
                    !ValidInt(In[j].b, Out[j].b))
                    Fail("Conversion failed at (%d %d %d) != (%d %d %d)", In[j].r, In[j].g, In[j].b,
                        Out[j].r, Out[j].g, Out[j].b);

                j++;
            }


    free(In);
    free(Out);
    free(lab);
    trace("Ok\n");

}

// Convert some known values
static
void CheckConversionFloat(cmsContext Raw, cmsContext Plugin)
{
       trace("Crash test.");
       TryAllValuesFloatAlpha(Raw, Plugin, cmsOpenProfileFromFile(Raw, "test5.icc", "r"), cmsOpenProfileFromFile(Raw, "test0.icc", "r"), INTENT_PERCEPTUAL, FALSE);
       trace("..");
       TryAllValuesFloatAlpha(Raw, Plugin, cmsOpenProfileFromFile(Raw, "test5.icc", "r"), cmsOpenProfileFromFile(Raw, "test0.icc", "r"), INTENT_PERCEPTUAL, TRUE);
       trace("Ok\n");


       trace("Crash (II) test.");
       TryAllValuesFloatAlpha(Raw, Plugin, cmsOpenProfileFromFile(Raw, "test0.icc", "r"), cmsOpenProfileFromFile(Raw, "test0.icc", "r"), INTENT_PERCEPTUAL, FALSE);
       trace("..");
       TryAllValuesFloatAlpha(Raw, Plugin, cmsOpenProfileFromFile(Raw, "test0.icc", "r"), cmsOpenProfileFromFile(Raw, "test0.icc", "r"), INTENT_PERCEPTUAL, TRUE);
       trace("Ok\n");

              
       trace("Crash (III) test.");
       CheckUncommonValues(cmsOpenProfileFromFile("test5.icc", "r"), cmsOpenProfileFromFile("test3.icc", "r"), INTENT_PERCEPTUAL);
       trace("..");
       CheckUncommonValues(cmsOpenProfileFromFile("test5.icc", "r"), cmsOpenProfileFromFile("test0.icc", "r"), INTENT_PERCEPTUAL);
       trace("Ok\n");

       trace("Checking conversion to Lab...");
       CheckToEncodedLab();
       CheckToFloatLab();
       trace("Ok\n");

       // Matrix-shaper should be accurate
       trace("Checking accuracy on Matrix-shaper...");
       TryAllValuesFloat(Raw, Plugin, cmsOpenProfileFromFile(Raw, "test5.icc", "r"), cmsOpenProfileFromFile(Raw, "test0.icc", "r"), INTENT_PERCEPTUAL);
       trace("Ok\n");

       // CLUT should be as 16 bits or better
       trace("Checking accuracy of CLUT...");
       TryAllValuesFloatVs16(Raw, Plugin, cmsOpenProfileFromFile(Raw, "test5.icc", "r"), cmsOpenProfileFromFile(Raw, "test3.icc", "r"), INTENT_PERCEPTUAL);
       trace("Ok\n");

       // Same profile should give same values (we test both methods)
       trace("Checking accuracy on same profile ...");
       TryAllValuesFloatVs16(Raw, Plugin, cmsOpenProfileFromFile(Raw, "test0.icc", "r"), cmsOpenProfileFromFile(Raw, "test0.icc", "r"), INTENT_PERCEPTUAL);
       TryAllValuesFloat(Raw, Plugin, cmsOpenProfileFromFile(Raw, "test0.icc", "r"), cmsOpenProfileFromFile(Raw, "test0.icc", "r"), INTENT_PERCEPTUAL);
       trace("Ok\n");
}


static
cmsBool ValidFloat2(cmsFloat32Number a, cmsFloat32Number b)
{
    return fabsf(a - b) < 0.007;
}


static
cmsFloat32Number distance(cmsFloat32Number rgb1[], cmsFloat32Number rgb2[])
{
    cmsFloat32Number dr = rgb2[0] - rgb1[0];
    cmsFloat32Number dg = rgb2[1] - rgb1[1];
    cmsFloat32Number db = rgb2[2] - rgb1[2];

    return dr * dr + dg * dg + db * db;
}

static
void CheckLab2RGB(cmsContext plugin)
{
    cmsHPROFILE hLab = cmsCreateLab4Profile(plugin);
    cmsHPROFILE hRGB = cmsOpenProfileFromFile(plugin, "test3.icc", "r");
    cmsContext noPlugin = cmsCreateContext(0, 0);

    cmsHTRANSFORM hXformNoPlugin = cmsCreateTransform(noPlugin, hLab, TYPE_Lab_FLT, hRGB, TYPE_RGB_FLT, INTENT_RELATIVE_COLORIMETRIC, cmsFLAGS_NOCACHE);
    cmsHTRANSFORM hXformPlugin = cmsCreateTransform(plugin, hLab, TYPE_Lab_FLT, hRGB, TYPE_RGB_FLT, INTENT_RELATIVE_COLORIMETRIC, cmsFLAGS_NOCACHE);

    cmsFloat32Number Lab[3], RGB[3], RGB2[3];

    cmsFloat32Number maxInside = 0, maxOutside = 0, L, a, b;

    trace("Checking Lab -> RGB...");
    for (L = 4; L <= 100; L++)
    {
        for (a = -30; a < +30; a++)
            for (b = -30; b < +30; b++)
            {
                cmsFloat32Number d;

                Lab[0] = L; Lab[1] = a; Lab[2] = b;
                cmsDoTransform(hXformNoPlugin, Lab, RGB, 1);
                cmsDoTransform(hXformPlugin, Lab, RGB2, 1);

                d = distance(RGB, RGB2);
                if (d > maxInside)
                    maxInside = d;
            }
    }


    for (L = 1; L <= 100; L += 5)
    {
        for (a = -100; a < +100; a += 5)
            for (b = -100; b < +100; b += 5)
            {
                cmsFloat32Number d;

                Lab[0] = L; Lab[1] = a; Lab[2] = b;
                cmsDoTransform(hXformNoPlugin, Lab, RGB, 1);
                cmsDoTransform(hXformPlugin, Lab, RGB2, 1);

                d = distance(RGB, RGB2);
                if (d > maxOutside)
                    maxOutside = d;
            }

    }


    trace("Max distance: Inside gamut %f, Outside gamut %f\n", sqrtf(maxInside), sqrtf(maxOutside));

    cmsDeleteTransform(hXformNoPlugin);
    cmsDeleteTransform(hXformPlugin);

    cmsDeleteContext(noPlugin);
}



static
void CheckSoftProofing(void)
{
    cmsHPROFILE hRGB1 = cmsOpenProfileFromFile("test5.icc", "r");
    cmsHPROFILE hRGB2 = cmsOpenProfileFromFile("test3.icc", "r");
    cmsContext noPlugin = cmsCreateContext(0, 0);

    cmsHTRANSFORM hXformNoPlugin = cmsCreateProofingTransformTHR(noPlugin, hRGB1, TYPE_RGB_FLT, hRGB1, TYPE_RGB_FLT, hRGB2, INTENT_RELATIVE_COLORIMETRIC, INTENT_RELATIVE_COLORIMETRIC, cmsFLAGS_GAMUTCHECK | cmsFLAGS_SOFTPROOFING);
    cmsHTRANSFORM hXformPlugin = cmsCreateProofingTransformTHR(0,          hRGB1, TYPE_RGB_FLT, hRGB1, TYPE_RGB_FLT, hRGB2, INTENT_RELATIVE_COLORIMETRIC, INTENT_RELATIVE_COLORIMETRIC, cmsFLAGS_GAMUTCHECK | cmsFLAGS_SOFTPROOFING);

    cmsUInt32Number Mb, j, r, g, b;

    Scanline_rgbFloat* In;
    Scanline_rgbFloat* Out1, *Out2;


    trace("Checking soft proofing and gamut check ...");

    cmsCloseProfile(hRGB1);
    cmsCloseProfile(hRGB2);

    Mb = 256 * 256 * 256 * sizeof(Scanline_rgbFloat);
    In = (Scanline_rgbFloat*)malloc(Mb);
    Out1 = (Scanline_rgbFloat*)malloc(Mb);
    Out2 = (Scanline_rgbFloat*)malloc(Mb);


    j = 0;
    for (r = 0; r < 256; r++)
        for (g = 0; g < 256; g++)
            for (b = 0; b < 256; b++)
            {

                In[j].r = (cmsFloat32Number)r / 255.0f;
                In[j].g = (cmsFloat32Number)g / 255.0f;
                In[j].b = (cmsFloat32Number)b / 255.0f;
                j++;
            }


    cmsDoTransform(hXformNoPlugin, In, Out1, 256 * 256 * 256);
    cmsDoTransform(hXformPlugin,   In, Out2, 256 * 256 * 256);

    j = 0;
    for (r = 0; r < 256; r++)
        for (g = 0; g < 256; g++)
            for (b = 0; b < 256; b++) {

                // Check for same values
                if (!ValidFloat(Out1[j].r, Out2[j].r) ||
                    !ValidFloat(Out1[j].g, Out2[j].g) ||
                    !ValidFloat(Out1[j].b, Out2[j].b))
                    Fail("Conversion failed at (%f %f %f) != (%f %f %f)", Out1[j].r, Out1[j].g, Out1[j].b,
                        Out2[j].r, Out2[j].g, Out2[j].b);

                j++;
            }

    cmsDeleteTransform(hXformNoPlugin);
    cmsDeleteTransform(hXformPlugin);

    cmsDeleteContext(noPlugin);

    trace("Ok\n");
}



// --------------------------------------------------------------------------------------------------
// P E R F O R M A N C E   C H E C K S
// --------------------------------------------------------------------------------------------------


static 
cmsFloat64Number MPixSec(cmsFloat64Number diff)
{
       cmsFloat64Number seconds = (cmsFloat64Number)diff / (cmsFloat64Number)CLOCKS_PER_SEC;
       return (256.0 * 256.0 * 256.0) / (1024.0*1024.0*seconds);
}

typedef cmsFloat64Number(*perf_fn)(cmsContext ct, cmsHPROFILE hlcmsProfileIn, cmsHPROFILE hlcmsProfileOut);


static
void PerformanceHeader(void)
{
       trace("                                  MPixel/sec.   MByte/sec.\n");
}


static
cmsHPROFILE loadProfile(const char* name)
{
    if (*name == '*')
    {
        if (strcmp(name, "*lab") == 0)
        {
            return cmsCreateLab4Profile(ct);
        }
        else
            if (strcmp(name, "*xyz") == 0)
            {
                return cmsCreateXYZProfile(ct);
            }
            else
                if (strcmp(name, "*curves") == 0)
                {
                    return CreateCurves(ct);
                }
                else
                    Fail("Unknown builtin '%s'", name);

    }

    return cmsOpenProfileFromFile(ct, name, "r");
}


static
cmsFloat64Number Performance(const char* Title, perf_fn fn, cmsContext ct, const char* inICC, const char* outICC, size_t sz, cmsFloat64Number prev)
{
       cmsHPROFILE hlcmsProfileIn = loadProfile(inICC);
       cmsHPROFILE hlcmsProfileOut = loadProfile(outICC);

       cmsFloat64Number n = fn(ct, hlcmsProfileIn, hlcmsProfileOut);

       trace("%-30s: ", Title); fflush(stdout);
       trace("%-12.2f %-12.2f", n, n * sz);

       if (prev > 0.0) {

              cmsFloat64Number imp = n / prev;
              if (imp > 1)
                   trace(" (x %-2.1f)",  imp);
       }

       trace("\n"); fflush(stdout);
       return n;
}


static
void ComparativeCt(cmsContext ct1, cmsContext ct2, const char* Title, perf_fn fn1, perf_fn fn2, const char* inICC, const char* outICC)
{
       cmsHPROFILE hlcmsProfileIn;
       cmsHPROFILE hlcmsProfileOut;

       if (inICC == NULL)
              hlcmsProfileIn = CreateCurves(ct1);
       else
              hlcmsProfileIn = cmsOpenProfileFromFile(ct1, inICC, "r");

       if (outICC == NULL)
              hlcmsProfileOut = CreateCurves(ct1);
       else
              hlcmsProfileOut = cmsOpenProfileFromFile(ct1, outICC, "r");


       cmsFloat64Number n1 = fn1(ct1, hlcmsProfileIn, hlcmsProfileOut);

       if (inICC == NULL)
              hlcmsProfileIn = CreateCurves(ct2);
       else
              hlcmsProfileIn = cmsOpenProfileFromFile(ct2, inICC, "r");

       if (outICC == NULL)
              hlcmsProfileOut = CreateCurves(ct2);
       else
              hlcmsProfileOut = cmsOpenProfileFromFile(ct2, outICC, "r");

       cmsFloat64Number n2 = fn2(ct2, hlcmsProfileIn, hlcmsProfileOut);


       trace("%-30s: ", Title); fflush(stdout);
       trace("%-12.2f %-12.2f\n", n1, n2);
}

static
void Comparative(cmsContext Raw, cmsContext Plugin, const char* Title, perf_fn fn1, perf_fn fn2, const char* inICC, const char* outICC)
{
       ComparativeCt(Raw, Plugin, Title, fn1, fn2, inICC, outICC);
}

// The worst case is used, no cache and all rgb combinations
static
cmsFloat64Number SpeedTest8bitsRGB(cmsContext ct, cmsHPROFILE hlcmsProfileIn, cmsHPROFILE hlcmsProfileOut)
{
       cmsInt32Number r, g, b, j;
       clock_t atime;
       cmsFloat64Number diff;
       cmsHTRANSFORM hlcmsxform;
       Scanline_rgb8bits *In;
       cmsUInt32Number Mb;

       if (hlcmsProfileIn == NULL || hlcmsProfileOut == NULL)
              Fail("Unable to open profiles");

       hlcmsxform = cmsCreateTransform(ct, hlcmsProfileIn, TYPE_RGB_8, hlcmsProfileOut, TYPE_RGB_8, INTENT_PERCEPTUAL, cmsFLAGS_NOCACHE);
       cmsCloseProfile(ct, hlcmsProfileIn);
       cmsCloseProfile(ct, hlcmsProfileOut);

       Mb = 256 * 256 * 256 * sizeof(Scanline_rgb8bits);
       In = (Scanline_rgb8bits*)malloc(Mb);

       j = 0;
       for (r = 0; r < 256; r++)
              for (g = 0; g < 256; g++)
                     for (b = 0; b < 256; b++) {

                            In[j].r = (cmsUInt8Number)r;
                            In[j].g = (cmsUInt8Number)g;
                            In[j].b = (cmsUInt8Number)b;

                            j++;
                     }

       atime = clock();

       cmsDoTransform(ct, hlcmsxform, In, In, 256 * 256 * 256);

       diff = clock() - atime;
       free(In);

       cmsDeleteTransform(ct, hlcmsxform);

       return MPixSec(diff);
}

static
cmsFloat64Number SpeedTest8bitsRGBA(cmsContext ct, cmsHPROFILE hlcmsProfileIn, cmsHPROFILE hlcmsProfileOut)
{
       cmsInt32Number r, g, b, j;
       clock_t atime;
       cmsFloat64Number diff;
       cmsHTRANSFORM hlcmsxform;
       Scanline_rgba8bits *In;
       cmsUInt32Number Mb;

       if (hlcmsProfileIn == NULL || hlcmsProfileOut == NULL)
              Fail("Unable to open profiles");

       hlcmsxform = cmsCreateTransform(ct, hlcmsProfileIn, TYPE_RGBA_8, hlcmsProfileOut, TYPE_RGBA_8, INTENT_PERCEPTUAL, cmsFLAGS_NOCACHE);
       cmsCloseProfile(ct, hlcmsProfileIn);
       cmsCloseProfile(ct, hlcmsProfileOut);

       Mb = 256 * 256 * 256 * sizeof(Scanline_rgba8bits);
       In = (Scanline_rgba8bits*)malloc(Mb);

       j = 0;
       for (r = 0; r < 256; r++)
              for (g = 0; g < 256; g++)
                     for (b = 0; b < 256; b++) {

                            In[j].r = (cmsUInt8Number)r;
                            In[j].g = (cmsUInt8Number)g;
                            In[j].b = (cmsUInt8Number)b;
                            In[j].a = 0;

                            j++;
                     }

       atime = clock();

       cmsDoTransform(ct, hlcmsxform, In, In, 256 * 256 * 256);

       diff = clock() - atime;
       free(In);

       cmsDeleteTransform(ct, hlcmsxform);
       return MPixSec(diff);

}


// The worst case is used, no cache and all rgb combinations
static
cmsFloat64Number SpeedTest15bitsRGB(cmsContext ct, cmsHPROFILE hlcmsProfileIn, cmsHPROFILE hlcmsProfileOut)
{
       cmsInt32Number r, g, b, j;
       clock_t atime;
       cmsFloat64Number diff;
       cmsHTRANSFORM hlcmsxform;
       Scanline_rgb15bits *In;
       cmsUInt32Number Mb;

       if (hlcmsProfileIn == NULL || hlcmsProfileOut == NULL)
              Fail("Unable to open profiles");

       hlcmsxform = cmsCreateTransform(ct, hlcmsProfileIn, TYPE_RGB_15, hlcmsProfileOut, TYPE_RGB_15, INTENT_PERCEPTUAL, cmsFLAGS_NOCACHE);
       cmsCloseProfile(ct, hlcmsProfileIn);
       cmsCloseProfile(ct, hlcmsProfileOut);

       Mb = 256 * 256 * 256 * sizeof(Scanline_rgb15bits);
       In = (Scanline_rgb15bits*)malloc(Mb);

       j = 0;
       for (r = 0; r < 256; r++)
              for (g = 0; g < 256; g++)
                     for (b = 0; b < 256; b++) {

              In[j].r = (cmsUInt16Number)r;
              In[j].g = (cmsUInt16Number)g;
              In[j].b = (cmsUInt16Number)b;

              j++;
      }

       atime = clock();

       cmsDoTransform(ct, hlcmsxform, In, In, 256 * 256 * 256);

       diff = clock() - atime;
       free(In);

       cmsDeleteTransform(ct, hlcmsxform);

       return MPixSec(diff);
}

static
cmsFloat64Number SpeedTest15bitsRGBA(cmsContext ct, cmsHPROFILE hlcmsProfileIn, cmsHPROFILE hlcmsProfileOut)
{
       cmsInt32Number r, g, b, j;
       clock_t atime;
       cmsFloat64Number diff;
       cmsHTRANSFORM hlcmsxform;
       Scanline_rgba15bits *In;
       cmsUInt32Number Mb;

       if (hlcmsProfileIn == NULL || hlcmsProfileOut == NULL)
              Fail("Unable to open profiles");

       hlcmsxform = cmsCreateTransform(ct, hlcmsProfileIn, TYPE_RGBA_15, hlcmsProfileOut, TYPE_RGBA_15, INTENT_PERCEPTUAL, cmsFLAGS_NOCACHE);
       cmsCloseProfile(ct, hlcmsProfileIn);
       cmsCloseProfile(ct, hlcmsProfileOut);

       Mb = 256 * 256 * 256 * sizeof(Scanline_rgba15bits);
       In = (Scanline_rgba15bits*)malloc(Mb);

       j = 0;
       for (r = 0; r < 256; r++)
              for (g = 0; g < 256; g++)
                     for (b = 0; b < 256; b++) {

              In[j].r = (cmsUInt16Number)r;
              In[j].g = (cmsUInt16Number)g;
              In[j].b = (cmsUInt16Number)b;
              In[j].a = 0;

              j++;
       }

       atime = clock();

       cmsDoTransform(ct, hlcmsxform, In, In, 256 * 256 * 256);

       diff = clock() - atime;
       free(In);

       cmsDeleteTransform(ct, hlcmsxform);
       return MPixSec(diff);

}

static
cmsFloat64Number SpeedTest15bitsCMYK(cmsContext ct, cmsHPROFILE hlcmsProfileIn, cmsHPROFILE hlcmsProfileOut)
{

       cmsInt32Number r, g, b, j;
       clock_t atime;
       cmsFloat64Number diff;
       cmsHTRANSFORM hlcmsxform;
       Scanline_cmyk15bits *In;
       cmsUInt32Number Mb;

       if (hlcmsProfileIn == NULL || hlcmsProfileOut == NULL)
              Fail("Unable to open profiles");

       hlcmsxform = cmsCreateTransform(ct, hlcmsProfileIn, TYPE_CMYK_15, hlcmsProfileOut, TYPE_CMYK_15, INTENT_PERCEPTUAL, cmsFLAGS_NOCACHE);
       cmsCloseProfile(ct, hlcmsProfileIn);
       cmsCloseProfile(ct, hlcmsProfileOut);

       Mb = 256 * 256 * 256 * sizeof(Scanline_cmyk15bits);
       In = (Scanline_cmyk15bits*)malloc(Mb);

       j = 0;
       for (r = 0; r < 256; r++)
              for (g = 0; g < 256; g++)
                     for (b = 0; b < 256; b++) {

              In[j].r = (cmsUInt16Number)r;
              In[j].g = (cmsUInt16Number)g;
              In[j].b = (cmsUInt16Number)b;
              In[j].a = (cmsUInt16Number)0;

              j++;
       }

       atime = clock();

       cmsDoTransform(ct, hlcmsxform, In, In, 256 * 256 * 256);

       diff = clock() - atime;
       free(In);

       cmsDeleteTransform(ct, hlcmsxform);
       return MPixSec(diff);
}

// The worst case is used, no cache and all rgb combinations
static
cmsFloat64Number SpeedTest16bitsRGB(cmsContext ct, cmsHPROFILE hlcmsProfileIn, cmsHPROFILE hlcmsProfileOut)
{
    cmsInt32Number r, g, b, j;
    clock_t atime;
    cmsFloat64Number diff;
    cmsHTRANSFORM hlcmsxform;
    Scanline_rgb16bits *In;
    cmsUInt32Number Mb;

    if (hlcmsProfileIn == NULL || hlcmsProfileOut == NULL)
        Fail("Unable to open profiles");

    hlcmsxform = cmsCreateTransform(ct, hlcmsProfileIn, TYPE_RGB_16, hlcmsProfileOut, TYPE_RGB_16, INTENT_PERCEPTUAL, cmsFLAGS_NOCACHE);
    cmsCloseProfile(ct, hlcmsProfileIn);
    cmsCloseProfile(ct, hlcmsProfileOut);

    Mb = 256 * 256 * 256 * sizeof(Scanline_rgb16bits);
    In = (Scanline_rgb16bits*)malloc(Mb);

    j = 0;
    for (r = 0; r < 256; r++)
        for (g = 0; g < 256; g++)
            for (b = 0; b < 256; b++) {

                In[j].r = (cmsUInt16Number)FROM_8_TO_16(r);
                In[j].g = (cmsUInt16Number)FROM_8_TO_16(g);
                In[j].b = (cmsUInt16Number)FROM_8_TO_16(b);

                j++;
            }

    atime = clock();

    cmsDoTransform(ct, hlcmsxform, In, In, 256 * 256 * 256);

    diff = clock() - atime;
    free(In);

    cmsDeleteTransform(ct, hlcmsxform);

    return MPixSec(diff);
}

static
cmsFloat64Number SpeedTest16bitsCMYK(cmsContext ContextID, cmsHPROFILE hlcmsProfileIn, cmsHPROFILE hlcmsProfileOut)
{

    cmsInt32Number r, g, b, j;
    clock_t atime;
    cmsFloat64Number diff;
    cmsHTRANSFORM hlcmsxform;
    Scanline_cmyk16bits* In;
    cmsUInt32Number Mb;

    if (hlcmsProfileIn == NULL || hlcmsProfileOut == NULL)
        Fail("Unable to open profiles");

    hlcmsxform = cmsCreateTransform(ContextID, hlcmsProfileIn, TYPE_CMYK_16, hlcmsProfileOut, TYPE_CMYK_16, INTENT_PERCEPTUAL, cmsFLAGS_NOCACHE);
    cmsCloseProfile(ContextID, hlcmsProfileIn);
    cmsCloseProfile(ContextID, hlcmsProfileOut);

    Mb = 256 * 256 * 256 * sizeof(Scanline_cmyk16bits);
    In = (Scanline_cmyk16bits*)malloc(Mb);

    j = 0;
    for (r = 0; r < 256; r++)
        for (g = 0; g < 256; g++)
            for (b = 0; b < 256; b++) {

                In[j].c = (cmsUInt16Number)r;
                In[j].m = (cmsUInt16Number)g;
                In[j].y = (cmsUInt16Number)b;
                In[j].k = (cmsUInt16Number)r;

                j++;
            }

    atime = clock();

    cmsDoTransform(ContextID, hlcmsxform, In, In, 256 * 256 * 256);

    diff = clock() - atime;
    free(In);

    cmsDeleteTransform(ContextID, hlcmsxform);
    return MPixSec(diff);
}



static
void SpeedTest8(void)
{
    cmsContext noPlugin = cmsCreateContext(0, 0);

    cmsFloat64Number t[10];

    trace("\n\n");
    trace("P E R F O R M A N C E   T E S T S   8 B I T S  (D E F A U L T)\n");
    trace("==============================================================\n\n");
    fflush(stdout);

    PerformanceHeader();
    t[0] = Performance("8 bits on CLUT profiles  ", SpeedTest8bitsRGB, noPlugin, "test5.icc", "test3.icc", sizeof(Scanline_rgb8bits), 0);
    t[1] = Performance("8 bits on Matrix-Shaper  ", SpeedTest8bitsRGB, noPlugin, "test5.icc", "test0.icc", sizeof(Scanline_rgb8bits), 0);
    t[2] = Performance("8 bits on same MatrixSh  ", SpeedTest8bitsRGB, noPlugin, "test0.icc", "test0.icc", sizeof(Scanline_rgb8bits), 0);
    t[3] = Performance("8 bits on curves         ", SpeedTest8bitsRGB, noPlugin, "*curves",   "*curves",   sizeof(Scanline_rgb8bits), 0);

    // Note that context 0 has the plug-in installed

    trace("\n\n");
    trace("P E R F O R M A N C E   T E S T S  8 B I T S  (P L U G I N)\n");
    trace("===========================================================\n\n");
    fflush(stdout);

    PerformanceHeader();
    Performance("8 bits on CLUT profiles  ", SpeedTest8bitsRGB, 0, "test5.icc", "test3.icc", sizeof(Scanline_rgb8bits), t[0]);
    Performance("8 bits on Matrix-Shaper  ", SpeedTest8bitsRGB, 0, "test5.icc", "test0.icc", sizeof(Scanline_rgb8bits), t[1]);
    Performance("8 bits on same MatrixSh  ", SpeedTest8bitsRGB, 0, "test0.icc", "test0.icc", sizeof(Scanline_rgb8bits), t[2]);
    Performance("8 bits on curves         ", SpeedTest8bitsRGB, 0, "*curves",   "*curves",   sizeof(Scanline_rgb8bits), t[3]);

    cmsDeleteContext(noPlugin);
}

static
void SpeedTest15(cmsContext ct)
{
       trace("\n\nP E R F O R M A N C E   T E S T S   1 5  B I T S  (P L U G I N)\n");
       trace(    "===============================================================\n\n");

       PerformanceHeader();
       Performance("15 bits on CLUT profiles         ", SpeedTest15bitsRGB, ct, "test5.icc", "test3.icc",  sizeof(Scanline_rgb15bits), 0);
       Performance("15 bits on Matrix-Shaper profiles", SpeedTest15bitsRGB, ct, "test5.icc", "test0.icc",  sizeof(Scanline_rgb15bits), 0);
       Performance("15 bits on same Matrix-Shaper    ", SpeedTest15bitsRGB, ct, "test0.icc", "test0.icc",  sizeof(Scanline_rgb15bits), 0);
       Performance("15 bits on curves                ", SpeedTest15bitsRGB, ct, "*curves",   "*curves",    sizeof(Scanline_rgb15bits), 0);
       Performance("15 bits on CMYK CLUT profiles    ", SpeedTest15bitsCMYK, ct, "test1.icc", "test2.icc", sizeof(Scanline_rgba15bits), 0);
}

static
void SpeedTest16(cmsContext ct)
{
    cmsContext noPlugin = cmsCreateContext(0, 0);


    trace("\n\n");
    trace("P E R F O R M A N C E   T E S T S   1 6  B I T S  (D E F A U L T)\n");
    trace("=================================================================\n\n");

    PerformanceHeader();
    Performance("16 bits on CLUT profiles         ", SpeedTest16bitsRGB,  noPlugin, "test5.icc", "test3.icc",  sizeof(Scanline_rgb16bits), 0);
    Performance("16 bits on Matrix-Shaper profiles", SpeedTest16bitsRGB,  noPlugin, "test5.icc", "test0.icc",  sizeof(Scanline_rgb16bits), 0);
    Performance("16 bits on same Matrix-Shaper    ", SpeedTest16bitsRGB,  noPlugin, "test0.icc", "test0.icc",  sizeof(Scanline_rgb16bits), 0);
    Performance("16 bits on curves                ", SpeedTest16bitsRGB,  noPlugin, "*curves",   "*curves",    sizeof(Scanline_rgb16bits), 0);
    Performance("16 bits on CMYK CLUT profiles    ", SpeedTest16bitsCMYK, noPlugin, "test1.icc", "test2.icc",  sizeof(Scanline_cmyk16bits), 0);

    trace("\n\n");
    trace("P E R F O R M A N C E   T E S T S   1 6  B I T S  (P L U G I N)\n");
    trace("===============================================================\n\n");

    PerformanceHeader();
    Performance("16 bits on CLUT profiles         ", SpeedTest16bitsRGB,  ct, "test5.icc", "test3.icc", sizeof(Scanline_rgb16bits), 0);
    Performance("16 bits on Matrix-Shaper profiles", SpeedTest16bitsRGB,  ct, "test5.icc", "test0.icc", sizeof(Scanline_rgb16bits), 0);
    Performance("16 bits on same Matrix-Shaper    ", SpeedTest16bitsRGB,  ct, "test0.icc", "test0.icc", sizeof(Scanline_rgb16bits), 0);
    Performance("16 bits on curves                ", SpeedTest16bitsRGB,  ct, "*curves",   "*curves",   sizeof(Scanline_rgb16bits), 0);
    Performance("16 bits on CMYK CLUT profiles    ", SpeedTest16bitsCMYK, ct, "test1.icc", "test2.icc", sizeof(Scanline_cmyk16bits), 0);
}

// The worst case is used, no cache and all rgb combinations
static
cmsFloat64Number SpeedTestFloatRGB(cmsContext ct, cmsHPROFILE hlcmsProfileIn, cmsHPROFILE hlcmsProfileOut)
{
       cmsInt32Number j;
       clock_t atime;
       cmsFloat64Number diff;
       cmsHTRANSFORM hlcmsxform;
       void *In;
       cmsUInt32Number size, Mb;
       cmsUInt32Number inFormatter=0, outFormatter=0;
       cmsFloat64Number seconds;

       if (hlcmsProfileIn == NULL || hlcmsProfileOut == NULL)
           Fail("Unable to open profiles");


       switch (cmsGetColorSpace(hlcmsProfileIn))
       {
       case cmsSigRgbData: inFormatter = TYPE_RGB_FLT; break;
       case cmsSigLabData: inFormatter = TYPE_Lab_FLT; break;

       default:
           Fail("Invalid colorspace");
       }

       switch (cmsGetColorSpace(hlcmsProfileOut))
       {
       case cmsSigRgbData:  outFormatter = TYPE_RGB_FLT; break;
       case cmsSigLabData:  outFormatter = TYPE_Lab_FLT; break;
       case cmsSigXYZData:  outFormatter = TYPE_XYZ_FLT; break;

       default:
           Fail("Invalid colorspace");
       }

       hlcmsxform = cmsCreateTransform(ct, hlcmsProfileIn, inFormatter, hlcmsProfileOut, outFormatter, INTENT_PERCEPTUAL, cmsFLAGS_NOCACHE);
       cmsCloseProfile(ct, hlcmsProfileIn);
       cmsCloseProfile(ct, hlcmsProfileOut);



       j = 0;

       if (inFormatter == TYPE_RGB_FLT)
       {
           cmsInt32Number r, g, b;
           Scanline_rgbFloat* fill;

           size = 256 * 256 * 256;
           Mb = size * sizeof(Scanline_rgbFloat);
           In = malloc(Mb);
           fill = (Scanline_rgbFloat*)In;

           for (r = 0; r < 256; r++)
               for (g = 0; g < 256; g++)
                   for (b = 0; b < 256; b++) {

                       fill[j].r = (cmsFloat32Number)r / 255.0f;
                       fill[j].g = (cmsFloat32Number)g / 255.0f;
                       fill[j].b = (cmsFloat32Number)b / 255.0f;

                       j++;
                   }

       }
       else
       {
           cmsFloat32Number L, a, b;
           Scanline_LabFloat* fill;

           size = 100 * 256 * 256;
           Mb =  size * sizeof(Scanline_LabFloat);
           In = malloc(Mb);
           fill = (Scanline_LabFloat*)In;

           for (L = 0; L < 100; L++)
               for (a = -127.0; a < 127.0; a++)
                   for (b = -127.0; b < +127.0; b++) {

                       fill[j].L = L;
                       fill[j].a = a;
                       fill[j].b = b;

                       j++;
                   }
       }

       atime = clock();

       cmsDoTransform(ct, hlcmsxform, In, In, size);

       diff = clock() - atime;
       free(In);

       cmsDeleteTransform(ct, hlcmsxform);

       seconds = (cmsFloat64Number)diff / (cmsFloat64Number)CLOCKS_PER_SEC;
       return ((cmsFloat64Number)size) / (1024.0 * 1024.0 * seconds);
}


static
cmsFloat64Number SpeedTestFloatCMYK(cmsContext ct, cmsHPROFILE hlcmsProfileIn, cmsHPROFILE hlcmsProfileOut)
{
    cmsInt32Number c, m, y, k, j;
    clock_t atime;
    cmsFloat64Number diff;
    cmsHTRANSFORM hlcmsxform;
    Scanline_cmykFloat* In;
    cmsUInt32Number Mb;

    if (hlcmsProfileIn == NULL || hlcmsProfileOut == NULL)
        Fail("Unable to open profiles");


    hlcmsxform = cmsCreateTransform(ct, hlcmsProfileIn, TYPE_CMYK_FLT, hlcmsProfileOut, TYPE_CMYK_FLT, INTENT_PERCEPTUAL, cmsFLAGS_NOCACHE);
    cmsCloseProfile(ct, hlcmsProfileIn);
    cmsCloseProfile(ct, hlcmsProfileOut);

    Mb = 64 * 64 * 64 * 64 * sizeof(Scanline_cmykFloat);
    In = (Scanline_cmykFloat*)malloc(Mb);

    j = 0;
    for (c = 0; c < 256; c += 4)
        for (m = 0; m < 256; m += 4)
            for (y = 0; y < 256; y += 4)
                for (k = 0; k < 256; k += 4) {

                In[j].c = (cmsFloat32Number)c / 255.0f;
                In[j].m = (cmsFloat32Number)m / 255.0f;
                In[j].y = (cmsFloat32Number)y / 255.0f;
                In[j].k = (cmsFloat32Number)k / 255.0f;

                j++;
            }

    atime = clock();

    cmsDoTransform(ct, hlcmsxform, In, In, 64 * 64 * 64 * 64);

    diff = clock() - atime;
    free(In);

    cmsDeleteTransform(ct, hlcmsxform);
    return MPixSec(diff);
}


static
cmsFloat64Number SpeedTestFloatLab(cmsContext ct, cmsHPROFILE hlcmsProfileIn, cmsHPROFILE hlcmsProfileOut)
{
    cmsInt32Number j;
    clock_t atime;
    cmsFloat64Number diff;
    cmsHTRANSFORM hlcmsxform;
    void* In;
    cmsUInt32Number size, Mb;
    cmsUInt32Number  outFormatter = 0;
    cmsFloat64Number seconds;
    cmsFloat32Number L, a, b;
    Scanline_LabFloat* fill;


    if (hlcmsProfileIn == NULL || hlcmsProfileOut == NULL)
        Fail("Unable to open profiles");


    if (cmsGetColorSpace(hlcmsProfileIn) != cmsSigLabData)
    {
        Fail("Invalid colorspace");
    }

    switch (cmsGetColorSpace(hlcmsProfileOut))
    {
    case cmsSigRgbData:  outFormatter = TYPE_RGB_FLT; break;
    case cmsSigLabData:  outFormatter = TYPE_Lab_FLT; break;
    case cmsSigXYZData:  outFormatter = TYPE_XYZ_FLT; break;

    default:
        Fail("Invalid colorspace");
    }

    hlcmsxform = cmsCreateTransformTHR(ct, hlcmsProfileIn, TYPE_Lab_FLT, hlcmsProfileOut, outFormatter, INTENT_PERCEPTUAL, cmsFLAGS_NOCACHE);
    cmsCloseProfile(hlcmsProfileIn);
    cmsCloseProfile(hlcmsProfileOut);

    j = 0;

    size = 100 * 256 * 256;
    Mb = size * sizeof(Scanline_LabFloat);
    In = malloc(Mb);
    fill = (Scanline_LabFloat*)In;

    for (L = 0; L < 100; L++)
        for (a = -127.0; a < 127.0; a++)
            for (b = -127.0; b < +127.0; b++) {

                fill[j].L = L;
                fill[j].a = a;
                fill[j].b = b;

                j++;
            }


    atime = clock();

    cmsDoTransform(hlcmsxform, In, In, size);

    diff = clock() - atime;
    free(In);

    cmsDeleteTransform(hlcmsxform);

    seconds = (cmsFloat64Number)diff / (cmsFloat64Number)CLOCKS_PER_SEC;
    return ((cmsFloat64Number)size) / (1024.0 * 1024.0 * seconds);
}



static
void SpeedTestFloat(cmsContext noPlugin, cmsContext plugin)
{
       cmsContext noPlugin = cmsCreateContext(0, 0);

       cmsFloat64Number t[10] = { 0 };

       trace("\n\n");
       trace("P E R F O R M A N C E   T E S T S   F L O A T  (D E F A U L T)\n");
       trace("==============================================================\n\n");
       fflush(stdout);

       PerformanceHeader();
       t[0] = Performance("Floating point on CLUT profiles  ", SpeedTestFloatRGB, noPlugin, "test5.icc", "test3.icc", sizeof(Scanline_rgbFloat), 0);
       t[1] = Performance("Floating point on Matrix-Shaper  ", SpeedTestFloatRGB, noPlugin, "test5.icc", "test0.icc", sizeof(Scanline_rgbFloat), 0);
       t[2] = Performance("Floating point on same MatrixSh  ", SpeedTestFloatRGB, noPlugin, "test0.icc", "test0.icc", sizeof(Scanline_rgbFloat), 0);
       t[3] = Performance("Floating point on curves         ", SpeedTestFloatRGB, noPlugin, "*curves", "*curves",     sizeof(Scanline_rgbFloat), 0);
       t[4] = Performance("Floating point on RGB->Lab       ", SpeedTestFloatRGB, noPlugin, "test5.icc", "*lab",      sizeof(Scanline_rgbFloat), 0);
       t[5] = Performance("Floating point on RGB->XYZ       ", SpeedTestFloatRGB, noPlugin, "test3.icc", "*xyz",      sizeof(Scanline_rgbFloat), 0);
       t[6] = Performance("Floating point on CMYK->CMYK     ", SpeedTestFloatCMYK, noPlugin, "test1.icc", "test2.icc",sizeof(Scanline_cmykFloat), 0);
       t[7] = Performance("Floating point on Lab->RGB       ", SpeedTestFloatLab,  noPlugin, "*lab",     "test3.icc", sizeof(Scanline_LabFloat), 0);


       // Note that context 0 has the plug-in installed

       trace("\n\n");
       trace("P E R F O R M A N C E   T E S T S  F L O A T  (P L U G I N)\n");
       trace("===========================================================\n\n");
       fflush(stdout);

       PerformanceHeader();
       Performance("Floating point on CLUT profiles  ", SpeedTestFloatRGB, plugin, "test5.icc", "test3.icc", sizeof(Scanline_rgbFloat), t[0]);
       Performance("Floating point on Matrix-Shaper  ", SpeedTestFloatRGB, plugin, "test5.icc", "test0.icc", sizeof(Scanline_rgbFloat), t[1]);
       Performance("Floating point on same MatrixSh  ", SpeedTestFloatRGB, plugin, "test0.icc", "test0.icc", sizeof(Scanline_rgbFloat), t[2]);
       Performance("Floating point on curves         ", SpeedTestFloatRGB, plugin, "*curves", "*curves",     sizeof(Scanline_rgbFloat), t[3]);
       Performance("Floating point on RGB->Lab       ", SpeedTestFloatRGB, plugin, "test5.icc", "*lab",      sizeof(Scanline_rgbFloat), t[4]);
       Performance("Floating point on RGB->XYZ       ", SpeedTestFloatRGB, plugin, "test3.icc", "*xyz",      sizeof(Scanline_rgbFloat), t[5]);
       Performance("Floating point on CMYK->CMYK     ", SpeedTestFloatCMYK, plugin, "test1.icc", "test2.icc", sizeof(Scanline_cmykFloat), t[6]);
       Performance("Floating point on Lab->RGB       ", SpeedTestFloatLab,  plugin, "*lab",      "test3.icc", sizeof(Scanline_LabFloat), t[7]);

       cmsDeleteContext(noPlugin);
}


static
cmsFloat64Number SpeedTestFloatByUsing16BitsRGB(cmsContext ct, cmsHPROFILE hlcmsProfileIn, cmsHPROFILE hlcmsProfileOut)
{
       cmsInt32Number r, g, b, j;
       clock_t atime;
       cmsFloat64Number diff;
       cmsHTRANSFORM xform16;
       Scanline_rgbFloat *In;
       Scanline_rgb16bits *tmp16;
       cmsUInt32Number MbFloat, Mb16;

       UNUSED_PARAMETER(ct);

       if (hlcmsProfileIn == NULL || hlcmsProfileOut == NULL)
              Fail("Unable to open profiles");

       xform16    = cmsCreateTransform(ct, hlcmsProfileIn, TYPE_RGB_16, hlcmsProfileOut, TYPE_RGB_16, INTENT_PERCEPTUAL, cmsFLAGS_NOCACHE);

       cmsCloseProfile(ct, hlcmsProfileIn);
       cmsCloseProfile(ct, hlcmsProfileOut);

       MbFloat = 256 * 256 * 256 * sizeof(Scanline_rgbFloat);
       Mb16    = 256 * 256 * 256 * sizeof(Scanline_rgb16bits);

       In    = (Scanline_rgbFloat*)malloc(MbFloat);
       tmp16 = (Scanline_rgb16bits*)malloc(Mb16);


       j = 0;
       for (r = 0; r < 256; r++)
              for (g = 0; g < 256; g++)
                     for (b = 0; b < 256; b++) {

              In[j].r = (cmsFloat32Number)r / 255.0f;
              In[j].g = (cmsFloat32Number)g / 255.0f;
              In[j].b = (cmsFloat32Number)b / 255.0f;

              j++;
       }


       atime = clock();


       for (j = 0; j < 256 * 256 * 256; j++) {

              tmp16[j].r = (cmsUInt16Number)floor(In[j].r * 65535.0 + 0.5);
              tmp16[j].g = (cmsUInt16Number)floor(In[j].g * 65535.0 + 0.5);
              tmp16[j].b = (cmsUInt16Number)floor(In[j].b * 65535.0 + 0.5);

              j++;
       }

       cmsDoTransform(ct, xform16, tmp16, tmp16, 256 * 256 * 256);

       for (j = 0; j < 256 * 256 * 256; j++) {

              In[j].r = (cmsFloat32Number) (tmp16[j].r / 65535.0 );
              In[j].g = (cmsFloat32Number) (tmp16[j].g / 65535.0);
              In[j].b = (cmsFloat32Number) (tmp16[j].b / 65535.0);

              j++;
       }

       diff = clock() - atime;
       free(In);

       cmsDeleteTransform(ct, xform16);
       return MPixSec(diff);
}





static
void ComparativeFloatVs16bits(cmsContext Raw, cmsContext Plugin)
{
       trace("\n\n");
       trace("C O M P A R A T I V E  converting to 16 bit vs. using float plug-in.\n");
       trace("                              values given in MegaPixels per second.\n");
       trace("====================================================================\n");
       trace("                                  16 bits tmp.  Float plugin\n");
       fflush(stdout);

       Comparative(Raw, Plugin, "Floating point on CLUT profiles  ", SpeedTestFloatByUsing16BitsRGB, SpeedTestFloatRGB,  "test5.icc", "test3.icc");
       Comparative(Raw, Plugin, "Floating point on Matrix-Shaper  ", SpeedTestFloatByUsing16BitsRGB, SpeedTestFloatRGB,  "test5.icc", "test0.icc");
       Comparative(Raw, Plugin, "Floating point on same MatrixSh  ", SpeedTestFloatByUsing16BitsRGB, SpeedTestFloatRGB,  "test0.icc", "test0.icc");
       Comparative(Raw, Plugin, "Floating point on curves         ", SpeedTestFloatByUsing16BitsRGB, SpeedTestFloatRGB,  NULL, NULL);
}







typedef struct
{
       Scanline_rgba8bits pixels[256][256];
       cmsUInt8Number     padding[4];

} padded_line;

typedef struct
{
       padded_line line[256];
} big_bitmap;


static
cmsFloat64Number SpeedTest8bitDoTransform(cmsContext ct, cmsHPROFILE hlcmsProfileIn, cmsHPROFILE hlcmsProfileOut)
{
       cmsInt32Number r, g, b, j;
       clock_t atime;
       cmsFloat64Number diff;
       cmsHTRANSFORM hlcmsxform;
       big_bitmap* In;
       big_bitmap* Out;
       cmsUInt32Number Mb;

       if (hlcmsProfileIn == NULL || hlcmsProfileOut == NULL)
              Fail("Unable to open profiles");

       hlcmsxform = cmsCreateTransform(ct, hlcmsProfileIn, TYPE_RGBA_8, hlcmsProfileOut, TYPE_RGBA_8, INTENT_PERCEPTUAL, cmsFLAGS_NOCACHE);
       cmsCloseProfile(ct, hlcmsProfileIn);
       cmsCloseProfile(ct, hlcmsProfileOut);


       // Our test bitmap is 256 x 256 padded lines
       Mb = sizeof(big_bitmap);

       In = (big_bitmap*)malloc(Mb);
       Out = (big_bitmap*)malloc(Mb);

       for (r = 0; r < 256; r++)
              for (g = 0; g < 256; g++)
                     for (b = 0; b < 256; b++) {

                            In->line[r].pixels[g][b].r = (cmsUInt8Number)r;
                            In->line[r].pixels[g][b].g = (cmsUInt8Number)g;
                            In->line[r].pixels[g][b].b = (cmsUInt8Number)b;
                            In->line[r].pixels[g][b].a = 0;
                     }

       atime = clock();

       for (j = 0; j < 256; j++) {

              cmsDoTransform(ct, hlcmsxform, In->line[j].pixels, Out->line[j].pixels, 256 * 256);
       }

       diff = clock() - atime;
       free(In); free(Out);

       cmsDeleteTransform(ct, hlcmsxform);
       return MPixSec(diff);

}


static
cmsFloat64Number SpeedTest8bitLineStride(cmsContext ct, cmsHPROFILE hlcmsProfileIn, cmsHPROFILE hlcmsProfileOut)
{
       cmsInt32Number r, g, b;
       clock_t atime;
       cmsFloat64Number diff;
       cmsHTRANSFORM hlcmsxform;
       big_bitmap* In;
       big_bitmap* Out;
       cmsUInt32Number Mb;

       if (hlcmsProfileIn == NULL || hlcmsProfileOut == NULL)
              Fail("Unable to open profiles");

       hlcmsxform = cmsCreateTransform(ct, hlcmsProfileIn, TYPE_RGBA_8, hlcmsProfileOut, TYPE_RGBA_8, INTENT_PERCEPTUAL, cmsFLAGS_NOCACHE);
       cmsCloseProfile(ct, hlcmsProfileIn);
       cmsCloseProfile(ct, hlcmsProfileOut);


       // Our test bitmap is 256 x 256 padded lines
       Mb = sizeof(big_bitmap);

       In = (big_bitmap*)malloc(Mb);
       Out = (big_bitmap*)malloc(Mb);

       for (r = 0; r < 256; r++)
              for (g = 0; g < 256; g++)
                     for (b = 0; b < 256; b++) {

                            In->line[r].pixels[g][b].r = (cmsUInt8Number)r;
                            In->line[r].pixels[g][b].g = (cmsUInt8Number)g;
                            In->line[r].pixels[g][b].b = (cmsUInt8Number)b;
                            In->line[r].pixels[g][b].a = 0;
                     }

       atime = clock();

       cmsDoTransformLineStride(ct, hlcmsxform, In, Out, 256*256, 256, sizeof(padded_line), sizeof(padded_line), 0, 0);

       diff = clock() - atime;
       free(In); free(Out);

       cmsDeleteTransform(ct, hlcmsxform);
       return MPixSec(diff);

}

static
void ComparativeLineStride8bits(cmsContext NoPlugin, cmsContext Plugin)
{
       trace("\n\n");
       trace("C O M P A R A T I V E cmsDoTransform() vs. cmsDoTransformLineStride()\n");
       trace("                              values given in MegaPixels per second.\n");
       trace("====================================================================\n");

       fflush(stdout);

       ComparativeCt(NoPlugin, Plugin, "CLUT profiles  ", SpeedTest8bitDoTransform, SpeedTest8bitLineStride, "test5.icc", "test3.icc");
       ComparativeCt(NoPlugin, Plugin, "CLUT 16 bits   ", SpeedTest16bitsRGB,       SpeedTest16bitsRGB, "test5.icc", "test3.icc");
       ComparativeCt(NoPlugin, Plugin, "Matrix-Shaper  ", SpeedTest8bitDoTransform, SpeedTest8bitLineStride, "test5.icc", "test0.icc");
       ComparativeCt(NoPlugin, Plugin, "same MatrixSh  ", SpeedTest8bitDoTransform, SpeedTest8bitLineStride, "test0.icc", "test0.icc");
       ComparativeCt(NoPlugin, Plugin, "curves         ", SpeedTest8bitDoTransform, SpeedTest8bitLineStride, NULL, NULL);
}



static
void TestGrayTransformPerformance(cmsContext ct)
{
       cmsInt32Number j;
       clock_t atime;
       cmsFloat64Number diff;
       cmsHTRANSFORM hlcmsxform;
       float *In;

       cmsInt32Number pixels;
       cmsUInt32Number Mb;
       cmsToneCurve* gamma18;
       cmsToneCurve* gamma22;

       cmsHPROFILE hlcmsProfileIn;
       cmsHPROFILE hlcmsProfileOut;

       gamma18 = cmsBuildGamma(ct, 1.8);
       gamma22 = cmsBuildGamma(ct, 2.2);

       hlcmsProfileIn = cmsCreateGrayProfile(ct, NULL, gamma18);
       hlcmsProfileOut = cmsCreateGrayProfile(ct, NULL, gamma22);


       cmsFreeToneCurve(ct, gamma18);
       cmsFreeToneCurve(ct, gamma22);

       hlcmsxform = cmsCreateTransform(ct, hlcmsProfileIn, TYPE_GRAY_FLT | EXTRA_SH(1), hlcmsProfileOut, TYPE_GRAY_FLT|EXTRA_SH(1), INTENT_PERCEPTUAL, 0);
       cmsCloseProfile(ct, hlcmsProfileIn);
       cmsCloseProfile(ct, hlcmsProfileOut);

       pixels = 256 * 256 * 256;
       Mb = pixels* 2*sizeof(float);
       In = (float*) malloc(Mb);

       for (j = 0; j < pixels*2; j++)
              In[j] = (j % 256) / 255.0f;

       atime = clock();

       cmsDoTransform(ct, hlcmsxform, In, In, pixels);

       diff = clock() - atime;
       free(In);

       cmsDeleteTransform(ct, hlcmsxform);
       trace("Gray conversion using two gray profiles\t %-12.2f MPixels/Sec.\n", MPixSec(diff));
}

static
void TestGrayTransformPerformance1(cmsContext ct)
{
       cmsInt32Number j;
       clock_t atime;
       cmsFloat64Number diff;
       cmsHTRANSFORM hlcmsxform;
       float *In;

       cmsInt32Number pixels;
       cmsUInt32Number Mb;
       cmsToneCurve* gamma18;
       cmsToneCurve* gamma22;

       cmsHPROFILE hlcmsProfileIn;
       cmsHPROFILE hlcmsProfileOut;

       gamma18 = cmsBuildGamma(ct, 1.8);
       gamma22 = cmsBuildGamma(ct, 1./2.2);

       hlcmsProfileIn = cmsCreateLinearizationDeviceLink(ct, cmsSigGrayData, &gamma18);
       hlcmsProfileOut = cmsCreateLinearizationDeviceLink(ct, cmsSigGrayData, &gamma22);


       cmsFreeToneCurve(ct, gamma18);
       cmsFreeToneCurve(ct, gamma22);

       hlcmsxform = cmsCreateTransform(ct, hlcmsProfileIn, TYPE_GRAY_FLT, hlcmsProfileOut, TYPE_GRAY_FLT, INTENT_PERCEPTUAL, 0);
       cmsCloseProfile(ct, hlcmsProfileIn);
       cmsCloseProfile(ct, hlcmsProfileOut);

       pixels = 256 * 256 * 256;
       Mb = pixels* sizeof(float);
       In = (float*) malloc(Mb);

       for (j = 0; j < pixels; j++)
              In[j] = (j % 256) / 255.0f;

       atime = clock();

       cmsDoTransform(ct, hlcmsxform, In, In, pixels);

       diff = clock() - atime;
       free(In);

       cmsDeleteTransform(ct, hlcmsxform);
       trace("Gray conversion using two devicelinks\t %-12.2f MPixels/Sec.\n", MPixSec(diff));
}


// The harness test
int main()
{
       cmsContext raw = cmsCreateContext(NULL, NULL);
       cmsContext plugin = cmsCreateContext(NULL, NULL);

       trace("FastFloating point extensions testbed - 1.5\n");
       trace("Copyright (c) 1998-2021 Marti Maria Saguer, all rights reserved\n");

       trace("\nInstalling error logger ... ");
       cmsSetLogErrorHandler(raw, FatalErrorQuit);
       cmsSetLogErrorHandler(plugin, FatalErrorQuit);
       trace("done.\n");

       trace("Installing plug-in ... ");
       cmsPlugin(plugin, cmsFastFloatExtensions());
       trace("done.\n\n");

       CheckComputeIncrements();

       // 15 bit functionality
       CheckFormatters15();
       Check15bitsConversions(plugin);

       // 16 bits functionality
       CheckAccuracy16Bits(raw, plugin);

       // Lab to whatever
       CheckLab2RGB(plugin);

       // Change format
       CheckChangeFormat(plugin);

       // Soft proofing
       CheckSoftProofing();

       // Floating point functionality
       CheckConversionFloat(raw, plugin);
       trace("All floating point tests passed OK\n");

       SpeedTest8(plugin);
       SpeedTest16(plugin);
       SpeedTest15(plugin);
       SpeedTestFloat(raw, plugin);

       ComparativeFloatVs16bits(raw, plugin);
       ComparativeLineStride8bits(raw, plugin);

       // Test gray performance
       trace("\n\n");
       trace("F L O A T   G R A Y   conversions performance.\n");
       trace("====================================================================\n");
       TestGrayTransformPerformance(plugin);
       TestGrayTransformPerformance1(plugin);

	   // [i_a] cleanup
       cmsDeleteContext(raw);
       cmsDeleteContext(plugin);

       trace("\nAll tests passed OK\n");


       return 0;
}<|MERGE_RESOLUTION|>--- conflicted
+++ resolved
@@ -45,11 +45,7 @@
 #define FROM_15_TO_8(x15) (cmsUInt8Number) (((cmsUInt64Number) x15 * 0xFF + 0x4000) >> 15)
 
 
-<<<<<<< HEAD
-// Floating point acuracy for tests
-=======
-// Floating point accuracy for tests 
->>>>>>> 42fd72d9
+// Floating point accuracy for tests
 #define EPSILON_FLOAT_TESTS 0.005
 
 // A flushed printf
