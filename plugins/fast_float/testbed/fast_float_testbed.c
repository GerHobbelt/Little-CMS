--- conflicted
+++ resolved
@@ -1081,28 +1081,17 @@
        TryAllValuesFloatAlpha(Raw, Plugin, cmsOpenProfileFromFile(Raw, "test0.icc", "r"), cmsOpenProfileFromFile(Raw, "test0.icc", "r"), INTENT_PERCEPTUAL, TRUE);
        trace("Ok\n");
 
-<<<<<<< HEAD
-
-       /*
-       * FIXME!!
-       */
-=======
               
->>>>>>> c07b7e36
        trace("Crash (III) test.");
        CheckUncommonValues(cmsOpenProfileFromFile("test5.icc", "r"), cmsOpenProfileFromFile("test3.icc", "r"), INTENT_PERCEPTUAL);
        trace("..");
        CheckUncommonValues(cmsOpenProfileFromFile("test5.icc", "r"), cmsOpenProfileFromFile("test0.icc", "r"), INTENT_PERCEPTUAL);
        trace("Ok\n");
-<<<<<<< HEAD
-=======
 
        trace("Checking conversion to Lab...");
        CheckToEncodedLab();
        CheckToFloatLab();
        trace("Ok\n");
->>>>>>> c07b7e36
-
 
        // Matrix-shaper should be accurate
        trace("Checking accuracy on Matrix-shaper...");
@@ -2306,18 +2295,12 @@
 // The harness test
 int main()
 {
-<<<<<<< HEAD
        cmsContext raw = cmsCreateContext(NULL, NULL);
        cmsContext plugin = cmsCreateContext(NULL, NULL);
 
-       trace("FastFloating point extensions testbed - 1.3\n");
-       trace("Copyright (c) 1998-2020 Marti Maria Saguer, all rights reserved\n");
-
-=======
        trace("FastFloating point extensions testbed - 1.4\n");
        trace("Copyright (c) 1998-2021 Marti Maria Saguer, all rights reserved\n");
-       
->>>>>>> c07b7e36
+
        trace("\nInstalling error logger ... ");
        cmsSetLogErrorHandler(raw, FatalErrorQuit);
        cmsSetLogErrorHandler(plugin, FatalErrorQuit);
@@ -2326,11 +2309,7 @@
        trace("Installing plug-in ... ");
        cmsPlugin(plugin, cmsFastFloatExtensions());
        trace("done.\n\n");
-<<<<<<< HEAD
-
-=======
-       
->>>>>>> c07b7e36
+
        CheckComputeIncrements();
 
        // 15 bit functionality
