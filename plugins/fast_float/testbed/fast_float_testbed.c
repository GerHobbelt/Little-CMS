--- conflicted
+++ resolved
@@ -1119,50 +1119,8 @@
 
 // Convert some known values
 static
-void CheckConversionFloat(cmsContext Raw, cmsContext Plugin)
-{
-<<<<<<< HEAD
-       trace("Crash test.");
-       TryAllValuesFloatAlpha(Raw, Plugin, cmsOpenProfileFromFile(Raw, "test5.icc", "r"), cmsOpenProfileFromFile(Raw, "test0.icc", "r"), INTENT_PERCEPTUAL, FALSE);
-       trace("..");
-       TryAllValuesFloatAlpha(Raw, Plugin, cmsOpenProfileFromFile(Raw, "test5.icc", "r"), cmsOpenProfileFromFile(Raw, "test0.icc", "r"), INTENT_PERCEPTUAL, TRUE);
-       trace("Ok\n");
-
-
-       trace("Crash (II) test.");
-       TryAllValuesFloatAlpha(Raw, Plugin, cmsOpenProfileFromFile(Raw, "test0.icc", "r"), cmsOpenProfileFromFile(Raw, "test0.icc", "r"), INTENT_PERCEPTUAL, FALSE);
-       trace("..");
-       TryAllValuesFloatAlpha(Raw, Plugin, cmsOpenProfileFromFile(Raw, "test0.icc", "r"), cmsOpenProfileFromFile(Raw, "test0.icc", "r"), INTENT_PERCEPTUAL, TRUE);
-       trace("Ok\n");
-
-              
-       trace("Crash (III) test.");
-       CheckUncommonValues(cmsOpenProfileFromFile("test5.icc", "r"), cmsOpenProfileFromFile("test3.icc", "r"), INTENT_PERCEPTUAL);
-       trace("..");
-       CheckUncommonValues(cmsOpenProfileFromFile("test5.icc", "r"), cmsOpenProfileFromFile("test0.icc", "r"), INTENT_PERCEPTUAL);
-       trace("Ok\n");
-
-       trace("Checking conversion to Lab...");
-       CheckToEncodedLab();
-       CheckToFloatLab();
-       trace("Ok\n");
-
-       // Matrix-shaper should be accurate
-       trace("Checking accuracy on Matrix-shaper...");
-       TryAllValuesFloat(Raw, Plugin, cmsOpenProfileFromFile(Raw, "test5.icc", "r"), cmsOpenProfileFromFile(Raw, "test0.icc", "r"), INTENT_PERCEPTUAL);
-       trace("Ok\n");
-
-       // CLUT should be as 16 bits or better
-       trace("Checking accuracy of CLUT...");
-       TryAllValuesFloatVs16(Raw, Plugin, cmsOpenProfileFromFile(Raw, "test5.icc", "r"), cmsOpenProfileFromFile(Raw, "test3.icc", "r"), INTENT_PERCEPTUAL);
-       trace("Ok\n");
-
-       // Same profile should give same values (we test both methods)
-       trace("Checking accuracy on same profile ...");
-       TryAllValuesFloatVs16(Raw, Plugin, cmsOpenProfileFromFile(Raw, "test0.icc", "r"), cmsOpenProfileFromFile(Raw, "test0.icc", "r"), INTENT_PERCEPTUAL);
-       TryAllValuesFloat(Raw, Plugin, cmsOpenProfileFromFile(Raw, "test0.icc", "r"), cmsOpenProfileFromFile(Raw, "test0.icc", "r"), INTENT_PERCEPTUAL);
-       trace("Ok\n");
-=======
+void CheckConversionFloat(void)
+{
     trace("Crash test.");
     TryAllValuesFloatAlpha(cmsOpenProfileFromFile("test5.icc", "r"), cmsOpenProfileFromFile("test0.icc", "r"), INTENT_PERCEPTUAL, FALSE);
 
@@ -1203,7 +1161,6 @@
     TryAllValuesFloatVs16(cmsOpenProfileFromFile("test0.icc", "r"), cmsOpenProfileFromFile("test0.icc", "r"), INTENT_PERCEPTUAL);
     TryAllValuesFloat(cmsOpenProfileFromFile("test0.icc", "r"), cmsOpenProfileFromFile("test0.icc", "r"), INTENT_PERCEPTUAL);
     trace("Ok\n");
->>>>>>> 430f9166
 }
 
 
