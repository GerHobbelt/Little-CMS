//---------------------------------------------------------------------------------
//
//  Little Color Management System, fast floating point extensions
//  Copyright (c) 1998-2024 Marti Maria Saguer, all rights reserved
//
//
// This program is free software: you can redistribute it and/or modify
// it under the terms of the GNU General Public License as published by
// the Free Software Foundation, either version 3 of the License, or
// (at your option) any later version.
//
// This program is distributed in the hope that it will be useful,
// but WITHOUT ANY WARRANTY; without even the implied warranty of
// MERCHANTABILITY or FITNESS FOR A PARTICULAR PURPOSE.  See the
// GNU General Public License for more details.
//
// You should have received a copy of the GNU General Public License
// along with this program.  If not, see <http://www.gnu.org/licenses/>.
//
//---------------------------------------------------------------------------------

#include "fast_float_internal.h"

#include <stdlib.h>
#include <memory.h>

// On Visual Studio, use debug CRT
#ifdef _MSC_VER
#    include "crtdbg.h"
#endif

#include "monolithic_examples.h"


#ifndef PROFILES_DIR
#define PROFILES_DIR "../../test_profiles/"
#endif

// Some pixel representations
typedef struct { cmsUInt8Number  r, g, b;    }  Scanline_rgb8bits;
typedef struct { cmsUInt8Number  r, g, b, a; }  Scanline_rgba8bits;
typedef struct { cmsUInt8Number  c, m, y, k; }  Scanline_cmyk8bits;
typedef struct { cmsUInt16Number r, g, b;    }  Scanline_rgb16bits;
typedef struct { cmsUInt16Number r, g, b, a; }  Scanline_rgba16bits;
typedef struct { cmsUInt16Number c, m, y, k; }  Scanline_cmyk16bits;
typedef struct { cmsUInt16Number r, g, b;    }  Scanline_rgb15bits;
typedef struct { cmsUInt16Number r, g, b, a; }  Scanline_rgba15bits;
typedef struct { cmsUInt16Number r, g, b, a; }  Scanline_cmyk15bits;
typedef struct { cmsFloat32Number r, g, b;    }  Scanline_rgbFloat;
typedef struct { cmsFloat32Number r, g, b, a; }  Scanline_rgbaFloat;
typedef struct { cmsFloat32Number c, m, y, k; }  Scanline_cmykFloat;
typedef struct { cmsFloat32Number L, a, b; }     Scanline_LabFloat;

// 15 bit mode. <=> 8 bits mode
#define FROM_8_TO_15(x8) (cmsUInt16Number) ((((cmsUInt64Number)x8 << 15)) / 0xFF)
#define FROM_15_TO_8(x15) (cmsUInt8Number) (((cmsUInt64Number) x15 * 0xFF + 0x4000) >> 15)


// Floating point accuracy for tests
#define EPSILON_FLOAT_TESTS 0.005

// A flushed printf
static
void trace(const char* frm, ...)
{
    va_list args;

    va_start(args, frm);
    vfprintf(stderr, frm, args);
    fflush(stderr);
    va_end(args);
}


// The callback function used by cmsSetLogErrorHandler()
static
void FatalErrorQuit(cmsContext ContextID, cmsUInt32Number ErrorCode, const char *Text)
{
       UNUSED_PARAMETER(ContextID);
       UNUSED_PARAMETER(ErrorCode);

       trace("** Fatal error: %s\n", Text);
       exit(1);
}

// Rise an error and exit
static
void Fail(const char* frm, ...)
{
       char ReasonToFailBuffer[1024];
       va_list args;

       va_start(args, frm);
       vsprintf(ReasonToFailBuffer, frm, args);
       FatalErrorQuit(0, 0, ReasonToFailBuffer);

      // unreachable va_end(args);
}


// Creates a fake profile that only has a curve. Used in several places
static
cmsHPROFILE CreateCurves(cmsContext ContextID)
{
       cmsToneCurve* Gamma = cmsBuildGamma(ContextID, 1.1);
       cmsToneCurve* Transfer[3];
       cmsHPROFILE h;

       Transfer[0] = Transfer[1] = Transfer[2] = Gamma;
       h = cmsCreateLinearizationDeviceLink(ContextID, cmsSigRgbData, Transfer);

       cmsFreeToneCurve(ContextID, Gamma);

       return h;
}


// Check for a single 15 bit Photoshop-like formatter
static
void CheckSingleFormatter15(cmsContext id, cmsUInt32Number Type, const char* Text)
{
       cmsUInt16Number Values[cmsMAXCHANNELS];
       cmsUInt8Number Buffer[1024];
       cmsFormatter f, b;
       cmsInt32Number i, j, nChannels, bytes;
       _xform_head info;

       UNUSED_PARAMETER(id);

       memset(&info, 0, sizeof(info));
       info.OutputFormat = info.InputFormat = Type;

       // Get functions to go forth and back
       f = Formatter_15Bit_Factory(id, Type, cmsFormatterInput, CMS_PACK_FLAGS_16BITS);
       b = Formatter_15Bit_Factory(id, Type, cmsFormatterOutput, CMS_PACK_FLAGS_16BITS);

       if (f.Fmt16 == NULL || b.Fmt16 == NULL) {

              Fail("no formatter for %s", Text);
              return;
       }

       nChannels = T_CHANNELS(Type);
       bytes = T_BYTES(Type);

       for (j = 0; j < 5; j++) {

              for (i = 0; i < nChannels; i++) {

                     Values[i] = (cmsUInt16Number)(i + j) << 1;
              }

              b.Fmt16(id, (struct _cmstransform_struct*) &info, Values, Buffer, 1);
              memset(Values, 0, sizeof(Values));
              f.Fmt16(id, (struct _cmstransform_struct*) &info, Values, Buffer, 1);

              for (i = 0; i < nChannels; i++) {

                     if (Values[i] != ((i + j) << 1)) {

                            Fail("%s failed", Text);
                            return;
                     }
              }
       }
}

#define C(a) CheckSingleFormatter15(0, a, #a)

// Check for all 15 bits formatters
static
void CheckFormatters15(void)
{
       C(TYPE_GRAY_15);
       C(TYPE_GRAY_15_REV);
       C(TYPE_GRAY_15_SE);
       C(TYPE_GRAYA_15);
       C(TYPE_GRAYA_15_SE);
       C(TYPE_GRAYA_15_PLANAR);
       C(TYPE_RGB_15);
       C(TYPE_RGB_15_PLANAR);
       C(TYPE_RGB_15_SE);
       C(TYPE_BGR_15);
       C(TYPE_BGR_15_PLANAR);
       C(TYPE_BGR_15_SE);
       C(TYPE_RGBA_15);
       C(TYPE_RGBA_15_PLANAR);
       C(TYPE_RGBA_15_SE);
       C(TYPE_ARGB_15);
       C(TYPE_ABGR_15);
       C(TYPE_ABGR_15_PLANAR);
       C(TYPE_ABGR_15_SE);
       C(TYPE_BGRA_15);
       C(TYPE_BGRA_15_SE);
       C(TYPE_YMC_15);
       C(TYPE_CMY_15);
       C(TYPE_CMY_15_PLANAR);
       C(TYPE_CMY_15_SE);
       C(TYPE_CMYK_15);
       C(TYPE_CMYK_15_REV);
       C(TYPE_CMYK_15_PLANAR);
       C(TYPE_CMYK_15_SE);
       C(TYPE_KYMC_15);
       C(TYPE_KYMC_15_SE);
       C(TYPE_KCMY_15);
       C(TYPE_KCMY_15_REV);
       C(TYPE_KCMY_15_SE);
}
#undef C


static
cmsInt32Number checkSingleComputeIncrements(cmsUInt32Number Format, cmsUInt32Number planeStride, cmsUInt32Number ExpectedChannels, cmsUInt32Number ExpectedAlpha, ...)
{
       cmsUInt32Number nChannels, nAlpha, nTotal, i, rc = 0 ;
       cmsUInt32Number ComponentStartingOrder[cmsMAXCHANNELS], ComponentPointerIncrements[cmsMAXCHANNELS];
       va_list args;


       va_start(args, ExpectedAlpha);

       _cmsComputeComponentIncrements(Format, planeStride, &nChannels, &nAlpha, ComponentStartingOrder, ComponentPointerIncrements);

       if (nChannels != ExpectedChannels)
              return 0;

       if (nAlpha != ExpectedAlpha)
              return 0;

       nTotal = nAlpha + nChannels;
       for (i = 0; i < nTotal; i++)
       {
              cmsUInt32Number so = va_arg(args, cmsUInt32Number);
              if (so != ComponentStartingOrder[i])
                     goto Error;
       }

       for (i = 0; i < nTotal; i++)
       {
              cmsUInt32Number so = va_arg(args, cmsUInt32Number);
              if (so != ComponentPointerIncrements[i])
                     goto Error;
       }

       // Success
       rc = 1;

Error:
       va_end(args);

       return rc;
}

#define CHECK(frm, plane, chans, alpha, ...) if (!checkSingleComputeIncrements(frm, plane, chans, alpha, __VA_ARGS__)) { trace("Format failed!\n"); return 0; }



// Validate the compute increments function
cmsInt32Number CheckComputeIncrements(void)
{
       CHECK(TYPE_GRAY_8,    0, 1, 0, /**/ 0,    /**/ 1);
       CHECK(TYPE_GRAYA_8,   0, 1, 1, /**/ 0, 1, /**/ 2, 2);
       CHECK(TYPE_AGRAY_8,   0, 1, 1, /**/ 1, 0, /**/ 2, 2);
       CHECK(TYPE_GRAY_16,   0, 1, 0, /**/ 0,    /**/ 2);
       CHECK(TYPE_GRAYA_16,  0, 1, 1, /**/ 0, 2, /**/ 4, 4);
       CHECK(TYPE_AGRAY_16,  0, 1, 1, /**/ 2, 0, /**/ 4, 4);

       CHECK(TYPE_GRAY_FLT,  0, 1, 0, /**/ 0,    /**/ 4);
       CHECK(TYPE_GRAYA_FLT, 0, 1, 1, /**/ 0, 4, /**/ 8, 8);
       CHECK(TYPE_AGRAY_FLT, 0, 1, 1, /**/ 4, 0, /**/ 8, 8);

       CHECK(TYPE_GRAY_DBL,  0, 1, 0, /**/ 0,      /**/ 8);
       CHECK(TYPE_AGRAY_DBL, 0, 1, 1, /**/ 8, 0,   /**/ 16, 16);

       CHECK(TYPE_RGB_8,    0, 3, 0, /**/ 0, 1, 2,     /**/ 3, 3, 3);
       CHECK(TYPE_RGBA_8,   0, 3, 1, /**/ 0, 1, 2, 3,  /**/ 4, 4, 4, 4);
       CHECK(TYPE_ARGB_8,   0, 3, 1, /**/ 1, 2, 3, 0,  /**/ 4, 4, 4, 4);

       CHECK(TYPE_RGB_16,  0, 3, 0, /**/ 0, 2, 4,     /**/ 6, 6, 6);
       CHECK(TYPE_RGBA_16, 0, 3, 1, /**/ 0, 2, 4, 6,  /**/ 8, 8, 8, 8);
       CHECK(TYPE_ARGB_16, 0, 3, 1, /**/ 2, 4, 6, 0,  /**/ 8, 8, 8, 8);

       CHECK(TYPE_RGB_FLT,  0, 3, 0, /**/ 0, 4, 8,     /**/ 12, 12, 12);
       CHECK(TYPE_RGBA_FLT, 0, 3, 1, /**/ 0, 4, 8, 12,  /**/ 16, 16, 16, 16);
       CHECK(TYPE_ARGB_FLT, 0, 3, 1, /**/ 4, 8, 12, 0,  /**/ 16, 16, 16, 16);

       CHECK(TYPE_BGR_8,  0, 3, 0, /**/ 2, 1, 0,     /**/ 3, 3, 3);
       CHECK(TYPE_BGRA_8, 0, 3, 1, /**/ 2, 1, 0, 3,  /**/ 4, 4, 4, 4);
       CHECK(TYPE_ABGR_8, 0, 3, 1, /**/ 3, 2, 1, 0,  /**/ 4, 4, 4, 4);

       CHECK(TYPE_BGR_16,  0, 3, 0, /**/ 4, 2, 0,     /**/ 6, 6, 6);
       CHECK(TYPE_BGRA_16, 0, 3, 1, /**/ 4, 2, 0, 6,  /**/ 8, 8, 8, 8);
       CHECK(TYPE_ABGR_16, 0, 3, 1, /**/ 6, 4, 2, 0,  /**/ 8, 8, 8, 8);

       CHECK(TYPE_BGR_FLT, 0, 3, 0,  /**/ 8, 4, 0,     /**/  12, 12, 12);
       CHECK(TYPE_BGRA_FLT, 0, 3, 1, /**/ 8, 4, 0, 12,  /**/ 16, 16, 16, 16);
       CHECK(TYPE_ABGR_FLT, 0, 3, 1, /**/ 12, 8, 4, 0,  /**/ 16, 16, 16, 16);


       CHECK(TYPE_CMYK_8,  0, 4, 0, /**/ 0, 1, 2, 3,     /**/ 4, 4, 4, 4);
       CHECK(TYPE_CMYKA_8, 0, 4, 1, /**/ 0, 1, 2, 3, 4,  /**/ 5, 5, 5, 5, 5);
       CHECK(TYPE_ACMYK_8, 0, 4, 1, /**/ 1, 2, 3, 4, 0,  /**/ 5, 5, 5, 5, 5);

       CHECK(TYPE_KYMC_8,  0, 4, 0, /**/ 3, 2, 1, 0,     /**/ 4, 4, 4, 4);
       CHECK(TYPE_KYMCA_8, 0, 4, 1, /**/ 3, 2, 1, 0, 4,  /**/ 5, 5, 5, 5, 5);
       CHECK(TYPE_AKYMC_8, 0, 4, 1, /**/ 4, 3, 2, 1, 0,  /**/ 5, 5, 5, 5, 5);

       CHECK(TYPE_KCMY_8,  0, 4, 0, /**/ 1, 2, 3, 0,      /**/ 4, 4, 4, 4);

       CHECK(TYPE_CMYK_16, 0, 4, 0, /**/ 0, 2, 4, 6,      /**/ 8, 8, 8, 8);
       CHECK(TYPE_CMYKA_16, 0, 4, 1, /**/ 0, 2, 4, 6, 8,  /**/ 10, 10, 10, 10, 10);
       CHECK(TYPE_ACMYK_16, 0, 4, 1, /**/ 2, 4, 6, 8, 0,  /**/ 10, 10, 10, 10, 10);

       CHECK(TYPE_KYMC_16, 0, 4, 0,  /**/ 6, 4, 2, 0,     /**/ 8, 8, 8, 8);
       CHECK(TYPE_KYMCA_16, 0, 4, 1, /**/ 6, 4, 2, 0, 8,  /**/ 10, 10, 10, 10, 10);
       CHECK(TYPE_AKYMC_16, 0, 4, 1, /**/ 8, 6, 4, 2, 0,  /**/ 10, 10, 10, 10, 10);

       CHECK(TYPE_KCMY_16, 0, 4, 0, /**/ 2, 4, 6, 0,      /**/ 8, 8, 8, 8);

       // Planar

       CHECK(TYPE_GRAYA_8_PLANAR, 100, 1, 1, /**/ 0, 100,  /**/ 1, 1);
       CHECK(TYPE_AGRAY_8_PLANAR, 100, 1, 1, /**/ 100, 0,  /**/ 1, 1);

       CHECK(TYPE_GRAYA_16_PLANAR, 100, 1, 1, /**/ 0, 100,   /**/ 2, 2);
       CHECK(TYPE_AGRAY_16_PLANAR, 100, 1, 1, /**/ 100, 0,   /**/ 2, 2);

       CHECK(TYPE_GRAYA_FLT_PLANAR, 100, 1, 1, /**/ 0, 100,   /**/ 4, 4);
       CHECK(TYPE_AGRAY_FLT_PLANAR, 100, 1, 1, /**/ 100, 0,   /**/ 4, 4);

       CHECK(TYPE_GRAYA_DBL_PLANAR, 100, 1, 1, /**/ 0, 100,   /**/ 8, 8);
       CHECK(TYPE_AGRAY_DBL_PLANAR, 100, 1, 1, /**/ 100, 0,   /**/ 8, 8);

       CHECK(TYPE_RGB_8_PLANAR,  100, 3, 0, /**/ 0, 100, 200,      /**/ 1, 1, 1);
       CHECK(TYPE_RGBA_8_PLANAR, 100, 3, 1, /**/ 0, 100, 200, 300, /**/ 1, 1, 1, 1);
       CHECK(TYPE_ARGB_8_PLANAR, 100, 3, 1, /**/ 100, 200, 300, 0,  /**/ 1, 1, 1, 1);

       CHECK(TYPE_BGR_8_PLANAR,  100, 3, 0, /**/ 200, 100, 0,       /**/ 1, 1, 1);
       CHECK(TYPE_BGRA_8_PLANAR, 100, 3, 1, /**/ 200, 100, 0, 300,  /**/ 1, 1, 1, 1);
       CHECK(TYPE_ABGR_8_PLANAR, 100, 3, 1, /**/ 300, 200, 100, 0,  /**/ 1, 1, 1, 1);

       CHECK(TYPE_RGB_16_PLANAR, 100, 3, 0, /**/ 0, 100, 200,      /**/ 2, 2, 2);
       CHECK(TYPE_RGBA_16_PLANAR, 100, 3, 1, /**/ 0, 100, 200, 300, /**/ 2, 2, 2, 2);
       CHECK(TYPE_ARGB_16_PLANAR, 100, 3, 1, /**/ 100, 200, 300, 0,  /**/ 2, 2, 2, 2);

       CHECK(TYPE_BGR_16_PLANAR, 100, 3, 0, /**/ 200, 100, 0,       /**/ 2, 2, 2);
       CHECK(TYPE_BGRA_16_PLANAR, 100, 3, 1, /**/ 200, 100, 0, 300,  /**/ 2, 2, 2, 2);
       CHECK(TYPE_ABGR_16_PLANAR, 100, 3, 1, /**/ 300, 200, 100, 0,  /**/ 2, 2, 2, 2);

       return 1;
}



// Check 15 bit mode accuracy
static
cmsBool Valid15(cmsUInt16Number a, cmsUInt8Number b)
{
       return abs(FROM_15_TO_8(a) - b) <= 2;
}

// Check the test macros itselves
static
void Check15bitMacros(void)
{
       int i;

       trace("Checking 15 bit <=> 8 bit macros...");

       for (i = 0; i < 256; i++)
       {
              cmsUInt16Number n = FROM_8_TO_15(i);
              cmsUInt8Number m = FROM_15_TO_8(n);

              if (m != i)
                     Fail("Failed on %d (->%d->%d)", i, n, m);
       }
       trace("ok\n");
}

// Do an in-depth test by checking all RGB cube of 8 bits, going from profileIn to profileOut.
// Results should be same except for 2 contone levels allowed for roundoff. Note 15 bits is more
// precise than 8 bits and this is a source of discrepancies. Cache is disabled
static
void TryAllValues15(cmsContext ContextID, cmsHPROFILE hlcmsProfileIn, cmsHPROFILE hlcmsProfileOut, cmsInt32Number Intent)
{
       Scanline_rgb8bits* buffer8in;
       Scanline_rgb15bits* buffer15in;
       Scanline_rgb8bits* buffer8out;
       Scanline_rgb15bits* buffer15out;
       int r, g, b, j;
       cmsUInt32Number npixels = 256 * 256 * 256;  // All RGB cube in 8 bits

       cmsHTRANSFORM xform15 = cmsCreateTransform(ContextID, hlcmsProfileIn, TYPE_RGB_15, hlcmsProfileOut, TYPE_RGB_15, Intent, cmsFLAGS_NOCACHE);
       cmsHTRANSFORM xform8 = cmsCreateTransform(ContextID, hlcmsProfileIn, TYPE_RGB_8, hlcmsProfileOut, TYPE_RGB_8, Intent, cmsFLAGS_NOCACHE);       // Transforms already created

       cmsCloseProfile(ContextID, hlcmsProfileIn);
       cmsCloseProfile(ContextID, hlcmsProfileOut);

       if (xform15 == NULL || xform8 == NULL) {

              Fail("NULL transforms on check for 15 bit conversions");
       }

       // Since this is just a test, I will not check memory allocation...
       buffer8in = (Scanline_rgb8bits*)malloc(npixels * sizeof(Scanline_rgb8bits));
       buffer15in = (Scanline_rgb15bits*)malloc(npixels * sizeof(Scanline_rgb15bits));
       buffer8out = (Scanline_rgb8bits*)malloc(npixels * sizeof(Scanline_rgb8bits));
       buffer15out = (Scanline_rgb15bits*)malloc(npixels * sizeof(Scanline_rgb15bits));

       // Fill input values for 8 and 15 bits
       j = 0;
       for (r = 0; r < 256; r++)
              for (g = 0; g < 256; g++)
                     for (b = 0; b < 256; b++) {

              buffer8in[j].r = (cmsUInt8Number)r;
              buffer8in[j].g = (cmsUInt8Number)g;
              buffer8in[j].b = (cmsUInt8Number)b;

              buffer15in[j].r = FROM_8_TO_15(r);
              buffer15in[j].g = FROM_8_TO_15(g);
              buffer15in[j].b = FROM_8_TO_15(b);

              j++;
       }

       cmsDoTransform(ContextID, xform15, buffer15in, buffer15out, npixels);
       cmsDoTransform(ContextID, xform8,  buffer8in, buffer8out,  npixels);

       j = 0;
       for (r = 0; r < 256; r++)
              for (g = 0; g < 256; g++)
                     for (b = 0; b < 256; b++) {

              // Check the results
              if (!Valid15(buffer15out[j].r, buffer8out[j].r) ||
                  !Valid15(buffer15out[j].g, buffer8out[j].g) ||
                  !Valid15(buffer15out[j].b, buffer8out[j].b))
                  Fail("Conversion failed at (%d %d %d) != (%d %d %d)", buffer8out[j].r, buffer8out[j].g, buffer8out[j].b,
                  FROM_15_TO_8(buffer15out[j].r), FROM_15_TO_8(buffer15out[j].g), FROM_15_TO_8(buffer15out[j].b));

              j++;
       }

       free(buffer8in); free(buffer15in);
       free(buffer8out); free(buffer15out);
       cmsDeleteTransform(ContextID, xform15);
       cmsDeleteTransform(ContextID, xform8);
}

// Convert some known values
static
void Check15bitsConversions(cmsContext ContextID)
{
       Check15bitMacros();

       trace("Checking accuracy of 15 bits on CLUT...");
       TryAllValues15(ContextID, cmsOpenProfileFromFile(ContextID, PROFILES_DIR "test5.icc", "r"), cmsOpenProfileFromFile(ContextID, PROFILES_DIR "test3.icc", "r"), INTENT_PERCEPTUAL);
       trace("Ok\n");

       trace("Checking accuracy of 15 bits on same profile ...");
       TryAllValues15(ContextID, cmsOpenProfileFromFile(ContextID, PROFILES_DIR "test0.icc", "r"), cmsOpenProfileFromFile(ContextID, PROFILES_DIR "test0.icc", "r"), INTENT_PERCEPTUAL);
       trace("Ok\n");

       trace("Checking accuracy of 15 bits on Matrix...");
       TryAllValues15(ContextID, cmsOpenProfileFromFile(ContextID, PROFILES_DIR "test5.icc", "r"), cmsOpenProfileFromFile(ContextID, PROFILES_DIR "test0.icc", "r"), INTENT_PERCEPTUAL);
       trace("Ok\n");

       trace("All 15 bits tests passed OK\n\n");
}

// Next test checks results of optimized 16 bits versus raw 16 bits.
static
void TryAllValues16bits(cmsContext Raw, cmsContext Plugin, cmsHPROFILE hlcmsProfileIn, cmsHPROFILE hlcmsProfileOut, cmsInt32Number Intent)
{
    Scanline_rgba16bits* bufferIn;
    Scanline_rgba16bits* bufferRawOut;
    Scanline_rgba16bits* bufferPluginOut;
    int r, g, b;

    int j;
    cmsUInt32Number npixels = 256 * 256 * 256;

    cmsHTRANSFORM xformRaw = cmsCreateTransform(Raw, hlcmsProfileIn, TYPE_RGBA_16, hlcmsProfileOut, TYPE_RGBA_16, Intent, cmsFLAGS_NOCACHE| cmsFLAGS_COPY_ALPHA);
    cmsHTRANSFORM xformPlugin = cmsCreateTransform(Plugin, hlcmsProfileIn, TYPE_RGBA_16, hlcmsProfileOut, TYPE_RGBA_16, Intent, cmsFLAGS_NOCACHE| cmsFLAGS_COPY_ALPHA);

    cmsCloseProfile(Raw, hlcmsProfileIn);
    cmsCloseProfile(Raw, hlcmsProfileOut);

    if (xformRaw == NULL || xformPlugin == NULL) {

        Fail("NULL transforms on check float conversions");
    }

    // Again, no checking on mem alloc because this is just a test
    bufferIn = (Scanline_rgba16bits*)malloc(npixels * sizeof(Scanline_rgba16bits));
    bufferRawOut = (Scanline_rgba16bits*)malloc(npixels * sizeof(Scanline_rgba16bits));
    bufferPluginOut = (Scanline_rgba16bits*)malloc(npixels * sizeof(Scanline_rgba16bits));

    // Same input to both transforms
    j = 0;
    for (r = 0; r < 256; r++)
        for (g = 0; g < 256; g++)
            for (b = 0; b < 256; b++) {

                bufferIn[j].r = FROM_8_TO_16(0xf8);
                bufferIn[j].g = FROM_8_TO_16(0xf8);
                bufferIn[j].b = FROM_8_TO_16(0xf8);
                bufferIn[j].a = 0xffff;

                j++;
            }

    // Different transforms, different output buffers
    cmsDoTransform(Raw, xformRaw, bufferIn, bufferRawOut, npixels);
    cmsDoTransform(Plugin, xformPlugin, bufferIn, bufferPluginOut, npixels);

    // Lets compare results
    j = 0;
    for (r = 0; r < 256; r++)
        for (g = 0; g < 256; g++)
            for (b = 0; b < 256; b++) {

                if (bufferRawOut[j].r != bufferPluginOut[j].r ||
                    bufferRawOut[j].g != bufferPluginOut[j].g ||
                    bufferRawOut[j].b != bufferPluginOut[j].b ||
                    bufferRawOut[j].a != bufferPluginOut[j].a)
                    Fail(
                    "Conversion failed at [%x %x %x %x] (%x %x %x %x) != (%x %x %x %x)",
                        bufferIn[j].r, bufferIn[j].g, bufferIn[j].b, bufferIn[j].a,
                        bufferRawOut[j].r, bufferRawOut[j].g, bufferRawOut[j].b, bufferRawOut[j].a,
                        bufferPluginOut[j].r, bufferPluginOut[j].g, bufferPluginOut[j].b, bufferPluginOut[j].a);

                j++;
            }

    free(bufferIn); free(bufferRawOut);
    free(bufferPluginOut);

    cmsDeleteTransform(Raw, xformRaw);
    cmsDeleteTransform(Plugin, xformPlugin);
}

static
void CheckAccuracy16Bits(cmsContext Raw, cmsContext Plugin)
{
    // CLUT should be as 16 bits or better
    trace("Checking accuracy of 16 bits CLUT...");
    TryAllValues16bits(Raw, Plugin, cmsOpenProfileFromFile(Raw, PROFILES_DIR "test5.icc", "r"), cmsOpenProfileFromFile(Raw, PROFILES_DIR "test3.icc", "r"), INTENT_PERCEPTUAL);
    trace("All 16 bits tests passed OK\n\n");
}


// Try values that are denormalized, not-a-number and out of range
static
void CheckUncommonValues(cmsContext ContextID, cmsHPROFILE hlcmsProfileIn, cmsHPROFILE hlcmsProfileOut, cmsInt32Number Intent)
{
    union
    {
        cmsFloat32Number subnormal;
        cmsUInt32Number Int;

    } sub_pos, sub_neg;

    Scanline_rgbFloat* bufferIn;
    Scanline_rgbFloat* bufferPluginOut;

    cmsUInt32Number i, npixels = 100;

    cmsContext Plugin = cmsCreateContext(cmsFastFloatExtensions(), NULL);

    cmsHTRANSFORM xformPlugin = cmsCreateTransform(Plugin, hlcmsProfileIn, TYPE_RGB_FLT, hlcmsProfileOut, TYPE_RGB_FLT, Intent, 0);


    sub_pos.Int = 0x00000002;
    sub_neg.Int = 0x80000002;

    cmsCloseProfile(ContextID, hlcmsProfileIn);
    cmsCloseProfile(ContextID, hlcmsProfileOut);

    if (xformPlugin == NULL) {

        Fail("NULL transform on check uncommon values");
    }


    bufferIn = (Scanline_rgbFloat*)malloc(npixels * sizeof(Scanline_rgbFloat));
    bufferPluginOut = (Scanline_rgbFloat*)malloc(npixels * sizeof(Scanline_rgbFloat));

    for (i = 0; i < npixels; i++)
    {
        bufferIn[i].r = i / 40.0f - 0.5f;
        bufferIn[i].g = i / 20.0f - 0.5f;
        bufferIn[i].b = i / 60.0f - 0.5f;
    }

    cmsDoTransform(Plugin, xformPlugin, bufferIn, bufferPluginOut, npixels);


    bufferIn[0].r = NAN;
    bufferIn[0].g = NAN;
    bufferIn[0].b = NAN;

    bufferIn[1].r = INFINITY;
    bufferIn[1].g = INFINITY;
    bufferIn[1].b = INFINITY;

    bufferIn[2].r = sub_pos.subnormal;
    bufferIn[2].g = sub_pos.subnormal;
    bufferIn[2].b = sub_pos.subnormal;

    bufferIn[3].r = sub_neg.subnormal;
    bufferIn[3].g = sub_neg.subnormal;
    bufferIn[3].b = sub_neg.subnormal;

    cmsDoTransform(Plugin, xformPlugin, bufferIn, bufferPluginOut, 4);

    free(bufferIn);
    free(bufferPluginOut);

    cmsDeleteTransform(Plugin, xformPlugin);

    cmsDeleteContext(Plugin);
}


static
void lab8toLab(cmsContext ContextID, cmsUInt8Number lab8[3], cmsCIELab* Lab)
{
    cmsUInt16Number lab16[3];

    lab16[0] = FROM_8_TO_16(lab8[0]);
    lab16[1] = FROM_8_TO_16(lab8[1]);
    lab16[2] = FROM_8_TO_16(lab8[2]);

    cmsLabEncoded2Float(ContextID, Lab, lab16);
}

static
void CheckToEncodedLab(void)
{
    cmsContext Plugin = cmsCreateContext(cmsFastFloatExtensions(), NULL);
    cmsContext Raw = cmsCreateContext(NULL, NULL);

    cmsHPROFILE hsRGB = cmsCreate_sRGBProfile(Raw);
    cmsHPROFILE hLab = cmsCreateLab4Profile(Raw, NULL);

    cmsHTRANSFORM xform_plugin = cmsCreateTransform(Plugin, hsRGB, TYPE_RGB_8, hLab, TYPE_Lab_8, INTENT_PERCEPTUAL, 0);
    cmsHTRANSFORM xform = cmsCreateTransform(Raw, hsRGB, TYPE_RGB_8, hLab, TYPE_Lab_8, INTENT_PERCEPTUAL, 0);

    int r, g, b;
    cmsCIELab Lab1, Lab2;
    cmsUInt8Number rgb[3], lab1[3], lab2[3];
    double err;

    for (r=0; r < 256; r += 5)
        for (g = 0; g < 256; g += 5)
            for (b = 0; b < 256; b += 5)
            {
                rgb[0] = (cmsUInt8Number) r; rgb[1] = (cmsUInt8Number) g; rgb[2] = (cmsUInt8Number) b;

                cmsDoTransform(Plugin, xform_plugin, rgb, lab1, 1);
                cmsDoTransform(Raw, xform, rgb, lab2, 1);

                lab8toLab(Raw, lab1, &Lab1);
                lab8toLab(Raw, lab2, &Lab2);

                err = cmsDeltaE(Raw, &Lab1, &Lab2);
                if (err > 0.1)
                {
                    trace("Error on lab encoded (%f, %f, %f) <> (% f, % f, % f)\n",
                        Lab1.L, Lab1.a, Lab1.b, Lab2.L, Lab2.a, Lab2.b);
                }
            }


    cmsDeleteTransform(Raw, xform); cmsDeleteTransform(Plugin, xform_plugin);
    cmsCloseProfile(Raw, hsRGB); cmsCloseProfile(Raw, hLab);
    cmsDeleteContext(Raw);
    cmsDeleteContext(Plugin);

}


static
void CheckToFloatLab(void)
{
    cmsContext Plugin = cmsCreateContext(cmsFastFloatExtensions(), NULL);
    cmsContext Raw = cmsCreateContext(NULL, NULL);

    cmsHPROFILE hsRGB = cmsCreate_sRGBProfile(Raw);
    cmsHPROFILE hLab = cmsCreateLab4Profile(Raw, NULL);

    cmsHTRANSFORM xform_plugin = cmsCreateTransform(Plugin, hsRGB, TYPE_RGB_8, hLab, TYPE_Lab_DBL, INTENT_PERCEPTUAL, 0);
    cmsHTRANSFORM xform = cmsCreateTransform(Raw, hsRGB, TYPE_RGB_8, hLab, TYPE_Lab_DBL, INTENT_PERCEPTUAL, 0);

    int r, g, b;
    cmsCIELab Lab1, Lab2;
    cmsUInt8Number rgb[3];
    double err;

    for (r = 0; r < 256; r += 10)
        for (g = 0; g < 256; g += 10)
            for (b = 0; b < 256; b += 10)
            {
                rgb[0] = (cmsUInt8Number)r; rgb[1] = (cmsUInt8Number)g; rgb[2] = (cmsUInt8Number)b;

                cmsDoTransform(Plugin, xform_plugin, rgb, &Lab1, 1);
                cmsDoTransform(Raw, xform, rgb, &Lab2, 1);

                err = cmsDeltaE(Raw, &Lab1, &Lab2);
                if (err > 0.1)
                {
                    trace("Error on lab encoded (%f, %f, %f) <> (% f, % f, % f)\n",
                        Lab1.L, Lab1.a, Lab1.b, Lab2.L, Lab2.a, Lab2.b);
                }
            }


    cmsDeleteTransform(Raw, xform); cmsDeleteTransform(Plugin, xform_plugin);
    cmsCloseProfile(Raw, hsRGB); cmsCloseProfile(Raw, hLab);
    cmsDeleteContext(Raw);
    cmsDeleteContext(Plugin);

}



static
void CheckFloatToFloatLab(void)
{
    cmsContext Plugin = cmsCreateContext(cmsFastFloatExtensions(), NULL);
    cmsContext Raw = cmsCreateContext(NULL, NULL);

    cmsHPROFILE hsRGB = cmsCreate_sRGBProfile(Raw);
    cmsHPROFILE hLab = cmsCreateLab4Profile(Raw, NULL);

    cmsHTRANSFORM xform_plugin = cmsCreateTransform(Plugin, hsRGB, TYPE_RGB_FLT, hLab, TYPE_Lab_FLT, INTENT_PERCEPTUAL, 0);
    cmsHTRANSFORM xform = cmsCreateTransform(Raw, hsRGB, TYPE_RGB_FLT, hLab, TYPE_Lab_FLT, INTENT_PERCEPTUAL, 0);

    int r, g, b;
    cmsCIELab Lab1, Lab2;
    cmsFloat32Number rgb[3];
    cmsFloat32Number Lab[3];
    double err;


    for (r = 0; r < 256; r += 10)
        for (g = 0; g < 256; g += 10)
            for (b = 0; b < 256; b += 10)
            {
                rgb[0] = (cmsFloat32Number)r / 255.0f;
                rgb[1] = (cmsFloat32Number)g / 255.0f;
                rgb[2] = (cmsFloat32Number)b / 255.0f;

                cmsDoTransform(Plugin, xform_plugin, rgb, Lab, 1);
                Lab1.L = Lab[0]; Lab1.a = Lab[1]; Lab1.b = Lab[2];
                cmsDoTransform(Raw, xform, rgb, Lab, 1);
                Lab2.L = Lab[0]; Lab2.a = Lab[1]; Lab2.b = Lab[2];

                err = cmsDeltaE(Raw, &Lab1, &Lab2);
                if (err > 0.5)
                {
                    trace("Error on lab encoded (%f, %f, %f) <> (% f, % f, % f)\n",
                        Lab1.L, Lab1.a, Lab1.b, Lab2.L, Lab2.a, Lab2.b);
                }
            }


    cmsDeleteTransform(Raw, xform); cmsDeleteTransform(Plugin, xform_plugin);
    cmsCloseProfile(Raw, hsRGB); cmsCloseProfile(Raw, hLab);
    cmsDeleteContext(Raw);
    cmsDeleteContext(Plugin);

}
// --------------------------------------------------------------------------------------------------
// A C C U R A C Y   C H E C K S
// --------------------------------------------------------------------------------------------------


// Check result accuracy
static
cmsBool ValidFloat(cmsFloat32Number a, cmsFloat32Number b)
{
       return fabsf(a-b) < EPSILON_FLOAT_TESTS;
}

// Do an in-depth test by checking all RGB cube of 8 bits, going from profileIn to profileOut.
// Values with and without optimization are checked (different contexts, one with the plugin and another without)
// Results should be same except for EPSILON_FLOAT_TESTS allowed for accuracy/speed tradeoff. Cache is disabled
static
void TryAllValuesFloat(cmsContext Raw, cmsContext Plugin, cmsHPROFILE hlcmsProfileIn, cmsHPROFILE hlcmsProfileOut, cmsInt32Number Intent)
{
       Scanline_rgbFloat* bufferIn;
       Scanline_rgbFloat* bufferRawOut;
       Scanline_rgbFloat* bufferPluginOut;
       int r, g, b;

       int j;
       cmsUInt32Number npixels = 256 * 256 * 256;

       cmsHTRANSFORM xformRaw = cmsCreateTransform(Raw, hlcmsProfileIn, TYPE_RGB_FLT, hlcmsProfileOut, TYPE_RGB_FLT, Intent, cmsFLAGS_NOCACHE);
       cmsHTRANSFORM xformPlugin = cmsCreateTransform(Plugin, hlcmsProfileIn, TYPE_RGB_FLT, hlcmsProfileOut, TYPE_RGB_FLT, Intent, cmsFLAGS_NOCACHE);

       cmsCloseProfile(Raw, hlcmsProfileIn);
       cmsCloseProfile(Raw, hlcmsProfileOut);

       if (xformRaw == NULL || xformPlugin == NULL) {

              Fail("NULL transforms on check float conversions");
       }

       // Again, no checking on mem alloc because this is just a test
       bufferIn = (Scanline_rgbFloat*)malloc(npixels * sizeof(Scanline_rgbFloat));
       bufferRawOut = (Scanline_rgbFloat*)malloc(npixels * sizeof(Scanline_rgbFloat));
       bufferPluginOut = (Scanline_rgbFloat*)malloc(npixels * sizeof(Scanline_rgbFloat));

       // Same input to both transforms
       j = 0;
       for (r = 0; r < 256; r++)
              for (g = 0; g < 256; g++)
                     for (b = 0; b < 256; b++) {

              bufferIn[j].r = (cmsFloat32Number)r / 255.0f;
              bufferIn[j].g = (cmsFloat32Number)g / 255.0f;
              bufferIn[j].b = (cmsFloat32Number)b / 255.0f;

              j++;
              }

       // Different transforms, different output buffers
       cmsDoTransform(Raw, xformRaw,    bufferIn, bufferRawOut, npixels);
       cmsDoTransform(Plugin, xformPlugin, bufferIn, bufferPluginOut, npixels);

       // Lets compare results
       j = 0;
       for (r = 0; r < 256; r++)
              for (g = 0; g < 256; g++)
                     for (b = 0; b < 256; b++) {

              if (!ValidFloat(bufferRawOut[j].r, bufferPluginOut[j].r) ||
                     !ValidFloat(bufferRawOut[j].g, bufferPluginOut[j].g) ||
                     !ValidFloat(bufferRawOut[j].b, bufferPluginOut[j].b))
                     Fail("Conversion failed at (%f %f %f) != (%f %f %f)", bufferRawOut[j].r, bufferRawOut[j].g, bufferRawOut[j].b,
                     bufferPluginOut[j].r, bufferPluginOut[j].g, bufferPluginOut[j].b);

              j++;
              }

       free(bufferIn); free(bufferRawOut);
       free(bufferPluginOut);

       cmsDeleteTransform(Raw, xformRaw);
       cmsDeleteTransform(Plugin, xformPlugin);
}

static
void TryAllValuesFloatAlpha(cmsContext Raw, cmsContext Plugin, cmsHPROFILE hlcmsProfileIn, cmsHPROFILE hlcmsProfileOut, cmsInt32Number Intent, cmsBool copyAlpha)
{
       Scanline_rgbaFloat* bufferIn;
       Scanline_rgbaFloat* bufferRawOut;
       Scanline_rgbaFloat* bufferPluginOut;
       int r, g, b;

       int j;
       cmsUInt32Number npixels = 256 * 256 * 256;

       cmsUInt32Number flags = cmsFLAGS_NOCACHE | ( copyAlpha? cmsFLAGS_COPY_ALPHA : 0);

       cmsHTRANSFORM xformRaw = cmsCreateTransform(Raw, hlcmsProfileIn, TYPE_RGBA_FLT, hlcmsProfileOut, TYPE_RGBA_FLT, Intent, flags);
       cmsHTRANSFORM xformPlugin = cmsCreateTransform(Plugin, hlcmsProfileIn, TYPE_RGBA_FLT, hlcmsProfileOut, TYPE_RGBA_FLT, Intent, flags);

       cmsCloseProfile(Raw, hlcmsProfileIn);
       cmsCloseProfile(Plugin, hlcmsProfileOut);

       if (xformRaw == NULL || xformPlugin == NULL) {

              Fail("NULL transforms on check float conversions");
       }

       // Again, no checking on mem alloc because this is just a test
       bufferIn = (Scanline_rgbaFloat*)malloc(npixels * sizeof(Scanline_rgbaFloat));
       bufferRawOut = (Scanline_rgbaFloat*)malloc(npixels * sizeof(Scanline_rgbaFloat));
       bufferPluginOut = (Scanline_rgbaFloat*)malloc(npixels * sizeof(Scanline_rgbaFloat));

       memset(bufferRawOut, 0, npixels * sizeof(Scanline_rgbaFloat));
       memset(bufferPluginOut, 0, npixels * sizeof(Scanline_rgbaFloat));

       // Same input to both transforms
       j = 0;
       for (r = 0; r < 256; r++)
              for (g = 0; g < 256; g++)
                     for (b = 0; b < 256; b++) {

              bufferIn[j].r = (cmsFloat32Number)r / 255.0f;
              bufferIn[j].g = (cmsFloat32Number)g / 255.0f;
              bufferIn[j].b = (cmsFloat32Number)b / 255.0f;
              bufferIn[j].a = (cmsFloat32Number) 1.0f;

              j++;
              }

       // Different transforms, different output buffers
       cmsDoTransform(Raw, xformRaw,    bufferIn, bufferRawOut, npixels);
       cmsDoTransform(Plugin, xformPlugin, bufferIn, bufferPluginOut, npixels);

       // Lets compare results
       j = 0;
       for (r = 0; r < 256; r++)
              for (g = 0; g < 256; g++)
                     for (b = 0; b < 256; b++) {

              if (!ValidFloat(bufferRawOut[j].r, bufferPluginOut[j].r) ||
                  !ValidFloat(bufferRawOut[j].g, bufferPluginOut[j].g) ||
                  !ValidFloat(bufferRawOut[j].b, bufferPluginOut[j].b) ||
                  !ValidFloat(bufferRawOut[j].a, bufferPluginOut[j].a))
                    Fail("Conversion failed at (%f %f %f %f) != (%f %f %f %f)", bufferRawOut[j].r, bufferRawOut[j].g, bufferRawOut[j].b, bufferRawOut[j].a,
                     bufferPluginOut[j].r, bufferPluginOut[j].g, bufferPluginOut[j].b, bufferPluginOut[j].a);

              j++;
              }

       free(bufferIn); free(bufferRawOut);
       free(bufferPluginOut);

       cmsDeleteTransform(Raw, xformRaw);
       cmsDeleteTransform(Plugin, xformPlugin);
}



// Next test checks results of optimized floating point versus 16 bits. That is, converting the float to 16 bits, operating
// in 16 bits and back to float. Results again should be in range of epsilon
static
cmsBool Valid16Float(cmsUInt16Number a, cmsFloat32Number b)
{
       return fabs(((cmsFloat32Number)a / (cmsFloat32Number) 0xFFFF) - b) < EPSILON_FLOAT_TESTS;
}

// Do an in-depth test by checking all RGB cube of 8 bits, going from profilein to profileout. 16 bits temporary is used as reference
static
void TryAllValuesFloatVs16(cmsContext Raw, cmsContext Plugin, cmsHPROFILE hlcmsProfileIn, cmsHPROFILE hlcmsProfileOut, cmsInt32Number Intent)
{
       Scanline_rgbFloat* bufferIn;
       Scanline_rgb16bits* bufferIn16;

       Scanline_rgbFloat* bufferFloatOut;
       Scanline_rgb16bits* buffer16Out;
       int r, g, b;

       int j;
       cmsUInt32Number npixels = 256 * 256 * 256;

       cmsHTRANSFORM xformRaw = cmsCreateTransform(Raw, hlcmsProfileIn, TYPE_RGB_16, hlcmsProfileOut, TYPE_RGB_16, Intent, cmsFLAGS_NOCACHE);
       cmsHTRANSFORM xformPlugin = cmsCreateTransform(Plugin, hlcmsProfileIn, TYPE_RGB_FLT, hlcmsProfileOut, TYPE_RGB_FLT, Intent, cmsFLAGS_NOCACHE);

       cmsCloseProfile(Raw, hlcmsProfileIn);
       cmsCloseProfile(Raw, hlcmsProfileOut);

       if (xformRaw == NULL || xformPlugin == NULL) {

              Fail("NULL transforms on check float vs 16 conversions");
       }

       // Again, no checking on mem alloc because this is just a test
       bufferIn = (Scanline_rgbFloat*)malloc(npixels * sizeof(Scanline_rgbFloat));
       bufferIn16 = (Scanline_rgb16bits*)malloc(npixels * sizeof(Scanline_rgb16bits));
       bufferFloatOut = (Scanline_rgbFloat*)malloc(npixels * sizeof(Scanline_rgbFloat));
       buffer16Out = (Scanline_rgb16bits*)malloc(npixels * sizeof(Scanline_rgb16bits));


       // Fill two equivalent input buffers
       j = 0;
       for (r = 0; r < 256; r++)
              for (g = 0; g < 256; g++)
                     for (b = 0; b < 256; b++) {

              bufferIn[j].r = (cmsFloat32Number)r / 255.0f;
              bufferIn[j].g = (cmsFloat32Number)g / 255.0f;
              bufferIn[j].b = (cmsFloat32Number)b / 255.0f;

              bufferIn16[j].r = FROM_8_TO_16(r);
              bufferIn16[j].g = FROM_8_TO_16(g);
              bufferIn16[j].b = FROM_8_TO_16(b);

              j++;
       }

       // Convert
       cmsDoTransform(Raw, xformRaw, bufferIn16, buffer16Out, npixels);
       cmsDoTransform(Plugin, xformPlugin, bufferIn, bufferFloatOut, npixels);


       j = 0;
       for (r = 0; r < 256; r++)
              for (g = 0; g < 256; g++)
                     for (b = 0; b < 256; b++) {

              // Check for same values
              if (!Valid16Float(buffer16Out[j].r, bufferFloatOut[j].r) ||
                     !Valid16Float(buffer16Out[j].g, bufferFloatOut[j].g) ||
                     !Valid16Float(buffer16Out[j].b, bufferFloatOut[j].b))
                     Fail("Conversion failed at (%f %f %f) != (%f %f %f)", buffer16Out[j].r / 65535.0, buffer16Out[j].g / 65535.0, buffer16Out[j].b / 65535.0,
                     bufferFloatOut[j].r, bufferFloatOut[j].g, bufferFloatOut[j].b);

              j++;
       }

       free(bufferIn16); free(buffer16Out);
       free(bufferIn); free(bufferFloatOut);
       cmsDeleteTransform(Raw, xformRaw);
       cmsDeleteTransform(Plugin, xformPlugin);
}


// Check change format feature
static
void CheckChangeFormat(cmsContext ContextID)
{
    cmsHPROFILE hsRGB, hLab;
    cmsHTRANSFORM xform, xform2;
    cmsUInt8Number rgb8[3]  = { 10, 120, 40 };
    cmsUInt16Number rgb16[3] = { 10* 257, 120*257, 40*257 };
    cmsUInt16Number lab16_1[3], lab16_2[3];

    trace("Checking change format feature...");

    hsRGB = cmsCreate_sRGBProfile(ContextID);
    hLab = cmsCreateLab4Profile(ContextID, NULL);

    xform = cmsCreateTransform(ContextID, hsRGB, TYPE_RGB_16, hLab, TYPE_Lab_16, INTENT_PERCEPTUAL, 0);

    cmsDoTransform(ContextID, xform, rgb16, lab16_1, 1);

    xform2 = cmsCloneTransformChangingFormats(ContextID, xform, TYPE_RGB_8, TYPE_Lab_16);

    cmsDoTransform(ContextID, xform2, rgb8, lab16_2, 1);
    cmsDeleteTransform(ContextID, xform);
    cmsDeleteTransform(ContextID, xform2);

    if (memcmp(lab16_1, lab16_2, sizeof(lab16_1)) != 0)
        Fail("Change format failed!");

    trace("Ok\n");

}

static
cmsBool ValidInt(cmsUInt16Number a, cmsUInt16Number b)
{
    return abs(a - b) <= 32;
}

static
void CheckLab2Roundtrip(cmsContext ContextID)
{
    cmsHPROFILE hsRGB, hLab;
    cmsHTRANSFORM xform, xform2;
    cmsInt8Number* lab;
    cmsInt32Number Mb, j;
    cmsInt32Number r, g, b;
    Scanline_rgb8bits* In;
    Scanline_rgb8bits* Out;

    trace("Checking lab2 roundtrip...");

    hsRGB = cmsCreate_sRGBProfile(ContextID);
    hLab = cmsCreateLab2Profile(ContextID, NULL);


    xform = cmsCreateTransform(ContextID, hsRGB, TYPE_RGB_8, hLab, TYPE_Lab_8, INTENT_RELATIVE_COLORIMETRIC, cmsFLAGS_NOOPTIMIZE|cmsFLAGS_BLACKPOINTCOMPENSATION);
    xform2 = cmsCreateTransform(ContextID, hLab, TYPE_Lab_8, hsRGB, TYPE_RGB_8, INTENT_RELATIVE_COLORIMETRIC, cmsFLAGS_NOOPTIMIZE | cmsFLAGS_BLACKPOINTCOMPENSATION);

    cmsCloseProfile(ContextID, hsRGB);
    cmsCloseProfile(ContextID, hLab);


    Mb = 256 * 256 * 256 * sizeof(Scanline_rgb8bits);
    In = (Scanline_rgb8bits*)malloc(Mb);
    Out = (Scanline_rgb8bits*)malloc(Mb);
    lab = (cmsInt8Number*)malloc(256 * 256 * 256 * 3 * sizeof(cmsInt8Number));

    j = 0;
    for (r = 0; r < 256; r++)
        for (g = 0; g < 256; g++)
            for (b = 0; b < 256; b++)
            {

                In[j].r = (cmsUInt8Number)r;
                In[j].g = (cmsUInt8Number)g;
                In[j].b = (cmsUInt8Number)b;
                j++;
            }


    cmsDoTransform(ContextID, xform, In, lab, 256 * 256 * 256);
    cmsDoTransform(ContextID, xform2, lab, Out, 256 * 256 * 256);

    cmsDeleteTransform(ContextID, xform);
    cmsDeleteTransform(ContextID, xform2);


    j = 0;
    for (r = 0; r < 256; r++)
        for (g = 0; g < 256; g++)
            for (b = 0; b < 256; b++) {

                // Check for same values
                if (!ValidInt(In[j].r, Out[j].r) ||
                    !ValidInt(In[j].g, Out[j].g) ||
                    !ValidInt(In[j].b, Out[j].b))
                    Fail("Conversion failed at (%d %d %d) != (%d %d %d)", In[j].r, In[j].g, In[j].b,
                        Out[j].r, Out[j].g, Out[j].b);

                j++;
            }


    free(In);
    free(Out);
    free(lab);
    trace("Ok\n");

}

static
void CheckAlphaDetect(cmsContext ContextID)
{
    cmsHPROFILE hsRGB;
    cmsHTRANSFORM xform;

    cmsSetLogErrorHandler(ContextID, NULL);

    hsRGB = cmsCreate_sRGBProfile(ContextID);
    
    xform = cmsCreateTransform(ContextID, hsRGB, TYPE_RGB_FLT, hsRGB, TYPE_RGBA_FLT, INTENT_PERCEPTUAL, cmsFLAGS_COPY_ALPHA);
    cmsCloseProfile(ContextID, hsRGB);

    if (xform != NULL)
        Fail("Copy alpha with mismatched channels should not succeed");

    cmsSetLogErrorHandler(ContextID, FatalErrorQuit);
}

// Convert some known values
static
void CheckConversionFloat(cmsContext Raw, cmsContext Plugin)
{
    trace("Check alpha detection.");
    CheckAlphaDetect(Raw);
    trace("Ok\n");

    trace("Crash test.");
    TryAllValuesFloatAlpha(Raw, Plugin, cmsOpenProfileFromFile(Raw, PROFILES_DIR "test5.icc", "r"), cmsOpenProfileFromFile(Raw, PROFILES_DIR "test0.icc", "r"), INTENT_PERCEPTUAL, FALSE);

    trace("..");
    TryAllValuesFloatAlpha(Raw, Plugin, cmsOpenProfileFromFile(Raw, PROFILES_DIR "test5.icc", "r"), cmsOpenProfileFromFile(Raw, PROFILES_DIR "test0.icc", "r"), INTENT_PERCEPTUAL, TRUE);
    trace("Ok\n");

    trace("Crash (II) test.");
    TryAllValuesFloatAlpha(Raw, Plugin, cmsOpenProfileFromFile(Raw, PROFILES_DIR "test0.icc", "r"), cmsOpenProfileFromFile(Raw, PROFILES_DIR "test0.icc", "r"), INTENT_PERCEPTUAL, FALSE);
    trace("..");
    TryAllValuesFloatAlpha(Raw, Plugin, cmsOpenProfileFromFile(Raw, PROFILES_DIR "test0.icc", "r"), cmsOpenProfileFromFile(Raw, PROFILES_DIR "test0.icc", "r"), INTENT_PERCEPTUAL, TRUE);
    trace("Ok\n");

    trace("Crash (III) test.");
    CheckUncommonValues(Raw, cmsOpenProfileFromFile(Raw, PROFILES_DIR "test5.icc", "r"), cmsOpenProfileFromFile(Raw, PROFILES_DIR "test3.icc", "r"), INTENT_PERCEPTUAL);
    trace("..");
    CheckUncommonValues(Raw, cmsOpenProfileFromFile(Raw, PROFILES_DIR "test5.icc", "r"), cmsOpenProfileFromFile(Raw, PROFILES_DIR "test0.icc", "r"), INTENT_PERCEPTUAL);
    trace("Ok\n");

    trace("Checking conversion to Lab...");
    CheckToEncodedLab();
    CheckToFloatLab();
    CheckFloatToFloatLab();
    trace("Ok\n");

    // Matrix-shaper should be accurate 
    trace("Checking accuracy on Matrix-shaper...");
    TryAllValuesFloat(Raw, Plugin, cmsOpenProfileFromFile(Raw, PROFILES_DIR "test5.icc", "r"), cmsOpenProfileFromFile(Raw, PROFILES_DIR "test0.icc", "r"), INTENT_PERCEPTUAL);
    trace("Ok\n");

    // CLUT should be as 16 bits or better
    trace("Checking accuracy of CLUT...");
    TryAllValuesFloatVs16(Raw, Plugin, cmsOpenProfileFromFile(Raw, PROFILES_DIR "test5.icc", "r"), cmsOpenProfileFromFile(Raw, PROFILES_DIR "test3.icc", "r"), INTENT_PERCEPTUAL);
    trace("Ok\n");

    // Same profile should give same values (we test both methods)
    trace("Checking accuracy on same profile ...");
    TryAllValuesFloatVs16(Raw, Plugin, cmsOpenProfileFromFile(Raw, PROFILES_DIR "test0.icc", "r"), cmsOpenProfileFromFile(Raw, PROFILES_DIR "test0.icc", "r"), INTENT_PERCEPTUAL);
    TryAllValuesFloat(Raw, Plugin, cmsOpenProfileFromFile(Raw, PROFILES_DIR "test0.icc", "r"), cmsOpenProfileFromFile(Raw, PROFILES_DIR "test0.icc", "r"), INTENT_PERCEPTUAL);
    trace("Ok\n");


}


static
cmsBool ValidFloat2(cmsFloat32Number a, cmsFloat32Number b)
{
    return fabsf(a - b) < 0.007;
}


static
cmsFloat32Number distance(cmsFloat32Number rgb1[], cmsFloat32Number rgb2[])
{
    cmsFloat32Number dr = rgb2[0] - rgb1[0];
    cmsFloat32Number dg = rgb2[1] - rgb1[1];
    cmsFloat32Number db = rgb2[2] - rgb1[2];

    return dr * dr + dg * dg + db * db;
}

static
void CheckLab2RGB(cmsContext plugin)
{
    cmsHPROFILE hLab = cmsCreateLab4Profile(plugin, NULL);
    cmsHPROFILE hRGB = cmsOpenProfileFromFile(plugin, PROFILES_DIR "test3.icc", "r");

    cmsContext noPlugin = cmsCreateContext(0, 0);

    cmsHTRANSFORM hXformNoPlugin = cmsCreateTransform(noPlugin, hLab, TYPE_Lab_FLT, hRGB, TYPE_RGB_FLT, INTENT_RELATIVE_COLORIMETRIC, cmsFLAGS_NOCACHE);
    cmsHTRANSFORM hXformPlugin = cmsCreateTransform(plugin, hLab, TYPE_Lab_FLT, hRGB, TYPE_RGB_FLT, INTENT_RELATIVE_COLORIMETRIC, cmsFLAGS_NOCACHE);

    cmsFloat32Number Lab[3], RGB[3], RGB2[3];

    cmsFloat32Number maxInside = 0, maxOutside = 0, L, a, b;

    trace("Checking Lab -> RGB...");
    cmsCloseProfile(plugin, hLab);
    cmsCloseProfile(plugin, hRGB);

    for (L = 4; L <= 100; L++)
    {
        for (a = -30; a < +30; a++)
            for (b = -30; b < +30; b++)
            {
                cmsFloat32Number d;

                Lab[0] = L; Lab[1] = a; Lab[2] = b;
                cmsDoTransform(noPlugin, hXformNoPlugin, Lab, RGB, 1);
                cmsDoTransform(plugin, hXformPlugin, Lab, RGB2, 1);

                d = distance(RGB, RGB2);
                if (d > maxInside)
                    maxInside = d;
            }
    }


    for (L = 1; L <= 100; L += 5)
    {
        for (a = -100; a < +100; a += 5)
            for (b = -100; b < +100; b += 5)
            {
                cmsFloat32Number d;

                Lab[0] = L; Lab[1] = a; Lab[2] = b;
                cmsDoTransform(noPlugin, hXformNoPlugin, Lab, RGB, 1);
                cmsDoTransform(plugin, hXformPlugin, Lab, RGB2, 1);

                d = distance(RGB, RGB2);
                if (d > maxOutside)
                    maxOutside = d;
            }

    }


    trace("Max distance: Inside gamut %f, Outside gamut %f\n", sqrtf(maxInside), sqrtf(maxOutside));

    cmsDeleteTransform(noPlugin, hXformNoPlugin);
    cmsDeleteTransform(plugin, hXformPlugin);

    cmsDeleteContext(noPlugin);
}



static
void CheckSoftProofing(cmsContext plugin)
{
    cmsHPROFILE hRGB1 = cmsOpenProfileFromFile(plugin, PROFILES_DIR "test5.icc", "r");
    cmsHPROFILE hRGB2 = cmsOpenProfileFromFile(plugin, PROFILES_DIR "test3.icc", "r");
    cmsContext noPlugin = cmsCreateContext(0, 0);

    cmsHTRANSFORM hXformNoPlugin = cmsCreateProofingTransform(noPlugin, hRGB1, TYPE_RGB_FLT, hRGB1, TYPE_RGB_FLT, hRGB2, INTENT_RELATIVE_COLORIMETRIC, INTENT_RELATIVE_COLORIMETRIC, cmsFLAGS_GAMUTCHECK | cmsFLAGS_SOFTPROOFING);
    cmsHTRANSFORM hXformPlugin =   cmsCreateProofingTransform(plugin,   hRGB1, TYPE_RGB_FLT, hRGB1, TYPE_RGB_FLT, hRGB2, INTENT_RELATIVE_COLORIMETRIC, INTENT_RELATIVE_COLORIMETRIC, cmsFLAGS_GAMUTCHECK | cmsFLAGS_SOFTPROOFING);

    cmsUInt32Number Mb, j, r, g, b;

    Scanline_rgbFloat* In;
    Scanline_rgbFloat* Out1, *Out2;


    trace("Checking soft proofing and gamut check ...");

    cmsCloseProfile(plugin, hRGB1);
    cmsCloseProfile(plugin, hRGB2);

    Mb = 256 * 256 * 256 * sizeof(Scanline_rgbFloat);
    In = (Scanline_rgbFloat*)malloc(Mb);
    Out1 = (Scanline_rgbFloat*)malloc(Mb);
    Out2 = (Scanline_rgbFloat*)malloc(Mb);


    j = 0;
    for (r = 0; r < 256; r++)
        for (g = 0; g < 256; g++)
            for (b = 0; b < 256; b++)
            {

                In[j].r = (cmsFloat32Number)r / 255.0f;
                In[j].g = (cmsFloat32Number)g / 255.0f;
                In[j].b = (cmsFloat32Number)b / 255.0f;
                j++;
            }


    cmsDoTransform(noPlugin, hXformNoPlugin, In, Out1, 256 * 256 * 256);
    cmsDoTransform(plugin, hXformPlugin,   In, Out2, 256 * 256 * 256);

    j = 0;
    for (r = 0; r < 256; r++)
        for (g = 0; g < 256; g++)
            for (b = 0; b < 256; b++) {

                // Check for same values
                if (!ValidFloat(Out1[j].r, Out2[j].r) ||
                    !ValidFloat(Out1[j].g, Out2[j].g) ||
                    !ValidFloat(Out1[j].b, Out2[j].b))
                    Fail("Conversion failed at (%f %f %f) != (%f %f %f)", Out1[j].r, Out1[j].g, Out1[j].b,
                        Out2[j].r, Out2[j].g, Out2[j].b);

                j++;
            }

    free(In); free(Out1); free(Out2);
    cmsDeleteTransform(noPlugin, hXformNoPlugin);
    cmsDeleteTransform(plugin, hXformPlugin);

    cmsDeleteContext(noPlugin);

    trace("Ok\n");
}

static
void CheckPremultiplied(cmsContext plugin)
{
    uint8_t BGRA8[4] = { 255, 192, 160, 128 };    
    uint8_t bgrA8_1[4], bgrA8_2[4];

    cmsHPROFILE srgb1 = cmsCreate_sRGBProfile(plugin);
    cmsHPROFILE srgb2 = cmsCreate_sRGBProfile(plugin);

    cmsContext noPlugin = cmsCreateContext(0, 0);

    cmsHTRANSFORM xform1 = cmsCreateTransform(noPlugin,
        srgb1, TYPE_BGRA_8,
        srgb2, TYPE_BGRA_8_PREMUL,
        INTENT_PERCEPTUAL, cmsFLAGS_COPY_ALPHA);

    cmsHTRANSFORM xform2 = cmsCreateTransform(plugin, 
        srgb1, TYPE_BGRA_8,
        srgb2, TYPE_BGRA_8_PREMUL,
        INTENT_PERCEPTUAL, cmsFLAGS_COPY_ALPHA);

    int i;

    cmsCloseProfile(plugin, srgb1);
    cmsCloseProfile(plugin, srgb2);

    cmsDoTransform(plugin, xform1, BGRA8, bgrA8_1, 1);
    cmsDoTransform(plugin, xform2, BGRA8, bgrA8_2, 1);

    cmsDeleteTransform(plugin, xform1);
    cmsDeleteTransform(plugin, xform2);

    for (i = 0; i < 4; i++)
    {
        if (bgrA8_1[i] != bgrA8_2[i])
            Fail("Premultiplied failed at (%d %d %d) != (%d %d %d)",
                bgrA8_1[0], bgrA8_1[1], bgrA8_1[2],
                bgrA8_2[0], bgrA8_2[1], bgrA8_2[2]);
    }    
}



// --------------------------------------------------------------------------------------------------
// P E R F O R M A N C E   C H E C K S
// --------------------------------------------------------------------------------------------------


static 
cmsFloat64Number MPixSec(cmsFloat64Number diff)
{
       cmsFloat64Number seconds = (cmsFloat64Number)diff / (cmsFloat64Number)CLOCKS_PER_SEC;
       return (256.0 * 256.0 * 256.0) / (1024.0*1024.0*seconds);
}

typedef cmsFloat64Number(*perf_fn)(cmsContext ct, cmsHPROFILE hlcmsProfileIn, cmsHPROFILE hlcmsProfileOut);


static
void PerformanceHeader(void)
{
       trace("                                  MPixel/sec.   MByte/sec.\n");
}


static
cmsHPROFILE loadProfile(cmsContext ct, const char* name)
{
    if (*name == '*')
    {
        if (strcmp(name, "*lab") == 0)
        {
            return cmsCreateLab4Profile(ct, NULL);
        }
        else
            if (strcmp(name, "*xyz") == 0)
            {
                return cmsCreateXYZProfile(ct);
            }
            else
                if (strcmp(name, "*curves") == 0)
                {
                    return CreateCurves(ct);
                }
                else
                    Fail("Unknown builtin '%s'", name);

    }

    return cmsOpenProfileFromFile(ct, name, "r");
}


static
cmsFloat64Number Performance(const char* Title, perf_fn fn, cmsContext ct, const char* inICC, const char* outICC, size_t sz, cmsFloat64Number prev)
{
       cmsHPROFILE hlcmsProfileIn = loadProfile(ct, inICC);
       cmsHPROFILE hlcmsProfileOut = loadProfile(ct, outICC);

       cmsFloat64Number n = fn(ct, hlcmsProfileIn, hlcmsProfileOut);

       trace("%-30s: ", Title); fflush(stdout);
       trace("%-12.2f %-12.2f", n, n * sz);

       if (prev > 0.0) {

              cmsFloat64Number imp = n / prev;
              if (imp > 1)
                   trace(" (x %-2.1f)",  imp);
       }

       trace("\n"); fflush(stdout);
       return n;
}


static
void ComparativeCt(cmsContext ct1, cmsContext ct2, const char* Title, perf_fn fn1, perf_fn fn2, const char* inICC, const char* outICC)
{
       cmsHPROFILE hlcmsProfileIn;
       cmsHPROFILE hlcmsProfileOut;

       if (inICC == NULL)
              hlcmsProfileIn = CreateCurves(ct1);
       else
              hlcmsProfileIn = cmsOpenProfileFromFile(ct1, inICC, "r");

       if (outICC == NULL)
              hlcmsProfileOut = CreateCurves(ct1);
       else
              hlcmsProfileOut = cmsOpenProfileFromFile(ct1, outICC, "r");


       cmsFloat64Number n1 = fn1(ct1, hlcmsProfileIn, hlcmsProfileOut);

       if (inICC == NULL)
              hlcmsProfileIn = CreateCurves(ct2);
       else
              hlcmsProfileIn = cmsOpenProfileFromFile(ct2, inICC, "r");

       if (outICC == NULL)
              hlcmsProfileOut = CreateCurves(ct2);
       else
              hlcmsProfileOut = cmsOpenProfileFromFile(ct2, outICC, "r");

       cmsFloat64Number n2 = fn2(ct2, hlcmsProfileIn, hlcmsProfileOut);


       trace("%-30s: ", Title); fflush(stdout);
       trace("%-12.2f %-12.2f\n", n1, n2);
}

static
void Comparative(cmsContext Raw, cmsContext Plugin, const char* Title, perf_fn fn1, perf_fn fn2, const char* inICC, const char* outICC)
{
       ComparativeCt(Raw, Plugin, Title, fn1, fn2, inICC, outICC);
}

// The worst case is used, no cache and all rgb combinations
static
cmsFloat64Number SpeedTest8bitsRGB(cmsContext ct, cmsHPROFILE hlcmsProfileIn, cmsHPROFILE hlcmsProfileOut)
{
       cmsInt32Number r, g, b, j;
       clock_t atime;
       cmsFloat64Number diff;
       cmsHTRANSFORM hlcmsxform;
       Scanline_rgb8bits *In;
       cmsUInt32Number Mb;

       if (hlcmsProfileIn == NULL || hlcmsProfileOut == NULL)
              Fail("Unable to open profiles");

       hlcmsxform = cmsCreateTransform(ct, hlcmsProfileIn, TYPE_RGB_8, hlcmsProfileOut, TYPE_RGB_8, INTENT_PERCEPTUAL, cmsFLAGS_NOCACHE);
       cmsCloseProfile(ct, hlcmsProfileIn);
       cmsCloseProfile(ct, hlcmsProfileOut);

       Mb = 256 * 256 * 256 * sizeof(Scanline_rgb8bits);
       In = (Scanline_rgb8bits*)malloc(Mb);

       j = 0;
       for (r = 0; r < 256; r++)
              for (g = 0; g < 256; g++)
                     for (b = 0; b < 256; b++) {

                            In[j].r = (cmsUInt8Number)r;
                            In[j].g = (cmsUInt8Number)g;
                            In[j].b = (cmsUInt8Number)b;

                            j++;
                     }

       atime = clock();

       cmsDoTransform(ct, hlcmsxform, In, In, 256 * 256 * 256);

       diff = clock() - atime;
       free(In);

       cmsDeleteTransform(ct, hlcmsxform);

       return MPixSec(diff);
}

static
cmsFloat64Number SpeedTest8bitsRGBA(cmsContext ct, cmsHPROFILE hlcmsProfileIn, cmsHPROFILE hlcmsProfileOut)
{
       cmsInt32Number r, g, b, j;
       clock_t atime;
       cmsFloat64Number diff;
       cmsHTRANSFORM hlcmsxform;
       Scanline_rgba8bits *In;
       cmsUInt32Number Mb;

       if (hlcmsProfileIn == NULL || hlcmsProfileOut == NULL)
              Fail("Unable to open profiles");

       hlcmsxform = cmsCreateTransform(ct, hlcmsProfileIn, TYPE_RGBA_8, hlcmsProfileOut, TYPE_RGBA_8, INTENT_PERCEPTUAL, cmsFLAGS_NOCACHE);
       cmsCloseProfile(ct, hlcmsProfileIn);
       cmsCloseProfile(ct, hlcmsProfileOut);

       Mb = 256 * 256 * 256 * sizeof(Scanline_rgba8bits);
       In = (Scanline_rgba8bits*)malloc(Mb);

       j = 0;
       for (r = 0; r < 256; r++)
              for (g = 0; g < 256; g++)
                     for (b = 0; b < 256; b++) {

                            In[j].r = (cmsUInt8Number)r;
                            In[j].g = (cmsUInt8Number)g;
                            In[j].b = (cmsUInt8Number)b;
                            In[j].a = 0;

                            j++;
                     }

       atime = clock();

       cmsDoTransform(ct, hlcmsxform, In, In, 256 * 256 * 256);

       diff = clock() - atime;
       free(In);

       cmsDeleteTransform(ct, hlcmsxform);
       return MPixSec(diff);

}


// The worst case is used, no cache and all rgb combinations
static
cmsFloat64Number SpeedTest15bitsRGB(cmsContext ct, cmsHPROFILE hlcmsProfileIn, cmsHPROFILE hlcmsProfileOut)
{
       cmsInt32Number r, g, b, j;
       clock_t atime;
       cmsFloat64Number diff;
       cmsHTRANSFORM hlcmsxform;
       Scanline_rgb15bits *In;
       cmsUInt32Number Mb;

       if (hlcmsProfileIn == NULL || hlcmsProfileOut == NULL)
              Fail("Unable to open profiles");

       hlcmsxform = cmsCreateTransform(ct, hlcmsProfileIn, TYPE_RGB_15, hlcmsProfileOut, TYPE_RGB_15, INTENT_PERCEPTUAL, cmsFLAGS_NOCACHE);
       cmsCloseProfile(ct, hlcmsProfileIn);
       cmsCloseProfile(ct, hlcmsProfileOut);

       Mb = 256 * 256 * 256 * sizeof(Scanline_rgb15bits);
       In = (Scanline_rgb15bits*)malloc(Mb);

       j = 0;
       for (r = 0; r < 256; r++)
              for (g = 0; g < 256; g++)
                     for (b = 0; b < 256; b++) {

              In[j].r = (cmsUInt16Number)r;
              In[j].g = (cmsUInt16Number)g;
              In[j].b = (cmsUInt16Number)b;

              j++;
      }

       atime = clock();

       cmsDoTransform(ct, hlcmsxform, In, In, 256 * 256 * 256);

       diff = clock() - atime;
       free(In);

       cmsDeleteTransform(ct, hlcmsxform);

       return MPixSec(diff);
}

static
cmsFloat64Number SpeedTest15bitsRGBA(cmsContext ct, cmsHPROFILE hlcmsProfileIn, cmsHPROFILE hlcmsProfileOut)
{
       cmsInt32Number r, g, b, j;
       clock_t atime;
       cmsFloat64Number diff;
       cmsHTRANSFORM hlcmsxform;
       Scanline_rgba15bits *In;
       cmsUInt32Number Mb;

       if (hlcmsProfileIn == NULL || hlcmsProfileOut == NULL)
              Fail("Unable to open profiles");

       hlcmsxform = cmsCreateTransform(ct, hlcmsProfileIn, TYPE_RGBA_15, hlcmsProfileOut, TYPE_RGBA_15, INTENT_PERCEPTUAL, cmsFLAGS_NOCACHE);
       cmsCloseProfile(ct, hlcmsProfileIn);
       cmsCloseProfile(ct, hlcmsProfileOut);

       Mb = 256 * 256 * 256 * sizeof(Scanline_rgba15bits);
       In = (Scanline_rgba15bits*)malloc(Mb);

       j = 0;
       for (r = 0; r < 256; r++)
              for (g = 0; g < 256; g++)
                     for (b = 0; b < 256; b++) {

              In[j].r = (cmsUInt16Number)r;
              In[j].g = (cmsUInt16Number)g;
              In[j].b = (cmsUInt16Number)b;
              In[j].a = 0;

              j++;
       }

       atime = clock();

       cmsDoTransform(ct, hlcmsxform, In, In, 256 * 256 * 256);

       diff = clock() - atime;
       free(In);

       cmsDeleteTransform(ct, hlcmsxform);
       return MPixSec(diff);

}

static
cmsFloat64Number SpeedTest15bitsCMYK(cmsContext ct, cmsHPROFILE hlcmsProfileIn, cmsHPROFILE hlcmsProfileOut)
{

       cmsInt32Number r, g, b, j;
       clock_t atime;
       cmsFloat64Number diff;
       cmsHTRANSFORM hlcmsxform;
       Scanline_cmyk15bits *In;
       cmsUInt32Number Mb;

       if (hlcmsProfileIn == NULL || hlcmsProfileOut == NULL)
              Fail("Unable to open profiles");

       hlcmsxform = cmsCreateTransform(ct, hlcmsProfileIn, TYPE_CMYK_15, hlcmsProfileOut, TYPE_CMYK_15, INTENT_PERCEPTUAL, cmsFLAGS_NOCACHE);
       cmsCloseProfile(ct, hlcmsProfileIn);
       cmsCloseProfile(ct, hlcmsProfileOut);

       Mb = 256 * 256 * 256 * sizeof(Scanline_cmyk15bits);
       In = (Scanline_cmyk15bits*)malloc(Mb);

       j = 0;
       for (r = 0; r < 256; r++)
              for (g = 0; g < 256; g++)
                     for (b = 0; b < 256; b++) {

              In[j].r = (cmsUInt16Number)r;
              In[j].g = (cmsUInt16Number)g;
              In[j].b = (cmsUInt16Number)b;
              In[j].a = (cmsUInt16Number)0;

              j++;
       }

       atime = clock();

       cmsDoTransform(ct, hlcmsxform, In, In, 256 * 256 * 256);

       diff = clock() - atime;
       free(In);

       cmsDeleteTransform(ct, hlcmsxform);
       return MPixSec(diff);
}

// The worst case is used, no cache and all rgb combinations
static
cmsFloat64Number SpeedTest16bitsRGB(cmsContext ct, cmsHPROFILE hlcmsProfileIn, cmsHPROFILE hlcmsProfileOut)
{
    cmsInt32Number r, g, b, j;
    clock_t atime;
    cmsFloat64Number diff;
    cmsHTRANSFORM hlcmsxform;
    Scanline_rgb16bits *In;
    cmsUInt32Number Mb;

    if (hlcmsProfileIn == NULL || hlcmsProfileOut == NULL)
        Fail("Unable to open profiles");

    hlcmsxform = cmsCreateTransform(ct, hlcmsProfileIn, TYPE_RGB_16, hlcmsProfileOut, TYPE_RGB_16, INTENT_PERCEPTUAL, cmsFLAGS_NOCACHE);
    cmsCloseProfile(ct, hlcmsProfileIn);
    cmsCloseProfile(ct, hlcmsProfileOut);

    Mb = 256 * 256 * 256 * sizeof(Scanline_rgb16bits);
    In = (Scanline_rgb16bits*)malloc(Mb);

    j = 0;
    for (r = 0; r < 256; r++)
        for (g = 0; g < 256; g++)
            for (b = 0; b < 256; b++) {

                In[j].r = (cmsUInt16Number)FROM_8_TO_16(r);
                In[j].g = (cmsUInt16Number)FROM_8_TO_16(g);
                In[j].b = (cmsUInt16Number)FROM_8_TO_16(b);

                j++;
            }

    atime = clock();

    cmsDoTransform(ct, hlcmsxform, In, In, 256 * 256 * 256);

    diff = clock() - atime;
    free(In);

    cmsDeleteTransform(ct, hlcmsxform);

    return MPixSec(diff);
}

static
cmsFloat64Number SpeedTest16bitsCMYK(cmsContext ContextID, cmsHPROFILE hlcmsProfileIn, cmsHPROFILE hlcmsProfileOut)
{

    cmsInt32Number r, g, b, j;
    clock_t atime;
    cmsFloat64Number diff;
    cmsHTRANSFORM hlcmsxform;
    Scanline_cmyk16bits* In;
    cmsUInt32Number Mb;

    if (hlcmsProfileIn == NULL || hlcmsProfileOut == NULL)
        Fail("Unable to open profiles");

    hlcmsxform = cmsCreateTransform(ContextID, hlcmsProfileIn, TYPE_CMYK_16, hlcmsProfileOut, TYPE_CMYK_16, INTENT_PERCEPTUAL, cmsFLAGS_NOCACHE);
    cmsCloseProfile(ContextID, hlcmsProfileIn);
    cmsCloseProfile(ContextID, hlcmsProfileOut);

    Mb = 256 * 256 * 256 * sizeof(Scanline_cmyk16bits);
    In = (Scanline_cmyk16bits*)malloc(Mb);

    j = 0;
    for (r = 0; r < 256; r++)
        for (g = 0; g < 256; g++)
            for (b = 0; b < 256; b++) {

                In[j].c = (cmsUInt16Number)r;
                In[j].m = (cmsUInt16Number)g;
                In[j].y = (cmsUInt16Number)b;
                In[j].k = (cmsUInt16Number)r;

                j++;
            }

    atime = clock();

    cmsDoTransform(ContextID, hlcmsxform, In, In, 256 * 256 * 256);

    diff = clock() - atime;
    free(In);

    cmsDeleteTransform(ContextID, hlcmsxform);
    return MPixSec(diff);
}



static
void SpeedTest8(cmsContext ct)
{
    cmsContext noPlugin = cmsCreateContext(0, 0);

    cmsFloat64Number t[10];

    trace("\n\n");
    trace("P E R F O R M A N C E   T E S T S   8 B I T S  (D E F A U L T)\n");
    trace("==============================================================\n\n");
    fflush(stdout);

    PerformanceHeader();
    t[0] = Performance("8 bits on CLUT profiles  ", SpeedTest8bitsRGB, noPlugin, PROFILES_DIR "test5.icc", PROFILES_DIR "test3.icc", sizeof(Scanline_rgb8bits), 0);
    t[1] = Performance("8 bits on Matrix-Shaper  ", SpeedTest8bitsRGB, noPlugin, PROFILES_DIR "test5.icc", PROFILES_DIR "test0.icc", sizeof(Scanline_rgb8bits), 0);
    t[2] = Performance("8 bits on same MatrixSh  ", SpeedTest8bitsRGB, noPlugin, PROFILES_DIR "test0.icc", PROFILES_DIR "test0.icc", sizeof(Scanline_rgb8bits), 0);
    t[3] = Performance("8 bits on curves         ", SpeedTest8bitsRGB, noPlugin, "*curves",   "*curves",   sizeof(Scanline_rgb8bits), 0);

    // Note that context 0 has the plug-in installed

    trace("\n\n");
    trace("P E R F O R M A N C E   T E S T S  8 B I T S  (P L U G I N)\n");
    trace("===========================================================\n\n");
    fflush(stdout);

    PerformanceHeader();
    Performance("8 bits on CLUT profiles  ", SpeedTest8bitsRGB, ct, PROFILES_DIR "test5.icc", PROFILES_DIR "test3.icc", sizeof(Scanline_rgb8bits), t[0]);
    Performance("8 bits on Matrix-Shaper  ", SpeedTest8bitsRGB, ct, PROFILES_DIR "test5.icc", PROFILES_DIR "test0.icc", sizeof(Scanline_rgb8bits), t[1]);
    Performance("8 bits on same MatrixSh  ", SpeedTest8bitsRGB, ct, PROFILES_DIR "test0.icc", PROFILES_DIR "test0.icc", sizeof(Scanline_rgb8bits), t[2]);
    Performance("8 bits on curves         ", SpeedTest8bitsRGB, ct, "*curves",   "*curves",   sizeof(Scanline_rgb8bits), t[3]);

    cmsDeleteContext(noPlugin);
}

static
void SpeedTest15(cmsContext ct)
{
       trace("\n\nP E R F O R M A N C E   T E S T S   1 5  B I T S  (P L U G I N)\n");
       trace(    "===============================================================\n\n");

       PerformanceHeader();
       Performance("15 bits on CLUT profiles         ", SpeedTest15bitsRGB, ct, PROFILES_DIR "test5.icc", PROFILES_DIR "test3.icc",  sizeof(Scanline_rgb15bits), 0);
       Performance("15 bits on Matrix-Shaper profiles", SpeedTest15bitsRGB, ct, PROFILES_DIR "test5.icc", PROFILES_DIR "test0.icc",  sizeof(Scanline_rgb15bits), 0);
       Performance("15 bits on same Matrix-Shaper    ", SpeedTest15bitsRGB, ct, PROFILES_DIR "test0.icc", PROFILES_DIR "test0.icc",  sizeof(Scanline_rgb15bits), 0);
       Performance("15 bits on curves                ", SpeedTest15bitsRGB, ct, "*curves",   "*curves",    sizeof(Scanline_rgb15bits), 0);
       Performance("15 bits on CMYK CLUT profiles    ", SpeedTest15bitsCMYK, ct, PROFILES_DIR "test1.icc", PROFILES_DIR "test2.icc", sizeof(Scanline_rgba15bits), 0);
}

static
void SpeedTest16(cmsContext ct)
{
    cmsContext noPlugin = cmsCreateContext(0, 0);


    trace("\n\n");
    trace("P E R F O R M A N C E   T E S T S   1 6  B I T S  (D E F A U L T)\n");
    trace("=================================================================\n\n");

    PerformanceHeader();
    Performance("16 bits on CLUT profiles         ", SpeedTest16bitsRGB,  noPlugin, PROFILES_DIR "test5.icc", PROFILES_DIR "test3.icc",  sizeof(Scanline_rgb16bits), 0);
    Performance("16 bits on Matrix-Shaper profiles", SpeedTest16bitsRGB,  noPlugin, PROFILES_DIR "test5.icc", PROFILES_DIR "test0.icc",  sizeof(Scanline_rgb16bits), 0);
    Performance("16 bits on same Matrix-Shaper    ", SpeedTest16bitsRGB,  noPlugin, PROFILES_DIR "test0.icc", PROFILES_DIR "test0.icc",  sizeof(Scanline_rgb16bits), 0);
    Performance("16 bits on curves                ", SpeedTest16bitsRGB,  noPlugin, "*curves",   "*curves",    sizeof(Scanline_rgb16bits), 0);
    Performance("16 bits on CMYK CLUT profiles    ", SpeedTest16bitsCMYK, noPlugin, PROFILES_DIR "test1.icc", PROFILES_DIR "test2.icc",  sizeof(Scanline_cmyk16bits), 0);

    trace("\n\n");
    trace("P E R F O R M A N C E   T E S T S   1 6  B I T S  (P L U G I N)\n");
    trace("===============================================================\n\n");

    PerformanceHeader();
    Performance("16 bits on CLUT profiles         ", SpeedTest16bitsRGB,  ct, PROFILES_DIR "test5.icc", PROFILES_DIR "test3.icc", sizeof(Scanline_rgb16bits), 0);
    Performance("16 bits on Matrix-Shaper profiles", SpeedTest16bitsRGB,  ct, PROFILES_DIR "test5.icc", PROFILES_DIR "test0.icc", sizeof(Scanline_rgb16bits), 0);
    Performance("16 bits on same Matrix-Shaper    ", SpeedTest16bitsRGB,  ct, PROFILES_DIR "test0.icc", PROFILES_DIR "test0.icc", sizeof(Scanline_rgb16bits), 0);
    Performance("16 bits on curves                ", SpeedTest16bitsRGB,  ct, "*curves",   "*curves",   sizeof(Scanline_rgb16bits), 0);
    Performance("16 bits on CMYK CLUT profiles    ", SpeedTest16bitsCMYK, ct, PROFILES_DIR "test1.icc", PROFILES_DIR "test2.icc", sizeof(Scanline_cmyk16bits), 0);

    cmsDeleteContext(noPlugin);
}

// The worst case is used, no cache and all rgb combinations
static
cmsFloat64Number SpeedTestFloatRGB(cmsContext ct, cmsHPROFILE hlcmsProfileIn, cmsHPROFILE hlcmsProfileOut)
{
       cmsInt32Number j;
       clock_t atime;
       cmsFloat64Number diff;
       cmsHTRANSFORM hlcmsxform;
       void *In;
       cmsUInt32Number size, Mb;
       cmsUInt32Number inFormatter=0, outFormatter=0;
       cmsFloat64Number seconds;

       if (hlcmsProfileIn == NULL || hlcmsProfileOut == NULL)
           Fail("Unable to open profiles");


       switch (cmsGetColorSpace(ct, hlcmsProfileIn))
       {
       case cmsSigRgbData: inFormatter = TYPE_RGB_FLT; break;
       case cmsSigLabData: inFormatter = TYPE_Lab_FLT; break;

       default:
           Fail("Invalid colorspace");
       }

       switch (cmsGetColorSpace(ct, hlcmsProfileOut))
       {
       case cmsSigRgbData:  outFormatter = TYPE_RGB_FLT; break;
       case cmsSigLabData:  outFormatter = TYPE_Lab_FLT; break;
       case cmsSigXYZData:  outFormatter = TYPE_XYZ_FLT; break;

       default:
           Fail("Invalid colorspace");
       }

       hlcmsxform = cmsCreateTransform(ct, hlcmsProfileIn, inFormatter, hlcmsProfileOut, outFormatter, INTENT_PERCEPTUAL, cmsFLAGS_NOCACHE);
       cmsCloseProfile(ct, hlcmsProfileIn);
       cmsCloseProfile(ct, hlcmsProfileOut);



       j = 0;

       if (inFormatter == TYPE_RGB_FLT)
       {
           cmsInt32Number r, g, b;
           Scanline_rgbFloat* fill;

           size = 256 * 256 * 256;
           Mb = size * sizeof(Scanline_rgbFloat);
           In = malloc(Mb);
           fill = (Scanline_rgbFloat*)In;

           for (r = 0; r < 256; r++)
               for (g = 0; g < 256; g++)
                   for (b = 0; b < 256; b++) {

                       fill[j].r = (cmsFloat32Number)r / 255.0f;
                       fill[j].g = (cmsFloat32Number)g / 255.0f;
                       fill[j].b = (cmsFloat32Number)b / 255.0f;

                       j++;
                   }

       }
       else
       {
           cmsFloat32Number L, a, b;
           Scanline_LabFloat* fill;

           size = 100 * 256 * 256;
           Mb =  size * sizeof(Scanline_LabFloat);
           In = malloc(Mb);
           fill = (Scanline_LabFloat*)In;

           for (L = 0; L < 100; L++)
               for (a = -127.0; a < 127.0; a++)
                   for (b = -127.0; b < +127.0; b++) {

                       fill[j].L = L;
                       fill[j].a = a;
                       fill[j].b = b;

                       j++;
                   }
       }

       atime = clock();

       cmsDoTransform(ct, hlcmsxform, In, In, size);

       diff = clock() - atime;
       free(In);

       cmsDeleteTransform(ct, hlcmsxform);

       seconds = (cmsFloat64Number)diff / (cmsFloat64Number)CLOCKS_PER_SEC;
       return ((cmsFloat64Number)size) / (1024.0 * 1024.0 * seconds);
}


static
cmsFloat64Number SpeedTestFloatCMYK(cmsContext ct, cmsHPROFILE hlcmsProfileIn, cmsHPROFILE hlcmsProfileOut)
{
    cmsInt32Number c, m, y, k, j;
    clock_t atime;
    cmsFloat64Number diff;
    cmsHTRANSFORM hlcmsxform;
    Scanline_cmykFloat* In;
    cmsUInt32Number Mb;

    if (hlcmsProfileIn == NULL || hlcmsProfileOut == NULL)
        Fail("Unable to open profiles");


    hlcmsxform = cmsCreateTransform(ct, hlcmsProfileIn, TYPE_CMYK_FLT, hlcmsProfileOut, TYPE_CMYK_FLT, INTENT_PERCEPTUAL, cmsFLAGS_NOCACHE);
    cmsCloseProfile(ct, hlcmsProfileIn);
    cmsCloseProfile(ct, hlcmsProfileOut);

    Mb = 64 * 64 * 64 * 64 * sizeof(Scanline_cmykFloat);
    In = (Scanline_cmykFloat*)malloc(Mb);

    j = 0;
    for (c = 0; c < 256; c += 4)
        for (m = 0; m < 256; m += 4)
            for (y = 0; y < 256; y += 4)
                for (k = 0; k < 256; k += 4) {

                In[j].c = (cmsFloat32Number)c / 255.0f;
                In[j].m = (cmsFloat32Number)m / 255.0f;
                In[j].y = (cmsFloat32Number)y / 255.0f;
                In[j].k = (cmsFloat32Number)k / 255.0f;

                j++;
            }

    atime = clock();

    cmsDoTransform(ct, hlcmsxform, In, In, 64 * 64 * 64 * 64);

    diff = clock() - atime;
    free(In);

    cmsDeleteTransform(ct, hlcmsxform);
    return MPixSec(diff);
}


static
cmsFloat64Number SpeedTestFloatLab(cmsContext ct, cmsHPROFILE hlcmsProfileIn, cmsHPROFILE hlcmsProfileOut)
{
    cmsInt32Number j;
    clock_t atime;
    cmsFloat64Number diff;
    cmsHTRANSFORM hlcmsxform;
    void* In;
    cmsUInt32Number size, Mb;
    cmsUInt32Number  outFormatter = 0;
    cmsFloat64Number seconds;
    cmsFloat32Number L, a, b;
    Scanline_LabFloat* fill;


    if (hlcmsProfileIn == NULL || hlcmsProfileOut == NULL)
        Fail("Unable to open profiles");


    if (cmsGetColorSpace(ct, hlcmsProfileIn) != cmsSigLabData)
    {
        Fail("Invalid colorspace");
    }

    switch (cmsGetColorSpace(ct, hlcmsProfileOut))
    {
    case cmsSigRgbData:  outFormatter = TYPE_RGB_FLT; break;
    case cmsSigLabData:  outFormatter = TYPE_Lab_FLT; break;
    case cmsSigXYZData:  outFormatter = TYPE_XYZ_FLT; break;

    default:
        Fail("Invalid colorspace");
    }

    hlcmsxform = cmsCreateTransform(ct, hlcmsProfileIn, TYPE_Lab_FLT, hlcmsProfileOut, outFormatter, INTENT_PERCEPTUAL, cmsFLAGS_NOCACHE);
    cmsCloseProfile(ct, hlcmsProfileIn);
    cmsCloseProfile(ct, hlcmsProfileOut);

    j = 0;

    size = 100 * 256 * 256;
    Mb = size * sizeof(Scanline_LabFloat);
    In = malloc(Mb);
    fill = (Scanline_LabFloat*)In;

    for (L = 0; L < 100; L++)
        for (a = -127.0; a < 127.0; a++)
            for (b = -127.0; b < +127.0; b++) {

                fill[j].L = L;
                fill[j].a = a;
                fill[j].b = b;

                j++;
            }


    atime = clock();

    cmsDoTransform(ct, hlcmsxform, In, In, size);

    diff = clock() - atime;
    free(In);

    cmsDeleteTransform(ct, hlcmsxform);

    seconds = (cmsFloat64Number)diff / (cmsFloat64Number)CLOCKS_PER_SEC;
    return ((cmsFloat64Number)size) / (1024.0 * 1024.0 * seconds);
}



static
void SpeedTestFloat(cmsContext noPlugin, cmsContext plugin)
{
       cmsFloat64Number t[10] = { 0 };

       trace("\n\n");
       trace("P E R F O R M A N C E   T E S T S   F L O A T  (D E F A U L T)\n");
       trace("==============================================================\n\n");
       fflush(stdout);

       PerformanceHeader();
       t[0] = Performance("Floating point on CLUT profiles  ", SpeedTestFloatRGB, noPlugin, PROFILES_DIR "test5.icc", PROFILES_DIR "test3.icc", sizeof(Scanline_rgbFloat), 0);
       t[1] = Performance("Floating point on Matrix-Shaper  ", SpeedTestFloatRGB, noPlugin, PROFILES_DIR "test5.icc", PROFILES_DIR "test0.icc", sizeof(Scanline_rgbFloat), 0);
       t[2] = Performance("Floating point on same MatrixSh  ", SpeedTestFloatRGB, noPlugin, PROFILES_DIR "test0.icc", PROFILES_DIR "test0.icc", sizeof(Scanline_rgbFloat), 0);
       t[3] = Performance("Floating point on curves         ", SpeedTestFloatRGB, noPlugin, "*curves", "*curves",     sizeof(Scanline_rgbFloat), 0);
       t[4] = Performance("Floating point on RGB->Lab       ", SpeedTestFloatRGB, noPlugin, PROFILES_DIR "test5.icc", "*lab",      sizeof(Scanline_rgbFloat), 0);
       t[5] = Performance("Floating point on RGB->XYZ       ", SpeedTestFloatRGB, noPlugin, PROFILES_DIR "test3.icc", "*xyz",      sizeof(Scanline_rgbFloat), 0);
       t[6] = Performance("Floating point on CMYK->CMYK     ", SpeedTestFloatCMYK, noPlugin, PROFILES_DIR "test1.icc", PROFILES_DIR "test2.icc",sizeof(Scanline_cmykFloat), 0);
       t[7] = Performance("Floating point on Lab->RGB       ", SpeedTestFloatLab,  noPlugin, "*lab",                   PROFILES_DIR "test3.icc", sizeof(Scanline_LabFloat), 0);


       // Note that context 0 has the plug-in installed

       trace("\n\n");
       trace("P E R F O R M A N C E   T E S T S  F L O A T  (P L U G I N)\n");
       trace("===========================================================\n\n");
       fflush(stdout);

       PerformanceHeader();                   
       Performance("Floating point on CLUT profiles  ", SpeedTestFloatRGB,  plugin, PROFILES_DIR "test5.icc", PROFILES_DIR "test3.icc", sizeof(Scanline_rgbFloat), t[0]);
       Performance("Floating point on Matrix-Shaper  ", SpeedTestFloatRGB,  plugin, PROFILES_DIR "test5.icc", PROFILES_DIR "test0.icc", sizeof(Scanline_rgbFloat), t[1]);
       Performance("Floating point on same MatrixSh  ", SpeedTestFloatRGB,  plugin, PROFILES_DIR "test0.icc", PROFILES_DIR "test0.icc", sizeof(Scanline_rgbFloat), t[2]);
       Performance("Floating point on curves         ", SpeedTestFloatRGB,  plugin, "*curves", "*curves",     sizeof(Scanline_rgbFloat), t[3]);
       Performance("Floating point on RGB->Lab       ", SpeedTestFloatRGB,  plugin, PROFILES_DIR "test5.icc", "*lab",      sizeof(Scanline_rgbFloat), t[4]);
       Performance("Floating point on RGB->XYZ       ", SpeedTestFloatRGB,  plugin, PROFILES_DIR "test3.icc", "*xyz",      sizeof(Scanline_rgbFloat), t[5]);
       Performance("Floating point on CMYK->CMYK     ", SpeedTestFloatCMYK, plugin, PROFILES_DIR "test1.icc", PROFILES_DIR "test2.icc", sizeof(Scanline_cmykFloat), t[6]);
       Performance("Floating point on Lab->RGB       ", SpeedTestFloatLab,  plugin, "*lab",                   PROFILES_DIR "test3.icc", sizeof(Scanline_LabFloat), t[7]);
}


static
cmsFloat64Number SpeedTestFloatByUsing16BitsRGB(cmsContext ct, cmsHPROFILE hlcmsProfileIn, cmsHPROFILE hlcmsProfileOut)
{
       cmsInt32Number r, g, b, j;
       clock_t atime;
       cmsFloat64Number diff;
       cmsHTRANSFORM xform16;
       Scanline_rgbFloat *In;
       Scanline_rgb16bits *tmp16;
       cmsUInt32Number MbFloat, Mb16;

       UNUSED_PARAMETER(ct);

       if (hlcmsProfileIn == NULL || hlcmsProfileOut == NULL)
              Fail("Unable to open profiles");

       xform16    = cmsCreateTransform(ct, hlcmsProfileIn, TYPE_RGB_16, hlcmsProfileOut, TYPE_RGB_16, INTENT_PERCEPTUAL, cmsFLAGS_NOCACHE);

       cmsCloseProfile(ct, hlcmsProfileIn);
       cmsCloseProfile(ct, hlcmsProfileOut);

       MbFloat = 256 * 256 * 256 * sizeof(Scanline_rgbFloat);
       Mb16    = 256 * 256 * 256 * sizeof(Scanline_rgb16bits);

       In    = (Scanline_rgbFloat*)malloc(MbFloat);
       tmp16 = (Scanline_rgb16bits*)malloc(Mb16);


       j = 0;
       for (r = 0; r < 256; r++)
              for (g = 0; g < 256; g++)
                     for (b = 0; b < 256; b++) {

              In[j].r = (cmsFloat32Number)r / 255.0f;
              In[j].g = (cmsFloat32Number)g / 255.0f;
              In[j].b = (cmsFloat32Number)b / 255.0f;

              j++;
       }


       atime = clock();


       for (j = 0; j < 256 * 256 * 256; j++) {

              tmp16[j].r = (cmsUInt16Number)floor(In[j].r * 65535.0 + 0.5);
              tmp16[j].g = (cmsUInt16Number)floor(In[j].g * 65535.0 + 0.5);
              tmp16[j].b = (cmsUInt16Number)floor(In[j].b * 65535.0 + 0.5);

              j++;
       }

       cmsDoTransform(ct, xform16, tmp16, tmp16, 256 * 256 * 256);

       for (j = 0; j < 256 * 256 * 256; j++) {

              In[j].r = (cmsFloat32Number) (tmp16[j].r / 65535.0 );
              In[j].g = (cmsFloat32Number) (tmp16[j].g / 65535.0);
              In[j].b = (cmsFloat32Number) (tmp16[j].b / 65535.0);

              j++;
       }

       diff = clock() - atime;
       free(In); free(tmp16);

       cmsDeleteTransform(ct, xform16);
       return MPixSec(diff);
}





static
void ComparativeFloatVs16bits(cmsContext Raw, cmsContext Plugin)
{
       trace("\n\n");
       trace("C O M P A R A T I V E  converting to 16 bit vs. using float plug-in.\n");
       trace("                              values given in MegaPixels per second.\n");
       trace("====================================================================\n");
       trace("                                  16 bits tmp.  Float plugin\n");
       fflush(stdout);

       Comparative(Raw, Plugin, "Floating point on CLUT profiles  ", SpeedTestFloatByUsing16BitsRGB, SpeedTestFloatRGB,  PROFILES_DIR "test5.icc", PROFILES_DIR "test3.icc");
       Comparative(Raw, Plugin, "Floating point on Matrix-Shaper  ", SpeedTestFloatByUsing16BitsRGB, SpeedTestFloatRGB,  PROFILES_DIR "test5.icc", PROFILES_DIR "test0.icc");
       Comparative(Raw, Plugin, "Floating point on same MatrixSh  ", SpeedTestFloatByUsing16BitsRGB, SpeedTestFloatRGB,  PROFILES_DIR "test0.icc", PROFILES_DIR "test0.icc");
       Comparative(Raw, Plugin, "Floating point on curves         ", SpeedTestFloatByUsing16BitsRGB, SpeedTestFloatRGB,  NULL, NULL);
}







typedef struct
{
       Scanline_rgba8bits pixels[256][256];
       cmsUInt8Number     padding[4];

} padded_line;

typedef struct
{
       padded_line line[256];
} big_bitmap;


static
cmsFloat64Number SpeedTest8bitDoTransform(cmsContext ct, cmsHPROFILE hlcmsProfileIn, cmsHPROFILE hlcmsProfileOut)
{
       cmsInt32Number r, g, b, j;
       clock_t atime;
       cmsFloat64Number diff;
       cmsHTRANSFORM hlcmsxform;
       big_bitmap* In;
       big_bitmap* Out;
       cmsUInt32Number Mb;

       if (hlcmsProfileIn == NULL || hlcmsProfileOut == NULL)
              Fail("Unable to open profiles");

       hlcmsxform = cmsCreateTransform(ct, hlcmsProfileIn, TYPE_RGBA_8, hlcmsProfileOut, TYPE_RGBA_8, INTENT_PERCEPTUAL, cmsFLAGS_NOCACHE);
       cmsCloseProfile(ct, hlcmsProfileIn);
       cmsCloseProfile(ct, hlcmsProfileOut);


       // Our test bitmap is 256 x 256 padded lines
       Mb = sizeof(big_bitmap);

       In = (big_bitmap*)malloc(Mb);
       Out = (big_bitmap*)malloc(Mb);

       for (r = 0; r < 256; r++)
              for (g = 0; g < 256; g++)
                     for (b = 0; b < 256; b++) {

                            In->line[r].pixels[g][b].r = (cmsUInt8Number)r;
                            In->line[r].pixels[g][b].g = (cmsUInt8Number)g;
                            In->line[r].pixels[g][b].b = (cmsUInt8Number)b;
                            In->line[r].pixels[g][b].a = 0;
                     }

       atime = clock();

       for (j = 0; j < 256; j++) {

              cmsDoTransform(ct, hlcmsxform, In->line[j].pixels, Out->line[j].pixels, 256 * 256);
       }

       diff = clock() - atime;
       free(In); free(Out);

       cmsDeleteTransform(ct, hlcmsxform);
       return MPixSec(diff);

}


static
cmsFloat64Number SpeedTest8bitLineStride(cmsContext ct, cmsHPROFILE hlcmsProfileIn, cmsHPROFILE hlcmsProfileOut)
{
       cmsInt32Number r, g, b;
       clock_t atime;
       cmsFloat64Number diff;
       cmsHTRANSFORM hlcmsxform;
       big_bitmap* In;
       big_bitmap* Out;
       cmsUInt32Number Mb;

       if (hlcmsProfileIn == NULL || hlcmsProfileOut == NULL)
              Fail("Unable to open profiles");

       hlcmsxform = cmsCreateTransform(ct, hlcmsProfileIn, TYPE_RGBA_8, hlcmsProfileOut, TYPE_RGBA_8, INTENT_PERCEPTUAL, cmsFLAGS_NOCACHE);
       cmsCloseProfile(ct, hlcmsProfileIn);
       cmsCloseProfile(ct, hlcmsProfileOut);


       // Our test bitmap is 256 x 256 padded lines
       Mb = sizeof(big_bitmap);

       In = (big_bitmap*)malloc(Mb);
       Out = (big_bitmap*)malloc(Mb);

       for (r = 0; r < 256; r++)
              for (g = 0; g < 256; g++)
                     for (b = 0; b < 256; b++) {

                            In->line[r].pixels[g][b].r = (cmsUInt8Number)r;
                            In->line[r].pixels[g][b].g = (cmsUInt8Number)g;
                            In->line[r].pixels[g][b].b = (cmsUInt8Number)b;
                            In->line[r].pixels[g][b].a = 0;
                     }

       atime = clock();

       cmsDoTransformLineStride(ct, hlcmsxform, In, Out, 256*256, 256, sizeof(padded_line), sizeof(padded_line), 0, 0);

       diff = clock() - atime;
       free(In); free(Out);

       cmsDeleteTransform(ct, hlcmsxform);
       return MPixSec(diff);

}

static
void ComparativeLineStride8bits(cmsContext NoPlugin, cmsContext Plugin)
{
       trace("\n\n");
       trace("C O M P A R A T I V E cmsDoTransform() vs. cmsDoTransformLineStride()\n");
       trace("                              values given in MegaPixels per second.\n");
       trace("====================================================================\n");

       fflush(stdout);

       ComparativeCt(NoPlugin, Plugin, "CLUT profiles  ", SpeedTest8bitDoTransform, SpeedTest8bitLineStride, PROFILES_DIR "test5.icc", PROFILES_DIR "test3.icc");
       ComparativeCt(NoPlugin, Plugin, "CLUT 16 bits   ", SpeedTest16bitsRGB,       SpeedTest16bitsRGB,      PROFILES_DIR "test5.icc", PROFILES_DIR "test3.icc");
       ComparativeCt(NoPlugin, Plugin, "Matrix-Shaper  ", SpeedTest8bitDoTransform, SpeedTest8bitLineStride, PROFILES_DIR "test5.icc", PROFILES_DIR "test0.icc");
       ComparativeCt(NoPlugin, Plugin, "same MatrixSh  ", SpeedTest8bitDoTransform, SpeedTest8bitLineStride, PROFILES_DIR "test0.icc", PROFILES_DIR "test0.icc");
       ComparativeCt(NoPlugin, Plugin, "curves         ", SpeedTest8bitDoTransform, SpeedTest8bitLineStride, NULL, NULL);
}



static
void TestGrayTransformPerformance(cmsContext ct)
{
       cmsInt32Number j;
       clock_t atime;
       cmsFloat64Number diff;
       cmsHTRANSFORM hlcmsxform;
       float *In;

       cmsInt32Number pixels;
       cmsUInt32Number Mb;
       cmsToneCurve* gamma18;
       cmsToneCurve* gamma22;

       cmsHPROFILE hlcmsProfileIn;
       cmsHPROFILE hlcmsProfileOut;

       gamma18 = cmsBuildGamma(ct, 1.8);
       gamma22 = cmsBuildGamma(ct, 2.2);

       hlcmsProfileIn = cmsCreateGrayProfile(ct, NULL, gamma18);
       hlcmsProfileOut = cmsCreateGrayProfile(ct, NULL, gamma22);


       cmsFreeToneCurve(ct, gamma18);
       cmsFreeToneCurve(ct, gamma22);

       hlcmsxform = cmsCreateTransform(ct, hlcmsProfileIn, TYPE_GRAY_FLT | EXTRA_SH(1), hlcmsProfileOut, TYPE_GRAY_FLT|EXTRA_SH(1), INTENT_PERCEPTUAL, 0);
       cmsCloseProfile(ct, hlcmsProfileIn);
       cmsCloseProfile(ct, hlcmsProfileOut);

       pixels = 256 * 256 * 256;
       Mb = pixels* 2*sizeof(float);
       In = (float*) malloc(Mb);

       for (j = 0; j < pixels*2; j++)
              In[j] = (j % 256) / 255.0f;

       atime = clock();

       cmsDoTransform(ct, hlcmsxform, In, In, pixels);

       diff = clock() - atime;
       free(In);

       cmsDeleteTransform(ct, hlcmsxform);
       trace("Gray conversion using two gray profiles\t %-12.2f MPixels/Sec.\n", MPixSec(diff));
}

static
void TestGrayTransformPerformance1(cmsContext ct)
{
       cmsInt32Number j;
       clock_t atime;
       cmsFloat64Number diff;
       cmsHTRANSFORM hlcmsxform;
       float *In;

       cmsInt32Number pixels;
       cmsUInt32Number Mb;
       cmsToneCurve* gamma18;
       cmsToneCurve* gamma22;

       cmsHPROFILE hlcmsProfileIn;
       cmsHPROFILE hlcmsProfileOut;

       gamma18 = cmsBuildGamma(ct, 1.8);
       gamma22 = cmsBuildGamma(ct, 1./2.2);

       hlcmsProfileIn = cmsCreateLinearizationDeviceLink(ct, cmsSigGrayData, &gamma18);
       hlcmsProfileOut = cmsCreateLinearizationDeviceLink(ct, cmsSigGrayData, &gamma22);


       cmsFreeToneCurve(ct, gamma18);
       cmsFreeToneCurve(ct, gamma22);

       hlcmsxform = cmsCreateTransform(ct, hlcmsProfileIn, TYPE_GRAY_FLT, hlcmsProfileOut, TYPE_GRAY_FLT, INTENT_PERCEPTUAL, 0);
       cmsCloseProfile(ct, hlcmsProfileIn);
       cmsCloseProfile(ct, hlcmsProfileOut);

       pixels = 256 * 256 * 256;
       Mb = pixels* sizeof(float);
       In = (float*) malloc(Mb);

       for (j = 0; j < pixels; j++)
              In[j] = (j % 256) / 255.0f;

       atime = clock();

       cmsDoTransform(ct, hlcmsxform, In, In, pixels);

       diff = clock() - atime;
       free(In);

       cmsDeleteTransform(ct, hlcmsxform);
       trace("Gray conversion using two devicelinks\t %-12.2f MPixels/Sec.\n", MPixSec(diff));
}


#if defined(BUILD_MONOLITHIC)
#define main      lcms2_fast_float_testbed_main
#endif

// The harness test
int main(void)
{

#ifdef _MSC_VER
    _CrtSetDbgFlag(_CRTDBG_ALLOC_MEM_DF | _CRTDBG_LEAK_CHECK_DF);
#endif

       cmsContext raw = cmsCreateContext(NULL, NULL);
       cmsContext plugin = cmsCreateContext(NULL, NULL);

       trace("FastFloating point extensions testbed - 1.6\n");
<<<<<<< HEAD
       trace("Copyright (c) 1998-2023 Marti Maria Saguer, all rights reserved\n");

=======
       trace("Copyright (c) 1998-2024 Marti Maria Saguer, all rights reserved\n");
       
>>>>>>> df0ffb1f
       trace("\nInstalling error logger ... ");
       cmsSetLogErrorHandler(raw, FatalErrorQuit);
       cmsSetLogErrorHandler(plugin, FatalErrorQuit);
       trace("done.\n");

       trace("Installing plug-in ... ");
       cmsPlugin(plugin, cmsFastFloatExtensions());
       trace("done.\n\n");                     

       CheckComputeIncrements();

       CheckPremultiplied(plugin);

       // 15 bit functionality
       CheckFormatters15();
       Check15bitsConversions(plugin);

       // 16 bits functionality
       CheckAccuracy16Bits(raw, plugin);

       // Lab to whatever
       CheckLab2RGB(plugin);

       // Change format
       CheckChangeFormat(plugin);

       // Soft proofing
       CheckSoftProofing(plugin);

       // Floating point functionality
       CheckConversionFloat(raw, plugin);
       trace("All floating point tests passed OK\n");

       SpeedTest8(plugin);
       SpeedTest16(plugin);
       SpeedTest15(plugin);
       SpeedTestFloat(raw, plugin);

       ComparativeFloatVs16bits(raw, plugin);
       ComparativeLineStride8bits(raw, plugin);
       // Test gray performance
       trace("\n\n");
       trace("F L O A T   G R A Y   conversions performance.\n");
       trace("====================================================================\n");
       TestGrayTransformPerformance(plugin);
       TestGrayTransformPerformance1(plugin);

	   // [i_a] cleanup
       cmsDeleteContext(raw);
       cmsDeleteContext(plugin);

       trace("\nAll tests passed OK\n");

       cmsDeleteContext(0);

       return 0;
}<|MERGE_RESOLUTION|>--- conflicted
+++ resolved
@@ -2504,13 +2504,8 @@
        cmsContext plugin = cmsCreateContext(NULL, NULL);
 
        trace("FastFloating point extensions testbed - 1.6\n");
-<<<<<<< HEAD
-       trace("Copyright (c) 1998-2023 Marti Maria Saguer, all rights reserved\n");
-
-=======
        trace("Copyright (c) 1998-2024 Marti Maria Saguer, all rights reserved\n");
-       
->>>>>>> df0ffb1f
+
        trace("\nInstalling error logger ... ");
        cmsSetLogErrorHandler(raw, FatalErrorQuit);
        cmsSetLogErrorHandler(plugin, FatalErrorQuit);
