//---------------------------------------------------------------------------------
//
//  Little Color Management System, fast floating point extensions
//  Copyright (c) 1998-2020 Marti Maria Saguer, all rights reserved
//
//
// This program is free software: you can redistribute it and/or modify
// it under the terms of the GNU General Public License as published by
// the Free Software Foundation, either version 3 of the License, or
// (at your option) any later version.
//
// This program is distributed in the hope that it will be useful,
// but WITHOUT ANY WARRANTY; without even the implied warranty of
// MERCHANTABILITY or FITNESS FOR A PARTICULAR PURPOSE.  See the
// GNU General Public License for more details.
//
// You should have received a copy of the GNU General Public License
// along with this program.  If not, see <http://www.gnu.org/licenses/>.
//
//---------------------------------------------------------------------------------

#include "fast_float_internal.h"

#include <stdlib.h>
#include <memory.h>


// Some pixel representations
typedef struct { cmsUInt8Number  r, g, b;    }  Scanline_rgb8bits;
typedef struct { cmsUInt8Number  r, g, b, a; }  Scanline_rgba8bits;
typedef struct { cmsUInt8Number  c, m, y, k; }  Scanline_cmyk8bits;
typedef struct { cmsUInt16Number r, g, b;    }  Scanline_rgb16bits;
typedef struct { cmsUInt16Number r, g, b, a; }  Scanline_rgba16bits;
typedef struct { cmsUInt16Number c, m, y, k; }  Scanline_cmyk16bits;
typedef struct { cmsUInt16Number r, g, b;    }  Scanline_rgb15bits;
typedef struct { cmsUInt16Number r, g, b, a; }  Scanline_rgba15bits;
typedef struct { cmsUInt16Number r, g, b, a; }  Scanline_cmyk15bits;
typedef struct { cmsFloat32Number r, g, b;    }  Scanline_rgbFloat;
typedef struct { cmsFloat32Number r, g, b, a; }  Scanline_rgbaFloat;
typedef struct { cmsFloat32Number c, m, y, k; }  Scanline_cmykFloat;
typedef struct { cmsFloat32Number L, a, b; }     Scanline_LabFloat;

// 15 bit mode. <=> 8 bits mode
#define FROM_8_TO_15(x8) (cmsUInt16Number) ((((cmsUInt64Number)x8 << 15)) / 0xFF)
#define FROM_15_TO_8(x15) (cmsUInt8Number) (((cmsUInt64Number) x15 * 0xFF + 0x4000) >> 15)


// Floating point acuracy for tests
#define EPSILON_FLOAT_TESTS 0.005

// A flushed printf
static
void trace(const char* frm, ...)
{
	va_list args;

	va_start(args, frm);
	vfprintf(stderr, frm, args);
	fflush(stderr);
	va_end(args);
}


// The callback function used by cmsSetLogErrorHandler()
static
void FatalErrorQuit(cmsContext ContextID, cmsUInt32Number ErrorCode, const char *Text)
{
       UNUSED_PARAMETER(ContextID);
       UNUSED_PARAMETER(ErrorCode);

       trace("** Fatal error: %s\n", Text);
       exit(1);
}

// Rise an error and exit
static
void Fail(const char* frm, ...)
{
       char ReasonToFailBuffer[1024];
       va_list args;

       va_start(args, frm);
       vsprintf(ReasonToFailBuffer, frm, args);
       FatalErrorQuit(0, 0, ReasonToFailBuffer);

      // unreacheable va_end(args);
}


// Creates a fake profile that only has a curve. Used in several places
static
cmsHPROFILE CreateCurves(cmsContext ContextID)
{
       cmsToneCurve* Gamma = cmsBuildGamma(ContextID, 1.1);
       cmsToneCurve* Transfer[3];
       cmsHPROFILE h;

       Transfer[0] = Transfer[1] = Transfer[2] = Gamma;
       h = cmsCreateLinearizationDeviceLink(ContextID, cmsSigRgbData, Transfer);

       cmsFreeToneCurve(ContextID, Gamma);

       return h;
}


// Check for a single 15 bit Photoshop-like formatter
static
void CheckSingleFormatter15(cmsContext id, cmsUInt32Number Type, const char* Text)
{
       cmsUInt16Number Values[cmsMAXCHANNELS];
       cmsUInt8Number Buffer[1024];
       cmsFormatter f, b;
       cmsInt32Number i, j, nChannels, bytes;
       _xform_head info;

       UNUSED_PARAMETER(id);

       memset(&info, 0, sizeof(info));
       info.OutputFormat = info.InputFormat = Type;

       // Get functions to go forth and back
       f = Formatter_15Bit_Factory(id, Type, cmsFormatterInput, CMS_PACK_FLAGS_16BITS);
       b = Formatter_15Bit_Factory(id, Type, cmsFormatterOutput, CMS_PACK_FLAGS_16BITS);

       if (f.Fmt16 == NULL || b.Fmt16 == NULL) {

              Fail("no formatter for %s", Text);
              return;
       }

       nChannels = T_CHANNELS(Type);
       bytes = T_BYTES(Type);

       for (j = 0; j < 5; j++) {

              for (i = 0; i < nChannels; i++) {

                     Values[i] = (cmsUInt16Number)(i + j) << 1;
              }

              b.Fmt16(id, (struct _cmstransform_struct*) &info, Values, Buffer, 1);
              memset(Values, 0, sizeof(Values));
              f.Fmt16(id, (struct _cmstransform_struct*) &info, Values, Buffer, 1);

              for (i = 0; i < nChannels; i++) {

                     if (Values[i] != ((i + j) << 1)) {

                            Fail("%s failed", Text);
                            return;
                     }
              }
       }
}

#define C(a) CheckSingleFormatter15(0, a, #a)

// Check for all 15 bits formatters
static
void CheckFormatters15(void)
{
       C(TYPE_GRAY_15);
       C(TYPE_GRAY_15_REV);
       C(TYPE_GRAY_15_SE);
       C(TYPE_GRAYA_15);
       C(TYPE_GRAYA_15_SE);
       C(TYPE_GRAYA_15_PLANAR);
       C(TYPE_RGB_15);
       C(TYPE_RGB_15_PLANAR);
       C(TYPE_RGB_15_SE);
       C(TYPE_BGR_15);
       C(TYPE_BGR_15_PLANAR);
       C(TYPE_BGR_15_SE);
       C(TYPE_RGBA_15);
       C(TYPE_RGBA_15_PLANAR);
       C(TYPE_RGBA_15_SE);
       C(TYPE_ARGB_15);
       C(TYPE_ABGR_15);
       C(TYPE_ABGR_15_PLANAR);
       C(TYPE_ABGR_15_SE);
       C(TYPE_BGRA_15);
       C(TYPE_BGRA_15_SE);
       C(TYPE_YMC_15);
       C(TYPE_CMY_15);
       C(TYPE_CMY_15_PLANAR);
       C(TYPE_CMY_15_SE);
       C(TYPE_CMYK_15);
       C(TYPE_CMYK_15_REV);
       C(TYPE_CMYK_15_PLANAR);
       C(TYPE_CMYK_15_SE);
       C(TYPE_KYMC_15);
       C(TYPE_KYMC_15_SE);
       C(TYPE_KCMY_15);
       C(TYPE_KCMY_15_REV);
       C(TYPE_KCMY_15_SE);
}
#undef C


static
cmsInt32Number checkSingleComputeIncrements(cmsUInt32Number Format, cmsUInt32Number planeStride, cmsUInt32Number ExpectedChannels, cmsUInt32Number ExpectedAlpha, ...)
{
       cmsUInt32Number nChannels, nAlpha, nTotal, i, rc = 0 ;
       cmsUInt32Number ComponentStartingOrder[cmsMAXCHANNELS], ComponentPointerIncrements[cmsMAXCHANNELS];
       va_list args;


       va_start(args, ExpectedAlpha);

       _cmsComputeComponentIncrements(Format, planeStride, &nChannels, &nAlpha, ComponentStartingOrder, ComponentPointerIncrements);

       if (nChannels != ExpectedChannels)
              return 0;

       if (nAlpha != ExpectedAlpha)
              return 0;

       nTotal = nAlpha + nChannels;
<<<<<<< HEAD
=======

>>>>>>> dee91b8c
       for (i = 0; i < nTotal; i++)
       {
              cmsUInt32Number so = va_arg(args, cmsUInt32Number);
              if (so != ComponentStartingOrder[i])
                     goto Error;
       }

       for (i = 0; i < nTotal; i++)
       {
              cmsUInt32Number so = va_arg(args, cmsUInt32Number);
              if (so != ComponentPointerIncrements[i])
                     goto Error;
       }

       // Success
       rc = 1;

Error:
       va_end(args);

       return rc;
}

#define CHECK(frm, plane, chans, alpha, ...) if (!checkSingleComputeIncrements(frm, plane, chans, alpha, __VA_ARGS__)) { trace("Format failed!\n"); return 0; }



// Validate the compute increments function
cmsInt32Number CheckComputeIncrements(void)
{
       CHECK(TYPE_GRAY_8,    0, 1, 0, /**/ 0,    /**/ 1);
       CHECK(TYPE_GRAYA_8,   0, 1, 1, /**/ 0, 1, /**/ 2, 2);
       CHECK(TYPE_AGRAY_8,   0, 1, 1, /**/ 1, 0, /**/ 2, 2);
       CHECK(TYPE_GRAY_16,   0, 1, 0, /**/ 0,    /**/ 2);
       CHECK(TYPE_GRAYA_16,  0, 1, 1, /**/ 0, 2, /**/ 4, 4);
       CHECK(TYPE_AGRAY_16,  0, 1, 1, /**/ 2, 0, /**/ 4, 4);

       CHECK(TYPE_GRAY_FLT,  0, 1, 0, /**/ 0,    /**/ 4);
       CHECK(TYPE_GRAYA_FLT, 0, 1, 1, /**/ 0, 4, /**/ 8, 8);
       CHECK(TYPE_AGRAY_FLT, 0, 1, 1, /**/ 4, 0, /**/ 8, 8);

       CHECK(TYPE_GRAY_DBL,  0, 1, 0, /**/ 0,      /**/ 8);
       CHECK(TYPE_AGRAY_DBL, 0, 1, 1, /**/ 8, 0,   /**/ 16, 16);

       CHECK(TYPE_RGB_8,    0, 3, 0, /**/ 0, 1, 2,     /**/ 3, 3, 3);
       CHECK(TYPE_RGBA_8,   0, 3, 1, /**/ 0, 1, 2, 3,  /**/ 4, 4, 4, 4);
       CHECK(TYPE_ARGB_8,   0, 3, 1, /**/ 1, 2, 3, 0,  /**/ 4, 4, 4, 4);

       CHECK(TYPE_RGB_16,  0, 3, 0, /**/ 0, 2, 4,     /**/ 6, 6, 6);
       CHECK(TYPE_RGBA_16, 0, 3, 1, /**/ 0, 2, 4, 6,  /**/ 8, 8, 8, 8);
       CHECK(TYPE_ARGB_16, 0, 3, 1, /**/ 2, 4, 6, 0,  /**/ 8, 8, 8, 8);

       CHECK(TYPE_RGB_FLT,  0, 3, 0, /**/ 0, 4, 8,     /**/ 12, 12, 12);
       CHECK(TYPE_RGBA_FLT, 0, 3, 1, /**/ 0, 4, 8, 12,  /**/ 16, 16, 16, 16);
       CHECK(TYPE_ARGB_FLT, 0, 3, 1, /**/ 4, 8, 12, 0,  /**/ 16, 16, 16, 16);

       CHECK(TYPE_BGR_8,  0, 3, 0, /**/ 2, 1, 0,     /**/ 3, 3, 3);
       CHECK(TYPE_BGRA_8, 0, 3, 1, /**/ 2, 1, 0, 3,  /**/ 4, 4, 4, 4);
       CHECK(TYPE_ABGR_8, 0, 3, 1, /**/ 3, 2, 1, 0,  /**/ 4, 4, 4, 4);

       CHECK(TYPE_BGR_16,  0, 3, 0, /**/ 4, 2, 0,     /**/ 6, 6, 6);
       CHECK(TYPE_BGRA_16, 0, 3, 1, /**/ 4, 2, 0, 6,  /**/ 8, 8, 8, 8);
       CHECK(TYPE_ABGR_16, 0, 3, 1, /**/ 6, 4, 2, 0,  /**/ 8, 8, 8, 8);

       CHECK(TYPE_BGR_FLT, 0, 3, 0,  /**/ 8, 4, 0,     /**/  12, 12, 12);
       CHECK(TYPE_BGRA_FLT, 0, 3, 1, /**/ 8, 4, 0, 12,  /**/ 16, 16, 16, 16);
       CHECK(TYPE_ABGR_FLT, 0, 3, 1, /**/ 12, 8, 4, 0,  /**/ 16, 16, 16, 16);


       CHECK(TYPE_CMYK_8,  0, 4, 0, /**/ 0, 1, 2, 3,     /**/ 4, 4, 4, 4);
       CHECK(TYPE_CMYKA_8, 0, 4, 1, /**/ 0, 1, 2, 3, 4,  /**/ 5, 5, 5, 5, 5);
       CHECK(TYPE_ACMYK_8, 0, 4, 1, /**/ 1, 2, 3, 4, 0,  /**/ 5, 5, 5, 5, 5);

       CHECK(TYPE_KYMC_8,  0, 4, 0, /**/ 3, 2, 1, 0,     /**/ 4, 4, 4, 4);
       CHECK(TYPE_KYMCA_8, 0, 4, 1, /**/ 3, 2, 1, 0, 4,  /**/ 5, 5, 5, 5, 5);
       CHECK(TYPE_AKYMC_8, 0, 4, 1, /**/ 4, 3, 2, 1, 0,  /**/ 5, 5, 5, 5, 5);

       CHECK(TYPE_KCMY_8,  0, 4, 0, /**/ 1, 2, 3, 0,      /**/ 4, 4, 4, 4);

       CHECK(TYPE_CMYK_16, 0, 4, 0, /**/ 0, 2, 4, 6,      /**/ 8, 8, 8, 8);
       CHECK(TYPE_CMYKA_16, 0, 4, 1, /**/ 0, 2, 4, 6, 8,  /**/ 10, 10, 10, 10, 10);
       CHECK(TYPE_ACMYK_16, 0, 4, 1, /**/ 2, 4, 6, 8, 0,  /**/ 10, 10, 10, 10, 10);

       CHECK(TYPE_KYMC_16, 0, 4, 0,  /**/ 6, 4, 2, 0,     /**/ 8, 8, 8, 8);
       CHECK(TYPE_KYMCA_16, 0, 4, 1, /**/ 6, 4, 2, 0, 8,  /**/ 10, 10, 10, 10, 10);
       CHECK(TYPE_AKYMC_16, 0, 4, 1, /**/ 8, 6, 4, 2, 0,  /**/ 10, 10, 10, 10, 10);

       CHECK(TYPE_KCMY_16, 0, 4, 0, /**/ 2, 4, 6, 0,      /**/ 8, 8, 8, 8);

       // Planar

       CHECK(TYPE_GRAYA_8_PLANAR, 100, 1, 1, /**/ 0, 100,  /**/ 1, 1);
       CHECK(TYPE_AGRAY_8_PLANAR, 100, 1, 1, /**/ 100, 0,  /**/ 1, 1);

       CHECK(TYPE_GRAYA_16_PLANAR, 100, 1, 1, /**/ 0, 100,   /**/ 2, 2);
       CHECK(TYPE_AGRAY_16_PLANAR, 100, 1, 1, /**/ 100, 0,   /**/ 2, 2);

       CHECK(TYPE_GRAYA_FLT_PLANAR, 100, 1, 1, /**/ 0, 100,   /**/ 4, 4);
       CHECK(TYPE_AGRAY_FLT_PLANAR, 100, 1, 1, /**/ 100, 0,   /**/ 4, 4);

       CHECK(TYPE_GRAYA_DBL_PLANAR, 100, 1, 1, /**/ 0, 100,   /**/ 8, 8);
       CHECK(TYPE_AGRAY_DBL_PLANAR, 100, 1, 1, /**/ 100, 0,   /**/ 8, 8);

       CHECK(TYPE_RGB_8_PLANAR,  100, 3, 0, /**/ 0, 100, 200,      /**/ 1, 1, 1);
       CHECK(TYPE_RGBA_8_PLANAR, 100, 3, 1, /**/ 0, 100, 200, 300, /**/ 1, 1, 1, 1);
       CHECK(TYPE_ARGB_8_PLANAR, 100, 3, 1, /**/ 100, 200, 300, 0,  /**/ 1, 1, 1, 1);

       CHECK(TYPE_BGR_8_PLANAR,  100, 3, 0, /**/ 200, 100, 0,       /**/ 1, 1, 1);
       CHECK(TYPE_BGRA_8_PLANAR, 100, 3, 1, /**/ 200, 100, 0, 300,  /**/ 1, 1, 1, 1);
       CHECK(TYPE_ABGR_8_PLANAR, 100, 3, 1, /**/ 300, 200, 100, 0,  /**/ 1, 1, 1, 1);

       CHECK(TYPE_RGB_16_PLANAR, 100, 3, 0, /**/ 0, 100, 200,      /**/ 2, 2, 2);
       CHECK(TYPE_RGBA_16_PLANAR, 100, 3, 1, /**/ 0, 100, 200, 300, /**/ 2, 2, 2, 2);
       CHECK(TYPE_ARGB_16_PLANAR, 100, 3, 1, /**/ 100, 200, 300, 0,  /**/ 2, 2, 2, 2);

       CHECK(TYPE_BGR_16_PLANAR, 100, 3, 0, /**/ 200, 100, 0,       /**/ 2, 2, 2);
       CHECK(TYPE_BGRA_16_PLANAR, 100, 3, 1, /**/ 200, 100, 0, 300,  /**/ 2, 2, 2, 2);
       CHECK(TYPE_ABGR_16_PLANAR, 100, 3, 1, /**/ 300, 200, 100, 0,  /**/ 2, 2, 2, 2);

       return 1;
}



// Check 15 bit mode accuracy
static
cmsBool Valid15(cmsUInt16Number a, cmsUInt8Number b)
{
       return abs(FROM_15_TO_8(a) - b) <= 2;
}

// Check the test macros itselves
static
void Check15bitMacros(void)
{
       int i;

       trace("Checking 15 bit <=> 8 bit macros...");

       for (i = 0; i < 256; i++)
       {
              cmsUInt16Number n = FROM_8_TO_15(i);
              cmsUInt8Number m = FROM_15_TO_8(n);

              if (m != i)
                     Fail("Failed on %d (->%d->%d)", i, n, m);
       }
       trace("ok\n");
}

// Do an in-depth test by checking all RGB cube of 8 bits, going from profilein to profileout.
// Results should be same except for 2 contone levels allowed for roundoff. Note 15 bits is more
// precise than 8 bits and this is a source of discrepancies. Cache is disabled
static
void TryAllValues15(cmsContext ContextID, cmsHPROFILE hlcmsProfileIn, cmsHPROFILE hlcmsProfileOut, cmsInt32Number Intent)
{
       Scanline_rgb8bits* buffer8in;
       Scanline_rgb15bits* buffer15in;
       Scanline_rgb8bits* buffer8out;
       Scanline_rgb15bits* buffer15out;
       int r, g, b, j;
       cmsUInt32Number npixels = 256 * 256 * 256;  // All RGB cube in 8 bits

       cmsHTRANSFORM xform15 = cmsCreateTransform(ContextID, hlcmsProfileIn, TYPE_RGB_15, hlcmsProfileOut, TYPE_RGB_15, Intent, cmsFLAGS_NOCACHE);
       cmsHTRANSFORM xform8 = cmsCreateTransform(ContextID, hlcmsProfileIn, TYPE_RGB_8, hlcmsProfileOut, TYPE_RGB_8, Intent, cmsFLAGS_NOCACHE);       // Transforms already created

       cmsCloseProfile(ContextID, hlcmsProfileIn);
       cmsCloseProfile(ContextID, hlcmsProfileOut);

       if (xform15 == NULL || xform8 == NULL) {

              Fail("NULL transforms on check for 15 bit conversions");
       }

       // Since this is just a test, I will not check memory allocation...
       buffer8in = (Scanline_rgb8bits*)malloc(npixels * sizeof(Scanline_rgb8bits));
       buffer15in = (Scanline_rgb15bits*)malloc(npixels * sizeof(Scanline_rgb15bits));
       buffer8out = (Scanline_rgb8bits*)malloc(npixels * sizeof(Scanline_rgb8bits));
       buffer15out = (Scanline_rgb15bits*)malloc(npixels * sizeof(Scanline_rgb15bits));

       // Fill input values for 8 and 15 bits
       j = 0;
       for (r = 0; r < 256; r++)
              for (g = 0; g < 256; g++)
                     for (b = 0; b < 256; b++) {

              buffer8in[j].r = (cmsUInt8Number)r;
              buffer8in[j].g = (cmsUInt8Number)g;
              buffer8in[j].b = (cmsUInt8Number)b;

              buffer15in[j].r = FROM_8_TO_15(r);
              buffer15in[j].g = FROM_8_TO_15(g);
              buffer15in[j].b = FROM_8_TO_15(b);

              j++;
       }

       cmsDoTransform(ContextID, xform15, buffer15in, buffer15out, npixels);
       cmsDoTransform(ContextID, xform8,  buffer8in, buffer8out,  npixels);

       j = 0;
       for (r = 0; r < 256; r++)
              for (g = 0; g < 256; g++)
                     for (b = 0; b < 256; b++) {

              // Check the results
              if (!Valid15(buffer15out[j].r, buffer8out[j].r) ||
                  !Valid15(buffer15out[j].g, buffer8out[j].g) ||
                  !Valid15(buffer15out[j].b, buffer8out[j].b))
                  Fail("Conversion failed at (%d %d %d) != (%d %d %d)", buffer8out[j].r, buffer8out[j].g, buffer8out[j].b,
                  FROM_15_TO_8(buffer15out[j].r), FROM_15_TO_8(buffer15out[j].g), FROM_15_TO_8(buffer15out[j].b));

              j++;
       }

       free(buffer8in); free(buffer15in);
       free(buffer8out); free(buffer15out);
       cmsDeleteTransform(ContextID, xform15);
       cmsDeleteTransform(ContextID, xform8);
}

// Convert some known values
static
void Check15bitsConversions(cmsContext ContextID)
{
       Check15bitMacros();

       trace("Checking accuracy of 15 bits on CLUT...");
       TryAllValues15(ContextID, cmsOpenProfileFromFile(ContextID, "test5.icc", "r"), cmsOpenProfileFromFile(ContextID, "test3.icc", "r"), INTENT_PERCEPTUAL);
       trace("Ok\n");

       trace("Checking accuracy of 15 bits on same profile ...");
       TryAllValues15(ContextID, cmsOpenProfileFromFile(ContextID, "test0.icc", "r"), cmsOpenProfileFromFile(ContextID, "test0.icc", "r"), INTENT_PERCEPTUAL);
       trace("Ok\n");

       trace("Checking accuracy of 15 bits on Matrix...");
       TryAllValues15(ContextID, cmsOpenProfileFromFile(ContextID, "test5.icc", "r"), cmsOpenProfileFromFile(ContextID, "test0.icc", "r"), INTENT_PERCEPTUAL);
       trace("Ok\n");

       trace("All 15 bits tests passed OK\n\n");
}

// Next test checks results of optimized 16 bits versus raw 16 bits.
static
void TryAllValues16bits(cmsContext Raw, cmsContext Plugin, cmsHPROFILE hlcmsProfileIn, cmsHPROFILE hlcmsProfileOut, cmsInt32Number Intent)
{
    Scanline_rgba16bits* bufferIn;
    Scanline_rgba16bits* bufferRawOut;
    Scanline_rgba16bits* bufferPluginOut;
    int r, g, b;

    int j;
    cmsUInt32Number npixels = 256 * 256 * 256;

    cmsHTRANSFORM xformRaw = cmsCreateTransform(Raw, hlcmsProfileIn, TYPE_RGBA_16, hlcmsProfileOut, TYPE_RGBA_16, Intent, cmsFLAGS_NOCACHE| cmsFLAGS_COPY_ALPHA);
    cmsHTRANSFORM xformPlugin = cmsCreateTransform(Plugin, hlcmsProfileIn, TYPE_RGBA_16, hlcmsProfileOut, TYPE_RGBA_16, Intent, cmsFLAGS_NOCACHE| cmsFLAGS_COPY_ALPHA);

    cmsCloseProfile(Raw, hlcmsProfileIn);
    cmsCloseProfile(Raw, hlcmsProfileOut);

    if (xformRaw == NULL || xformPlugin == NULL) {

        Fail("NULL transforms on check float conversions");
    }

    // Again, no checking on mem alloc because this is just a test
    bufferIn = (Scanline_rgba16bits*)malloc(npixels * sizeof(Scanline_rgba16bits));
    bufferRawOut = (Scanline_rgba16bits*)malloc(npixels * sizeof(Scanline_rgba16bits));
    bufferPluginOut = (Scanline_rgba16bits*)malloc(npixels * sizeof(Scanline_rgba16bits));

    // Same input to both transforms
    j = 0;
    for (r = 0; r < 256; r++)
        for (g = 0; g < 256; g++)
            for (b = 0; b < 256; b++) {

                bufferIn[j].r = FROM_8_TO_16(0xf8);
                bufferIn[j].g = FROM_8_TO_16(0xf8);
                bufferIn[j].b = FROM_8_TO_16(0xf8);
                bufferIn[j].a = 0xffff;

                j++;
            }

    // Different transforms, different output buffers
    cmsDoTransform(Raw, xformRaw, bufferIn, bufferRawOut, npixels);
    cmsDoTransform(Plugin, xformPlugin, bufferIn, bufferPluginOut, npixels);

    // Lets compare results
    j = 0;
    for (r = 0; r < 256; r++)
        for (g = 0; g < 256; g++)
            for (b = 0; b < 256; b++) {

                if (bufferRawOut[j].r != bufferPluginOut[j].r ||
                    bufferRawOut[j].g != bufferPluginOut[j].g ||
                    bufferRawOut[j].b != bufferPluginOut[j].b ||
                    bufferRawOut[j].a != bufferPluginOut[j].a)
                    Fail(
                    "Conversion failed at [%x %x %x %x] (%x %x %x %x) != (%x %x %x %x)",
                        bufferIn[j].r, bufferIn[j].g, bufferIn[j].b, bufferIn[j].a,
                        bufferRawOut[j].r, bufferRawOut[j].g, bufferRawOut[j].b, bufferRawOut[j].a,
                        bufferPluginOut[j].r, bufferPluginOut[j].g, bufferPluginOut[j].b, bufferPluginOut[j].a);

                j++;
            }

    free(bufferIn); free(bufferRawOut);
    free(bufferPluginOut);

    cmsDeleteTransform(Raw, xformRaw);
    cmsDeleteTransform(Plugin, xformPlugin);
}

static
void CheckAccuracy16Bits(cmsContext Raw, cmsContext Plugin)
{
    // CLUT should be as 16 bits or better
    trace("Checking accuracy of 16 bits CLUT...");
    TryAllValues16bits(Raw, Plugin, cmsOpenProfileFromFile(Raw, "test5.icc", "r"), cmsOpenProfileFromFile(Raw, "test3.icc", "r"), INTENT_PERCEPTUAL);
    trace("All 16 bits tests passed OK\n\n");
}


// Try values that are denormalized, not-a-number and out of range
static
void CheckUncommonValues(cmsHPROFILE hlcmsProfileIn, cmsHPROFILE hlcmsProfileOut, cmsInt32Number Intent)
{
    union
    {
        cmsFloat32Number subnormal;
        cmsUInt32Number Int;

    } sub_pos, sub_neg;

    Scanline_rgbFloat* bufferIn;
    Scanline_rgbFloat* bufferPluginOut;

    cmsUInt32Number i, npixels = 100;

    cmsContext Plugin = cmsCreateContext(cmsFastFloatExtensions(), NULL);

    cmsHTRANSFORM xformPlugin = cmsCreateTransformTHR(Plugin, hlcmsProfileIn, TYPE_RGB_FLT, hlcmsProfileOut, TYPE_RGB_FLT, Intent, 0);


    sub_pos.Int = 0x00000002;
    sub_neg.Int = 0x80000002;

    cmsCloseProfile(hlcmsProfileIn);
    cmsCloseProfile(hlcmsProfileOut);

    if (xformPlugin == NULL) {

        Fail("NULL transform on check uncommon values");
    }


    bufferIn = (Scanline_rgbFloat*)malloc(npixels * sizeof(Scanline_rgbFloat));
    bufferPluginOut = (Scanline_rgbFloat*)malloc(npixels * sizeof(Scanline_rgbFloat));

    for (i = 0; i < npixels; i++)
    {
        bufferIn[i].r = i / 40.0 - 0.5;
        bufferIn[i].g = i / 20.0 - 0.5;
        bufferIn[i].b = i / 60.0 - 0.5;
    }

    cmsDoTransform(xformPlugin, bufferIn, bufferPluginOut, npixels);


    bufferIn[0].r = NAN;
    bufferIn[0].g = NAN;
    bufferIn[0].b = NAN;

    bufferIn[1].r = INFINITY;
    bufferIn[1].g = INFINITY;
    bufferIn[1].b = INFINITY;

    bufferIn[2].r = sub_pos.subnormal;
    bufferIn[2].g = sub_pos.subnormal;
    bufferIn[2].b = sub_pos.subnormal;

    bufferIn[3].r = sub_neg.subnormal;
    bufferIn[3].g = sub_neg.subnormal;
    bufferIn[3].b = sub_neg.subnormal;

    cmsDoTransform(xformPlugin, bufferIn, bufferPluginOut, 4);

    free(bufferIn);
    free(bufferPluginOut);

    cmsDeleteTransform(xformPlugin);

    cmsDeleteContext(Plugin);
}


// --------------------------------------------------------------------------------------------------
// A C C U R A C Y   C H E C K S
// --------------------------------------------------------------------------------------------------


// Check result accuracy
static
cmsBool ValidFloat(cmsFloat32Number a, cmsFloat32Number b)
{
       return fabsf(a-b) < EPSILON_FLOAT_TESTS;
}

// Do an in-depth test by checking all RGB cube of 8 bits, going from profilein to profileout.
// Values with and without optimization are checked (different contexts, one with the plugin and another without)
// Results should be same except for EPSILON_FLOAT_TESTS allowed for accuracy/speed tradeoff. Cache is disabled
static
void TryAllValuesFloat(cmsContext Raw, cmsContext Plugin, cmsHPROFILE hlcmsProfileIn, cmsHPROFILE hlcmsProfileOut, cmsInt32Number Intent)
{
       Scanline_rgbFloat* bufferIn;
       Scanline_rgbFloat* bufferRawOut;
       Scanline_rgbFloat* bufferPluginOut;
       int r, g, b;

       int j;
       cmsUInt32Number npixels = 256 * 256 * 256;

       cmsHTRANSFORM xformRaw = cmsCreateTransform(Raw, hlcmsProfileIn, TYPE_RGB_FLT, hlcmsProfileOut, TYPE_RGB_FLT, Intent, cmsFLAGS_NOCACHE);
       cmsHTRANSFORM xformPlugin = cmsCreateTransform(Plugin, hlcmsProfileIn, TYPE_RGB_FLT, hlcmsProfileOut, TYPE_RGB_FLT, Intent, cmsFLAGS_NOCACHE);

       cmsCloseProfile(Raw, hlcmsProfileIn);
       cmsCloseProfile(Raw, hlcmsProfileOut);

       if (xformRaw == NULL || xformPlugin == NULL) {

              Fail("NULL transforms on check float conversions");
       }

       // Again, no checking on mem alloc because this is just a test
       bufferIn = (Scanline_rgbFloat*)malloc(npixels * sizeof(Scanline_rgbFloat));
       bufferRawOut = (Scanline_rgbFloat*)malloc(npixels * sizeof(Scanline_rgbFloat));
       bufferPluginOut = (Scanline_rgbFloat*)malloc(npixels * sizeof(Scanline_rgbFloat));

       // Same input to both transforms
       j = 0;
       for (r = 0; r < 256; r++)
              for (g = 0; g < 256; g++)
                     for (b = 0; b < 256; b++) {

              bufferIn[j].r = (cmsFloat32Number)r / 255.0f;
              bufferIn[j].g = (cmsFloat32Number)g / 255.0f;
              bufferIn[j].b = (cmsFloat32Number)b / 255.0f;

              j++;
              }

       // Different transforms, different output buffers
       cmsDoTransform(Raw, xformRaw,    bufferIn, bufferRawOut, npixels);
       cmsDoTransform(Plugin, xformPlugin, bufferIn, bufferPluginOut, npixels);

       // Lets compare results
       j = 0;
       for (r = 0; r < 256; r++)
              for (g = 0; g < 256; g++)
                     for (b = 0; b < 256; b++) {

              if (!ValidFloat(bufferRawOut[j].r, bufferPluginOut[j].r) ||
                     !ValidFloat(bufferRawOut[j].g, bufferPluginOut[j].g) ||
                     !ValidFloat(bufferRawOut[j].b, bufferPluginOut[j].b))
                     Fail("Conversion failed at (%f %f %f) != (%f %f %f)", bufferRawOut[j].r, bufferRawOut[j].g, bufferRawOut[j].b,
                     bufferPluginOut[j].r, bufferPluginOut[j].g, bufferPluginOut[j].b);

              j++;
              }

       free(bufferIn); free(bufferRawOut);
       free(bufferPluginOut);

       cmsDeleteTransform(Raw, xformRaw);
       cmsDeleteTransform(Plugin, xformPlugin);
}

static
void TryAllValuesFloatAlpha(cmsContext Raw, cmsContext Plugin, cmsHPROFILE hlcmsProfileIn, cmsHPROFILE hlcmsProfileOut, cmsInt32Number Intent, cmsBool copyAlpha)
{
       Scanline_rgbaFloat* bufferIn;
       Scanline_rgbaFloat* bufferRawOut;
       Scanline_rgbaFloat* bufferPluginOut;
       int r, g, b;

       int j;
       cmsUInt32Number npixels = 256 * 256 * 256;

       cmsUInt32Number flags = cmsFLAGS_NOCACHE | ( copyAlpha? cmsFLAGS_COPY_ALPHA : 0);

       cmsHTRANSFORM xformRaw = cmsCreateTransform(Raw, hlcmsProfileIn, TYPE_RGBA_FLT, hlcmsProfileOut, TYPE_RGBA_FLT, Intent, flags);
       cmsHTRANSFORM xformPlugin = cmsCreateTransform(Plugin, hlcmsProfileIn, TYPE_RGBA_FLT, hlcmsProfileOut, TYPE_RGBA_FLT, Intent, flags);

       cmsCloseProfile(Raw, hlcmsProfileIn);
       cmsCloseProfile(Plugin, hlcmsProfileOut);

       if (xformRaw == NULL || xformPlugin == NULL) {

              Fail("NULL transforms on check float conversions");
       }

       // Again, no checking on mem alloc because this is just a test
       bufferIn = (Scanline_rgbaFloat*)malloc(npixels * sizeof(Scanline_rgbaFloat));
       bufferRawOut = (Scanline_rgbaFloat*)malloc(npixels * sizeof(Scanline_rgbaFloat));
       bufferPluginOut = (Scanline_rgbaFloat*)malloc(npixels * sizeof(Scanline_rgbaFloat));

       memset(bufferRawOut, 0, npixels * sizeof(Scanline_rgbaFloat));
       memset(bufferPluginOut, 0, npixels * sizeof(Scanline_rgbaFloat));

       // Same input to both transforms
       j = 0;
       for (r = 0; r < 256; r++)
              for (g = 0; g < 256; g++)
                     for (b = 0; b < 256; b++) {

              bufferIn[j].r = (cmsFloat32Number)r / 255.0f;
              bufferIn[j].g = (cmsFloat32Number)g / 255.0f;
              bufferIn[j].b = (cmsFloat32Number)b / 255.0f;
              bufferIn[j].a = (cmsFloat32Number) 1.0f;

              j++;
              }

       // Different transforms, different output buffers
       cmsDoTransform(Raw, xformRaw,    bufferIn, bufferRawOut, npixels);
       cmsDoTransform(Plugin, xformPlugin, bufferIn, bufferPluginOut, npixels);

       // Lets compare results
       j = 0;
       for (r = 0; r < 256; r++)
              for (g = 0; g < 256; g++)
                     for (b = 0; b < 256; b++) {

              if (!ValidFloat(bufferRawOut[j].r, bufferPluginOut[j].r) ||
                  !ValidFloat(bufferRawOut[j].g, bufferPluginOut[j].g) ||
                  !ValidFloat(bufferRawOut[j].b, bufferPluginOut[j].b) ||
                  !ValidFloat(bufferRawOut[j].a, bufferPluginOut[j].a))
                    Fail("Conversion failed at (%f %f %f %f) != (%f %f %f %f)", bufferRawOut[j].r, bufferRawOut[j].g, bufferRawOut[j].b, bufferRawOut[j].a,
                     bufferPluginOut[j].r, bufferPluginOut[j].g, bufferPluginOut[j].b, bufferPluginOut[j].a);

              j++;
              }

       free(bufferIn); free(bufferRawOut);
       free(bufferPluginOut);

       cmsDeleteTransform(Raw, xformRaw);
       cmsDeleteTransform(Plugin, xformPlugin);
}



// Next test checks results of optimized floating point versus 16 bits. That is, converting the float to 16 bits, operating
// in 16 bits and back to float. Results again should be in range of epsilon
static
cmsBool Valid16Float(cmsUInt16Number a, cmsFloat32Number b)
{
       return fabs(((cmsFloat32Number)a / (cmsFloat32Number) 0xFFFF) - b) < EPSILON_FLOAT_TESTS;
}

// Do an in-depth test by checking all RGB cube of 8 bits, going from profilein to profileout. 16 bits temporary is used as reference
static
void TryAllValuesFloatVs16(cmsContext Raw, cmsContext Plugin, cmsHPROFILE hlcmsProfileIn, cmsHPROFILE hlcmsProfileOut, cmsInt32Number Intent)
{
       Scanline_rgbFloat* bufferIn;
       Scanline_rgb16bits* bufferIn16;

       Scanline_rgbFloat* bufferFloatOut;
       Scanline_rgb16bits* buffer16Out;
       int r, g, b;

       int j;
       cmsUInt32Number npixels = 256 * 256 * 256;

       cmsHTRANSFORM xformRaw = cmsCreateTransform(Raw, hlcmsProfileIn, TYPE_RGB_16, hlcmsProfileOut, TYPE_RGB_16, Intent, cmsFLAGS_NOCACHE);
       cmsHTRANSFORM xformPlugin = cmsCreateTransform(Plugin, hlcmsProfileIn, TYPE_RGB_FLT, hlcmsProfileOut, TYPE_RGB_FLT, Intent, cmsFLAGS_NOCACHE);

       cmsCloseProfile(Raw, hlcmsProfileIn);
       cmsCloseProfile(Raw, hlcmsProfileOut);

       if (xformRaw == NULL || xformPlugin == NULL) {

              Fail("NULL transforms on check float vs 16 conversions");
       }

       // Again, no checking on mem alloc because this is just a test
       bufferIn = (Scanline_rgbFloat*)malloc(npixels * sizeof(Scanline_rgbFloat));
       bufferIn16 = (Scanline_rgb16bits*)malloc(npixels * sizeof(Scanline_rgb16bits));
       bufferFloatOut = (Scanline_rgbFloat*)malloc(npixels * sizeof(Scanline_rgbFloat));
       buffer16Out = (Scanline_rgb16bits*)malloc(npixels * sizeof(Scanline_rgb16bits));


       // Fill two equivalent input buffers
       j = 0;
       for (r = 0; r < 256; r++)
              for (g = 0; g < 256; g++)
                     for (b = 0; b < 256; b++) {

              bufferIn[j].r = (cmsFloat32Number)r / 255.0f;
              bufferIn[j].g = (cmsFloat32Number)g / 255.0f;
              bufferIn[j].b = (cmsFloat32Number)b / 255.0f;

              bufferIn16[j].r = FROM_8_TO_16(r);
              bufferIn16[j].g = FROM_8_TO_16(g);
              bufferIn16[j].b = FROM_8_TO_16(b);

              j++;
       }

       // Convert
       cmsDoTransform(Raw, xformRaw, bufferIn16, buffer16Out, npixels);
       cmsDoTransform(Plugin, xformPlugin, bufferIn, bufferFloatOut, npixels);


       j = 0;
       for (r = 0; r < 256; r++)
              for (g = 0; g < 256; g++)
                     for (b = 0; b < 256; b++) {

              // Check for same values
              if (!Valid16Float(buffer16Out[j].r, bufferFloatOut[j].r) ||
                     !Valid16Float(buffer16Out[j].g, bufferFloatOut[j].g) ||
                     !Valid16Float(buffer16Out[j].b, bufferFloatOut[j].b))
                     Fail("Conversion failed at (%f %f %f) != (%f %f %f)", buffer16Out[j].r / 65535.0, buffer16Out[j].g / 65535.0, buffer16Out[j].b / 65535.0,
                     bufferFloatOut[j].r, bufferFloatOut[j].g, bufferFloatOut[j].b);

              j++;
       }

       free(bufferIn16); free(buffer16Out);
       free(bufferIn); free(bufferFloatOut);
       cmsDeleteTransform(Raw, xformRaw);
       cmsDeleteTransform(Plugin, xformPlugin);
}


// Check change format feature
static
void CheckChangeFormat(cmsContext ContextID)
{
    cmsHPROFILE hsRGB, hLab;
    cmsHTRANSFORM xform, xform2;
    cmsUInt8Number rgb8[3]  = { 10, 120, 40 };
    cmsUInt16Number rgb16[3] = { 10* 257, 120*257, 40*257 };
    cmsUInt16Number lab16_1[3], lab16_2[3];

    trace("Checking change format feature...");

    hsRGB = cmsCreate_sRGBProfile(ContextID);
    hLab = cmsCreateLab4Profile(ContextID, NULL);
<<<<<<< HEAD

    xform = cmsCreateTransform(ContextID, hsRGB, TYPE_RGB_16, hLab, TYPE_Lab_16, INTENT_PERCEPTUAL, 0);

    cmsDoTransform(ContextID, xform, rgb16, lab16_1, 1);

    xform2 = cmsCloneTransformChangingFormats(ContextID, xform, TYPE_RGB_8, TYPE_Lab_16);

=======

    xform = cmsCreateTransform(ContextID, hsRGB, TYPE_RGB_16, hLab, TYPE_Lab_16, INTENT_PERCEPTUAL, 0);

    cmsDoTransform(ContextID, xform, rgb16, lab16_1, 1);

    xform2 = cmsCloneTransformChangingFormats(ContextID, xform, TYPE_RGB_8, TYPE_Lab_16);

>>>>>>> dee91b8c
    cmsDoTransform(ContextID, xform2, rgb8, lab16_2, 1);
    cmsDeleteTransform(ContextID, xform);
    cmsDeleteTransform(ContextID, xform2);

    if (memcmp(lab16_1, lab16_2, sizeof(lab16_1)) != 0)
        Fail("Change format failed!");

    trace("Ok\n");

}

static
cmsBool ValidInt(cmsUInt16Number a, cmsUInt16Number b)
{
    return abs(a - b) <= 32;
}

static
void CheckLab2Roundtrip(cmsContext ContextID)
{
    cmsHPROFILE hsRGB, hLab;
    cmsHTRANSFORM xform, xform2;
    cmsInt8Number* lab;
    cmsInt32Number Mb, j;
    cmsInt32Number r, g, b;
    Scanline_rgb8bits* In;
    Scanline_rgb8bits* Out;

    trace("Checking lab2 roundtrip...");

    hsRGB = cmsCreate_sRGBProfile(ContextID);
    hLab = cmsCreateLab2Profile(ContextID, NULL);


    xform = cmsCreateTransform(ContextID, hsRGB, TYPE_RGB_8, hLab, TYPE_Lab_8, INTENT_RELATIVE_COLORIMETRIC, cmsFLAGS_NOOPTIMIZE|cmsFLAGS_BLACKPOINTCOMPENSATION);
    xform2 = cmsCreateTransform(ContextID, hLab, TYPE_Lab_8, hsRGB, TYPE_RGB_8, INTENT_RELATIVE_COLORIMETRIC, cmsFLAGS_NOOPTIMIZE | cmsFLAGS_BLACKPOINTCOMPENSATION);

    cmsCloseProfile(ContextID, hsRGB);
    cmsCloseProfile(ContextID, hLab);


    Mb = 256 * 256 * 256 * sizeof(Scanline_rgb8bits);
    In = (Scanline_rgb8bits*)malloc(Mb);
    Out = (Scanline_rgb8bits*)malloc(Mb);
    lab = (cmsInt8Number*)malloc(256 * 256 * 256 * 3 * sizeof(cmsInt8Number));

    j = 0;
    for (r = 0; r < 256; r++)
        for (g = 0; g < 256; g++)
            for (b = 0; b < 256; b++)
            {

                In[j].r = (cmsUInt8Number)r;
                In[j].g = (cmsUInt8Number)g;
                In[j].b = (cmsUInt8Number)b;
                j++;
            }


    cmsDoTransform(ContextID, xform, In, lab, 256 * 256 * 256);
    cmsDoTransform(ContextID, xform2, lab, Out, 256 * 256 * 256);

    cmsDeleteTransform(ContextID, xform);
    cmsDeleteTransform(ContextID, xform2);


    j = 0;
    for (r = 0; r < 256; r++)
        for (g = 0; g < 256; g++)
            for (b = 0; b < 256; b++) {

                // Check for same values
                if (!ValidInt(In[j].r, Out[j].r) ||
                    !ValidInt(In[j].g, Out[j].g) ||
                    !ValidInt(In[j].b, Out[j].b))
                    Fail("Conversion failed at (%d %d %d) != (%d %d %d)", In[j].r, In[j].g, In[j].b,
                        Out[j].r, Out[j].g, Out[j].b);

                j++;
            }


    free(In);
    free(Out);
    free(lab);
    trace("Ok\n");

}

// Convert some known values
static
void CheckConversionFloat(cmsContext Raw, cmsContext Plugin)
{
       trace("Crash test.");
       TryAllValuesFloatAlpha(Raw, Plugin, cmsOpenProfileFromFile(Raw, "test5.icc", "r"), cmsOpenProfileFromFile(Raw, "test0.icc", "r"), INTENT_PERCEPTUAL, FALSE);
       trace("..");
       TryAllValuesFloatAlpha(Raw, Plugin, cmsOpenProfileFromFile(Raw, "test5.icc", "r"), cmsOpenProfileFromFile(Raw, "test0.icc", "r"), INTENT_PERCEPTUAL, TRUE);
       trace("Ok\n");


       trace("Crash (II) test.");
       TryAllValuesFloatAlpha(Raw, Plugin, cmsOpenProfileFromFile(Raw, "test0.icc", "r"), cmsOpenProfileFromFile(Raw, "test0.icc", "r"), INTENT_PERCEPTUAL, FALSE);
       trace("..");
       TryAllValuesFloatAlpha(Raw, Plugin, cmsOpenProfileFromFile(Raw, "test0.icc", "r"), cmsOpenProfileFromFile(Raw, "test0.icc", "r"), INTENT_PERCEPTUAL, TRUE);
       trace("Ok\n");


       /*
       * FIXME!!
       */
       trace("Crash (III) test.");
       CheckUncommonValues(cmsOpenProfileFromFile("test5.icc", "r"), cmsOpenProfileFromFile("test3.icc", "r"), INTENT_PERCEPTUAL);
       trace("..");
       CheckUncommonValues(cmsOpenProfileFromFile("test5.icc", "r"), cmsOpenProfileFromFile("test0.icc", "r"), INTENT_PERCEPTUAL);
       trace("Ok\n");

<<<<<<< HEAD
=======

>>>>>>> dee91b8c
       // Matrix-shaper should be accurate
       trace("Checking accuracy on Matrix-shaper...");
       TryAllValuesFloat(Raw, Plugin, cmsOpenProfileFromFile(Raw, "test5.icc", "r"), cmsOpenProfileFromFile(Raw, "test0.icc", "r"), INTENT_PERCEPTUAL);
       trace("Ok\n");

       // CLUT should be as 16 bits or better
       trace("Checking accuracy of CLUT...");
       TryAllValuesFloatVs16(Raw, Plugin, cmsOpenProfileFromFile(Raw, "test5.icc", "r"), cmsOpenProfileFromFile(Raw, "test3.icc", "r"), INTENT_PERCEPTUAL);
       trace("Ok\n");

       // Same profile should give same values (we test both methods)
       trace("Checking accuracy on same profile ...");
       TryAllValuesFloatVs16(Raw, Plugin, cmsOpenProfileFromFile(Raw, "test0.icc", "r"), cmsOpenProfileFromFile(Raw, "test0.icc", "r"), INTENT_PERCEPTUAL);
       TryAllValuesFloat(Raw, Plugin, cmsOpenProfileFromFile(Raw, "test0.icc", "r"), cmsOpenProfileFromFile(Raw, "test0.icc", "r"), INTENT_PERCEPTUAL);
       trace("Ok\n");
}


static
cmsBool ValidFloat2(cmsFloat32Number a, cmsFloat32Number b)
{
    return fabsf(a - b) < 0.007;
}


static
cmsFloat32Number distance(cmsFloat32Number rgb1[], cmsFloat32Number rgb2[])
{
    cmsFloat32Number dr = rgb2[0] - rgb1[0];
    cmsFloat32Number dg = rgb2[1] - rgb1[1];
    cmsFloat32Number db = rgb2[2] - rgb1[2];

    return dr * dr + dg * dg + db * db;
}

static
void CheckLab2RGB(cmsContext plugin)
{
    cmsHPROFILE hLab = cmsCreateLab4Profile(plugin);
    cmsHPROFILE hRGB = cmsOpenProfileFromFile(plugin, "test3.icc", "r");
    cmsContext noPlugin = cmsCreateContext(0, 0);

    cmsHTRANSFORM hXformNoPlugin = cmsCreateTransform(noPlugin, hLab, TYPE_Lab_FLT, hRGB, TYPE_RGB_FLT, INTENT_RELATIVE_COLORIMETRIC, cmsFLAGS_NOCACHE);
    cmsHTRANSFORM hXformPlugin = cmsCreateTransform(plugin, hLab, TYPE_Lab_FLT, hRGB, TYPE_RGB_FLT, INTENT_RELATIVE_COLORIMETRIC, cmsFLAGS_NOCACHE);

    cmsFloat32Number Lab[3], RGB[3], RGB2[3];

    cmsFloat32Number maxInside = 0, maxOutside = 0, L, a, b;

    trace("Checking Lab -> RGB...");
    for (L = 4; L <= 100; L++)
    {
        for (a = -30; a < +30; a++)
            for (b = -30; b < +30; b++)
            {
                cmsFloat32Number d;

                Lab[0] = L; Lab[1] = a; Lab[2] = b;
                cmsDoTransform(hXformNoPlugin, Lab, RGB, 1);
                cmsDoTransform(hXformPlugin, Lab, RGB2, 1);

                d = distance(RGB, RGB2);
                if (d > maxInside)
                    maxInside = d;
            }
    }


    for (L = 1; L <= 100; L += 5)
    {
        for (a = -100; a < +100; a += 5)
            for (b = -100; b < +100; b += 5)
            {
                cmsFloat32Number d;

                Lab[0] = L; Lab[1] = a; Lab[2] = b;
                cmsDoTransform(hXformNoPlugin, Lab, RGB, 1);
                cmsDoTransform(hXformPlugin, Lab, RGB2, 1);

                d = distance(RGB, RGB2);
                if (d > maxOutside)
                    maxOutside = d;
            }

    }


    trace("Max distance: Inside gamut %f, Outside gamut %f\n", sqrtf(maxInside), sqrtf(maxOutside));

    cmsDeleteTransform(hXformNoPlugin);
    cmsDeleteTransform(hXformPlugin);

    cmsDeleteContext(noPlugin);
}




// --------------------------------------------------------------------------------------------------
// P E R F O R M A N C E   C H E C K S
// --------------------------------------------------------------------------------------------------


static
cmsFloat64Number MPixSec(cmsFloat64Number diff)
{
       cmsFloat64Number seconds = (cmsFloat64Number)diff / (cmsFloat64Number)CLOCKS_PER_SEC;
       return (256.0 * 256.0 * 256.0) / (1024.0*1024.0*seconds);
}

typedef cmsFloat64Number(*perf_fn)(cmsContext ct, cmsHPROFILE hlcmsProfileIn, cmsHPROFILE hlcmsProfileOut);


static
void PerformanceHeader(void)
{
       trace("                                  MPixel/sec.   MByte/sec.\n");
}


static
cmsHPROFILE loadProfile(const char* name)
{
    if (*name == '*')
    {
        if (strcmp(name, "*lab") == 0)
        {
            return cmsCreateLab4Profile(ct);
        }
        else
            if (strcmp(name, "*xyz") == 0)
            {
                return cmsCreateXYZProfile(ct);
            }
            else
                if (strcmp(name, "*curves") == 0)
                {
                    return CreateCurves(ct);
                }
                else
                    Fail("Unknown builtin '%s'", name);

    }

    return cmsOpenProfileFromFile(ct, name, "r");
}


static
cmsFloat64Number Performance(const char* Title, perf_fn fn, cmsContext ct, const char* inICC, const char* outICC, size_t sz, cmsFloat64Number prev)
{
       cmsHPROFILE hlcmsProfileIn = loadProfile(inICC);
       cmsHPROFILE hlcmsProfileOut = loadProfile(outICC);

       cmsFloat64Number n = fn(ct, hlcmsProfileIn, hlcmsProfileOut);

       trace("%-30s: ", Title); fflush(stdout);
       trace("%-12.2f %-12.2f", n, n * sz);

       if (prev > 0.0) {

              cmsFloat64Number imp = n / prev;
              if (imp > 1)
                   trace(" (x %-2.1f)",  imp);
       }

       trace("\n"); fflush(stdout);
       return n;
}


static
void ComparativeCt(cmsContext ct1, cmsContext ct2, const char* Title, perf_fn fn1, perf_fn fn2, const char* inICC, const char* outICC)
{
       cmsHPROFILE hlcmsProfileIn;
       cmsHPROFILE hlcmsProfileOut;

       if (inICC == NULL)
              hlcmsProfileIn = CreateCurves(ct1);
       else
              hlcmsProfileIn = cmsOpenProfileFromFile(ct1, inICC, "r");

       if (outICC == NULL)
              hlcmsProfileOut = CreateCurves(ct1);
       else
              hlcmsProfileOut = cmsOpenProfileFromFile(ct1, outICC, "r");


       cmsFloat64Number n1 = fn1(ct1, hlcmsProfileIn, hlcmsProfileOut);

       if (inICC == NULL)
              hlcmsProfileIn = CreateCurves(ct2);
       else
              hlcmsProfileIn = cmsOpenProfileFromFile(ct2, inICC, "r");

       if (outICC == NULL)
              hlcmsProfileOut = CreateCurves(ct2);
       else
              hlcmsProfileOut = cmsOpenProfileFromFile(ct2, outICC, "r");

       cmsFloat64Number n2 = fn2(ct2, hlcmsProfileIn, hlcmsProfileOut);


       trace("%-30s: ", Title); fflush(stdout);
       trace("%-12.2f %-12.2f\n", n1, n2);
}

static
void Comparative(cmsContext Raw, cmsContext Plugin, const char* Title, perf_fn fn1, perf_fn fn2, const char* inICC, const char* outICC)
{
       ComparativeCt(Raw, Plugin, Title, fn1, fn2, inICC, outICC);
}

// The worst case is used, no cache and all rgb combinations
static
cmsFloat64Number SpeedTest8bitsRGB(cmsContext ct, cmsHPROFILE hlcmsProfileIn, cmsHPROFILE hlcmsProfileOut)
{
       cmsInt32Number r, g, b, j;
       clock_t atime;
       cmsFloat64Number diff;
       cmsHTRANSFORM hlcmsxform;
       Scanline_rgb8bits *In;
       cmsUInt32Number Mb;

       if (hlcmsProfileIn == NULL || hlcmsProfileOut == NULL)
              Fail("Unable to open profiles");

       hlcmsxform = cmsCreateTransform(ct, hlcmsProfileIn, TYPE_RGB_8, hlcmsProfileOut, TYPE_RGB_8, INTENT_PERCEPTUAL, cmsFLAGS_NOCACHE);
       cmsCloseProfile(ct, hlcmsProfileIn);
       cmsCloseProfile(ct, hlcmsProfileOut);

       Mb = 256 * 256 * 256 * sizeof(Scanline_rgb8bits);
       In = (Scanline_rgb8bits*)malloc(Mb);

       j = 0;
       for (r = 0; r < 256; r++)
              for (g = 0; g < 256; g++)
                     for (b = 0; b < 256; b++) {

                            In[j].r = (cmsUInt8Number)r;
                            In[j].g = (cmsUInt8Number)g;
                            In[j].b = (cmsUInt8Number)b;

                            j++;
                     }

       atime = clock();

       cmsDoTransform(ct, hlcmsxform, In, In, 256 * 256 * 256);

       diff = clock() - atime;
       free(In);

       cmsDeleteTransform(ct, hlcmsxform);

       return MPixSec(diff);
}

static
cmsFloat64Number SpeedTest8bitsRGBA(cmsContext ct, cmsHPROFILE hlcmsProfileIn, cmsHPROFILE hlcmsProfileOut)
{
       cmsInt32Number r, g, b, j;
       clock_t atime;
       cmsFloat64Number diff;
       cmsHTRANSFORM hlcmsxform;
       Scanline_rgba8bits *In;
       cmsUInt32Number Mb;

       if (hlcmsProfileIn == NULL || hlcmsProfileOut == NULL)
              Fail("Unable to open profiles");

       hlcmsxform = cmsCreateTransform(ct, hlcmsProfileIn, TYPE_RGBA_8, hlcmsProfileOut, TYPE_RGBA_8, INTENT_PERCEPTUAL, cmsFLAGS_NOCACHE);
       cmsCloseProfile(ct, hlcmsProfileIn);
       cmsCloseProfile(ct, hlcmsProfileOut);

       Mb = 256 * 256 * 256 * sizeof(Scanline_rgba8bits);
       In = (Scanline_rgba8bits*)malloc(Mb);

       j = 0;
       for (r = 0; r < 256; r++)
              for (g = 0; g < 256; g++)
                     for (b = 0; b < 256; b++) {

                            In[j].r = (cmsUInt8Number)r;
                            In[j].g = (cmsUInt8Number)g;
                            In[j].b = (cmsUInt8Number)b;
                            In[j].a = 0;

                            j++;
                     }

       atime = clock();

       cmsDoTransform(ct, hlcmsxform, In, In, 256 * 256 * 256);

       diff = clock() - atime;
       free(In);

       cmsDeleteTransform(ct, hlcmsxform);
       return MPixSec(diff);

}


// The worst case is used, no cache and all rgb combinations
static
cmsFloat64Number SpeedTest15bitsRGB(cmsContext ct, cmsHPROFILE hlcmsProfileIn, cmsHPROFILE hlcmsProfileOut)
{
       cmsInt32Number r, g, b, j;
       clock_t atime;
       cmsFloat64Number diff;
       cmsHTRANSFORM hlcmsxform;
       Scanline_rgb15bits *In;
       cmsUInt32Number Mb;

       if (hlcmsProfileIn == NULL || hlcmsProfileOut == NULL)
              Fail("Unable to open profiles");

       hlcmsxform = cmsCreateTransform(ct, hlcmsProfileIn, TYPE_RGB_15, hlcmsProfileOut, TYPE_RGB_15, INTENT_PERCEPTUAL, cmsFLAGS_NOCACHE);
       cmsCloseProfile(ct, hlcmsProfileIn);
       cmsCloseProfile(ct, hlcmsProfileOut);

       Mb = 256 * 256 * 256 * sizeof(Scanline_rgb15bits);
       In = (Scanline_rgb15bits*)malloc(Mb);

       j = 0;
       for (r = 0; r < 256; r++)
              for (g = 0; g < 256; g++)
                     for (b = 0; b < 256; b++) {

              In[j].r = (cmsUInt16Number)r;
              In[j].g = (cmsUInt16Number)g;
              In[j].b = (cmsUInt16Number)b;

              j++;
      }

       atime = clock();

       cmsDoTransform(ct, hlcmsxform, In, In, 256 * 256 * 256);

       diff = clock() - atime;
       free(In);

       cmsDeleteTransform(ct, hlcmsxform);

       return MPixSec(diff);
}

static
cmsFloat64Number SpeedTest15bitsRGBA(cmsContext ct, cmsHPROFILE hlcmsProfileIn, cmsHPROFILE hlcmsProfileOut)
{
       cmsInt32Number r, g, b, j;
       clock_t atime;
       cmsFloat64Number diff;
       cmsHTRANSFORM hlcmsxform;
       Scanline_rgba15bits *In;
       cmsUInt32Number Mb;

       if (hlcmsProfileIn == NULL || hlcmsProfileOut == NULL)
              Fail("Unable to open profiles");

       hlcmsxform = cmsCreateTransform(ct, hlcmsProfileIn, TYPE_RGBA_15, hlcmsProfileOut, TYPE_RGBA_15, INTENT_PERCEPTUAL, cmsFLAGS_NOCACHE);
       cmsCloseProfile(ct, hlcmsProfileIn);
       cmsCloseProfile(ct, hlcmsProfileOut);

       Mb = 256 * 256 * 256 * sizeof(Scanline_rgba15bits);
       In = (Scanline_rgba15bits*)malloc(Mb);

       j = 0;
       for (r = 0; r < 256; r++)
              for (g = 0; g < 256; g++)
                     for (b = 0; b < 256; b++) {

              In[j].r = (cmsUInt16Number)r;
              In[j].g = (cmsUInt16Number)g;
              In[j].b = (cmsUInt16Number)b;
              In[j].a = 0;

              j++;
       }

       atime = clock();

       cmsDoTransform(ct, hlcmsxform, In, In, 256 * 256 * 256);

       diff = clock() - atime;
       free(In);

       cmsDeleteTransform(ct, hlcmsxform);
       return MPixSec(diff);

}

static
cmsFloat64Number SpeedTest15bitsCMYK(cmsContext ct, cmsHPROFILE hlcmsProfileIn, cmsHPROFILE hlcmsProfileOut)
{

       cmsInt32Number r, g, b, j;
       clock_t atime;
       cmsFloat64Number diff;
       cmsHTRANSFORM hlcmsxform;
       Scanline_cmyk15bits *In;
       cmsUInt32Number Mb;

       if (hlcmsProfileIn == NULL || hlcmsProfileOut == NULL)
              Fail("Unable to open profiles");

       hlcmsxform = cmsCreateTransform(ct, hlcmsProfileIn, TYPE_CMYK_15, hlcmsProfileOut, TYPE_CMYK_15, INTENT_PERCEPTUAL, cmsFLAGS_NOCACHE);
       cmsCloseProfile(ct, hlcmsProfileIn);
       cmsCloseProfile(ct, hlcmsProfileOut);

       Mb = 256 * 256 * 256 * sizeof(Scanline_cmyk15bits);
       In = (Scanline_cmyk15bits*)malloc(Mb);

       j = 0;
       for (r = 0; r < 256; r++)
              for (g = 0; g < 256; g++)
                     for (b = 0; b < 256; b++) {

              In[j].r = (cmsUInt16Number)r;
              In[j].g = (cmsUInt16Number)g;
              In[j].b = (cmsUInt16Number)b;
              In[j].a = (cmsUInt16Number)0;

              j++;
       }

       atime = clock();

       cmsDoTransform(ct, hlcmsxform, In, In, 256 * 256 * 256);

       diff = clock() - atime;
       free(In);

       cmsDeleteTransform(ct, hlcmsxform);
       return MPixSec(diff);
}

// The worst case is used, no cache and all rgb combinations
static
cmsFloat64Number SpeedTest16bitsRGB(cmsContext ct, cmsHPROFILE hlcmsProfileIn, cmsHPROFILE hlcmsProfileOut)
{
    cmsInt32Number r, g, b, j;
    clock_t atime;
    cmsFloat64Number diff;
    cmsHTRANSFORM hlcmsxform;
    Scanline_rgb16bits *In;
    cmsUInt32Number Mb;

    if (hlcmsProfileIn == NULL || hlcmsProfileOut == NULL)
        Fail("Unable to open profiles");

    hlcmsxform = cmsCreateTransform(ct, hlcmsProfileIn, TYPE_RGB_16, hlcmsProfileOut, TYPE_RGB_16, INTENT_PERCEPTUAL, cmsFLAGS_NOCACHE);
    cmsCloseProfile(ct, hlcmsProfileIn);
    cmsCloseProfile(ct, hlcmsProfileOut);

    Mb = 256 * 256 * 256 * sizeof(Scanline_rgb16bits);
    In = (Scanline_rgb16bits*)malloc(Mb);

    j = 0;
    for (r = 0; r < 256; r++)
        for (g = 0; g < 256; g++)
            for (b = 0; b < 256; b++) {

                In[j].r = (cmsUInt16Number)FROM_8_TO_16(r);
                In[j].g = (cmsUInt16Number)FROM_8_TO_16(g);
                In[j].b = (cmsUInt16Number)FROM_8_TO_16(b);

                j++;
            }

    atime = clock();

    cmsDoTransform(ct, hlcmsxform, In, In, 256 * 256 * 256);

    diff = clock() - atime;
    free(In);

    cmsDeleteTransform(ct, hlcmsxform);

    return MPixSec(diff);
}

static
cmsFloat64Number SpeedTest16bitsCMYK(cmsContext ContextID, cmsHPROFILE hlcmsProfileIn, cmsHPROFILE hlcmsProfileOut)
{

    cmsInt32Number r, g, b, j;
    clock_t atime;
    cmsFloat64Number diff;
    cmsHTRANSFORM hlcmsxform;
    Scanline_cmyk16bits* In;
    cmsUInt32Number Mb;

    if (hlcmsProfileIn == NULL || hlcmsProfileOut == NULL)
        Fail("Unable to open profiles");

    hlcmsxform = cmsCreateTransform(ContextID, hlcmsProfileIn, TYPE_CMYK_16, hlcmsProfileOut, TYPE_CMYK_16, INTENT_PERCEPTUAL, cmsFLAGS_NOCACHE);
    cmsCloseProfile(ContextID, hlcmsProfileIn);
    cmsCloseProfile(ContextID, hlcmsProfileOut);

    Mb = 256 * 256 * 256 * sizeof(Scanline_cmyk16bits);
    In = (Scanline_cmyk16bits*)malloc(Mb);

    j = 0;
    for (r = 0; r < 256; r++)
        for (g = 0; g < 256; g++)
            for (b = 0; b < 256; b++) {

                In[j].c = (cmsUInt16Number)r;
                In[j].m = (cmsUInt16Number)g;
                In[j].y = (cmsUInt16Number)b;
                In[j].k = (cmsUInt16Number)r;

                j++;
            }

    atime = clock();

    cmsDoTransform(ContextID, hlcmsxform, In, In, 256 * 256 * 256);

    diff = clock() - atime;
    free(In);

    cmsDeleteTransform(ContextID, hlcmsxform);
    return MPixSec(diff);
}



static
void SpeedTest8(void)
{
    cmsContext noPlugin = cmsCreateContext(0, 0);

    cmsFloat64Number t[10];

    trace("\n\n");
    trace("P E R F O R M A N C E   T E S T S   8 B I T S  (D E F A U L T)\n");
    trace("==============================================================\n\n");
    fflush(stdout);

    PerformanceHeader();
    t[0] = Performance("8 bits on CLUT profiles  ", SpeedTest8bitsRGB, noPlugin, "test5.icc", "test3.icc", sizeof(Scanline_rgb8bits), 0);
    t[1] = Performance("8 bits on Matrix-Shaper  ", SpeedTest8bitsRGB, noPlugin, "test5.icc", "test0.icc", sizeof(Scanline_rgb8bits), 0);
    t[2] = Performance("8 bits on same MatrixSh  ", SpeedTest8bitsRGB, noPlugin, "test0.icc", "test0.icc", sizeof(Scanline_rgb8bits), 0);
    t[3] = Performance("8 bits on curves         ", SpeedTest8bitsRGB, noPlugin, "*curves",   "*curves",   sizeof(Scanline_rgb8bits), 0);

    // Note that context 0 has the plug-in installed

    trace("\n\n");
    trace("P E R F O R M A N C E   T E S T S  8 B I T S  (P L U G I N)\n");
    trace("===========================================================\n\n");
    fflush(stdout);

    PerformanceHeader();
    Performance("8 bits on CLUT profiles  ", SpeedTest8bitsRGB, 0, "test5.icc", "test3.icc", sizeof(Scanline_rgb8bits), t[0]);
    Performance("8 bits on Matrix-Shaper  ", SpeedTest8bitsRGB, 0, "test5.icc", "test0.icc", sizeof(Scanline_rgb8bits), t[1]);
    Performance("8 bits on same MatrixSh  ", SpeedTest8bitsRGB, 0, "test0.icc", "test0.icc", sizeof(Scanline_rgb8bits), t[2]);
    Performance("8 bits on curves         ", SpeedTest8bitsRGB, 0, "*curves",   "*curves",   sizeof(Scanline_rgb8bits), t[3]);

    cmsDeleteContext(noPlugin);
}

static
void SpeedTest15(cmsContext ct)
{
       trace("\n\nP E R F O R M A N C E   T E S T S   1 5  B I T S  (P L U G I N)\n");
       trace(    "===============================================================\n\n");

       PerformanceHeader();
       Performance("15 bits on CLUT profiles         ", SpeedTest15bitsRGB, ct, "test5.icc", "test3.icc",  sizeof(Scanline_rgb15bits), 0);
       Performance("15 bits on Matrix-Shaper profiles", SpeedTest15bitsRGB, ct, "test5.icc", "test0.icc",  sizeof(Scanline_rgb15bits), 0);
       Performance("15 bits on same Matrix-Shaper    ", SpeedTest15bitsRGB, ct, "test0.icc", "test0.icc",  sizeof(Scanline_rgb15bits), 0);
       Performance("15 bits on curves                ", SpeedTest15bitsRGB, ct, "*curves",   "*curves",    sizeof(Scanline_rgb15bits), 0);
       Performance("15 bits on CMYK CLUT profiles    ", SpeedTest15bitsCMYK, ct, "test1.icc", "test2.icc", sizeof(Scanline_rgba15bits), 0);
}

static
void SpeedTest16(cmsContext ct)
{
    cmsContext noPlugin = cmsCreateContext(0, 0);


    trace("\n\n");
    trace("P E R F O R M A N C E   T E S T S   1 6  B I T S  (D E F A U L T)\n");
    trace("=================================================================\n\n");

    PerformanceHeader();
    Performance("16 bits on CLUT profiles         ", SpeedTest16bitsRGB,  noPlugin, "test5.icc", "test3.icc",  sizeof(Scanline_rgb16bits), 0);
    Performance("16 bits on Matrix-Shaper profiles", SpeedTest16bitsRGB,  noPlugin, "test5.icc", "test0.icc",  sizeof(Scanline_rgb16bits), 0);
    Performance("16 bits on same Matrix-Shaper    ", SpeedTest16bitsRGB,  noPlugin, "test0.icc", "test0.icc",  sizeof(Scanline_rgb16bits), 0);
    Performance("16 bits on curves                ", SpeedTest16bitsRGB,  noPlugin, "*curves",   "*curves",    sizeof(Scanline_rgb16bits), 0);
    Performance("16 bits on CMYK CLUT profiles    ", SpeedTest16bitsCMYK, noPlugin, "test1.icc", "test2.icc",  sizeof(Scanline_cmyk16bits), 0);

    trace("\n\n");
    trace("P E R F O R M A N C E   T E S T S   1 6  B I T S  (P L U G I N)\n");
    trace("===============================================================\n\n");

    PerformanceHeader();
    Performance("16 bits on CLUT profiles         ", SpeedTest16bitsRGB,  ct, "test5.icc", "test3.icc", sizeof(Scanline_rgb16bits), 0);
    Performance("16 bits on Matrix-Shaper profiles", SpeedTest16bitsRGB,  ct, "test5.icc", "test0.icc", sizeof(Scanline_rgb16bits), 0);
    Performance("16 bits on same Matrix-Shaper    ", SpeedTest16bitsRGB,  ct, "test0.icc", "test0.icc", sizeof(Scanline_rgb16bits), 0);
    Performance("16 bits on curves                ", SpeedTest16bitsRGB,  ct, "*curves",   "*curves",   sizeof(Scanline_rgb16bits), 0);
    Performance("16 bits on CMYK CLUT profiles    ", SpeedTest16bitsCMYK, ct, "test1.icc", "test2.icc", sizeof(Scanline_cmyk16bits), 0);
}

// The worst case is used, no cache and all rgb combinations
static
cmsFloat64Number SpeedTestFloatRGB(cmsContext ct, cmsHPROFILE hlcmsProfileIn, cmsHPROFILE hlcmsProfileOut)
{
       cmsInt32Number j;
       clock_t atime;
       cmsFloat64Number diff;
       cmsHTRANSFORM hlcmsxform;
       void *In;
       cmsUInt32Number size, Mb;
       cmsUInt32Number inFormatter=0, outFormatter=0;
       cmsFloat64Number seconds;

       if (hlcmsProfileIn == NULL || hlcmsProfileOut == NULL)
           Fail("Unable to open profiles");


       switch (cmsGetColorSpace(hlcmsProfileIn))
       {
       case cmsSigRgbData: inFormatter = TYPE_RGB_FLT; break;
       case cmsSigLabData: inFormatter = TYPE_Lab_FLT; break;

       default:
           Fail("Invalid colorspace");
       }

       switch (cmsGetColorSpace(hlcmsProfileOut))
       {
       case cmsSigRgbData:  outFormatter = TYPE_RGB_FLT; break;
       case cmsSigLabData:  outFormatter = TYPE_Lab_FLT; break;
       case cmsSigXYZData:  outFormatter = TYPE_XYZ_FLT; break;

       default:
           Fail("Invalid colorspace");
       }

<<<<<<< HEAD
       hlcmsxform = cmsCreateTransform(ct, hlcmsProfileIn, inFormatter, hlcmsProfileOut, outFormatter, INTENT_PERCEPTUAL, cmsFLAGS_NOCACHE);
=======
       hlcmsxform = cmsCreateTransformTHR(ct, hlcmsProfileIn, inFormatter, hlcmsProfileOut, outFormatter, INTENT_PERCEPTUAL, cmsFLAGS_NOCACHE);
>>>>>>> dee91b8c
       cmsCloseProfile(ct, hlcmsProfileIn);
       cmsCloseProfile(ct, hlcmsProfileOut);



       j = 0;

       if (inFormatter == TYPE_RGB_FLT)
       {
           cmsInt32Number r, g, b;
           Scanline_rgbFloat* fill;

           size = 256 * 256 * 256;
           Mb = size * sizeof(Scanline_rgbFloat);
           In = malloc(Mb);
           fill = (Scanline_rgbFloat*)In;

           for (r = 0; r < 256; r++)
               for (g = 0; g < 256; g++)
                   for (b = 0; b < 256; b++) {

                       fill[j].r = (cmsFloat32Number)r / 255.0f;
                       fill[j].g = (cmsFloat32Number)g / 255.0f;
                       fill[j].b = (cmsFloat32Number)b / 255.0f;

                       j++;
                   }

       }
       else
       {
           cmsFloat32Number L, a, b;
           Scanline_LabFloat* fill;

           size = 100 * 256 * 256;
           Mb =  size * sizeof(Scanline_LabFloat);
           In = malloc(Mb);
           fill = (Scanline_LabFloat*)In;

           for (L = 0; L < 100; L++)
               for (a = -127.0; a < 127.0; a++)
                   for (b = -127.0; b < +127.0; b++) {

                       fill[j].L = L;
                       fill[j].a = a;
                       fill[j].b = b;

                       j++;
                   }
       }

       atime = clock();

<<<<<<< HEAD
       cmsDoTransform(ct, hlcmsxform, In, In, size);
=======
cmsDoTransform(ct, hlcmsxform, In, In, size);
>>>>>>> dee91b8c

       diff = clock() - atime;
       free(In);

       cmsDeleteTransform(ct, hlcmsxform);

       seconds = (cmsFloat64Number)diff / (cmsFloat64Number)CLOCKS_PER_SEC;
       return ((cmsFloat64Number)size) / (1024.0 * 1024.0 * seconds);
}


static
cmsFloat64Number SpeedTestFloatCMYK(cmsContext ct, cmsHPROFILE hlcmsProfileIn, cmsHPROFILE hlcmsProfileOut)
{
    cmsInt32Number c, m, y, k, j;
    clock_t atime;
    cmsFloat64Number diff;
    cmsHTRANSFORM hlcmsxform;
    Scanline_cmykFloat* In;
    cmsUInt32Number Mb;

    if (hlcmsProfileIn == NULL || hlcmsProfileOut == NULL)
        Fail("Unable to open profiles");


    hlcmsxform = cmsCreateTransform(ct, hlcmsProfileIn, TYPE_CMYK_FLT, hlcmsProfileOut, TYPE_CMYK_FLT, INTENT_PERCEPTUAL, cmsFLAGS_NOCACHE);
    cmsCloseProfile(ct, hlcmsProfileIn);
    cmsCloseProfile(ct, hlcmsProfileOut);

    Mb = 64 * 64 * 64 * 64 * sizeof(Scanline_cmykFloat);
    In = (Scanline_cmykFloat*)malloc(Mb);

    j = 0;
    for (c = 0; c < 256; c += 4)
        for (m = 0; m < 256; m += 4)
            for (y = 0; y < 256; y += 4)
                for (k = 0; k < 256; k += 4) {

                In[j].c = (cmsFloat32Number)c / 255.0f;
                In[j].m = (cmsFloat32Number)m / 255.0f;
                In[j].y = (cmsFloat32Number)y / 255.0f;
                In[j].k = (cmsFloat32Number)k / 255.0f;

                j++;
            }

    atime = clock();

    cmsDoTransform(ct, hlcmsxform, In, In, 64 * 64 * 64 * 64);

    diff = clock() - atime;
    free(In);

    cmsDeleteTransform(ct, hlcmsxform);
    return MPixSec(diff);
}


static
cmsFloat64Number SpeedTestFloatLab(cmsContext ct, cmsHPROFILE hlcmsProfileIn, cmsHPROFILE hlcmsProfileOut)
{
    cmsInt32Number j;
    clock_t atime;
    cmsFloat64Number diff;
    cmsHTRANSFORM hlcmsxform;
    void* In;
    cmsUInt32Number size, Mb;
    cmsUInt32Number  outFormatter = 0;
    cmsFloat64Number seconds;
    cmsFloat32Number L, a, b;
    Scanline_LabFloat* fill;


    if (hlcmsProfileIn == NULL || hlcmsProfileOut == NULL)
        Fail("Unable to open profiles");


    if (cmsGetColorSpace(hlcmsProfileIn) != cmsSigLabData)
    {
        Fail("Invalid colorspace");
    }

    switch (cmsGetColorSpace(hlcmsProfileOut))
    {
    case cmsSigRgbData:  outFormatter = TYPE_RGB_FLT; break;
    case cmsSigLabData:  outFormatter = TYPE_Lab_FLT; break;
    case cmsSigXYZData:  outFormatter = TYPE_XYZ_FLT; break;

    default:
        Fail("Invalid colorspace");
    }

    hlcmsxform = cmsCreateTransformTHR(ct, hlcmsProfileIn, TYPE_Lab_FLT, hlcmsProfileOut, outFormatter, INTENT_PERCEPTUAL, cmsFLAGS_NOCACHE);
    cmsCloseProfile(hlcmsProfileIn);
    cmsCloseProfile(hlcmsProfileOut);

    j = 0;

    size = 100 * 256 * 256;
    Mb = size * sizeof(Scanline_LabFloat);
    In = malloc(Mb);
    fill = (Scanline_LabFloat*)In;

    for (L = 0; L < 100; L++)
        for (a = -127.0; a < 127.0; a++)
            for (b = -127.0; b < +127.0; b++) {

                fill[j].L = L;
                fill[j].a = a;
                fill[j].b = b;

                j++;
            }


    atime = clock();

    cmsDoTransform(hlcmsxform, In, In, size);

    diff = clock() - atime;
    free(In);

    cmsDeleteTransform(hlcmsxform);

    seconds = (cmsFloat64Number)diff / (cmsFloat64Number)CLOCKS_PER_SEC;
    return ((cmsFloat64Number)size) / (1024.0 * 1024.0 * seconds);
}



static
void SpeedTestFloat(cmsContext noPlugin, cmsContext plugin)
{
       cmsContext noPlugin = cmsCreateContext(0, 0);

       cmsFloat64Number t[10] = { 0 };

       trace("\n\n");
       trace("P E R F O R M A N C E   T E S T S   F L O A T  (D E F A U L T)\n");
       trace("==============================================================\n\n");
       fflush(stdout);

       PerformanceHeader();
       t[0] = Performance("Floating point on CLUT profiles  ", SpeedTestFloatRGB, noPlugin, "test5.icc", "test3.icc", sizeof(Scanline_rgbFloat), 0);
       t[1] = Performance("Floating point on Matrix-Shaper  ", SpeedTestFloatRGB, noPlugin, "test5.icc", "test0.icc", sizeof(Scanline_rgbFloat), 0);
       t[2] = Performance("Floating point on same MatrixSh  ", SpeedTestFloatRGB, noPlugin, "test0.icc", "test0.icc", sizeof(Scanline_rgbFloat), 0);
       t[3] = Performance("Floating point on curves         ", SpeedTestFloatRGB, noPlugin, "*curves", "*curves",     sizeof(Scanline_rgbFloat), 0);
       t[4] = Performance("Floating point on RGB->Lab       ", SpeedTestFloatRGB, noPlugin, "test5.icc", "*lab",      sizeof(Scanline_rgbFloat), 0);
       t[5] = Performance("Floating point on RGB->XYZ       ", SpeedTestFloatRGB, noPlugin, "test3.icc", "*xyz",      sizeof(Scanline_rgbFloat), 0);
       t[6] = Performance("Floating point on CMYK->CMYK     ", SpeedTestFloatCMYK, noPlugin, "test1.icc", "test2.icc",sizeof(Scanline_cmykFloat), 0);
       t[7] = Performance("Floating point on Lab->RGB       ", SpeedTestFloatLab,  noPlugin, "*lab",     "test3.icc", sizeof(Scanline_LabFloat), 0);


       // Note that context 0 has the plug-in installed

       trace("\n\n");
       trace("P E R F O R M A N C E   T E S T S  F L O A T  (P L U G I N)\n");
       trace("===========================================================\n\n");
       fflush(stdout);

       PerformanceHeader();
       Performance("Floating point on CLUT profiles  ", SpeedTestFloatRGB, plugin, "test5.icc", "test3.icc", sizeof(Scanline_rgbFloat), t[0]);
       Performance("Floating point on Matrix-Shaper  ", SpeedTestFloatRGB, plugin, "test5.icc", "test0.icc", sizeof(Scanline_rgbFloat), t[1]);
       Performance("Floating point on same MatrixSh  ", SpeedTestFloatRGB, plugin, "test0.icc", "test0.icc", sizeof(Scanline_rgbFloat), t[2]);
       Performance("Floating point on curves         ", SpeedTestFloatRGB, plugin, "*curves", "*curves",     sizeof(Scanline_rgbFloat), t[3]);
       Performance("Floating point on RGB->Lab       ", SpeedTestFloatRGB, plugin, "test5.icc", "*lab",      sizeof(Scanline_rgbFloat), t[4]);
       Performance("Floating point on RGB->XYZ       ", SpeedTestFloatRGB, plugin, "test3.icc", "*xyz",      sizeof(Scanline_rgbFloat), t[5]);
       Performance("Floating point on CMYK->CMYK     ", SpeedTestFloatCMYK, plugin, "test1.icc", "test2.icc", sizeof(Scanline_cmykFloat), t[6]);
       Performance("Floating point on Lab->RGB       ", SpeedTestFloatLab,  plugin, "*lab",      "test3.icc", sizeof(Scanline_LabFloat), t[7]);

       cmsDeleteContext(noPlugin);
}


static
cmsFloat64Number SpeedTestFloatByUsing16BitsRGB(cmsContext ct, cmsHPROFILE hlcmsProfileIn, cmsHPROFILE hlcmsProfileOut)
{
       cmsInt32Number r, g, b, j;
       clock_t atime;
       cmsFloat64Number diff;
       cmsHTRANSFORM xform16;
       Scanline_rgbFloat *In;
       Scanline_rgb16bits *tmp16;
       cmsUInt32Number MbFloat, Mb16;

       UNUSED_PARAMETER(ct);

       if (hlcmsProfileIn == NULL || hlcmsProfileOut == NULL)
              Fail("Unable to open profiles");

       xform16    = cmsCreateTransform(ct, hlcmsProfileIn, TYPE_RGB_16, hlcmsProfileOut, TYPE_RGB_16, INTENT_PERCEPTUAL, cmsFLAGS_NOCACHE);

       cmsCloseProfile(ct, hlcmsProfileIn);
       cmsCloseProfile(ct, hlcmsProfileOut);

       MbFloat = 256 * 256 * 256 * sizeof(Scanline_rgbFloat);
       Mb16    = 256 * 256 * 256 * sizeof(Scanline_rgb16bits);

       In    = (Scanline_rgbFloat*)malloc(MbFloat);
       tmp16 = (Scanline_rgb16bits*)malloc(Mb16);


       j = 0;
       for (r = 0; r < 256; r++)
              for (g = 0; g < 256; g++)
                     for (b = 0; b < 256; b++) {

              In[j].r = (cmsFloat32Number)r / 255.0f;
              In[j].g = (cmsFloat32Number)g / 255.0f;
              In[j].b = (cmsFloat32Number)b / 255.0f;

              j++;
       }


       atime = clock();


       for (j = 0; j < 256 * 256 * 256; j++) {

              tmp16[j].r = (cmsUInt16Number)floor(In[j].r * 65535.0 + 0.5);
              tmp16[j].g = (cmsUInt16Number)floor(In[j].g * 65535.0 + 0.5);
              tmp16[j].b = (cmsUInt16Number)floor(In[j].b * 65535.0 + 0.5);

              j++;
       }

       cmsDoTransform(ct, xform16, tmp16, tmp16, 256 * 256 * 256);

       for (j = 0; j < 256 * 256 * 256; j++) {

              In[j].r = (cmsFloat32Number) (tmp16[j].r / 65535.0 );
              In[j].g = (cmsFloat32Number) (tmp16[j].g / 65535.0);
              In[j].b = (cmsFloat32Number) (tmp16[j].b / 65535.0);

              j++;
       }

       diff = clock() - atime;
       free(In);

       cmsDeleteTransform(ct, xform16);
       return MPixSec(diff);
}





static
void ComparativeFloatVs16bits(cmsContext Raw, cmsContext Plugin)
{
       trace("\n\n");
       trace("C O M P A R A T I V E  converting to 16 bit vs. using float plug-in.\n");
       trace("                              values given in MegaPixels per second.\n");
       trace("====================================================================\n");
       trace("                                  16 bits tmp.  Float plugin\n");
       fflush(stdout);

       Comparative(Raw, Plugin, "Floating point on CLUT profiles  ", SpeedTestFloatByUsing16BitsRGB, SpeedTestFloatRGB,  "test5.icc", "test3.icc");
       Comparative(Raw, Plugin, "Floating point on Matrix-Shaper  ", SpeedTestFloatByUsing16BitsRGB, SpeedTestFloatRGB,  "test5.icc", "test0.icc");
       Comparative(Raw, Plugin, "Floating point on same MatrixSh  ", SpeedTestFloatByUsing16BitsRGB, SpeedTestFloatRGB,  "test0.icc", "test0.icc");
       Comparative(Raw, Plugin, "Floating point on curves         ", SpeedTestFloatByUsing16BitsRGB, SpeedTestFloatRGB,  NULL, NULL);
}







typedef struct
{
       Scanline_rgba8bits pixels[256][256];
       cmsUInt8Number     padding[4];

} padded_line;

typedef struct
{
       padded_line line[256];
} big_bitmap;


static
cmsFloat64Number SpeedTest8bitDoTransform(cmsContext ct, cmsHPROFILE hlcmsProfileIn, cmsHPROFILE hlcmsProfileOut)
{
       cmsInt32Number r, g, b, j;
       clock_t atime;
       cmsFloat64Number diff;
       cmsHTRANSFORM hlcmsxform;
       big_bitmap* In;
       big_bitmap* Out;
       cmsUInt32Number Mb;

       if (hlcmsProfileIn == NULL || hlcmsProfileOut == NULL)
              Fail("Unable to open profiles");

       hlcmsxform = cmsCreateTransform(ct, hlcmsProfileIn, TYPE_RGBA_8, hlcmsProfileOut, TYPE_RGBA_8, INTENT_PERCEPTUAL, cmsFLAGS_NOCACHE);
       cmsCloseProfile(ct, hlcmsProfileIn);
       cmsCloseProfile(ct, hlcmsProfileOut);


       // Our test bitmap is 256 x 256 padded lines
       Mb = sizeof(big_bitmap);

       In = (big_bitmap*)malloc(Mb);
       Out = (big_bitmap*)malloc(Mb);

       for (r = 0; r < 256; r++)
              for (g = 0; g < 256; g++)
                     for (b = 0; b < 256; b++) {

                            In->line[r].pixels[g][b].r = (cmsUInt8Number)r;
                            In->line[r].pixels[g][b].g = (cmsUInt8Number)g;
                            In->line[r].pixels[g][b].b = (cmsUInt8Number)b;
                            In->line[r].pixels[g][b].a = 0;
                     }

       atime = clock();

       for (j = 0; j < 256; j++) {

              cmsDoTransform(ct, hlcmsxform, In->line[j].pixels, Out->line[j].pixels, 256 * 256);
       }

       diff = clock() - atime;
       free(In); free(Out);

       cmsDeleteTransform(ct, hlcmsxform);
       return MPixSec(diff);

}


static
cmsFloat64Number SpeedTest8bitLineStride(cmsContext ct, cmsHPROFILE hlcmsProfileIn, cmsHPROFILE hlcmsProfileOut)
{
       cmsInt32Number r, g, b;
       clock_t atime;
       cmsFloat64Number diff;
       cmsHTRANSFORM hlcmsxform;
       big_bitmap* In;
       big_bitmap* Out;
       cmsUInt32Number Mb;

       if (hlcmsProfileIn == NULL || hlcmsProfileOut == NULL)
              Fail("Unable to open profiles");

       hlcmsxform = cmsCreateTransform(ct, hlcmsProfileIn, TYPE_RGBA_8, hlcmsProfileOut, TYPE_RGBA_8, INTENT_PERCEPTUAL, cmsFLAGS_NOCACHE);
       cmsCloseProfile(ct, hlcmsProfileIn);
       cmsCloseProfile(ct, hlcmsProfileOut);


       // Our test bitmap is 256 x 256 padded lines
       Mb = sizeof(big_bitmap);

       In = (big_bitmap*)malloc(Mb);
       Out = (big_bitmap*)malloc(Mb);

       for (r = 0; r < 256; r++)
              for (g = 0; g < 256; g++)
                     for (b = 0; b < 256; b++) {

                            In->line[r].pixels[g][b].r = (cmsUInt8Number)r;
                            In->line[r].pixels[g][b].g = (cmsUInt8Number)g;
                            In->line[r].pixels[g][b].b = (cmsUInt8Number)b;
                            In->line[r].pixels[g][b].a = 0;
                     }

       atime = clock();

       cmsDoTransformLineStride(ct, hlcmsxform, In, Out, 256*256, 256, sizeof(padded_line), sizeof(padded_line), 0, 0);

       diff = clock() - atime;
       free(In); free(Out);

       cmsDeleteTransform(ct, hlcmsxform);
       return MPixSec(diff);

}

static
void ComparativeLineStride8bits(cmsContext NoPlugin, cmsContext Plugin)
{
       trace("\n\n");
       trace("C O M P A R A T I V E cmsDoTransform() vs. cmsDoTransformLineStride()\n");
       trace("                              values given in MegaPixels per second.\n");
       trace("====================================================================\n");

       fflush(stdout);

       ComparativeCt(NoPlugin, Plugin, "CLUT profiles  ", SpeedTest8bitDoTransform, SpeedTest8bitLineStride, "test5.icc", "test3.icc");
       ComparativeCt(NoPlugin, Plugin, "CLUT 16 bits   ", SpeedTest16bitsRGB,       SpeedTest16bitsRGB, "test5.icc", "test3.icc");
       ComparativeCt(NoPlugin, Plugin, "Matrix-Shaper  ", SpeedTest8bitDoTransform, SpeedTest8bitLineStride, "test5.icc", "test0.icc");
       ComparativeCt(NoPlugin, Plugin, "same MatrixSh  ", SpeedTest8bitDoTransform, SpeedTest8bitLineStride, "test0.icc", "test0.icc");
       ComparativeCt(NoPlugin, Plugin, "curves         ", SpeedTest8bitDoTransform, SpeedTest8bitLineStride, NULL, NULL);
}



static
void TestGrayTransformPerformance(cmsContext ct)
{
       cmsInt32Number j;
       clock_t atime;
       cmsFloat64Number diff;
       cmsHTRANSFORM hlcmsxform;
       float *In;

       cmsInt32Number pixels;
       cmsUInt32Number Mb;
       cmsToneCurve* gamma18;
       cmsToneCurve* gamma22;

       cmsHPROFILE hlcmsProfileIn;
       cmsHPROFILE hlcmsProfileOut;

       gamma18 = cmsBuildGamma(ct, 1.8);
       gamma22 = cmsBuildGamma(ct, 2.2);

       hlcmsProfileIn = cmsCreateGrayProfile(ct, NULL, gamma18);
       hlcmsProfileOut = cmsCreateGrayProfile(ct, NULL, gamma22);


       cmsFreeToneCurve(ct, gamma18);
       cmsFreeToneCurve(ct, gamma22);

       hlcmsxform = cmsCreateTransform(ct, hlcmsProfileIn, TYPE_GRAY_FLT | EXTRA_SH(1), hlcmsProfileOut, TYPE_GRAY_FLT|EXTRA_SH(1), INTENT_PERCEPTUAL, 0);
       cmsCloseProfile(ct, hlcmsProfileIn);
       cmsCloseProfile(ct, hlcmsProfileOut);

       pixels = 256 * 256 * 256;
       Mb = pixels* 2*sizeof(float);
       In = (float*) malloc(Mb);

       for (j = 0; j < pixels*2; j++)
              In[j] = (j % 256) / 255.0f;

       atime = clock();

       cmsDoTransform(ct, hlcmsxform, In, In, pixels);

       diff = clock() - atime;
       free(In);

       cmsDeleteTransform(ct, hlcmsxform);
       trace("Gray conversion using two gray profiles\t %-12.2f MPixels/Sec.\n", MPixSec(diff));
}

static
void TestGrayTransformPerformance1(cmsContext ct)
{
       cmsInt32Number j;
       clock_t atime;
       cmsFloat64Number diff;
       cmsHTRANSFORM hlcmsxform;
       float *In;

       cmsInt32Number pixels;
       cmsUInt32Number Mb;
       cmsToneCurve* gamma18;
       cmsToneCurve* gamma22;

       cmsHPROFILE hlcmsProfileIn;
       cmsHPROFILE hlcmsProfileOut;

       gamma18 = cmsBuildGamma(ct, 1.8);
       gamma22 = cmsBuildGamma(ct, 1./2.2);

       hlcmsProfileIn = cmsCreateLinearizationDeviceLink(ct, cmsSigGrayData, &gamma18);
       hlcmsProfileOut = cmsCreateLinearizationDeviceLink(ct, cmsSigGrayData, &gamma22);
<<<<<<< HEAD

=======
>>>>>>> dee91b8c

       cmsFreeToneCurve(ct, gamma18);
       cmsFreeToneCurve(ct, gamma22);

<<<<<<< HEAD
=======
       cmsFreeToneCurve(ct, gamma18);
       cmsFreeToneCurve(ct, gamma22);

>>>>>>> dee91b8c
       hlcmsxform = cmsCreateTransform(ct, hlcmsProfileIn, TYPE_GRAY_FLT, hlcmsProfileOut, TYPE_GRAY_FLT, INTENT_PERCEPTUAL, 0);
       cmsCloseProfile(ct, hlcmsProfileIn);
       cmsCloseProfile(ct, hlcmsProfileOut);

       pixels = 256 * 256 * 256;
       Mb = pixels* sizeof(float);
       In = (float*) malloc(Mb);

       for (j = 0; j < pixels; j++)
              In[j] = (j % 256) / 255.0f;

       atime = clock();

       cmsDoTransform(ct, hlcmsxform, In, In, pixels);

       diff = clock() - atime;
       free(In);

       cmsDeleteTransform(ct, hlcmsxform);
       trace("Gray conversion using two devicelinks\t %-12.2f MPixels/Sec.\n", MPixSec(diff));
}


// The harness test
int main()
{
       cmsContext raw = cmsCreateContext(NULL, NULL);
       cmsContext plugin = cmsCreateContext(NULL, NULL);

       trace("FastFloating point extensions testbed - 1.3\n");
       trace("Copyright (c) 1998-2020 Marti Maria Saguer, all rights reserved\n");

       trace("\nInstalling error logger ... ");
       cmsSetLogErrorHandler(raw, FatalErrorQuit);
       cmsSetLogErrorHandler(plugin, FatalErrorQuit);
       trace("done.\n");

       trace("Installing plug-in ... ");
       cmsPlugin(plugin, cmsFastFloatExtensions());
       trace("done.\n\n");
<<<<<<< HEAD
      
=======


>>>>>>> dee91b8c
       CheckComputeIncrements();

       // 15 bit functionality
       CheckFormatters15();
       Check15bitsConversions(plugin);

       // 16 bits functionality
       CheckAccuracy16Bits(raw, plugin);

       // Lab to whatever
       CheckLab2RGB(plugin);

       // Change format
       CheckChangeFormat(plugin);

       // Floating point functionality
       CheckConversionFloat(raw, plugin);
       trace("All floating point tests passed OK\n");

       SpeedTest8(plugin);
       SpeedTest16(plugin);
       SpeedTest15(plugin);
       SpeedTestFloat(raw, plugin);

<<<<<<< HEAD
=======

>>>>>>> dee91b8c
       ComparativeFloatVs16bits(raw, plugin);
       ComparativeLineStride8bits(raw, plugin);

       // Test gray performance
       trace("\n\n");
       trace("F L O A T   G R A Y   conversions performance.\n");
       trace("====================================================================\n");
       TestGrayTransformPerformance(plugin);
       TestGrayTransformPerformance1(plugin);
<<<<<<< HEAD
=======

       trace("\nAll tests passed OK\n");
>>>>>>> dee91b8c

	   // [i_a] cleanup
       cmsDeleteContext(raw);
       cmsDeleteContext(plugin);

<<<<<<< HEAD
       trace("\nAll tests passed OK\n");


=======
>>>>>>> dee91b8c
       return 0;
}<|MERGE_RESOLUTION|>--- conflicted
+++ resolved
@@ -217,10 +217,6 @@
               return 0;
 
        nTotal = nAlpha + nChannels;
-<<<<<<< HEAD
-=======
-
->>>>>>> dee91b8c
        for (i = 0; i < nTotal; i++)
        {
               cmsUInt32Number so = va_arg(args, cmsUInt32Number);
@@ -872,7 +868,6 @@
 
     hsRGB = cmsCreate_sRGBProfile(ContextID);
     hLab = cmsCreateLab4Profile(ContextID, NULL);
-<<<<<<< HEAD
 
     xform = cmsCreateTransform(ContextID, hsRGB, TYPE_RGB_16, hLab, TYPE_Lab_16, INTENT_PERCEPTUAL, 0);
 
@@ -880,15 +875,6 @@
 
     xform2 = cmsCloneTransformChangingFormats(ContextID, xform, TYPE_RGB_8, TYPE_Lab_16);
 
-=======
-
-    xform = cmsCreateTransform(ContextID, hsRGB, TYPE_RGB_16, hLab, TYPE_Lab_16, INTENT_PERCEPTUAL, 0);
-
-    cmsDoTransform(ContextID, xform, rgb16, lab16_1, 1);
-
-    xform2 = cmsCloneTransformChangingFormats(ContextID, xform, TYPE_RGB_8, TYPE_Lab_16);
-
->>>>>>> dee91b8c
     cmsDoTransform(ContextID, xform2, rgb8, lab16_2, 1);
     cmsDeleteTransform(ContextID, xform);
     cmsDeleteTransform(ContextID, xform2);
@@ -1005,10 +991,7 @@
        CheckUncommonValues(cmsOpenProfileFromFile("test5.icc", "r"), cmsOpenProfileFromFile("test0.icc", "r"), INTENT_PERCEPTUAL);
        trace("Ok\n");
 
-<<<<<<< HEAD
-=======
-
->>>>>>> dee91b8c
+
        // Matrix-shaper should be accurate
        trace("Checking accuracy on Matrix-shaper...");
        TryAllValuesFloat(Raw, Plugin, cmsOpenProfileFromFile(Raw, "test5.icc", "r"), cmsOpenProfileFromFile(Raw, "test0.icc", "r"), INTENT_PERCEPTUAL);
@@ -1653,11 +1636,7 @@
            Fail("Invalid colorspace");
        }
 
-<<<<<<< HEAD
        hlcmsxform = cmsCreateTransform(ct, hlcmsProfileIn, inFormatter, hlcmsProfileOut, outFormatter, INTENT_PERCEPTUAL, cmsFLAGS_NOCACHE);
-=======
-       hlcmsxform = cmsCreateTransformTHR(ct, hlcmsProfileIn, inFormatter, hlcmsProfileOut, outFormatter, INTENT_PERCEPTUAL, cmsFLAGS_NOCACHE);
->>>>>>> dee91b8c
        cmsCloseProfile(ct, hlcmsProfileIn);
        cmsCloseProfile(ct, hlcmsProfileOut);
 
@@ -1711,11 +1690,7 @@
 
        atime = clock();
 
-<<<<<<< HEAD
        cmsDoTransform(ct, hlcmsxform, In, In, size);
-=======
-cmsDoTransform(ct, hlcmsxform, In, In, size);
->>>>>>> dee91b8c
 
        diff = clock() - atime;
        free(In);
@@ -2188,20 +2163,11 @@
 
        hlcmsProfileIn = cmsCreateLinearizationDeviceLink(ct, cmsSigGrayData, &gamma18);
        hlcmsProfileOut = cmsCreateLinearizationDeviceLink(ct, cmsSigGrayData, &gamma22);
-<<<<<<< HEAD
-
-=======
->>>>>>> dee91b8c
+
 
        cmsFreeToneCurve(ct, gamma18);
        cmsFreeToneCurve(ct, gamma22);
 
-<<<<<<< HEAD
-=======
-       cmsFreeToneCurve(ct, gamma18);
-       cmsFreeToneCurve(ct, gamma22);
-
->>>>>>> dee91b8c
        hlcmsxform = cmsCreateTransform(ct, hlcmsProfileIn, TYPE_GRAY_FLT, hlcmsProfileOut, TYPE_GRAY_FLT, INTENT_PERCEPTUAL, 0);
        cmsCloseProfile(ct, hlcmsProfileIn);
        cmsCloseProfile(ct, hlcmsProfileOut);
@@ -2242,12 +2208,7 @@
        trace("Installing plug-in ... ");
        cmsPlugin(plugin, cmsFastFloatExtensions());
        trace("done.\n\n");
-<<<<<<< HEAD
-      
-=======
-
-
->>>>>>> dee91b8c
+
        CheckComputeIncrements();
 
        // 15 bit functionality
@@ -2272,10 +2233,6 @@
        SpeedTest15(plugin);
        SpeedTestFloat(raw, plugin);
 
-<<<<<<< HEAD
-=======
-
->>>>>>> dee91b8c
        ComparativeFloatVs16bits(raw, plugin);
        ComparativeLineStride8bits(raw, plugin);
 
@@ -2285,21 +2242,13 @@
        trace("====================================================================\n");
        TestGrayTransformPerformance(plugin);
        TestGrayTransformPerformance1(plugin);
-<<<<<<< HEAD
-=======
-
-       trace("\nAll tests passed OK\n");
->>>>>>> dee91b8c
 
 	   // [i_a] cleanup
        cmsDeleteContext(raw);
        cmsDeleteContext(plugin);
 
-<<<<<<< HEAD
        trace("\nAll tests passed OK\n");
 
 
-=======
->>>>>>> dee91b8c
        return 0;
 }