//---------------------------------------------------------------------------------
//
//  Little Color Management System, fast floating point extensions
//  Copyright (c) 1998-2023 Marti Maria Saguer, all rights reserved
//
//
// This program is free software: you can redistribute it and/or modify
// it under the terms of the GNU General Public License as published by
// the Free Software Foundation, either version 3 of the License, or
// (at your option) any later version.
//
// This program is distributed in the hope that it will be useful,
// but WITHOUT ANY WARRANTY; without even the implied warranty of
// MERCHANTABILITY or FITNESS FOR A PARTICULAR PURPOSE.  See the
// GNU General Public License for more details.
//
// You should have received a copy of the GNU General Public License
// along with this program.  If not, see <http://www.gnu.org/licenses/>.
//
//---------------------------------------------------------------------------------

#include "fast_float_internal.h"

#include <stdlib.h>
#include <memory.h>

// On Visual Studio, use debug CRT
#ifdef _MSC_VER
#    include "crtdbg.h"
#endif

#include "monolithic_examples.h"


#ifndef PROFILES_DIR
#define PROFILES_DIR "../../test_profiles/"
#endif

// Some pixel representations
typedef struct { cmsUInt8Number  r, g, b;    }  Scanline_rgb8bits;
typedef struct { cmsUInt8Number  r, g, b, a; }  Scanline_rgba8bits;
typedef struct { cmsUInt8Number  c, m, y, k; }  Scanline_cmyk8bits;
typedef struct { cmsUInt16Number r, g, b;    }  Scanline_rgb16bits;
typedef struct { cmsUInt16Number r, g, b, a; }  Scanline_rgba16bits;
typedef struct { cmsUInt16Number c, m, y, k; }  Scanline_cmyk16bits;
typedef struct { cmsUInt16Number r, g, b;    }  Scanline_rgb15bits;
typedef struct { cmsUInt16Number r, g, b, a; }  Scanline_rgba15bits;
typedef struct { cmsUInt16Number r, g, b, a; }  Scanline_cmyk15bits;
typedef struct { cmsFloat32Number r, g, b;    }  Scanline_rgbFloat;
typedef struct { cmsFloat32Number r, g, b, a; }  Scanline_rgbaFloat;
typedef struct { cmsFloat32Number c, m, y, k; }  Scanline_cmykFloat;
typedef struct { cmsFloat32Number L, a, b; }     Scanline_LabFloat;

// 15 bit mode. <=> 8 bits mode
#define FROM_8_TO_15(x8) (cmsUInt16Number) ((((cmsUInt64Number)x8 << 15)) / 0xFF)
#define FROM_15_TO_8(x15) (cmsUInt8Number) (((cmsUInt64Number) x15 * 0xFF + 0x4000) >> 15)


// Floating point accuracy for tests
#define EPSILON_FLOAT_TESTS 0.005

// A flushed printf
static
void trace(const char* frm, ...)
{
    va_list args;

    va_start(args, frm);
    vfprintf(stderr, frm, args);
    fflush(stderr);
    va_end(args);
}


// The callback function used by cmsSetLogErrorHandler()
static
void FatalErrorQuit(cmsContext ContextID, cmsUInt32Number ErrorCode, const char *Text)
{
       UNUSED_PARAMETER(ContextID);
       UNUSED_PARAMETER(ErrorCode);

       trace("** Fatal error: %s\n", Text);
       exit(1);
}

// Rise an error and exit
static
void Fail(const char* frm, ...)
{
       char ReasonToFailBuffer[1024];
       va_list args;

       va_start(args, frm);
       vsprintf(ReasonToFailBuffer, frm, args);
       FatalErrorQuit(0, 0, ReasonToFailBuffer);

      // unreachable va_end(args);
}


// Creates a fake profile that only has a curve. Used in several places
static
cmsHPROFILE CreateCurves(cmsContext ContextID)
{
       cmsToneCurve* Gamma = cmsBuildGamma(ContextID, 1.1);
       cmsToneCurve* Transfer[3];
       cmsHPROFILE h;

       Transfer[0] = Transfer[1] = Transfer[2] = Gamma;
       h = cmsCreateLinearizationDeviceLink(ContextID, cmsSigRgbData, Transfer);

       cmsFreeToneCurve(ContextID, Gamma);

       return h;
}


// Check for a single 15 bit Photoshop-like formatter
static
void CheckSingleFormatter15(cmsContext id, cmsUInt32Number Type, const char* Text)
{
       cmsUInt16Number Values[cmsMAXCHANNELS];
       cmsUInt8Number Buffer[1024];
       cmsFormatter f, b;
       cmsInt32Number i, j, nChannels, bytes;
       _xform_head info;

       UNUSED_PARAMETER(id);

       memset(&info, 0, sizeof(info));
       info.OutputFormat = info.InputFormat = Type;

       // Get functions to go forth and back
       f = Formatter_15Bit_Factory(id, Type, cmsFormatterInput, CMS_PACK_FLAGS_16BITS);
       b = Formatter_15Bit_Factory(id, Type, cmsFormatterOutput, CMS_PACK_FLAGS_16BITS);

       if (f.Fmt16 == NULL || b.Fmt16 == NULL) {

              Fail("no formatter for %s", Text);
              return;
       }

       nChannels = T_CHANNELS(Type);
       bytes = T_BYTES(Type);

       for (j = 0; j < 5; j++) {

              for (i = 0; i < nChannels; i++) {

                     Values[i] = (cmsUInt16Number)(i + j) << 1;
              }

              b.Fmt16(id, (struct _cmstransform_struct*) &info, Values, Buffer, 1);
              memset(Values, 0, sizeof(Values));
              f.Fmt16(id, (struct _cmstransform_struct*) &info, Values, Buffer, 1);

              for (i = 0; i < nChannels; i++) {

                     if (Values[i] != ((i + j) << 1)) {

                            Fail("%s failed", Text);
                            return;
                     }
              }
       }
}

#define C(a) CheckSingleFormatter15(0, a, #a)

// Check for all 15 bits formatters
static
void CheckFormatters15(void)
{
       C(TYPE_GRAY_15);
       C(TYPE_GRAY_15_REV);
       C(TYPE_GRAY_15_SE);
       C(TYPE_GRAYA_15);
       C(TYPE_GRAYA_15_SE);
       C(TYPE_GRAYA_15_PLANAR);
       C(TYPE_RGB_15);
       C(TYPE_RGB_15_PLANAR);
       C(TYPE_RGB_15_SE);
       C(TYPE_BGR_15);
       C(TYPE_BGR_15_PLANAR);
       C(TYPE_BGR_15_SE);
       C(TYPE_RGBA_15);
       C(TYPE_RGBA_15_PLANAR);
       C(TYPE_RGBA_15_SE);
       C(TYPE_ARGB_15);
       C(TYPE_ABGR_15);
       C(TYPE_ABGR_15_PLANAR);
       C(TYPE_ABGR_15_SE);
       C(TYPE_BGRA_15);
       C(TYPE_BGRA_15_SE);
       C(TYPE_YMC_15);
       C(TYPE_CMY_15);
       C(TYPE_CMY_15_PLANAR);
       C(TYPE_CMY_15_SE);
       C(TYPE_CMYK_15);
       C(TYPE_CMYK_15_REV);
       C(TYPE_CMYK_15_PLANAR);
       C(TYPE_CMYK_15_SE);
       C(TYPE_KYMC_15);
       C(TYPE_KYMC_15_SE);
       C(TYPE_KCMY_15);
       C(TYPE_KCMY_15_REV);
       C(TYPE_KCMY_15_SE);
}
#undef C


static
cmsInt32Number checkSingleComputeIncrements(cmsUInt32Number Format, cmsUInt32Number planeStride, cmsUInt32Number ExpectedChannels, cmsUInt32Number ExpectedAlpha, ...)
{
       cmsUInt32Number nChannels, nAlpha, nTotal, i, rc = 0 ;
       cmsUInt32Number ComponentStartingOrder[cmsMAXCHANNELS], ComponentPointerIncrements[cmsMAXCHANNELS];
       va_list args;


       va_start(args, ExpectedAlpha);

       _cmsComputeComponentIncrements(Format, planeStride, &nChannels, &nAlpha, ComponentStartingOrder, ComponentPointerIncrements);

       if (nChannels != ExpectedChannels)
              return 0;

       if (nAlpha != ExpectedAlpha)
              return 0;

       nTotal = nAlpha + nChannels;
       for (i = 0; i < nTotal; i++)
       {
              cmsUInt32Number so = va_arg(args, cmsUInt32Number);
              if (so != ComponentStartingOrder[i])
                     goto Error;
       }

       for (i = 0; i < nTotal; i++)
       {
              cmsUInt32Number so = va_arg(args, cmsUInt32Number);
              if (so != ComponentPointerIncrements[i])
                     goto Error;
       }

       // Success
       rc = 1;

Error:
       va_end(args);

       return rc;
}

#define CHECK(frm, plane, chans, alpha, ...) if (!checkSingleComputeIncrements(frm, plane, chans, alpha, __VA_ARGS__)) { trace("Format failed!\n"); return 0; }



// Validate the compute increments function
cmsInt32Number CheckComputeIncrements(void)
{
       CHECK(TYPE_GRAY_8,    0, 1, 0, /**/ 0,    /**/ 1);
       CHECK(TYPE_GRAYA_8,   0, 1, 1, /**/ 0, 1, /**/ 2, 2);
       CHECK(TYPE_AGRAY_8,   0, 1, 1, /**/ 1, 0, /**/ 2, 2);
       CHECK(TYPE_GRAY_16,   0, 1, 0, /**/ 0,    /**/ 2);
       CHECK(TYPE_GRAYA_16,  0, 1, 1, /**/ 0, 2, /**/ 4, 4);
       CHECK(TYPE_AGRAY_16,  0, 1, 1, /**/ 2, 0, /**/ 4, 4);

       CHECK(TYPE_GRAY_FLT,  0, 1, 0, /**/ 0,    /**/ 4);
       CHECK(TYPE_GRAYA_FLT, 0, 1, 1, /**/ 0, 4, /**/ 8, 8);
       CHECK(TYPE_AGRAY_FLT, 0, 1, 1, /**/ 4, 0, /**/ 8, 8);

       CHECK(TYPE_GRAY_DBL,  0, 1, 0, /**/ 0,      /**/ 8);
       CHECK(TYPE_AGRAY_DBL, 0, 1, 1, /**/ 8, 0,   /**/ 16, 16);

       CHECK(TYPE_RGB_8,    0, 3, 0, /**/ 0, 1, 2,     /**/ 3, 3, 3);
       CHECK(TYPE_RGBA_8,   0, 3, 1, /**/ 0, 1, 2, 3,  /**/ 4, 4, 4, 4);
       CHECK(TYPE_ARGB_8,   0, 3, 1, /**/ 1, 2, 3, 0,  /**/ 4, 4, 4, 4);

       CHECK(TYPE_RGB_16,  0, 3, 0, /**/ 0, 2, 4,     /**/ 6, 6, 6);
       CHECK(TYPE_RGBA_16, 0, 3, 1, /**/ 0, 2, 4, 6,  /**/ 8, 8, 8, 8);
       CHECK(TYPE_ARGB_16, 0, 3, 1, /**/ 2, 4, 6, 0,  /**/ 8, 8, 8, 8);

       CHECK(TYPE_RGB_FLT,  0, 3, 0, /**/ 0, 4, 8,     /**/ 12, 12, 12);
       CHECK(TYPE_RGBA_FLT, 0, 3, 1, /**/ 0, 4, 8, 12,  /**/ 16, 16, 16, 16);
       CHECK(TYPE_ARGB_FLT, 0, 3, 1, /**/ 4, 8, 12, 0,  /**/ 16, 16, 16, 16);

       CHECK(TYPE_BGR_8,  0, 3, 0, /**/ 2, 1, 0,     /**/ 3, 3, 3);
       CHECK(TYPE_BGRA_8, 0, 3, 1, /**/ 2, 1, 0, 3,  /**/ 4, 4, 4, 4);
       CHECK(TYPE_ABGR_8, 0, 3, 1, /**/ 3, 2, 1, 0,  /**/ 4, 4, 4, 4);

       CHECK(TYPE_BGR_16,  0, 3, 0, /**/ 4, 2, 0,     /**/ 6, 6, 6);
       CHECK(TYPE_BGRA_16, 0, 3, 1, /**/ 4, 2, 0, 6,  /**/ 8, 8, 8, 8);
       CHECK(TYPE_ABGR_16, 0, 3, 1, /**/ 6, 4, 2, 0,  /**/ 8, 8, 8, 8);

       CHECK(TYPE_BGR_FLT, 0, 3, 0,  /**/ 8, 4, 0,     /**/  12, 12, 12);
       CHECK(TYPE_BGRA_FLT, 0, 3, 1, /**/ 8, 4, 0, 12,  /**/ 16, 16, 16, 16);
       CHECK(TYPE_ABGR_FLT, 0, 3, 1, /**/ 12, 8, 4, 0,  /**/ 16, 16, 16, 16);


       CHECK(TYPE_CMYK_8,  0, 4, 0, /**/ 0, 1, 2, 3,     /**/ 4, 4, 4, 4);
       CHECK(TYPE_CMYKA_8, 0, 4, 1, /**/ 0, 1, 2, 3, 4,  /**/ 5, 5, 5, 5, 5);
       CHECK(TYPE_ACMYK_8, 0, 4, 1, /**/ 1, 2, 3, 4, 0,  /**/ 5, 5, 5, 5, 5);

       CHECK(TYPE_KYMC_8,  0, 4, 0, /**/ 3, 2, 1, 0,     /**/ 4, 4, 4, 4);
       CHECK(TYPE_KYMCA_8, 0, 4, 1, /**/ 3, 2, 1, 0, 4,  /**/ 5, 5, 5, 5, 5);
       CHECK(TYPE_AKYMC_8, 0, 4, 1, /**/ 4, 3, 2, 1, 0,  /**/ 5, 5, 5, 5, 5);

       CHECK(TYPE_KCMY_8,  0, 4, 0, /**/ 1, 2, 3, 0,      /**/ 4, 4, 4, 4);

       CHECK(TYPE_CMYK_16, 0, 4, 0, /**/ 0, 2, 4, 6,      /**/ 8, 8, 8, 8);
       CHECK(TYPE_CMYKA_16, 0, 4, 1, /**/ 0, 2, 4, 6, 8,  /**/ 10, 10, 10, 10, 10);
       CHECK(TYPE_ACMYK_16, 0, 4, 1, /**/ 2, 4, 6, 8, 0,  /**/ 10, 10, 10, 10, 10);

       CHECK(TYPE_KYMC_16, 0, 4, 0,  /**/ 6, 4, 2, 0,     /**/ 8, 8, 8, 8);
       CHECK(TYPE_KYMCA_16, 0, 4, 1, /**/ 6, 4, 2, 0, 8,  /**/ 10, 10, 10, 10, 10);
       CHECK(TYPE_AKYMC_16, 0, 4, 1, /**/ 8, 6, 4, 2, 0,  /**/ 10, 10, 10, 10, 10);

       CHECK(TYPE_KCMY_16, 0, 4, 0, /**/ 2, 4, 6, 0,      /**/ 8, 8, 8, 8);

       // Planar

       CHECK(TYPE_GRAYA_8_PLANAR, 100, 1, 1, /**/ 0, 100,  /**/ 1, 1);
       CHECK(TYPE_AGRAY_8_PLANAR, 100, 1, 1, /**/ 100, 0,  /**/ 1, 1);

       CHECK(TYPE_GRAYA_16_PLANAR, 100, 1, 1, /**/ 0, 100,   /**/ 2, 2);
       CHECK(TYPE_AGRAY_16_PLANAR, 100, 1, 1, /**/ 100, 0,   /**/ 2, 2);

       CHECK(TYPE_GRAYA_FLT_PLANAR, 100, 1, 1, /**/ 0, 100,   /**/ 4, 4);
       CHECK(TYPE_AGRAY_FLT_PLANAR, 100, 1, 1, /**/ 100, 0,   /**/ 4, 4);

       CHECK(TYPE_GRAYA_DBL_PLANAR, 100, 1, 1, /**/ 0, 100,   /**/ 8, 8);
       CHECK(TYPE_AGRAY_DBL_PLANAR, 100, 1, 1, /**/ 100, 0,   /**/ 8, 8);

       CHECK(TYPE_RGB_8_PLANAR,  100, 3, 0, /**/ 0, 100, 200,      /**/ 1, 1, 1);
       CHECK(TYPE_RGBA_8_PLANAR, 100, 3, 1, /**/ 0, 100, 200, 300, /**/ 1, 1, 1, 1);
       CHECK(TYPE_ARGB_8_PLANAR, 100, 3, 1, /**/ 100, 200, 300, 0,  /**/ 1, 1, 1, 1);

       CHECK(TYPE_BGR_8_PLANAR,  100, 3, 0, /**/ 200, 100, 0,       /**/ 1, 1, 1);
       CHECK(TYPE_BGRA_8_PLANAR, 100, 3, 1, /**/ 200, 100, 0, 300,  /**/ 1, 1, 1, 1);
       CHECK(TYPE_ABGR_8_PLANAR, 100, 3, 1, /**/ 300, 200, 100, 0,  /**/ 1, 1, 1, 1);

       CHECK(TYPE_RGB_16_PLANAR, 100, 3, 0, /**/ 0, 100, 200,      /**/ 2, 2, 2);
       CHECK(TYPE_RGBA_16_PLANAR, 100, 3, 1, /**/ 0, 100, 200, 300, /**/ 2, 2, 2, 2);
       CHECK(TYPE_ARGB_16_PLANAR, 100, 3, 1, /**/ 100, 200, 300, 0,  /**/ 2, 2, 2, 2);

       CHECK(TYPE_BGR_16_PLANAR, 100, 3, 0, /**/ 200, 100, 0,       /**/ 2, 2, 2);
       CHECK(TYPE_BGRA_16_PLANAR, 100, 3, 1, /**/ 200, 100, 0, 300,  /**/ 2, 2, 2, 2);
       CHECK(TYPE_ABGR_16_PLANAR, 100, 3, 1, /**/ 300, 200, 100, 0,  /**/ 2, 2, 2, 2);

       return 1;
}



// Check 15 bit mode accuracy
static
cmsBool Valid15(cmsUInt16Number a, cmsUInt8Number b)
{
       return abs(FROM_15_TO_8(a) - b) <= 2;
}

// Check the test macros itselves
static
void Check15bitMacros(void)
{
       int i;

       trace("Checking 15 bit <=> 8 bit macros...");

       for (i = 0; i < 256; i++)
       {
              cmsUInt16Number n = FROM_8_TO_15(i);
              cmsUInt8Number m = FROM_15_TO_8(n);

              if (m != i)
                     Fail("Failed on %d (->%d->%d)", i, n, m);
       }
       trace("ok\n");
}

// Do an in-depth test by checking all RGB cube of 8 bits, going from profileIn to profileOut.
// Results should be same except for 2 contone levels allowed for roundoff. Note 15 bits is more
// precise than 8 bits and this is a source of discrepancies. Cache is disabled
static
void TryAllValues15(cmsContext ContextID, cmsHPROFILE hlcmsProfileIn, cmsHPROFILE hlcmsProfileOut, cmsInt32Number Intent)
{
       Scanline_rgb8bits* buffer8in;
       Scanline_rgb15bits* buffer15in;
       Scanline_rgb8bits* buffer8out;
       Scanline_rgb15bits* buffer15out;
       int r, g, b, j;
       cmsUInt32Number npixels = 256 * 256 * 256;  // All RGB cube in 8 bits

       cmsHTRANSFORM xform15 = cmsCreateTransform(ContextID, hlcmsProfileIn, TYPE_RGB_15, hlcmsProfileOut, TYPE_RGB_15, Intent, cmsFLAGS_NOCACHE);
       cmsHTRANSFORM xform8 = cmsCreateTransform(ContextID, hlcmsProfileIn, TYPE_RGB_8, hlcmsProfileOut, TYPE_RGB_8, Intent, cmsFLAGS_NOCACHE);       // Transforms already created

       cmsCloseProfile(ContextID, hlcmsProfileIn);
       cmsCloseProfile(ContextID, hlcmsProfileOut);

       if (xform15 == NULL || xform8 == NULL) {

              Fail("NULL transforms on check for 15 bit conversions");
       }

       // Since this is just a test, I will not check memory allocation...
       buffer8in = (Scanline_rgb8bits*)malloc(npixels * sizeof(Scanline_rgb8bits));
       buffer15in = (Scanline_rgb15bits*)malloc(npixels * sizeof(Scanline_rgb15bits));
       buffer8out = (Scanline_rgb8bits*)malloc(npixels * sizeof(Scanline_rgb8bits));
       buffer15out = (Scanline_rgb15bits*)malloc(npixels * sizeof(Scanline_rgb15bits));

       // Fill input values for 8 and 15 bits
       j = 0;
       for (r = 0; r < 256; r++)
              for (g = 0; g < 256; g++)
                     for (b = 0; b < 256; b++) {

              buffer8in[j].r = (cmsUInt8Number)r;
              buffer8in[j].g = (cmsUInt8Number)g;
              buffer8in[j].b = (cmsUInt8Number)b;

              buffer15in[j].r = FROM_8_TO_15(r);
              buffer15in[j].g = FROM_8_TO_15(g);
              buffer15in[j].b = FROM_8_TO_15(b);

              j++;
       }

       cmsDoTransform(ContextID, xform15, buffer15in, buffer15out, npixels);
       cmsDoTransform(ContextID, xform8,  buffer8in, buffer8out,  npixels);

       j = 0;
       for (r = 0; r < 256; r++)
              for (g = 0; g < 256; g++)
                     for (b = 0; b < 256; b++) {

              // Check the results
              if (!Valid15(buffer15out[j].r, buffer8out[j].r) ||
                  !Valid15(buffer15out[j].g, buffer8out[j].g) ||
                  !Valid15(buffer15out[j].b, buffer8out[j].b))
                  Fail("Conversion failed at (%d %d %d) != (%d %d %d)", buffer8out[j].r, buffer8out[j].g, buffer8out[j].b,
                  FROM_15_TO_8(buffer15out[j].r), FROM_15_TO_8(buffer15out[j].g), FROM_15_TO_8(buffer15out[j].b));

              j++;
       }

       free(buffer8in); free(buffer15in);
       free(buffer8out); free(buffer15out);
       cmsDeleteTransform(ContextID, xform15);
       cmsDeleteTransform(ContextID, xform8);
}

// Convert some known values
static
void Check15bitsConversions(cmsContext ContextID)
{
       Check15bitMacros();

       trace("Checking accuracy of 15 bits on CLUT...");
       TryAllValues15(ContextID, cmsOpenProfileFromFile(ContextID, PROFILES_DIR "test5.icc", "r"), cmsOpenProfileFromFile(ContextID, PROFILES_DIR "test3.icc", "r"), INTENT_PERCEPTUAL);
       trace("Ok\n");

       trace("Checking accuracy of 15 bits on same profile ...");
       TryAllValues15(ContextID, cmsOpenProfileFromFile(ContextID, PROFILES_DIR "test0.icc", "r"), cmsOpenProfileFromFile(ContextID, PROFILES_DIR "test0.icc", "r"), INTENT_PERCEPTUAL);
       trace("Ok\n");

       trace("Checking accuracy of 15 bits on Matrix...");
       TryAllValues15(ContextID, cmsOpenProfileFromFile(ContextID, PROFILES_DIR "test5.icc", "r"), cmsOpenProfileFromFile(ContextID, PROFILES_DIR "test0.icc", "r"), INTENT_PERCEPTUAL);
       trace("Ok\n");

       trace("All 15 bits tests passed OK\n\n");
}

// Next test checks results of optimized 16 bits versus raw 16 bits.
static
void TryAllValues16bits(cmsContext Raw, cmsContext Plugin, cmsHPROFILE hlcmsProfileIn, cmsHPROFILE hlcmsProfileOut, cmsInt32Number Intent)
{
    Scanline_rgba16bits* bufferIn;
    Scanline_rgba16bits* bufferRawOut;
    Scanline_rgba16bits* bufferPluginOut;
    int r, g, b;

    int j;
    cmsUInt32Number npixels = 256 * 256 * 256;

    cmsHTRANSFORM xformRaw = cmsCreateTransform(Raw, hlcmsProfileIn, TYPE_RGBA_16, hlcmsProfileOut, TYPE_RGBA_16, Intent, cmsFLAGS_NOCACHE| cmsFLAGS_COPY_ALPHA);
    cmsHTRANSFORM xformPlugin = cmsCreateTransform(Plugin, hlcmsProfileIn, TYPE_RGBA_16, hlcmsProfileOut, TYPE_RGBA_16, Intent, cmsFLAGS_NOCACHE| cmsFLAGS_COPY_ALPHA);

    cmsCloseProfile(Raw, hlcmsProfileIn);
    cmsCloseProfile(Raw, hlcmsProfileOut);

    if (xformRaw == NULL || xformPlugin == NULL) {

        Fail("NULL transforms on check float conversions");
    }

    // Again, no checking on mem alloc because this is just a test
    bufferIn = (Scanline_rgba16bits*)malloc(npixels * sizeof(Scanline_rgba16bits));
    bufferRawOut = (Scanline_rgba16bits*)malloc(npixels * sizeof(Scanline_rgba16bits));
    bufferPluginOut = (Scanline_rgba16bits*)malloc(npixels * sizeof(Scanline_rgba16bits));

    // Same input to both transforms
    j = 0;
    for (r = 0; r < 256; r++)
        for (g = 0; g < 256; g++)
            for (b = 0; b < 256; b++) {

                bufferIn[j].r = FROM_8_TO_16(0xf8);
                bufferIn[j].g = FROM_8_TO_16(0xf8);
                bufferIn[j].b = FROM_8_TO_16(0xf8);
                bufferIn[j].a = 0xffff;

                j++;
            }

    // Different transforms, different output buffers
    cmsDoTransform(Raw, xformRaw, bufferIn, bufferRawOut, npixels);
    cmsDoTransform(Plugin, xformPlugin, bufferIn, bufferPluginOut, npixels);

    // Lets compare results
    j = 0;
    for (r = 0; r < 256; r++)
        for (g = 0; g < 256; g++)
            for (b = 0; b < 256; b++) {

                if (bufferRawOut[j].r != bufferPluginOut[j].r ||
                    bufferRawOut[j].g != bufferPluginOut[j].g ||
                    bufferRawOut[j].b != bufferPluginOut[j].b ||
                    bufferRawOut[j].a != bufferPluginOut[j].a)
                    Fail(
                    "Conversion failed at [%x %x %x %x] (%x %x %x %x) != (%x %x %x %x)",
                        bufferIn[j].r, bufferIn[j].g, bufferIn[j].b, bufferIn[j].a,
                        bufferRawOut[j].r, bufferRawOut[j].g, bufferRawOut[j].b, bufferRawOut[j].a,
                        bufferPluginOut[j].r, bufferPluginOut[j].g, bufferPluginOut[j].b, bufferPluginOut[j].a);

                j++;
            }

    free(bufferIn); free(bufferRawOut);
    free(bufferPluginOut);

    cmsDeleteTransform(Raw, xformRaw);
    cmsDeleteTransform(Plugin, xformPlugin);
}

static
void CheckAccuracy16Bits(cmsContext Raw, cmsContext Plugin)
{
    // CLUT should be as 16 bits or better
    trace("Checking accuracy of 16 bits CLUT...");
    TryAllValues16bits(Raw, Plugin, cmsOpenProfileFromFile(Raw, PROFILES_DIR "test5.icc", "r"), cmsOpenProfileFromFile(Raw, PROFILES_DIR "test3.icc", "r"), INTENT_PERCEPTUAL);
    trace("All 16 bits tests passed OK\n\n");
}


// Try values that are denormalized, not-a-number and out of range
static
void CheckUncommonValues(cmsContext ContextID, cmsHPROFILE hlcmsProfileIn, cmsHPROFILE hlcmsProfileOut, cmsInt32Number Intent)
{
    union
    {
        cmsFloat32Number subnormal;
        cmsUInt32Number Int;

    } sub_pos, sub_neg;

    Scanline_rgbFloat* bufferIn;
    Scanline_rgbFloat* bufferPluginOut;

    cmsUInt32Number i, npixels = 100;

    cmsContext Plugin = cmsCreateContext(cmsFastFloatExtensions(), NULL);

    cmsHTRANSFORM xformPlugin = cmsCreateTransform(Plugin, hlcmsProfileIn, TYPE_RGB_FLT, hlcmsProfileOut, TYPE_RGB_FLT, Intent, 0);


    sub_pos.Int = 0x00000002;
    sub_neg.Int = 0x80000002;

    cmsCloseProfile(ContextID, hlcmsProfileIn);
    cmsCloseProfile(ContextID, hlcmsProfileOut);

    if (xformPlugin == NULL) {

        Fail("NULL transform on check uncommon values");
    }


    bufferIn = (Scanline_rgbFloat*)malloc(npixels * sizeof(Scanline_rgbFloat));
    bufferPluginOut = (Scanline_rgbFloat*)malloc(npixels * sizeof(Scanline_rgbFloat));

    for (i = 0; i < npixels; i++)
    {
        bufferIn[i].r = i / 40.0f - 0.5f;
        bufferIn[i].g = i / 20.0f - 0.5f;
        bufferIn[i].b = i / 60.0f - 0.5f;
    }

    cmsDoTransform(Plugin, xformPlugin, bufferIn, bufferPluginOut, npixels);


    bufferIn[0].r = NAN;
    bufferIn[0].g = NAN;
    bufferIn[0].b = NAN;

    bufferIn[1].r = INFINITY;
    bufferIn[1].g = INFINITY;
    bufferIn[1].b = INFINITY;

    bufferIn[2].r = sub_pos.subnormal;
    bufferIn[2].g = sub_pos.subnormal;
    bufferIn[2].b = sub_pos.subnormal;

    bufferIn[3].r = sub_neg.subnormal;
    bufferIn[3].g = sub_neg.subnormal;
    bufferIn[3].b = sub_neg.subnormal;

    cmsDoTransform(Plugin, xformPlugin, bufferIn, bufferPluginOut, 4);

    free(bufferIn);
    free(bufferPluginOut);

    cmsDeleteTransform(Plugin, xformPlugin);

    cmsDeleteContext(Plugin);
}


static
void lab8toLab(cmsContext ContextID, cmsUInt8Number lab8[3], cmsCIELab* Lab)
{
    cmsUInt16Number lab16[3];

    lab16[0] = FROM_8_TO_16(lab8[0]);
    lab16[1] = FROM_8_TO_16(lab8[1]);
    lab16[2] = FROM_8_TO_16(lab8[2]);

    cmsLabEncoded2Float(ContextID, Lab, lab16);
}

static
void CheckToEncodedLab(void)
{
    cmsContext Plugin = cmsCreateContext(cmsFastFloatExtensions(), NULL);
    cmsContext Raw = cmsCreateContext(NULL, NULL);

    cmsHPROFILE hsRGB = cmsCreate_sRGBProfile(Raw);
    cmsHPROFILE hLab = cmsCreateLab4Profile(Raw, NULL);

    cmsHTRANSFORM xform_plugin = cmsCreateTransform(Plugin, hsRGB, TYPE_RGB_8, hLab, TYPE_Lab_8, INTENT_PERCEPTUAL, 0);
    cmsHTRANSFORM xform = cmsCreateTransform(Raw, hsRGB, TYPE_RGB_8, hLab, TYPE_Lab_8, INTENT_PERCEPTUAL, 0);

    int r, g, b;
    cmsCIELab Lab1, Lab2;
    cmsUInt8Number rgb[3], lab1[3], lab2[3];
    double err;

    for (r=0; r < 256; r += 5)
        for (g = 0; g < 256; g += 5)
            for (b = 0; b < 256; b += 5)
            {
                rgb[0] = (cmsUInt8Number) r; rgb[1] = (cmsUInt8Number) g; rgb[2] = (cmsUInt8Number) b;

                cmsDoTransform(Plugin, xform_plugin, rgb, lab1, 1);
                cmsDoTransform(Raw, xform, rgb, lab2, 1);

                lab8toLab(Raw, lab1, &Lab1);
                lab8toLab(Raw, lab2, &Lab2);

                err = cmsDeltaE(Raw, &Lab1, &Lab2);
                if (err > 0.1)
                {
                    trace("Error on lab encoded (%f, %f, %f) <> (% f, % f, % f)\n",
                        Lab1.L, Lab1.a, Lab1.b, Lab2.L, Lab2.a, Lab2.b);
                }
            }


    cmsDeleteTransform(Raw, xform); cmsDeleteTransform(Plugin, xform_plugin);
    cmsCloseProfile(Raw, hsRGB); cmsCloseProfile(Raw, hLab);
    cmsDeleteContext(Raw);
    cmsDeleteContext(Plugin);

}


static
void CheckToFloatLab(void)
{
    cmsContext Plugin = cmsCreateContext(cmsFastFloatExtensions(), NULL);
    cmsContext Raw = cmsCreateContext(NULL, NULL);

    cmsHPROFILE hsRGB = cmsCreate_sRGBProfile(Raw);
    cmsHPROFILE hLab = cmsCreateLab4Profile(Raw, NULL);

    cmsHTRANSFORM xform_plugin = cmsCreateTransform(Plugin, hsRGB, TYPE_RGB_8, hLab, TYPE_Lab_DBL, INTENT_PERCEPTUAL, 0);
    cmsHTRANSFORM xform = cmsCreateTransform(Raw, hsRGB, TYPE_RGB_8, hLab, TYPE_Lab_DBL, INTENT_PERCEPTUAL, 0);

    int r, g, b;
    cmsCIELab Lab1, Lab2;
    cmsUInt8Number rgb[3];
    double err;

    for (r = 0; r < 256; r += 10)
        for (g = 0; g < 256; g += 10)
            for (b = 0; b < 256; b += 10)
            {
                rgb[0] = (cmsUInt8Number)r; rgb[1] = (cmsUInt8Number)g; rgb[2] = (cmsUInt8Number)b;

                cmsDoTransform(Plugin, xform_plugin, rgb, &Lab1, 1);
                cmsDoTransform(Raw, xform, rgb, &Lab2, 1);

                err = cmsDeltaE(Raw, &Lab1, &Lab2);
                if (err > 0.1)
                {
                    trace("Error on lab encoded (%f, %f, %f) <> (% f, % f, % f)\n",
                        Lab1.L, Lab1.a, Lab1.b, Lab2.L, Lab2.a, Lab2.b);
                }
            }


    cmsDeleteTransform(Raw, xform); cmsDeleteTransform(Plugin, xform_plugin);
    cmsCloseProfile(Raw, hsRGB); cmsCloseProfile(Raw, hLab);
    cmsDeleteContext(Raw);
    cmsDeleteContext(Plugin);

}



static
void CheckFloatToFloatLab(void)
{
    cmsContext Plugin = cmsCreateContext(cmsFastFloatExtensions(), NULL);
    cmsContext Raw = cmsCreateContext(NULL, NULL);

    cmsHPROFILE hsRGB = cmsCreate_sRGBProfile(Raw);
    cmsHPROFILE hLab = cmsCreateLab4Profile(Raw, NULL);

    cmsHTRANSFORM xform_plugin = cmsCreateTransform(Plugin, hsRGB, TYPE_RGB_FLT, hLab, TYPE_Lab_FLT, INTENT_PERCEPTUAL, 0);
    cmsHTRANSFORM xform = cmsCreateTransform(Raw, hsRGB, TYPE_RGB_FLT, hLab, TYPE_Lab_FLT, INTENT_PERCEPTUAL, 0);

    int r, g, b;
    cmsCIELab Lab1, Lab2;
    cmsFloat32Number rgb[3];
    cmsFloat32Number Lab[3];
    double err;


    for (r = 0; r < 256; r += 10)
        for (g = 0; g < 256; g += 10)
            for (b = 0; b < 256; b += 10)
            {
                rgb[0] = (cmsFloat32Number)r / 255.0f;
                rgb[1] = (cmsFloat32Number)g / 255.0f;
                rgb[2] = (cmsFloat32Number)b / 255.0f;

                cmsDoTransform(Plugin, xform_plugin, rgb, Lab, 1);
                Lab1.L = Lab[0]; Lab1.a = Lab[1]; Lab1.b = Lab[2];
                cmsDoTransform(Raw, xform, rgb, Lab, 1);
                Lab2.L = Lab[0]; Lab2.a = Lab[1]; Lab2.b = Lab[2];

                err = cmsDeltaE(Raw, &Lab1, &Lab2);
                if (err > 0.5)
                {
                    trace("Error on lab encoded (%f, %f, %f) <> (% f, % f, % f)\n",
                        Lab1.L, Lab1.a, Lab1.b, Lab2.L, Lab2.a, Lab2.b);
                }
            }


    cmsDeleteTransform(Raw, xform); cmsDeleteTransform(Plugin, xform_plugin);
    cmsCloseProfile(Raw, hsRGB); cmsCloseProfile(Raw, hLab);
    cmsDeleteContext(Raw);
    cmsDeleteContext(Plugin);

}
// --------------------------------------------------------------------------------------------------
// A C C U R A C Y   C H E C K S
// --------------------------------------------------------------------------------------------------


// Check result accuracy
static
cmsBool ValidFloat(cmsFloat32Number a, cmsFloat32Number b)
{
       return fabsf(a-b) < EPSILON_FLOAT_TESTS;
}

// Do an in-depth test by checking all RGB cube of 8 bits, going from profileIn to profileOut.
// Values with and without optimization are checked (different contexts, one with the plugin and another without)
// Results should be same except for EPSILON_FLOAT_TESTS allowed for accuracy/speed tradeoff. Cache is disabled
static
void TryAllValuesFloat(cmsContext Raw, cmsContext Plugin, cmsHPROFILE hlcmsProfileIn, cmsHPROFILE hlcmsProfileOut, cmsInt32Number Intent)
{
       Scanline_rgbFloat* bufferIn;
       Scanline_rgbFloat* bufferRawOut;
       Scanline_rgbFloat* bufferPluginOut;
       int r, g, b;

       int j;
       cmsUInt32Number npixels = 256 * 256 * 256;

       cmsHTRANSFORM xformRaw = cmsCreateTransform(Raw, hlcmsProfileIn, TYPE_RGB_FLT, hlcmsProfileOut, TYPE_RGB_FLT, Intent, cmsFLAGS_NOCACHE);
       cmsHTRANSFORM xformPlugin = cmsCreateTransform(Plugin, hlcmsProfileIn, TYPE_RGB_FLT, hlcmsProfileOut, TYPE_RGB_FLT, Intent, cmsFLAGS_NOCACHE);

       cmsCloseProfile(Raw, hlcmsProfileIn);
       cmsCloseProfile(Raw, hlcmsProfileOut);

       if (xformRaw == NULL || xformPlugin == NULL) {

              Fail("NULL transforms on check float conversions");
       }

       // Again, no checking on mem alloc because this is just a test
       bufferIn = (Scanline_rgbFloat*)malloc(npixels * sizeof(Scanline_rgbFloat));
       bufferRawOut = (Scanline_rgbFloat*)malloc(npixels * sizeof(Scanline_rgbFloat));
       bufferPluginOut = (Scanline_rgbFloat*)malloc(npixels * sizeof(Scanline_rgbFloat));

       // Same input to both transforms
       j = 0;
       for (r = 0; r < 256; r++)
              for (g = 0; g < 256; g++)
                     for (b = 0; b < 256; b++) {

              bufferIn[j].r = (cmsFloat32Number)r / 255.0f;
              bufferIn[j].g = (cmsFloat32Number)g / 255.0f;
              bufferIn[j].b = (cmsFloat32Number)b / 255.0f;

              j++;
              }

       // Different transforms, different output buffers
       cmsDoTransform(Raw, xformRaw,    bufferIn, bufferRawOut, npixels);
       cmsDoTransform(Plugin, xformPlugin, bufferIn, bufferPluginOut, npixels);

       // Lets compare results
       j = 0;
       for (r = 0; r < 256; r++)
              for (g = 0; g < 256; g++)
                     for (b = 0; b < 256; b++) {

              if (!ValidFloat(bufferRawOut[j].r, bufferPluginOut[j].r) ||
                     !ValidFloat(bufferRawOut[j].g, bufferPluginOut[j].g) ||
                     !ValidFloat(bufferRawOut[j].b, bufferPluginOut[j].b))
                     Fail("Conversion failed at (%f %f %f) != (%f %f %f)", bufferRawOut[j].r, bufferRawOut[j].g, bufferRawOut[j].b,
                     bufferPluginOut[j].r, bufferPluginOut[j].g, bufferPluginOut[j].b);

              j++;
              }

       free(bufferIn); free(bufferRawOut);
       free(bufferPluginOut);

       cmsDeleteTransform(Raw, xformRaw);
       cmsDeleteTransform(Plugin, xformPlugin);
}

static
void TryAllValuesFloatAlpha(cmsContext Raw, cmsContext Plugin, cmsHPROFILE hlcmsProfileIn, cmsHPROFILE hlcmsProfileOut, cmsInt32Number Intent, cmsBool copyAlpha)
{
       Scanline_rgbaFloat* bufferIn;
       Scanline_rgbaFloat* bufferRawOut;
       Scanline_rgbaFloat* bufferPluginOut;
       int r, g, b;

       int j;
       cmsUInt32Number npixels = 256 * 256 * 256;

       cmsUInt32Number flags = cmsFLAGS_NOCACHE | ( copyAlpha? cmsFLAGS_COPY_ALPHA : 0);

       cmsHTRANSFORM xformRaw = cmsCreateTransform(Raw, hlcmsProfileIn, TYPE_RGBA_FLT, hlcmsProfileOut, TYPE_RGBA_FLT, Intent, flags);
       cmsHTRANSFORM xformPlugin = cmsCreateTransform(Plugin, hlcmsProfileIn, TYPE_RGBA_FLT, hlcmsProfileOut, TYPE_RGBA_FLT, Intent, flags);

       cmsCloseProfile(Raw, hlcmsProfileIn);
       cmsCloseProfile(Plugin, hlcmsProfileOut);

       if (xformRaw == NULL || xformPlugin == NULL) {

              Fail("NULL transforms on check float conversions");
       }

       // Again, no checking on mem alloc because this is just a test
       bufferIn = (Scanline_rgbaFloat*)malloc(npixels * sizeof(Scanline_rgbaFloat));
       bufferRawOut = (Scanline_rgbaFloat*)malloc(npixels * sizeof(Scanline_rgbaFloat));
       bufferPluginOut = (Scanline_rgbaFloat*)malloc(npixels * sizeof(Scanline_rgbaFloat));

       memset(bufferRawOut, 0, npixels * sizeof(Scanline_rgbaFloat));
       memset(bufferPluginOut, 0, npixels * sizeof(Scanline_rgbaFloat));

       // Same input to both transforms
       j = 0;
       for (r = 0; r < 256; r++)
              for (g = 0; g < 256; g++)
                     for (b = 0; b < 256; b++) {

              bufferIn[j].r = (cmsFloat32Number)r / 255.0f;
              bufferIn[j].g = (cmsFloat32Number)g / 255.0f;
              bufferIn[j].b = (cmsFloat32Number)b / 255.0f;
              bufferIn[j].a = (cmsFloat32Number) 1.0f;

              j++;
              }

       // Different transforms, different output buffers
       cmsDoTransform(Raw, xformRaw,    bufferIn, bufferRawOut, npixels);
       cmsDoTransform(Plugin, xformPlugin, bufferIn, bufferPluginOut, npixels);

       // Lets compare results
       j = 0;
       for (r = 0; r < 256; r++)
              for (g = 0; g < 256; g++)
                     for (b = 0; b < 256; b++) {

              if (!ValidFloat(bufferRawOut[j].r, bufferPluginOut[j].r) ||
                  !ValidFloat(bufferRawOut[j].g, bufferPluginOut[j].g) ||
                  !ValidFloat(bufferRawOut[j].b, bufferPluginOut[j].b) ||
                  !ValidFloat(bufferRawOut[j].a, bufferPluginOut[j].a))
                    Fail("Conversion failed at (%f %f %f %f) != (%f %f %f %f)", bufferRawOut[j].r, bufferRawOut[j].g, bufferRawOut[j].b, bufferRawOut[j].a,
                     bufferPluginOut[j].r, bufferPluginOut[j].g, bufferPluginOut[j].b, bufferPluginOut[j].a);

              j++;
              }

       free(bufferIn); free(bufferRawOut);
       free(bufferPluginOut);

       cmsDeleteTransform(Raw, xformRaw);
       cmsDeleteTransform(Plugin, xformPlugin);
}



// Next test checks results of optimized floating point versus 16 bits. That is, converting the float to 16 bits, operating
// in 16 bits and back to float. Results again should be in range of epsilon
static
cmsBool Valid16Float(cmsUInt16Number a, cmsFloat32Number b)
{
       return fabs(((cmsFloat32Number)a / (cmsFloat32Number) 0xFFFF) - b) < EPSILON_FLOAT_TESTS;
}

// Do an in-depth test by checking all RGB cube of 8 bits, going from profilein to profileout. 16 bits temporary is used as reference
static
void TryAllValuesFloatVs16(cmsContext Raw, cmsContext Plugin, cmsHPROFILE hlcmsProfileIn, cmsHPROFILE hlcmsProfileOut, cmsInt32Number Intent)
{
       Scanline_rgbFloat* bufferIn;
       Scanline_rgb16bits* bufferIn16;

       Scanline_rgbFloat* bufferFloatOut;
       Scanline_rgb16bits* buffer16Out;
       int r, g, b;

       int j;
       cmsUInt32Number npixels = 256 * 256 * 256;

       cmsHTRANSFORM xformRaw = cmsCreateTransform(Raw, hlcmsProfileIn, TYPE_RGB_16, hlcmsProfileOut, TYPE_RGB_16, Intent, cmsFLAGS_NOCACHE);
       cmsHTRANSFORM xformPlugin = cmsCreateTransform(Plugin, hlcmsProfileIn, TYPE_RGB_FLT, hlcmsProfileOut, TYPE_RGB_FLT, Intent, cmsFLAGS_NOCACHE);

       cmsCloseProfile(Raw, hlcmsProfileIn);
       cmsCloseProfile(Raw, hlcmsProfileOut);

       if (xformRaw == NULL || xformPlugin == NULL) {

              Fail("NULL transforms on check float vs 16 conversions");
       }

       // Again, no checking on mem alloc because this is just a test
       bufferIn = (Scanline_rgbFloat*)malloc(npixels * sizeof(Scanline_rgbFloat));
       bufferIn16 = (Scanline_rgb16bits*)malloc(npixels * sizeof(Scanline_rgb16bits));
       bufferFloatOut = (Scanline_rgbFloat*)malloc(npixels * sizeof(Scanline_rgbFloat));
       buffer16Out = (Scanline_rgb16bits*)malloc(npixels * sizeof(Scanline_rgb16bits));


       // Fill two equivalent input buffers
       j = 0;
       for (r = 0; r < 256; r++)
              for (g = 0; g < 256; g++)
                     for (b = 0; b < 256; b++) {

              bufferIn[j].r = (cmsFloat32Number)r / 255.0f;
              bufferIn[j].g = (cmsFloat32Number)g / 255.0f;
              bufferIn[j].b = (cmsFloat32Number)b / 255.0f;

              bufferIn16[j].r = FROM_8_TO_16(r);
              bufferIn16[j].g = FROM_8_TO_16(g);
              bufferIn16[j].b = FROM_8_TO_16(b);

              j++;
       }

       // Convert
       cmsDoTransform(Raw, xformRaw, bufferIn16, buffer16Out, npixels);
       cmsDoTransform(Plugin, xformPlugin, bufferIn, bufferFloatOut, npixels);


       j = 0;
       for (r = 0; r < 256; r++)
              for (g = 0; g < 256; g++)
                     for (b = 0; b < 256; b++) {

              // Check for same values
              if (!Valid16Float(buffer16Out[j].r, bufferFloatOut[j].r) ||
                     !Valid16Float(buffer16Out[j].g, bufferFloatOut[j].g) ||
                     !Valid16Float(buffer16Out[j].b, bufferFloatOut[j].b))
                     Fail("Conversion failed at (%f %f %f) != (%f %f %f)", buffer16Out[j].r / 65535.0, buffer16Out[j].g / 65535.0, buffer16Out[j].b / 65535.0,
                     bufferFloatOut[j].r, bufferFloatOut[j].g, bufferFloatOut[j].b);

              j++;
       }

       free(bufferIn16); free(buffer16Out);
       free(bufferIn); free(bufferFloatOut);
       cmsDeleteTransform(Raw, xformRaw);
       cmsDeleteTransform(Plugin, xformPlugin);
}


// Check change format feature
static
void CheckChangeFormat(cmsContext ContextID)
{
    cmsHPROFILE hsRGB, hLab;
    cmsHTRANSFORM xform, xform2;
    cmsUInt8Number rgb8[3]  = { 10, 120, 40 };
    cmsUInt16Number rgb16[3] = { 10* 257, 120*257, 40*257 };
    cmsUInt16Number lab16_1[3], lab16_2[3];

    trace("Checking change format feature...");

    hsRGB = cmsCreate_sRGBProfile(ContextID);
    hLab = cmsCreateLab4Profile(ContextID, NULL);

    xform = cmsCreateTransform(ContextID, hsRGB, TYPE_RGB_16, hLab, TYPE_Lab_16, INTENT_PERCEPTUAL, 0);

    cmsDoTransform(ContextID, xform, rgb16, lab16_1, 1);

    xform2 = cmsCloneTransformChangingFormats(ContextID, xform, TYPE_RGB_8, TYPE_Lab_16);

    cmsDoTransform(ContextID, xform2, rgb8, lab16_2, 1);
    cmsDeleteTransform(ContextID, xform);
    cmsDeleteTransform(ContextID, xform2);

    if (memcmp(lab16_1, lab16_2, sizeof(lab16_1)) != 0)
        Fail("Change format failed!");

    trace("Ok\n");

}

static
cmsBool ValidInt(cmsUInt16Number a, cmsUInt16Number b)
{
    return abs(a - b) <= 32;
}

static
void CheckLab2Roundtrip(cmsContext ContextID)
{
    cmsHPROFILE hsRGB, hLab;
    cmsHTRANSFORM xform, xform2;
    cmsInt8Number* lab;
    cmsInt32Number Mb, j;
    cmsInt32Number r, g, b;
    Scanline_rgb8bits* In;
    Scanline_rgb8bits* Out;

    trace("Checking lab2 roundtrip...");

    hsRGB = cmsCreate_sRGBProfile(ContextID);
    hLab = cmsCreateLab2Profile(ContextID, NULL);


    xform = cmsCreateTransform(ContextID, hsRGB, TYPE_RGB_8, hLab, TYPE_Lab_8, INTENT_RELATIVE_COLORIMETRIC, cmsFLAGS_NOOPTIMIZE|cmsFLAGS_BLACKPOINTCOMPENSATION);
    xform2 = cmsCreateTransform(ContextID, hLab, TYPE_Lab_8, hsRGB, TYPE_RGB_8, INTENT_RELATIVE_COLORIMETRIC, cmsFLAGS_NOOPTIMIZE | cmsFLAGS_BLACKPOINTCOMPENSATION);

    cmsCloseProfile(ContextID, hsRGB);
    cmsCloseProfile(ContextID, hLab);


    Mb = 256 * 256 * 256 * sizeof(Scanline_rgb8bits);
    In = (Scanline_rgb8bits*)malloc(Mb);
    Out = (Scanline_rgb8bits*)malloc(Mb);
    lab = (cmsInt8Number*)malloc(256 * 256 * 256 * 3 * sizeof(cmsInt8Number));

    j = 0;
    for (r = 0; r < 256; r++)
        for (g = 0; g < 256; g++)
            for (b = 0; b < 256; b++)
            {

                In[j].r = (cmsUInt8Number)r;
                In[j].g = (cmsUInt8Number)g;
                In[j].b = (cmsUInt8Number)b;
                j++;
            }


    cmsDoTransform(ContextID, xform, In, lab, 256 * 256 * 256);
    cmsDoTransform(ContextID, xform2, lab, Out, 256 * 256 * 256);

    cmsDeleteTransform(ContextID, xform);
    cmsDeleteTransform(ContextID, xform2);


    j = 0;
    for (r = 0; r < 256; r++)
        for (g = 0; g < 256; g++)
            for (b = 0; b < 256; b++) {

                // Check for same values
                if (!ValidInt(In[j].r, Out[j].r) ||
                    !ValidInt(In[j].g, Out[j].g) ||
                    !ValidInt(In[j].b, Out[j].b))
                    Fail("Conversion failed at (%d %d %d) != (%d %d %d)", In[j].r, In[j].g, In[j].b,
                        Out[j].r, Out[j].g, Out[j].b);

                j++;
            }


    free(In);
    free(Out);
    free(lab);
    trace("Ok\n");

}

static
void CheckAlphaDetect(cmsContext ContextID)
{
    cmsHPROFILE hsRGB;
    cmsHTRANSFORM xform;

    cmsSetLogErrorHandler(ContextID, NULL);

    hsRGB = cmsCreate_sRGBProfile(ContextID);
    
    xform = cmsCreateTransform(ContextID, hsRGB, TYPE_RGB_FLT, hsRGB, TYPE_RGBA_FLT, INTENT_PERCEPTUAL, cmsFLAGS_COPY_ALPHA);
    cmsCloseProfile(ContextID, hsRGB);

    if (xform != NULL)
        Fail("Copy alpha with mismatched channels should not succeed");

    cmsSetLogErrorHandler(ContextID, FatalErrorQuit);
}

// Convert some known values
static
void CheckConversionFloat(cmsContext Raw, cmsContext Plugin)
{
    trace("Check alpha detection.");
    CheckAlphaDetect(Raw);
    trace("Ok\n");

    trace("Crash test.");
    TryAllValuesFloatAlpha(Raw, Plugin, cmsOpenProfileFromFile(Raw, PROFILES_DIR "test5.icc", "r"), cmsOpenProfileFromFile(Raw, PROFILES_DIR "test0.icc", "r"), INTENT_PERCEPTUAL, FALSE);

    trace("..");
    TryAllValuesFloatAlpha(Raw, Plugin, cmsOpenProfileFromFile(Raw, PROFILES_DIR "test5.icc", "r"), cmsOpenProfileFromFile(Raw, PROFILES_DIR "test0.icc", "r"), INTENT_PERCEPTUAL, TRUE);
    trace("Ok\n");

    trace("Crash (II) test.");
    TryAllValuesFloatAlpha(Raw, Plugin, cmsOpenProfileFromFile(Raw, PROFILES_DIR "test0.icc", "r"), cmsOpenProfileFromFile(Raw, PROFILES_DIR "test0.icc", "r"), INTENT_PERCEPTUAL, FALSE);
    trace("..");
    TryAllValuesFloatAlpha(Raw, Plugin, cmsOpenProfileFromFile(Raw, PROFILES_DIR "test0.icc", "r"), cmsOpenProfileFromFile(Raw, PROFILES_DIR "test0.icc", "r"), INTENT_PERCEPTUAL, TRUE);
    trace("Ok\n");

    trace("Crash (III) test.");
    CheckUncommonValues(Raw, cmsOpenProfileFromFile(Raw, PROFILES_DIR "test5.icc", "r"), cmsOpenProfileFromFile(Raw, PROFILES_DIR "test3.icc", "r"), INTENT_PERCEPTUAL);
    trace("..");
    CheckUncommonValues(Raw, cmsOpenProfileFromFile(Raw, PROFILES_DIR "test5.icc", "r"), cmsOpenProfileFromFile(Raw, PROFILES_DIR "test0.icc", "r"), INTENT_PERCEPTUAL);
    trace("Ok\n");

    trace("Checking conversion to Lab...");
    CheckToEncodedLab();
    CheckToFloatLab();
    CheckFloatToFloatLab();
    trace("Ok\n");

    // Matrix-shaper should be accurate 
    trace("Checking accuracy on Matrix-shaper...");
    TryAllValuesFloat(Raw, Plugin, cmsOpenProfileFromFile(Raw, PROFILES_DIR "test5.icc", "r"), cmsOpenProfileFromFile(Raw, PROFILES_DIR "test0.icc", "r"), INTENT_PERCEPTUAL);
    trace("Ok\n");

    // CLUT should be as 16 bits or better
    trace("Checking accuracy of CLUT...");
    TryAllValuesFloatVs16(Raw, Plugin, cmsOpenProfileFromFile(Raw, PROFILES_DIR "test5.icc", "r"), cmsOpenProfileFromFile(Raw, PROFILES_DIR "test3.icc", "r"), INTENT_PERCEPTUAL);
    trace("Ok\n");

    // Same profile should give same values (we test both methods)
    trace("Checking accuracy on same profile ...");
    TryAllValuesFloatVs16(Raw, Plugin, cmsOpenProfileFromFile(Raw, PROFILES_DIR "test0.icc", "r"), cmsOpenProfileFromFile(Raw, PROFILES_DIR "test0.icc", "r"), INTENT_PERCEPTUAL);
    TryAllValuesFloat(Raw, Plugin, cmsOpenProfileFromFile(Raw, PROFILES_DIR "test0.icc", "r"), cmsOpenProfileFromFile(Raw, PROFILES_DIR "test0.icc", "r"), INTENT_PERCEPTUAL);
    trace("Ok\n");


}


static
cmsBool ValidFloat2(cmsFloat32Number a, cmsFloat32Number b)
{
    return fabsf(a - b) < 0.007;
}


static
cmsFloat32Number distance(cmsFloat32Number rgb1[], cmsFloat32Number rgb2[])
{
    cmsFloat32Number dr = rgb2[0] - rgb1[0];
    cmsFloat32Number dg = rgb2[1] - rgb1[1];
    cmsFloat32Number db = rgb2[2] - rgb1[2];

    return dr * dr + dg * dg + db * db;
}

static
void CheckLab2RGB(cmsContext plugin)
{
    cmsHPROFILE hLab = cmsCreateLab4Profile(plugin, NULL);
    cmsHPROFILE hRGB = cmsOpenProfileFromFile(plugin, PROFILES_DIR "test3.icc", "r");

    cmsContext noPlugin = cmsCreateContext(0, 0);

    cmsHTRANSFORM hXformNoPlugin = cmsCreateTransform(noPlugin, hLab, TYPE_Lab_FLT, hRGB, TYPE_RGB_FLT, INTENT_RELATIVE_COLORIMETRIC, cmsFLAGS_NOCACHE);
    cmsHTRANSFORM hXformPlugin = cmsCreateTransform(plugin, hLab, TYPE_Lab_FLT, hRGB, TYPE_RGB_FLT, INTENT_RELATIVE_COLORIMETRIC, cmsFLAGS_NOCACHE);

    cmsFloat32Number Lab[3], RGB[3], RGB2[3];

    cmsFloat32Number maxInside = 0, maxOutside = 0, L, a, b;

    trace("Checking Lab -> RGB...");
    cmsCloseProfile(plugin, hLab);
    cmsCloseProfile(plugin, hRGB);

    for (L = 4; L <= 100; L++)
    {
        for (a = -30; a < +30; a++)
            for (b = -30; b < +30; b++)
            {
                cmsFloat32Number d;

                Lab[0] = L; Lab[1] = a; Lab[2] = b;
                cmsDoTransform(noPlugin, hXformNoPlugin, Lab, RGB, 1);
                cmsDoTransform(plugin, hXformPlugin, Lab, RGB2, 1);

                d = distance(RGB, RGB2);
                if (d > maxInside)
                    maxInside = d;
            }
    }


    for (L = 1; L <= 100; L += 5)
    {
        for (a = -100; a < +100; a += 5)
            for (b = -100; b < +100; b += 5)
            {
                cmsFloat32Number d;

                Lab[0] = L; Lab[1] = a; Lab[2] = b;
                cmsDoTransform(noPlugin, hXformNoPlugin, Lab, RGB, 1);
                cmsDoTransform(plugin, hXformPlugin, Lab, RGB2, 1);

                d = distance(RGB, RGB2);
                if (d > maxOutside)
                    maxOutside = d;
            }

    }


    trace("Max distance: Inside gamut %f, Outside gamut %f\n", sqrtf(maxInside), sqrtf(maxOutside));

    cmsDeleteTransform(noPlugin, hXformNoPlugin);
    cmsDeleteTransform(plugin, hXformPlugin);

    cmsDeleteContext(noPlugin);
}



static
void CheckSoftProofing(cmsContext plugin)
{
    cmsHPROFILE hRGB1 = cmsOpenProfileFromFile(plugin, PROFILES_DIR "test5.icc", "r");
    cmsHPROFILE hRGB2 = cmsOpenProfileFromFile(plugin, PROFILES_DIR "test3.icc", "r");
    cmsContext noPlugin = cmsCreateContext(0, 0);

    cmsHTRANSFORM hXformNoPlugin = cmsCreateProofingTransform(noPlugin, hRGB1, TYPE_RGB_FLT, hRGB1, TYPE_RGB_FLT, hRGB2, INTENT_RELATIVE_COLORIMETRIC, INTENT_RELATIVE_COLORIMETRIC, cmsFLAGS_GAMUTCHECK | cmsFLAGS_SOFTPROOFING);
    cmsHTRANSFORM hXformPlugin =   cmsCreateProofingTransform(plugin,   hRGB1, TYPE_RGB_FLT, hRGB1, TYPE_RGB_FLT, hRGB2, INTENT_RELATIVE_COLORIMETRIC, INTENT_RELATIVE_COLORIMETRIC, cmsFLAGS_GAMUTCHECK | cmsFLAGS_SOFTPROOFING);

    cmsUInt32Number Mb, j, r, g, b;

    Scanline_rgbFloat* In;
    Scanline_rgbFloat* Out1, *Out2;


    trace("Checking soft proofing and gamut check ...");

    cmsCloseProfile(plugin, hRGB1);
    cmsCloseProfile(plugin, hRGB2);

    Mb = 256 * 256 * 256 * sizeof(Scanline_rgbFloat);
    In = (Scanline_rgbFloat*)malloc(Mb);
    Out1 = (Scanline_rgbFloat*)malloc(Mb);
    Out2 = (Scanline_rgbFloat*)malloc(Mb);


    j = 0;
    for (r = 0; r < 256; r++)
        for (g = 0; g < 256; g++)
            for (b = 0; b < 256; b++)
            {

                In[j].r = (cmsFloat32Number)r / 255.0f;
                In[j].g = (cmsFloat32Number)g / 255.0f;
                In[j].b = (cmsFloat32Number)b / 255.0f;
                j++;
            }


    cmsDoTransform(noPlugin, hXformNoPlugin, In, Out1, 256 * 256 * 256);
    cmsDoTransform(plugin, hXformPlugin,   In, Out2, 256 * 256 * 256);

    j = 0;
    for (r = 0; r < 256; r++)
        for (g = 0; g < 256; g++)
            for (b = 0; b < 256; b++) {

                // Check for same values
                if (!ValidFloat(Out1[j].r, Out2[j].r) ||
                    !ValidFloat(Out1[j].g, Out2[j].g) ||
                    !ValidFloat(Out1[j].b, Out2[j].b))
                    Fail("Conversion failed at (%f %f %f) != (%f %f %f)", Out1[j].r, Out1[j].g, Out1[j].b,
                        Out2[j].r, Out2[j].g, Out2[j].b);

                j++;
            }

    free(In); free(Out1); free(Out2);
    cmsDeleteTransform(noPlugin, hXformNoPlugin);
    cmsDeleteTransform(plugin, hXformPlugin);

    cmsDeleteContext(noPlugin);

    trace("Ok\n");
}

static
void CheckPremultiplied(void)
{
    uint8_t BGRA8[4] = { 255, 192, 160, 128 };    
    uint8_t bgrA8_1[4], bgrA8_2[4];

    cmsHPROFILE srgb1 = cmsCreate_sRGBProfile();
    cmsHPROFILE srgb2 = cmsCreate_sRGBProfile();

    cmsContext noPlugin = cmsCreateContext(0, 0);

    cmsHTRANSFORM xform1 = cmsCreateTransformTHR(noPlugin,
        srgb1, TYPE_BGRA_8,
        srgb2, TYPE_BGRA_8_PREMUL,
        INTENT_PERCEPTUAL, cmsFLAGS_COPY_ALPHA);

    cmsHTRANSFORM xform2 = cmsCreateTransformTHR(0,
        srgb1, TYPE_BGRA_8,
        srgb2, TYPE_BGRA_8_PREMUL,
        INTENT_PERCEPTUAL, cmsFLAGS_COPY_ALPHA);

    int i;

    cmsCloseProfile(srgb1);
    cmsCloseProfile(srgb2);

    cmsDoTransform(xform1, BGRA8, bgrA8_1, 1);
    cmsDoTransform(xform2, BGRA8, bgrA8_2, 1);

    cmsDeleteTransform(xform1);
    cmsDeleteTransform(xform2);

    for (i = 0; i < 4; i++)
    {
        if (bgrA8_1[i] != bgrA8_2[i])
            Fail("Premultiplied failed at (%d %d %d) != (%d %d %d)",
                bgrA8_1[0], bgrA8_1[1], bgrA8_1[2],
                bgrA8_2[0], bgrA8_2[1], bgrA8_2[2]);
    }    
}



// --------------------------------------------------------------------------------------------------
// P E R F O R M A N C E   C H E C K S
// --------------------------------------------------------------------------------------------------


static 
cmsFloat64Number MPixSec(cmsFloat64Number diff)
{
       cmsFloat64Number seconds = (cmsFloat64Number)diff / (cmsFloat64Number)CLOCKS_PER_SEC;
       return (256.0 * 256.0 * 256.0) / (1024.0*1024.0*seconds);
}

typedef cmsFloat64Number(*perf_fn)(cmsContext ct, cmsHPROFILE hlcmsProfileIn, cmsHPROFILE hlcmsProfileOut);


static
void PerformanceHeader(void)
{
       trace("                                  MPixel/sec.   MByte/sec.\n");
}


static
cmsHPROFILE loadProfile(cmsContext ct, const char* name)
{
    if (*name == '*')
    {
        if (strcmp(name, "*lab") == 0)
        {
            return cmsCreateLab4Profile(ct, NULL);
        }
        else
            if (strcmp(name, "*xyz") == 0)
            {
                return cmsCreateXYZProfile(ct);
            }
            else
                if (strcmp(name, "*curves") == 0)
                {
                    return CreateCurves(ct);
                }
                else
                    Fail("Unknown builtin '%s'", name);

    }

    return cmsOpenProfileFromFile(ct, name, "r");
}


static
cmsFloat64Number Performance(const char* Title, perf_fn fn, cmsContext ct, const char* inICC, const char* outICC, size_t sz, cmsFloat64Number prev)
{
       cmsHPROFILE hlcmsProfileIn = loadProfile(ct, inICC);
       cmsHPROFILE hlcmsProfileOut = loadProfile(ct, outICC);

       cmsFloat64Number n = fn(ct, hlcmsProfileIn, hlcmsProfileOut);

       trace("%-30s: ", Title); fflush(stdout);
       trace("%-12.2f %-12.2f", n, n * sz);

       if (prev > 0.0) {

              cmsFloat64Number imp = n / prev;
              if (imp > 1)
                   trace(" (x %-2.1f)",  imp);
       }

       trace("\n"); fflush(stdout);
       return n;
}


static
void ComparativeCt(cmsContext ct1, cmsContext ct2, const char* Title, perf_fn fn1, perf_fn fn2, const char* inICC, const char* outICC)
{
       cmsHPROFILE hlcmsProfileIn;
       cmsHPROFILE hlcmsProfileOut;

       if (inICC == NULL)
              hlcmsProfileIn = CreateCurves(ct1);
       else
              hlcmsProfileIn = cmsOpenProfileFromFile(ct1, inICC, "r");

       if (outICC == NULL)
              hlcmsProfileOut = CreateCurves(ct1);
       else
              hlcmsProfileOut = cmsOpenProfileFromFile(ct1, outICC, "r");


       cmsFloat64Number n1 = fn1(ct1, hlcmsProfileIn, hlcmsProfileOut);

       if (inICC == NULL)
              hlcmsProfileIn = CreateCurves(ct2);
       else
              hlcmsProfileIn = cmsOpenProfileFromFile(ct2, inICC, "r");

       if (outICC == NULL)
              hlcmsProfileOut = CreateCurves(ct2);
       else
              hlcmsProfileOut = cmsOpenProfileFromFile(ct2, outICC, "r");

       cmsFloat64Number n2 = fn2(ct2, hlcmsProfileIn, hlcmsProfileOut);


       trace("%-30s: ", Title); fflush(stdout);
       trace("%-12.2f %-12.2f\n", n1, n2);
}

static
void Comparative(cmsContext Raw, cmsContext Plugin, const char* Title, perf_fn fn1, perf_fn fn2, const char* inICC, const char* outICC)
{
       ComparativeCt(Raw, Plugin, Title, fn1, fn2, inICC, outICC);
}

// The worst case is used, no cache and all rgb combinations
static
cmsFloat64Number SpeedTest8bitsRGB(cmsContext ct, cmsHPROFILE hlcmsProfileIn, cmsHPROFILE hlcmsProfileOut)
{
       cmsInt32Number r, g, b, j;
       clock_t atime;
       cmsFloat64Number diff;
       cmsHTRANSFORM hlcmsxform;
       Scanline_rgb8bits *In;
       cmsUInt32Number Mb;

       if (hlcmsProfileIn == NULL || hlcmsProfileOut == NULL)
              Fail("Unable to open profiles");

       hlcmsxform = cmsCreateTransform(ct, hlcmsProfileIn, TYPE_RGB_8, hlcmsProfileOut, TYPE_RGB_8, INTENT_PERCEPTUAL, cmsFLAGS_NOCACHE);
       cmsCloseProfile(ct, hlcmsProfileIn);
       cmsCloseProfile(ct, hlcmsProfileOut);

       Mb = 256 * 256 * 256 * sizeof(Scanline_rgb8bits);
       In = (Scanline_rgb8bits*)malloc(Mb);

       j = 0;
       for (r = 0; r < 256; r++)
              for (g = 0; g < 256; g++)
                     for (b = 0; b < 256; b++) {

                            In[j].r = (cmsUInt8Number)r;
                            In[j].g = (cmsUInt8Number)g;
                            In[j].b = (cmsUInt8Number)b;

                            j++;
                     }

       atime = clock();

       cmsDoTransform(ct, hlcmsxform, In, In, 256 * 256 * 256);

       diff = clock() - atime;
       free(In);

       cmsDeleteTransform(ct, hlcmsxform);

       return MPixSec(diff);
}

static
cmsFloat64Number SpeedTest8bitsRGBA(cmsContext ct, cmsHPROFILE hlcmsProfileIn, cmsHPROFILE hlcmsProfileOut)
{
       cmsInt32Number r, g, b, j;
       clock_t atime;
       cmsFloat64Number diff;
       cmsHTRANSFORM hlcmsxform;
       Scanline_rgba8bits *In;
       cmsUInt32Number Mb;

       if (hlcmsProfileIn == NULL || hlcmsProfileOut == NULL)
              Fail("Unable to open profiles");

       hlcmsxform = cmsCreateTransform(ct, hlcmsProfileIn, TYPE_RGBA_8, hlcmsProfileOut, TYPE_RGBA_8, INTENT_PERCEPTUAL, cmsFLAGS_NOCACHE);
       cmsCloseProfile(ct, hlcmsProfileIn);
       cmsCloseProfile(ct, hlcmsProfileOut);

       Mb = 256 * 256 * 256 * sizeof(Scanline_rgba8bits);
       In = (Scanline_rgba8bits*)malloc(Mb);

       j = 0;
       for (r = 0; r < 256; r++)
              for (g = 0; g < 256; g++)
                     for (b = 0; b < 256; b++) {

                            In[j].r = (cmsUInt8Number)r;
                            In[j].g = (cmsUInt8Number)g;
                            In[j].b = (cmsUInt8Number)b;
                            In[j].a = 0;

                            j++;
                     }

       atime = clock();

       cmsDoTransform(ct, hlcmsxform, In, In, 256 * 256 * 256);

       diff = clock() - atime;
       free(In);

       cmsDeleteTransform(ct, hlcmsxform);
       return MPixSec(diff);

}


// The worst case is used, no cache and all rgb combinations
static
cmsFloat64Number SpeedTest15bitsRGB(cmsContext ct, cmsHPROFILE hlcmsProfileIn, cmsHPROFILE hlcmsProfileOut)
{
       cmsInt32Number r, g, b, j;
       clock_t atime;
       cmsFloat64Number diff;
       cmsHTRANSFORM hlcmsxform;
       Scanline_rgb15bits *In;
       cmsUInt32Number Mb;

       if (hlcmsProfileIn == NULL || hlcmsProfileOut == NULL)
              Fail("Unable to open profiles");

       hlcmsxform = cmsCreateTransform(ct, hlcmsProfileIn, TYPE_RGB_15, hlcmsProfileOut, TYPE_RGB_15, INTENT_PERCEPTUAL, cmsFLAGS_NOCACHE);
       cmsCloseProfile(ct, hlcmsProfileIn);
       cmsCloseProfile(ct, hlcmsProfileOut);

       Mb = 256 * 256 * 256 * sizeof(Scanline_rgb15bits);
       In = (Scanline_rgb15bits*)malloc(Mb);

       j = 0;
       for (r = 0; r < 256; r++)
              for (g = 0; g < 256; g++)
                     for (b = 0; b < 256; b++) {

              In[j].r = (cmsUInt16Number)r;
              In[j].g = (cmsUInt16Number)g;
              In[j].b = (cmsUInt16Number)b;

              j++;
      }

       atime = clock();

       cmsDoTransform(ct, hlcmsxform, In, In, 256 * 256 * 256);

       diff = clock() - atime;
       free(In);

       cmsDeleteTransform(ct, hlcmsxform);

       return MPixSec(diff);
}

static
cmsFloat64Number SpeedTest15bitsRGBA(cmsContext ct, cmsHPROFILE hlcmsProfileIn, cmsHPROFILE hlcmsProfileOut)
{
       cmsInt32Number r, g, b, j;
       clock_t atime;
       cmsFloat64Number diff;
       cmsHTRANSFORM hlcmsxform;
       Scanline_rgba15bits *In;
       cmsUInt32Number Mb;

       if (hlcmsProfileIn == NULL || hlcmsProfileOut == NULL)
              Fail("Unable to open profiles");

       hlcmsxform = cmsCreateTransform(ct, hlcmsProfileIn, TYPE_RGBA_15, hlcmsProfileOut, TYPE_RGBA_15, INTENT_PERCEPTUAL, cmsFLAGS_NOCACHE);
       cmsCloseProfile(ct, hlcmsProfileIn);
       cmsCloseProfile(ct, hlcmsProfileOut);

       Mb = 256 * 256 * 256 * sizeof(Scanline_rgba15bits);
       In = (Scanline_rgba15bits*)malloc(Mb);

       j = 0;
       for (r = 0; r < 256; r++)
              for (g = 0; g < 256; g++)
                     for (b = 0; b < 256; b++) {

              In[j].r = (cmsUInt16Number)r;
              In[j].g = (cmsUInt16Number)g;
              In[j].b = (cmsUInt16Number)b;
              In[j].a = 0;

              j++;
       }

       atime = clock();

       cmsDoTransform(ct, hlcmsxform, In, In, 256 * 256 * 256);

       diff = clock() - atime;
       free(In);

       cmsDeleteTransform(ct, hlcmsxform);
       return MPixSec(diff);

}

static
cmsFloat64Number SpeedTest15bitsCMYK(cmsContext ct, cmsHPROFILE hlcmsProfileIn, cmsHPROFILE hlcmsProfileOut)
{

       cmsInt32Number r, g, b, j;
       clock_t atime;
       cmsFloat64Number diff;
       cmsHTRANSFORM hlcmsxform;
       Scanline_cmyk15bits *In;
       cmsUInt32Number Mb;

       if (hlcmsProfileIn == NULL || hlcmsProfileOut == NULL)
              Fail("Unable to open profiles");

       hlcmsxform = cmsCreateTransform(ct, hlcmsProfileIn, TYPE_CMYK_15, hlcmsProfileOut, TYPE_CMYK_15, INTENT_PERCEPTUAL, cmsFLAGS_NOCACHE);
       cmsCloseProfile(ct, hlcmsProfileIn);
       cmsCloseProfile(ct, hlcmsProfileOut);

       Mb = 256 * 256 * 256 * sizeof(Scanline_cmyk15bits);
       In = (Scanline_cmyk15bits*)malloc(Mb);

       j = 0;
       for (r = 0; r < 256; r++)
              for (g = 0; g < 256; g++)
                     for (b = 0; b < 256; b++) {

              In[j].r = (cmsUInt16Number)r;
              In[j].g = (cmsUInt16Number)g;
              In[j].b = (cmsUInt16Number)b;
              In[j].a = (cmsUInt16Number)0;

              j++;
       }

       atime = clock();

       cmsDoTransform(ct, hlcmsxform, In, In, 256 * 256 * 256);

       diff = clock() - atime;
       free(In);

       cmsDeleteTransform(ct, hlcmsxform);
       return MPixSec(diff);
}

// The worst case is used, no cache and all rgb combinations
static
cmsFloat64Number SpeedTest16bitsRGB(cmsContext ct, cmsHPROFILE hlcmsProfileIn, cmsHPROFILE hlcmsProfileOut)
{
    cmsInt32Number r, g, b, j;
    clock_t atime;
    cmsFloat64Number diff;
    cmsHTRANSFORM hlcmsxform;
    Scanline_rgb16bits *In;
    cmsUInt32Number Mb;

    if (hlcmsProfileIn == NULL || hlcmsProfileOut == NULL)
        Fail("Unable to open profiles");

    hlcmsxform = cmsCreateTransform(ct, hlcmsProfileIn, TYPE_RGB_16, hlcmsProfileOut, TYPE_RGB_16, INTENT_PERCEPTUAL, cmsFLAGS_NOCACHE);
    cmsCloseProfile(ct, hlcmsProfileIn);
    cmsCloseProfile(ct, hlcmsProfileOut);

    Mb = 256 * 256 * 256 * sizeof(Scanline_rgb16bits);
    In = (Scanline_rgb16bits*)malloc(Mb);

    j = 0;
    for (r = 0; r < 256; r++)
        for (g = 0; g < 256; g++)
            for (b = 0; b < 256; b++) {

                In[j].r = (cmsUInt16Number)FROM_8_TO_16(r);
                In[j].g = (cmsUInt16Number)FROM_8_TO_16(g);
                In[j].b = (cmsUInt16Number)FROM_8_TO_16(b);

                j++;
            }

    atime = clock();

    cmsDoTransform(ct, hlcmsxform, In, In, 256 * 256 * 256);

    diff = clock() - atime;
    free(In);

    cmsDeleteTransform(ct, hlcmsxform);

    return MPixSec(diff);
}

static
cmsFloat64Number SpeedTest16bitsCMYK(cmsContext ContextID, cmsHPROFILE hlcmsProfileIn, cmsHPROFILE hlcmsProfileOut)
{

    cmsInt32Number r, g, b, j;
    clock_t atime;
    cmsFloat64Number diff;
    cmsHTRANSFORM hlcmsxform;
    Scanline_cmyk16bits* In;
    cmsUInt32Number Mb;

    if (hlcmsProfileIn == NULL || hlcmsProfileOut == NULL)
        Fail("Unable to open profiles");

    hlcmsxform = cmsCreateTransform(ContextID, hlcmsProfileIn, TYPE_CMYK_16, hlcmsProfileOut, TYPE_CMYK_16, INTENT_PERCEPTUAL, cmsFLAGS_NOCACHE);
    cmsCloseProfile(ContextID, hlcmsProfileIn);
    cmsCloseProfile(ContextID, hlcmsProfileOut);

    Mb = 256 * 256 * 256 * sizeof(Scanline_cmyk16bits);
    In = (Scanline_cmyk16bits*)malloc(Mb);

    j = 0;
    for (r = 0; r < 256; r++)
        for (g = 0; g < 256; g++)
            for (b = 0; b < 256; b++) {

                In[j].c = (cmsUInt16Number)r;
                In[j].m = (cmsUInt16Number)g;
                In[j].y = (cmsUInt16Number)b;
                In[j].k = (cmsUInt16Number)r;

                j++;
            }

    atime = clock();

    cmsDoTransform(ContextID, hlcmsxform, In, In, 256 * 256 * 256);

    diff = clock() - atime;
    free(In);

    cmsDeleteTransform(ContextID, hlcmsxform);
    return MPixSec(diff);
}



static
void SpeedTest8(cmsContext ct)
{
    cmsContext noPlugin = cmsCreateContext(0, 0);

    cmsFloat64Number t[10];

    trace("\n\n");
    trace("P E R F O R M A N C E   T E S T S   8 B I T S  (D E F A U L T)\n");
    trace("==============================================================\n\n");
    fflush(stdout);

    PerformanceHeader();
    t[0] = Performance("8 bits on CLUT profiles  ", SpeedTest8bitsRGB, noPlugin, PROFILES_DIR "test5.icc", PROFILES_DIR "test3.icc", sizeof(Scanline_rgb8bits), 0);
    t[1] = Performance("8 bits on Matrix-Shaper  ", SpeedTest8bitsRGB, noPlugin, PROFILES_DIR "test5.icc", PROFILES_DIR "test0.icc", sizeof(Scanline_rgb8bits), 0);
    t[2] = Performance("8 bits on same MatrixSh  ", SpeedTest8bitsRGB, noPlugin, PROFILES_DIR "test0.icc", PROFILES_DIR "test0.icc", sizeof(Scanline_rgb8bits), 0);
    t[3] = Performance("8 bits on curves         ", SpeedTest8bitsRGB, noPlugin, "*curves",   "*curves",   sizeof(Scanline_rgb8bits), 0);

    // Note that context 0 has the plug-in installed

    trace("\n\n");
    trace("P E R F O R M A N C E   T E S T S  8 B I T S  (P L U G I N)\n");
    trace("===========================================================\n\n");
    fflush(stdout);

    PerformanceHeader();
    Performance("8 bits on CLUT profiles  ", SpeedTest8bitsRGB, ct, PROFILES_DIR "test5.icc", PROFILES_DIR "test3.icc", sizeof(Scanline_rgb8bits), t[0]);
    Performance("8 bits on Matrix-Shaper  ", SpeedTest8bitsRGB, ct, PROFILES_DIR "test5.icc", PROFILES_DIR "test0.icc", sizeof(Scanline_rgb8bits), t[1]);
    Performance("8 bits on same MatrixSh  ", SpeedTest8bitsRGB, ct, PROFILES_DIR "test0.icc", PROFILES_DIR "test0.icc", sizeof(Scanline_rgb8bits), t[2]);
    Performance("8 bits on curves         ", SpeedTest8bitsRGB, ct, "*curves",   "*curves",   sizeof(Scanline_rgb8bits), t[3]);

    cmsDeleteContext(noPlugin);
}

static
void SpeedTest15(cmsContext ct)
{
       trace("\n\nP E R F O R M A N C E   T E S T S   1 5  B I T S  (P L U G I N)\n");
       trace(    "===============================================================\n\n");

       PerformanceHeader();
       Performance("15 bits on CLUT profiles         ", SpeedTest15bitsRGB, ct, PROFILES_DIR "test5.icc", PROFILES_DIR "test3.icc",  sizeof(Scanline_rgb15bits), 0);
       Performance("15 bits on Matrix-Shaper profiles", SpeedTest15bitsRGB, ct, PROFILES_DIR "test5.icc", PROFILES_DIR "test0.icc",  sizeof(Scanline_rgb15bits), 0);
       Performance("15 bits on same Matrix-Shaper    ", SpeedTest15bitsRGB, ct, PROFILES_DIR "test0.icc", PROFILES_DIR "test0.icc",  sizeof(Scanline_rgb15bits), 0);
       Performance("15 bits on curves                ", SpeedTest15bitsRGB, ct, "*curves",   "*curves",    sizeof(Scanline_rgb15bits), 0);
       Performance("15 bits on CMYK CLUT profiles    ", SpeedTest15bitsCMYK, ct, PROFILES_DIR "test1.icc", PROFILES_DIR "test2.icc", sizeof(Scanline_rgba15bits), 0);
}

static
void SpeedTest16(cmsContext ct)
{
    cmsContext noPlugin = cmsCreateContext(0, 0);


    trace("\n\n");
    trace("P E R F O R M A N C E   T E S T S   1 6  B I T S  (D E F A U L T)\n");
    trace("=================================================================\n\n");

    PerformanceHeader();
    Performance("16 bits on CLUT profiles         ", SpeedTest16bitsRGB,  noPlugin, PROFILES_DIR "test5.icc", PROFILES_DIR "test3.icc",  sizeof(Scanline_rgb16bits), 0);
    Performance("16 bits on Matrix-Shaper profiles", SpeedTest16bitsRGB,  noPlugin, PROFILES_DIR "test5.icc", PROFILES_DIR "test0.icc",  sizeof(Scanline_rgb16bits), 0);
    Performance("16 bits on same Matrix-Shaper    ", SpeedTest16bitsRGB,  noPlugin, PROFILES_DIR "test0.icc", PROFILES_DIR "test0.icc",  sizeof(Scanline_rgb16bits), 0);
    Performance("16 bits on curves                ", SpeedTest16bitsRGB,  noPlugin, "*curves",   "*curves",    sizeof(Scanline_rgb16bits), 0);
    Performance("16 bits on CMYK CLUT profiles    ", SpeedTest16bitsCMYK, noPlugin, PROFILES_DIR "test1.icc", PROFILES_DIR "test2.icc",  sizeof(Scanline_cmyk16bits), 0);

    trace("\n\n");
    trace("P E R F O R M A N C E   T E S T S   1 6  B I T S  (P L U G I N)\n");
    trace("===============================================================\n\n");

    PerformanceHeader();
    Performance("16 bits on CLUT profiles         ", SpeedTest16bitsRGB,  ct, PROFILES_DIR "test5.icc", PROFILES_DIR "test3.icc", sizeof(Scanline_rgb16bits), 0);
    Performance("16 bits on Matrix-Shaper profiles", SpeedTest16bitsRGB,  ct, PROFILES_DIR "test5.icc", PROFILES_DIR "test0.icc", sizeof(Scanline_rgb16bits), 0);
    Performance("16 bits on same Matrix-Shaper    ", SpeedTest16bitsRGB,  ct, PROFILES_DIR "test0.icc", PROFILES_DIR "test0.icc", sizeof(Scanline_rgb16bits), 0);
    Performance("16 bits on curves                ", SpeedTest16bitsRGB,  ct, "*curves",   "*curves",   sizeof(Scanline_rgb16bits), 0);
    Performance("16 bits on CMYK CLUT profiles    ", SpeedTest16bitsCMYK, ct, PROFILES_DIR "test1.icc", PROFILES_DIR "test2.icc", sizeof(Scanline_cmyk16bits), 0);

    cmsDeleteContext(noPlugin);
}

// The worst case is used, no cache and all rgb combinations
static
cmsFloat64Number SpeedTestFloatRGB(cmsContext ct, cmsHPROFILE hlcmsProfileIn, cmsHPROFILE hlcmsProfileOut)
{
       cmsInt32Number j;
       clock_t atime;
       cmsFloat64Number diff;
       cmsHTRANSFORM hlcmsxform;
       void *In;
       cmsUInt32Number size, Mb;
       cmsUInt32Number inFormatter=0, outFormatter=0;
       cmsFloat64Number seconds;

       if (hlcmsProfileIn == NULL || hlcmsProfileOut == NULL)
           Fail("Unable to open profiles");


       switch (cmsGetColorSpace(ct, hlcmsProfileIn))
       {
       case cmsSigRgbData: inFormatter = TYPE_RGB_FLT; break;
       case cmsSigLabData: inFormatter = TYPE_Lab_FLT; break;

       default:
           Fail("Invalid colorspace");
       }

       switch (cmsGetColorSpace(ct, hlcmsProfileOut))
       {
       case cmsSigRgbData:  outFormatter = TYPE_RGB_FLT; break;
       case cmsSigLabData:  outFormatter = TYPE_Lab_FLT; break;
       case cmsSigXYZData:  outFormatter = TYPE_XYZ_FLT; break;

       default:
           Fail("Invalid colorspace");
       }

       hlcmsxform = cmsCreateTransform(ct, hlcmsProfileIn, inFormatter, hlcmsProfileOut, outFormatter, INTENT_PERCEPTUAL, cmsFLAGS_NOCACHE);
       cmsCloseProfile(ct, hlcmsProfileIn);
       cmsCloseProfile(ct, hlcmsProfileOut);



       j = 0;

       if (inFormatter == TYPE_RGB_FLT)
       {
           cmsInt32Number r, g, b;
           Scanline_rgbFloat* fill;

           size = 256 * 256 * 256;
           Mb = size * sizeof(Scanline_rgbFloat);
           In = malloc(Mb);
           fill = (Scanline_rgbFloat*)In;

           for (r = 0; r < 256; r++)
               for (g = 0; g < 256; g++)
                   for (b = 0; b < 256; b++) {

                       fill[j].r = (cmsFloat32Number)r / 255.0f;
                       fill[j].g = (cmsFloat32Number)g / 255.0f;
                       fill[j].b = (cmsFloat32Number)b / 255.0f;

                       j++;
                   }

       }
       else
       {
           cmsFloat32Number L, a, b;
           Scanline_LabFloat* fill;

           size = 100 * 256 * 256;
           Mb =  size * sizeof(Scanline_LabFloat);
           In = malloc(Mb);
           fill = (Scanline_LabFloat*)In;

           for (L = 0; L < 100; L++)
               for (a = -127.0; a < 127.0; a++)
                   for (b = -127.0; b < +127.0; b++) {

                       fill[j].L = L;
                       fill[j].a = a;
                       fill[j].b = b;

                       j++;
                   }
       }

       atime = clock();

       cmsDoTransform(ct, hlcmsxform, In, In, size);

       diff = clock() - atime;
       free(In);

       cmsDeleteTransform(ct, hlcmsxform);

       seconds = (cmsFloat64Number)diff / (cmsFloat64Number)CLOCKS_PER_SEC;
       return ((cmsFloat64Number)size) / (1024.0 * 1024.0 * seconds);
}


static
cmsFloat64Number SpeedTestFloatCMYK(cmsContext ct, cmsHPROFILE hlcmsProfileIn, cmsHPROFILE hlcmsProfileOut)
{
    cmsInt32Number c, m, y, k, j;
    clock_t atime;
    cmsFloat64Number diff;
    cmsHTRANSFORM hlcmsxform;
    Scanline_cmykFloat* In;
    cmsUInt32Number Mb;

    if (hlcmsProfileIn == NULL || hlcmsProfileOut == NULL)
        Fail("Unable to open profiles");


    hlcmsxform = cmsCreateTransform(ct, hlcmsProfileIn, TYPE_CMYK_FLT, hlcmsProfileOut, TYPE_CMYK_FLT, INTENT_PERCEPTUAL, cmsFLAGS_NOCACHE);
    cmsCloseProfile(ct, hlcmsProfileIn);
    cmsCloseProfile(ct, hlcmsProfileOut);

    Mb = 64 * 64 * 64 * 64 * sizeof(Scanline_cmykFloat);
    In = (Scanline_cmykFloat*)malloc(Mb);

    j = 0;
    for (c = 0; c < 256; c += 4)
        for (m = 0; m < 256; m += 4)
            for (y = 0; y < 256; y += 4)
                for (k = 0; k < 256; k += 4) {

                In[j].c = (cmsFloat32Number)c / 255.0f;
                In[j].m = (cmsFloat32Number)m / 255.0f;
                In[j].y = (cmsFloat32Number)y / 255.0f;
                In[j].k = (cmsFloat32Number)k / 255.0f;

                j++;
            }

    atime = clock();

    cmsDoTransform(ct, hlcmsxform, In, In, 64 * 64 * 64 * 64);

    diff = clock() - atime;
    free(In);

    cmsDeleteTransform(ct, hlcmsxform);
    return MPixSec(diff);
}


static
cmsFloat64Number SpeedTestFloatLab(cmsContext ct, cmsHPROFILE hlcmsProfileIn, cmsHPROFILE hlcmsProfileOut)
{
    cmsInt32Number j;
    clock_t atime;
    cmsFloat64Number diff;
    cmsHTRANSFORM hlcmsxform;
    void* In;
    cmsUInt32Number size, Mb;
    cmsUInt32Number  outFormatter = 0;
    cmsFloat64Number seconds;
    cmsFloat32Number L, a, b;
    Scanline_LabFloat* fill;


    if (hlcmsProfileIn == NULL || hlcmsProfileOut == NULL)
        Fail("Unable to open profiles");


    if (cmsGetColorSpace(ct, hlcmsProfileIn) != cmsSigLabData)
    {
        Fail("Invalid colorspace");
    }

    switch (cmsGetColorSpace(ct, hlcmsProfileOut))
    {
    case cmsSigRgbData:  outFormatter = TYPE_RGB_FLT; break;
    case cmsSigLabData:  outFormatter = TYPE_Lab_FLT; break;
    case cmsSigXYZData:  outFormatter = TYPE_XYZ_FLT; break;

    default:
        Fail("Invalid colorspace");
    }

    hlcmsxform = cmsCreateTransform(ct, hlcmsProfileIn, TYPE_Lab_FLT, hlcmsProfileOut, outFormatter, INTENT_PERCEPTUAL, cmsFLAGS_NOCACHE);
    cmsCloseProfile(ct, hlcmsProfileIn);
    cmsCloseProfile(ct, hlcmsProfileOut);

    j = 0;

    size = 100 * 256 * 256;
    Mb = size * sizeof(Scanline_LabFloat);
    In = malloc(Mb);
    fill = (Scanline_LabFloat*)In;

    for (L = 0; L < 100; L++)
        for (a = -127.0; a < 127.0; a++)
            for (b = -127.0; b < +127.0; b++) {

                fill[j].L = L;
                fill[j].a = a;
                fill[j].b = b;

                j++;
            }


    atime = clock();

    cmsDoTransform(ct, hlcmsxform, In, In, size);

    diff = clock() - atime;
    free(In);

    cmsDeleteTransform(ct, hlcmsxform);

    seconds = (cmsFloat64Number)diff / (cmsFloat64Number)CLOCKS_PER_SEC;
    return ((cmsFloat64Number)size) / (1024.0 * 1024.0 * seconds);
}



static
void SpeedTestFloat(cmsContext noPlugin, cmsContext plugin)
{
       cmsFloat64Number t[10] = { 0 };

       trace("\n\n");
       trace("P E R F O R M A N C E   T E S T S   F L O A T  (D E F A U L T)\n");
       trace("==============================================================\n\n");
       fflush(stdout);

       PerformanceHeader();
       t[0] = Performance("Floating point on CLUT profiles  ", SpeedTestFloatRGB, noPlugin, PROFILES_DIR "test5.icc", PROFILES_DIR "test3.icc", sizeof(Scanline_rgbFloat), 0);
       t[1] = Performance("Floating point on Matrix-Shaper  ", SpeedTestFloatRGB, noPlugin, PROFILES_DIR "test5.icc", PROFILES_DIR "test0.icc", sizeof(Scanline_rgbFloat), 0);
       t[2] = Performance("Floating point on same MatrixSh  ", SpeedTestFloatRGB, noPlugin, PROFILES_DIR "test0.icc", PROFILES_DIR "test0.icc", sizeof(Scanline_rgbFloat), 0);
       t[3] = Performance("Floating point on curves         ", SpeedTestFloatRGB, noPlugin, "*curves", "*curves",     sizeof(Scanline_rgbFloat), 0);
       t[4] = Performance("Floating point on RGB->Lab       ", SpeedTestFloatRGB, noPlugin, PROFILES_DIR "test5.icc", "*lab",      sizeof(Scanline_rgbFloat), 0);
       t[5] = Performance("Floating point on RGB->XYZ       ", SpeedTestFloatRGB, noPlugin, PROFILES_DIR "test3.icc", "*xyz",      sizeof(Scanline_rgbFloat), 0);
       t[6] = Performance("Floating point on CMYK->CMYK     ", SpeedTestFloatCMYK, noPlugin, PROFILES_DIR "test1.icc", PROFILES_DIR "test2.icc",sizeof(Scanline_cmykFloat), 0);
       t[7] = Performance("Floating point on Lab->RGB       ", SpeedTestFloatLab,  noPlugin, "*lab",                   PROFILES_DIR "test3.icc", sizeof(Scanline_LabFloat), 0);


       // Note that context 0 has the plug-in installed

       trace("\n\n");
       trace("P E R F O R M A N C E   T E S T S  F L O A T  (P L U G I N)\n");
       trace("===========================================================\n\n");
       fflush(stdout);

       PerformanceHeader();                   
       Performance("Floating point on CLUT profiles  ", SpeedTestFloatRGB,  plugin, PROFILES_DIR "test5.icc", PROFILES_DIR "test3.icc", sizeof(Scanline_rgbFloat), t[0]);
       Performance("Floating point on Matrix-Shaper  ", SpeedTestFloatRGB,  plugin, PROFILES_DIR "test5.icc", PROFILES_DIR "test0.icc", sizeof(Scanline_rgbFloat), t[1]);
       Performance("Floating point on same MatrixSh  ", SpeedTestFloatRGB,  plugin, PROFILES_DIR "test0.icc", PROFILES_DIR "test0.icc", sizeof(Scanline_rgbFloat), t[2]);
       Performance("Floating point on curves         ", SpeedTestFloatRGB,  plugin, "*curves", "*curves",     sizeof(Scanline_rgbFloat), t[3]);
       Performance("Floating point on RGB->Lab       ", SpeedTestFloatRGB,  plugin, PROFILES_DIR "test5.icc", "*lab",      sizeof(Scanline_rgbFloat), t[4]);
       Performance("Floating point on RGB->XYZ       ", SpeedTestFloatRGB,  plugin, PROFILES_DIR "test3.icc", "*xyz",      sizeof(Scanline_rgbFloat), t[5]);
       Performance("Floating point on CMYK->CMYK     ", SpeedTestFloatCMYK, plugin, PROFILES_DIR "test1.icc", PROFILES_DIR "test2.icc", sizeof(Scanline_cmykFloat), t[6]);
       Performance("Floating point on Lab->RGB       ", SpeedTestFloatLab,  plugin, "*lab",                   PROFILES_DIR "test3.icc", sizeof(Scanline_LabFloat), t[7]);
}


static
cmsFloat64Number SpeedTestFloatByUsing16BitsRGB(cmsContext ct, cmsHPROFILE hlcmsProfileIn, cmsHPROFILE hlcmsProfileOut)
{
       cmsInt32Number r, g, b, j;
       clock_t atime;
       cmsFloat64Number diff;
       cmsHTRANSFORM xform16;
       Scanline_rgbFloat *In;
       Scanline_rgb16bits *tmp16;
       cmsUInt32Number MbFloat, Mb16;

       UNUSED_PARAMETER(ct);

       if (hlcmsProfileIn == NULL || hlcmsProfileOut == NULL)
              Fail("Unable to open profiles");

       xform16    = cmsCreateTransform(ct, hlcmsProfileIn, TYPE_RGB_16, hlcmsProfileOut, TYPE_RGB_16, INTENT_PERCEPTUAL, cmsFLAGS_NOCACHE);

       cmsCloseProfile(ct, hlcmsProfileIn);
       cmsCloseProfile(ct, hlcmsProfileOut);

       MbFloat = 256 * 256 * 256 * sizeof(Scanline_rgbFloat);
       Mb16    = 256 * 256 * 256 * sizeof(Scanline_rgb16bits);

       In    = (Scanline_rgbFloat*)malloc(MbFloat);
       tmp16 = (Scanline_rgb16bits*)malloc(Mb16);


       j = 0;
       for (r = 0; r < 256; r++)
              for (g = 0; g < 256; g++)
                     for (b = 0; b < 256; b++) {

              In[j].r = (cmsFloat32Number)r / 255.0f;
              In[j].g = (cmsFloat32Number)g / 255.0f;
              In[j].b = (cmsFloat32Number)b / 255.0f;

              j++;
       }


       atime = clock();


       for (j = 0; j < 256 * 256 * 256; j++) {

              tmp16[j].r = (cmsUInt16Number)floor(In[j].r * 65535.0 + 0.5);
              tmp16[j].g = (cmsUInt16Number)floor(In[j].g * 65535.0 + 0.5);
              tmp16[j].b = (cmsUInt16Number)floor(In[j].b * 65535.0 + 0.5);

              j++;
       }

       cmsDoTransform(ct, xform16, tmp16, tmp16, 256 * 256 * 256);

       for (j = 0; j < 256 * 256 * 256; j++) {

              In[j].r = (cmsFloat32Number) (tmp16[j].r / 65535.0 );
              In[j].g = (cmsFloat32Number) (tmp16[j].g / 65535.0);
              In[j].b = (cmsFloat32Number) (tmp16[j].b / 65535.0);

              j++;
       }

       diff = clock() - atime;
       free(In); free(tmp16);

       cmsDeleteTransform(ct, xform16);
       return MPixSec(diff);
}





static
void ComparativeFloatVs16bits(cmsContext Raw, cmsContext Plugin)
{
       trace("\n\n");
       trace("C O M P A R A T I V E  converting to 16 bit vs. using float plug-in.\n");
       trace("                              values given in MegaPixels per second.\n");
       trace("====================================================================\n");
       trace("                                  16 bits tmp.  Float plugin\n");
       fflush(stdout);

       Comparative(Raw, Plugin, "Floating point on CLUT profiles  ", SpeedTestFloatByUsing16BitsRGB, SpeedTestFloatRGB,  PROFILES_DIR "test5.icc", PROFILES_DIR "test3.icc");
       Comparative(Raw, Plugin, "Floating point on Matrix-Shaper  ", SpeedTestFloatByUsing16BitsRGB, SpeedTestFloatRGB,  PROFILES_DIR "test5.icc", PROFILES_DIR "test0.icc");
       Comparative(Raw, Plugin, "Floating point on same MatrixSh  ", SpeedTestFloatByUsing16BitsRGB, SpeedTestFloatRGB,  PROFILES_DIR "test0.icc", PROFILES_DIR "test0.icc");
       Comparative(Raw, Plugin, "Floating point on curves         ", SpeedTestFloatByUsing16BitsRGB, SpeedTestFloatRGB,  NULL, NULL);
}







typedef struct
{
       Scanline_rgba8bits pixels[256][256];
       cmsUInt8Number     padding[4];

} padded_line;

typedef struct
{
       padded_line line[256];
} big_bitmap;


static
cmsFloat64Number SpeedTest8bitDoTransform(cmsContext ct, cmsHPROFILE hlcmsProfileIn, cmsHPROFILE hlcmsProfileOut)
{
       cmsInt32Number r, g, b, j;
       clock_t atime;
       cmsFloat64Number diff;
       cmsHTRANSFORM hlcmsxform;
       big_bitmap* In;
       big_bitmap* Out;
       cmsUInt32Number Mb;

       if (hlcmsProfileIn == NULL || hlcmsProfileOut == NULL)
              Fail("Unable to open profiles");

       hlcmsxform = cmsCreateTransform(ct, hlcmsProfileIn, TYPE_RGBA_8, hlcmsProfileOut, TYPE_RGBA_8, INTENT_PERCEPTUAL, cmsFLAGS_NOCACHE);
       cmsCloseProfile(ct, hlcmsProfileIn);
       cmsCloseProfile(ct, hlcmsProfileOut);


       // Our test bitmap is 256 x 256 padded lines
       Mb = sizeof(big_bitmap);

       In = (big_bitmap*)malloc(Mb);
       Out = (big_bitmap*)malloc(Mb);

       for (r = 0; r < 256; r++)
              for (g = 0; g < 256; g++)
                     for (b = 0; b < 256; b++) {

                            In->line[r].pixels[g][b].r = (cmsUInt8Number)r;
                            In->line[r].pixels[g][b].g = (cmsUInt8Number)g;
                            In->line[r].pixels[g][b].b = (cmsUInt8Number)b;
                            In->line[r].pixels[g][b].a = 0;
                     }

       atime = clock();

       for (j = 0; j < 256; j++) {

              cmsDoTransform(ct, hlcmsxform, In->line[j].pixels, Out->line[j].pixels, 256 * 256);
       }

       diff = clock() - atime;
       free(In); free(Out);

       cmsDeleteTransform(ct, hlcmsxform);
       return MPixSec(diff);

}


static
cmsFloat64Number SpeedTest8bitLineStride(cmsContext ct, cmsHPROFILE hlcmsProfileIn, cmsHPROFILE hlcmsProfileOut)
{
       cmsInt32Number r, g, b;
       clock_t atime;
       cmsFloat64Number diff;
       cmsHTRANSFORM hlcmsxform;
       big_bitmap* In;
       big_bitmap* Out;
       cmsUInt32Number Mb;

       if (hlcmsProfileIn == NULL || hlcmsProfileOut == NULL)
              Fail("Unable to open profiles");

       hlcmsxform = cmsCreateTransform(ct, hlcmsProfileIn, TYPE_RGBA_8, hlcmsProfileOut, TYPE_RGBA_8, INTENT_PERCEPTUAL, cmsFLAGS_NOCACHE);
       cmsCloseProfile(ct, hlcmsProfileIn);
       cmsCloseProfile(ct, hlcmsProfileOut);


       // Our test bitmap is 256 x 256 padded lines
       Mb = sizeof(big_bitmap);

       In = (big_bitmap*)malloc(Mb);
       Out = (big_bitmap*)malloc(Mb);

       for (r = 0; r < 256; r++)
              for (g = 0; g < 256; g++)
                     for (b = 0; b < 256; b++) {

                            In->line[r].pixels[g][b].r = (cmsUInt8Number)r;
                            In->line[r].pixels[g][b].g = (cmsUInt8Number)g;
                            In->line[r].pixels[g][b].b = (cmsUInt8Number)b;
                            In->line[r].pixels[g][b].a = 0;
                     }

       atime = clock();

       cmsDoTransformLineStride(ct, hlcmsxform, In, Out, 256*256, 256, sizeof(padded_line), sizeof(padded_line), 0, 0);

       diff = clock() - atime;
       free(In); free(Out);

       cmsDeleteTransform(ct, hlcmsxform);
       return MPixSec(diff);

}

static
void ComparativeLineStride8bits(cmsContext NoPlugin, cmsContext Plugin)
{
       trace("\n\n");
       trace("C O M P A R A T I V E cmsDoTransform() vs. cmsDoTransformLineStride()\n");
       trace("                              values given in MegaPixels per second.\n");
       trace("====================================================================\n");

       fflush(stdout);

       ComparativeCt(NoPlugin, Plugin, "CLUT profiles  ", SpeedTest8bitDoTransform, SpeedTest8bitLineStride, PROFILES_DIR "test5.icc", PROFILES_DIR "test3.icc");
       ComparativeCt(NoPlugin, Plugin, "CLUT 16 bits   ", SpeedTest16bitsRGB,       SpeedTest16bitsRGB,      PROFILES_DIR "test5.icc", PROFILES_DIR "test3.icc");
       ComparativeCt(NoPlugin, Plugin, "Matrix-Shaper  ", SpeedTest8bitDoTransform, SpeedTest8bitLineStride, PROFILES_DIR "test5.icc", PROFILES_DIR "test0.icc");
       ComparativeCt(NoPlugin, Plugin, "same MatrixSh  ", SpeedTest8bitDoTransform, SpeedTest8bitLineStride, PROFILES_DIR "test0.icc", PROFILES_DIR "test0.icc");
       ComparativeCt(NoPlugin, Plugin, "curves         ", SpeedTest8bitDoTransform, SpeedTest8bitLineStride, NULL, NULL);
}



static
void TestGrayTransformPerformance(cmsContext ct)
{
       cmsInt32Number j;
       clock_t atime;
       cmsFloat64Number diff;
       cmsHTRANSFORM hlcmsxform;
       float *In;

       cmsInt32Number pixels;
       cmsUInt32Number Mb;
       cmsToneCurve* gamma18;
       cmsToneCurve* gamma22;

       cmsHPROFILE hlcmsProfileIn;
       cmsHPROFILE hlcmsProfileOut;

       gamma18 = cmsBuildGamma(ct, 1.8);
       gamma22 = cmsBuildGamma(ct, 2.2);

       hlcmsProfileIn = cmsCreateGrayProfile(ct, NULL, gamma18);
       hlcmsProfileOut = cmsCreateGrayProfile(ct, NULL, gamma22);


       cmsFreeToneCurve(ct, gamma18);
       cmsFreeToneCurve(ct, gamma22);

       hlcmsxform = cmsCreateTransform(ct, hlcmsProfileIn, TYPE_GRAY_FLT | EXTRA_SH(1), hlcmsProfileOut, TYPE_GRAY_FLT|EXTRA_SH(1), INTENT_PERCEPTUAL, 0);
       cmsCloseProfile(ct, hlcmsProfileIn);
       cmsCloseProfile(ct, hlcmsProfileOut);

       pixels = 256 * 256 * 256;
       Mb = pixels* 2*sizeof(float);
       In = (float*) malloc(Mb);

       for (j = 0; j < pixels*2; j++)
              In[j] = (j % 256) / 255.0f;

       atime = clock();

       cmsDoTransform(ct, hlcmsxform, In, In, pixels);

       diff = clock() - atime;
       free(In);

       cmsDeleteTransform(ct, hlcmsxform);
       trace("Gray conversion using two gray profiles\t %-12.2f MPixels/Sec.\n", MPixSec(diff));
}

static
void TestGrayTransformPerformance1(cmsContext ct)
{
       cmsInt32Number j;
       clock_t atime;
       cmsFloat64Number diff;
       cmsHTRANSFORM hlcmsxform;
       float *In;

       cmsInt32Number pixels;
       cmsUInt32Number Mb;
       cmsToneCurve* gamma18;
       cmsToneCurve* gamma22;

       cmsHPROFILE hlcmsProfileIn;
       cmsHPROFILE hlcmsProfileOut;

       gamma18 = cmsBuildGamma(ct, 1.8);
       gamma22 = cmsBuildGamma(ct, 1./2.2);

       hlcmsProfileIn = cmsCreateLinearizationDeviceLink(ct, cmsSigGrayData, &gamma18);
       hlcmsProfileOut = cmsCreateLinearizationDeviceLink(ct, cmsSigGrayData, &gamma22);


       cmsFreeToneCurve(ct, gamma18);
       cmsFreeToneCurve(ct, gamma22);

       hlcmsxform = cmsCreateTransform(ct, hlcmsProfileIn, TYPE_GRAY_FLT, hlcmsProfileOut, TYPE_GRAY_FLT, INTENT_PERCEPTUAL, 0);
       cmsCloseProfile(ct, hlcmsProfileIn);
       cmsCloseProfile(ct, hlcmsProfileOut);

       pixels = 256 * 256 * 256;
       Mb = pixels* sizeof(float);
       In = (float*) malloc(Mb);

       for (j = 0; j < pixels; j++)
              In[j] = (j % 256) / 255.0f;

       atime = clock();

       cmsDoTransform(ct, hlcmsxform, In, In, pixels);

       diff = clock() - atime;
       free(In);

       cmsDeleteTransform(ct, hlcmsxform);
       trace("Gray conversion using two devicelinks\t %-12.2f MPixels/Sec.\n", MPixSec(diff));
}


#if defined(BUILD_MONOLITHIC)
#define main      lcms2_fast_float_testbed_main
#endif

// The harness test
int main(void)
{

#ifdef _MSC_VER
    _CrtSetDbgFlag(_CRTDBG_ALLOC_MEM_DF | _CRTDBG_LEAK_CHECK_DF);
#endif

       cmsContext raw = cmsCreateContext(NULL, NULL);
       cmsContext plugin = cmsCreateContext(NULL, NULL);

       trace("FastFloating point extensions testbed - 1.6\n");
       trace("Copyright (c) 1998-2023 Marti Maria Saguer, all rights reserved\n");

       trace("\nInstalling error logger ... ");
       cmsSetLogErrorHandler(raw, FatalErrorQuit);
       cmsSetLogErrorHandler(plugin, FatalErrorQuit);
       trace("done.\n");

       trace("Installing plug-in ... ");
<<<<<<< HEAD
       cmsPlugin(plugin, cmsFastFloatExtensions());
       trace("done.\n\n");
                      
=======
       cmsPlugin(cmsFastFloatExtensions());
       trace("done.\n\n");                     

>>>>>>> a6fad99f
       CheckComputeIncrements();

       CheckPremultiplied();

       // 15 bit functionality
       CheckFormatters15();
       Check15bitsConversions(plugin);

       // 16 bits functionality
       CheckAccuracy16Bits(raw, plugin);

       // Lab to whatever
       CheckLab2RGB(plugin);

       // Change format
       CheckChangeFormat(plugin);

       // Soft proofing
       CheckSoftProofing(plugin);

       // Floating point functionality
       CheckConversionFloat(raw, plugin);
       trace("All floating point tests passed OK\n");

       SpeedTest8(plugin);
       SpeedTest16(plugin);
       SpeedTest15(plugin);
       SpeedTestFloat(raw, plugin);

       ComparativeFloatVs16bits(raw, plugin);
       ComparativeLineStride8bits(raw, plugin);
       // Test gray performance
       trace("\n\n");
       trace("F L O A T   G R A Y   conversions performance.\n");
       trace("====================================================================\n");
       TestGrayTransformPerformance(plugin);
       TestGrayTransformPerformance1(plugin);

	   // [i_a] cleanup
       cmsDeleteContext(raw);
       cmsDeleteContext(plugin);

       trace("\nAll tests passed OK\n");

       cmsDeleteContext(0);

       return 0;
}<|MERGE_RESOLUTION|>--- conflicted
+++ resolved
@@ -1347,36 +1347,36 @@
 }
 
 static
-void CheckPremultiplied(void)
+void CheckPremultiplied(cmsContext plugin)
 {
     uint8_t BGRA8[4] = { 255, 192, 160, 128 };    
     uint8_t bgrA8_1[4], bgrA8_2[4];
 
-    cmsHPROFILE srgb1 = cmsCreate_sRGBProfile();
-    cmsHPROFILE srgb2 = cmsCreate_sRGBProfile();
+    cmsHPROFILE srgb1 = cmsCreate_sRGBProfile(plugin);
+    cmsHPROFILE srgb2 = cmsCreate_sRGBProfile(plugin);
 
     cmsContext noPlugin = cmsCreateContext(0, 0);
 
-    cmsHTRANSFORM xform1 = cmsCreateTransformTHR(noPlugin,
+    cmsHTRANSFORM xform1 = cmsCreateTransform(noPlugin,
         srgb1, TYPE_BGRA_8,
         srgb2, TYPE_BGRA_8_PREMUL,
         INTENT_PERCEPTUAL, cmsFLAGS_COPY_ALPHA);
 
-    cmsHTRANSFORM xform2 = cmsCreateTransformTHR(0,
+    cmsHTRANSFORM xform2 = cmsCreateTransform(plugin, 
         srgb1, TYPE_BGRA_8,
         srgb2, TYPE_BGRA_8_PREMUL,
         INTENT_PERCEPTUAL, cmsFLAGS_COPY_ALPHA);
 
     int i;
 
-    cmsCloseProfile(srgb1);
-    cmsCloseProfile(srgb2);
-
-    cmsDoTransform(xform1, BGRA8, bgrA8_1, 1);
-    cmsDoTransform(xform2, BGRA8, bgrA8_2, 1);
-
-    cmsDeleteTransform(xform1);
-    cmsDeleteTransform(xform2);
+    cmsCloseProfile(plugin, srgb1);
+    cmsCloseProfile(plugin, srgb2);
+
+    cmsDoTransform(plugin, xform1, BGRA8, bgrA8_1, 1);
+    cmsDoTransform(plugin, xform2, BGRA8, bgrA8_2, 1);
+
+    cmsDeleteTransform(plugin, xform1);
+    cmsDeleteTransform(plugin, xform2);
 
     for (i = 0; i < 4; i++)
     {
@@ -2512,18 +2512,12 @@
        trace("done.\n");
 
        trace("Installing plug-in ... ");
-<<<<<<< HEAD
        cmsPlugin(plugin, cmsFastFloatExtensions());
-       trace("done.\n\n");
-                      
-=======
-       cmsPlugin(cmsFastFloatExtensions());
        trace("done.\n\n");                     
 
->>>>>>> a6fad99f
        CheckComputeIncrements();
 
-       CheckPremultiplied();
+       CheckPremultiplied(plugin);
 
        // 15 bit functionality
        CheckFormatters15();
