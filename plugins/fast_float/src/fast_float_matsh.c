//---------------------------------------------------------------------------------
//
//  Little Color Management System, fast floating point extensions
//  Copyright (c) 1998-2024 Marti Maria Saguer, all rights reserved
//
//
// This program is free software: you can redistribute it and/or modify
// it under the terms of the GNU General Public License as published by
// the Free Software Foundation, either version 3 of the License, or
// (at your option) any later version.
//
// This program is distributed in the hope that it will be useful,
// but WITHOUT ANY WARRANTY; without even the implied warranty of
// MERCHANTABILITY or FITNESS FOR A PARTICULAR PURPOSE.  See the
// GNU General Public License for more details.
//
// You should have received a copy of the GNU General Public License
// along with this program.  If not, see <http://www.gnu.org/licenses/>.
//
//---------------------------------------------------------------------------------

// Optimization for matrix-shaper in float

#include "fast_float_internal.h"


// This is the private data container used by this optimization
typedef struct {


    cmsFloat32Number Mat[3][3];
    cmsFloat32Number Off[3];

    cmsFloat32Number Shaper1R[MAX_NODES_IN_CURVE];
    cmsFloat32Number Shaper1G[MAX_NODES_IN_CURVE];
    cmsFloat32Number Shaper1B[MAX_NODES_IN_CURVE];

    cmsFloat32Number Shaper2R[MAX_NODES_IN_CURVE];
    cmsFloat32Number Shaper2G[MAX_NODES_IN_CURVE];
    cmsFloat32Number Shaper2B[MAX_NODES_IN_CURVE];

    cmsBool UseOff;

    void * real_ptr;

} VXMatShaperFloatData;


static
VXMatShaperFloatData* malloc_aligned(cmsContext ContextID)
{
    cmsUInt8Number* real_ptr = (cmsUInt8Number*) _cmsMallocZero(ContextID, sizeof(VXMatShaperFloatData) + 32);
    cmsUInt8Number* aligned = (cmsUInt8Number*) (((uintptr_t)real_ptr + 16) & ~0xf);
    VXMatShaperFloatData* p = (VXMatShaperFloatData*) aligned;

    p ->real_ptr = real_ptr;
    return p;
}



// Free the private data container
static
void  FreeMatShaper(cmsContext ContextID, void* Data)
{
       VXMatShaperFloatData* d = (VXMatShaperFloatData*)Data;

       if (d != NULL)
              _cmsFree(ContextID, d->real_ptr);
}


static
void FillShaper(cmsContext ContextID, cmsFloat32Number* Table, cmsToneCurve* Curve)
{
    int i;
    cmsFloat32Number R;

    for (i = 0; i < MAX_NODES_IN_CURVE; i++) {

           R = (cmsFloat32Number) i / (cmsFloat32Number) (MAX_NODES_IN_CURVE - 1);

        Table[i] = cmsEvalToneCurveFloat(ContextID, Curve, R);
    }
}


// Compute the matrix-shaper structure
static
VXMatShaperFloatData* SetMatShaper(cmsContext ContextID, cmsToneCurve* Curve1[3], cmsMAT3* Mat, cmsVEC3* Off, cmsToneCurve* Curve2[3])
{
    VXMatShaperFloatData* p;
    int i, j;

    // Allocate a big chuck of memory to store precomputed tables
    p = malloc_aligned(ContextID);
    if (p == NULL) return FALSE;


    // Precompute tables
    FillShaper(ContextID, p->Shaper1R, Curve1[0]);
    FillShaper(ContextID, p->Shaper1G, Curve1[1]);
    FillShaper(ContextID, p->Shaper1B, Curve1[2]);

    FillShaper(ContextID, p->Shaper2R, Curve2[0]);
    FillShaper(ContextID, p->Shaper2G, Curve2[1]);
    FillShaper(ContextID, p->Shaper2B, Curve2[2]);


    for (i=0; i < 3; i++) {
        for (j=0; j < 3; j++) {
               p->Mat[i][j] = (cmsFloat32Number) Mat->v[i].n[j];
        }
    }


    for (i = 0; i < 3; i++) {

           if (Off == NULL) {

                  p->UseOff = FALSE;
                  p->Off[i] = 0.0;
           }
           else {
                  p->UseOff = TRUE;
                  p->Off[i] = (cmsFloat32Number)Off->n[i];

           }
    }


    return p;
}



// A fast matrix-shaper evaluator for floating point
static
void MatShaperFloat(cmsContext ContextID, struct _cmstransform_struct *CMMcargo,
                        const cmsUInt8Number* Input,
                        cmsUInt8Number* Output,
                        cmsUInt32Number PixelsPerLine,
                        cmsUInt32Number LineCount,
                        const cmsStride* Stride)
{
    VXMatShaperFloatData* p = (VXMatShaperFloatData*) _cmsGetTransformUserData(CMMcargo);
    cmsFloat32Number l1, l2, l3;
    cmsFloat32Number r, g, b;
    cmsUInt32Number i, ii;
    cmsUInt32Number SourceStartingOrder[cmsMAXCHANNELS];
    cmsUInt32Number SourceIncrements[cmsMAXCHANNELS];
    cmsUInt32Number DestStartingOrder[cmsMAXCHANNELS];
    cmsUInt32Number DestIncrements[cmsMAXCHANNELS];

    const cmsUInt8Number* rin;
    const cmsUInt8Number* gin;
    const cmsUInt8Number* bin;
    const cmsUInt8Number* ain = NULL;

    cmsUInt8Number* rout;
    cmsUInt8Number* gout;
    cmsUInt8Number* bout;
    cmsUInt8Number* aout = NULL;

    cmsUInt32Number nchans, nalpha;
    size_t strideIn, strideOut;

    _cmsComputeComponentIncrements(cmsGetTransformInputFormat(ContextID, (cmsHTRANSFORM)CMMcargo), Stride->BytesPerPlaneIn, &nchans, &nalpha, SourceStartingOrder, SourceIncrements);
    _cmsComputeComponentIncrements(cmsGetTransformOutputFormat(ContextID, (cmsHTRANSFORM)CMMcargo), Stride->BytesPerPlaneOut, &nchans, &nalpha, DestStartingOrder, DestIncrements);

    if (!(_cmsGetTransformFlags(CMMcargo) & cmsFLAGS_COPY_ALPHA))
        nalpha = 0;

    strideIn = strideOut = 0;
    for (i = 0; i < LineCount; i++) {

        rin = (const cmsUInt8Number*)Input + SourceStartingOrder[0] + strideIn;
        gin = (const cmsUInt8Number*)Input + SourceStartingOrder[1] + strideIn;
        bin = (const cmsUInt8Number*)Input + SourceStartingOrder[2] + strideIn;

        if (nalpha)
            ain = (const cmsUInt8Number*)Input + SourceStartingOrder[3] + strideIn;

        rout = (cmsUInt8Number*)Output + DestStartingOrder[0] + strideOut;
        gout = (cmsUInt8Number*)Output + DestStartingOrder[1] + strideOut;
        bout = (cmsUInt8Number*)Output + DestStartingOrder[2] + strideOut;

        if (nalpha)
            aout = (cmsUInt8Number*)Output + DestStartingOrder[3] + strideOut;

        for (ii = 0; ii < PixelsPerLine; ii++) {

            r = flerp(p->Shaper1R, *(cmsFloat32Number*)rin);
            g = flerp(p->Shaper1G, *(cmsFloat32Number*)gin);
            b = flerp(p->Shaper1B, *(cmsFloat32Number*)bin);

            l1 = p->Mat[0][0] * r + p->Mat[0][1] * g + p->Mat[0][2] * b;
            l2 = p->Mat[1][0] * r + p->Mat[1][1] * g + p->Mat[1][2] * b;
            l3 = p->Mat[2][0] * r + p->Mat[2][1] * g + p->Mat[2][2] * b;

            if (p->UseOff) {

                l1 += p->Off[0];
                l2 += p->Off[1];
                l3 += p->Off[2];
            }

            *(cmsFloat32Number*)rout = flerp(p->Shaper2R, l1);
            *(cmsFloat32Number*)gout = flerp(p->Shaper2G, l2);
            *(cmsFloat32Number*)bout = flerp(p->Shaper2B, l3);

            rin += SourceIncrements[0];
            gin += SourceIncrements[1];
            bin += SourceIncrements[2];

            rout += DestIncrements[0];
            gout += DestIncrements[1];
            bout += DestIncrements[2];

            if (ain)
            {
                *(cmsFloat32Number*)aout = *(cmsFloat32Number*)ain;
                ain += SourceIncrements[3];
                aout += DestIncrements[3];
            }
        }

        strideIn += Stride->BytesPerLineIn;
        strideOut += Stride->BytesPerLineOut;
    }
}



cmsBool OptimizeFloatMatrixShaper(cmsContext ContextID,
                                  _cmsTransform2Fn* TransformFn,
                                  void** UserData,
                                  _cmsFreeUserDataFn* FreeUserData,
                                  cmsPipeline** Lut,
                                  cmsUInt32Number* InputFormat,
                                  cmsUInt32Number* OutputFormat,
                                  cmsUInt32Number* dwFlags)
{
    cmsStage* Curve1, *Curve2;
    cmsStage* Matrix1, *Matrix2, * XYZmatrix = NULL;
    _cmsStageMatrixData* Data1;
    _cmsStageMatrixData* Data2;
    cmsMAT3 res;
    cmsBool IdentityMat = FALSE;
    cmsPipeline* Dest, *Src;
    cmsUInt32Number nChans;
    cmsFloat64Number factor = 1.0;


    // Apply only to floating-point cases
    if (!T_FLOAT(*InputFormat) || !T_FLOAT(*OutputFormat)) return FALSE;

    // Only works on RGB to RGB and gray to gray
    if ( !( (T_CHANNELS(*InputFormat) == 3 && T_CHANNELS(*OutputFormat) == 3))  &&
         !( (T_CHANNELS(*InputFormat) == 1 && T_CHANNELS(*OutputFormat) == 1))) return FALSE;

    // Only works on float
    if (T_BYTES(*InputFormat) != 4 || T_BYTES(*OutputFormat) != 4) return FALSE;

    // Seems suitable, proceed
    Src = *Lut;

    // Check for shaper-matrix-matrix-shaper structure, that is what this optimizer stands for
<<<<<<< HEAD
    if (!cmsPipelineCheckAndRetreiveStages(ContextID, Src, 4,
        cmsSigCurveSetElemType, cmsSigMatrixElemType, cmsSigMatrixElemType, cmsSigCurveSetElemType,
        &Curve1, &Matrix1, &Matrix2, &Curve2)) return FALSE;
=======

    if (cmsPipelineCheckAndRetreiveStages(Src, 3,
        cmsSigCurveSetElemType, cmsSigMatrixElemType, cmsSigCurveSetElemType,
        &Curve1, &Matrix1, &Curve2))
    {
        if (T_COLORSPACE(*OutputFormat) == PT_XYZ) {

            /**
            * XYZ is encoded in 1.15 fixed point, but in
            * out table it is on 0..1.0 range, so we need to  adjust it.
            */
#define MAX_ENCODEABLE_XYZ  (1.0 + 32767.0/32768.0)

            static const cmsFloat64Number mat[] = { MAX_ENCODEABLE_XYZ,      0,   0,
                                                        0,  MAX_ENCODEABLE_XYZ,   0,
                                                        0,      0,   MAX_ENCODEABLE_XYZ };

            XYZmatrix = Matrix2 = cmsStageAllocMatrix(cmsGetPipelineContextID(Src), 3, 3, mat, NULL);
        }
        else 
            if (T_COLORSPACE(*InputFormat) == PT_XYZ) {
                static const cmsFloat64Number mat[] = { 1.0/MAX_ENCODEABLE_XYZ,  0,   0,
                                                        0,  1.0/MAX_ENCODEABLE_XYZ,   0,
                                                        0,      0,   1.0/MAX_ENCODEABLE_XYZ };

                Matrix2 = Matrix1;
                XYZmatrix = Matrix1 = cmsStageAllocMatrix(cmsGetPipelineContextID(Src), 3, 3, mat, NULL);
            }
            else
                return FALSE;
    }
    else
        if (!cmsPipelineCheckAndRetreiveStages(Src, 4, 
            cmsSigCurveSetElemType, cmsSigMatrixElemType, cmsSigMatrixElemType, cmsSigCurveSetElemType, 
            &Curve1, &Matrix1, &Matrix2, &Curve2)) return FALSE;
>>>>>>> 3c18c1ff

    nChans    = T_CHANNELS(*InputFormat);

    // Get both matrices, which are 3x3
    Data1 = (_cmsStageMatrixData*) cmsStageData(ContextID, Matrix1);
    Data2 = (_cmsStageMatrixData*) cmsStageData(ContextID, Matrix2);

    // Input offset should be zero
    if (Data1 ->Offset != NULL) return FALSE;

    if (cmsStageInputChannels(ContextID, Matrix1) == 1 && cmsStageOutputChannels(ContextID, Matrix2) == 1)
    {
        // This is a gray to gray. Just multiply
         factor = Data1->Double[0]*Data2->Double[0] +
                  Data1->Double[1]*Data2->Double[1] +
                  Data1->Double[2]*Data2->Double[2];

        if (fabs(1 - factor) < (1.0 / 65535.0)) IdentityMat = TRUE;
    }
    else
    {
        // Multiply both matrices to get the result
        _cmsMAT3per(ContextID, &res, (cmsMAT3*) Data2 ->Double, (cmsMAT3*) Data1 ->Double);

        // Now the result is in res + Data2 -> Offset. Maybe is a plain identity?
        IdentityMat = FALSE;
        if (_cmsMAT3isIdentity(ContextID, &res) && Data2 ->Offset == NULL) {

            // We can get rid of full matrix
            IdentityMat = TRUE;
        }
    }

    // Allocate an empty LUT 
    Dest =  cmsPipelineAlloc(ContextID, nChans, nChans);
    if (!Dest) return FALSE;

    // Assemble the new LUT
    cmsPipelineInsertStage(ContextID, Dest, cmsAT_BEGIN, cmsStageDup(ContextID, Curve1));

    if (!IdentityMat) {

        if (nChans == 1)
             cmsPipelineInsertStage(ContextID, Dest, cmsAT_END,
                    cmsStageAllocMatrix(ContextID, 1, 1, (const cmsFloat64Number*) &factor, Data2->Offset));
        else
            cmsPipelineInsertStage(ContextID, Dest, cmsAT_END,
                    cmsStageAllocMatrix(ContextID, 3, 3, (const cmsFloat64Number*) &res, Data2 ->Offset));
    }


    cmsPipelineInsertStage(ContextID, Dest, cmsAT_END, cmsStageDup(ContextID, Curve2));

    // If identity on matrix, we can further optimize the curves, so call the join curves routine
    if (IdentityMat) {

           OptimizeFloatByJoiningCurves(ContextID, TransformFn, UserData, FreeUserData, &Dest, InputFormat, OutputFormat, dwFlags);
    }
    else {
        _cmsStageToneCurvesData* mpeC1 = (_cmsStageToneCurvesData*) cmsStageData(ContextID, Curve1);
        _cmsStageToneCurvesData* mpeC2 = (_cmsStageToneCurvesData*) cmsStageData(ContextID, Curve2);

        // In this particular optimization, cache does not help as it takes more time to deal with
        // the cache than with the pixel handling
        *dwFlags |= cmsFLAGS_NOCACHE;

        // Setup the optimization routines
        *UserData = SetMatShaper(ContextID, mpeC1 ->TheCurves, &res, (cmsVEC3*) Data2 ->Offset, mpeC2->TheCurves);
        *FreeUserData = FreeMatShaper;

        *TransformFn = MatShaperFloat;
    }

    *dwFlags &= ~cmsFLAGS_CAN_CHANGE_FORMATTER;
<<<<<<< HEAD
    cmsPipelineFree(ContextID, Src);
=======
    cmsPipelineFree(Src);
    if (XYZmatrix != NULL)
        cmsStageFree(XYZmatrix);
>>>>>>> 3c18c1ff
    *Lut = Dest;
    return TRUE;
}<|MERGE_RESOLUTION|>--- conflicted
+++ resolved
@@ -266,11 +266,6 @@
     Src = *Lut;
 
     // Check for shaper-matrix-matrix-shaper structure, that is what this optimizer stands for
-<<<<<<< HEAD
-    if (!cmsPipelineCheckAndRetreiveStages(ContextID, Src, 4,
-        cmsSigCurveSetElemType, cmsSigMatrixElemType, cmsSigMatrixElemType, cmsSigCurveSetElemType,
-        &Curve1, &Matrix1, &Matrix2, &Curve2)) return FALSE;
-=======
 
     if (cmsPipelineCheckAndRetreiveStages(Src, 3,
         cmsSigCurveSetElemType, cmsSigMatrixElemType, cmsSigCurveSetElemType,
@@ -306,8 +301,8 @@
         if (!cmsPipelineCheckAndRetreiveStages(Src, 4, 
             cmsSigCurveSetElemType, cmsSigMatrixElemType, cmsSigMatrixElemType, cmsSigCurveSetElemType, 
             &Curve1, &Matrix1, &Matrix2, &Curve2)) return FALSE;
->>>>>>> 3c18c1ff
-
+
+    ContextID = cmsGetPipelineContextID(Src);
     nChans    = T_CHANNELS(*InputFormat);
 
     // Get both matrices, which are 3x3
@@ -381,13 +376,9 @@
     }
 
     *dwFlags &= ~cmsFLAGS_CAN_CHANGE_FORMATTER;
-<<<<<<< HEAD
     cmsPipelineFree(ContextID, Src);
-=======
-    cmsPipelineFree(Src);
     if (XYZmatrix != NULL)
         cmsStageFree(XYZmatrix);
->>>>>>> 3c18c1ff
     *Lut = Dest;
     return TRUE;
 }