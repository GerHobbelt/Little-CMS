--- conflicted
+++ resolved
@@ -340,13 +340,8 @@
     cmsToneCurve *Trans[cmsMAXCHANNELS], *TransReverse[cmsMAXCHANNELS];
     cmsUInt32Number t, i, j;
     cmsFloat32Number v, In[cmsMAXCHANNELS], Out[cmsMAXCHANNELS];
-<<<<<<< HEAD
-    cmsBool lIsSuitable, lIsLinear;
+    cmsBool lIsSuitable;
     cmsPipeline* OptimizedLUT = NULL, *LutPlusCurves = NULL;
-=======
-    cmsBool lIsSuitable;
-    cmsPipeline* OptimizedLUT = NULL, *LutPlusCurves = NULL;    
->>>>>>> 1c539c16
     cmsStage* OptimizedCLUTmpe;
     cmsStage* OptimizedPrelinMpe;
     cmsStage* mpe;
@@ -375,11 +370,6 @@
             if (cmsStageType(ContextID, mpe) == cmsSigNamedColorElemType) return FALSE;
     }
 
-<<<<<<< HEAD
-    OutputColorSpace = _cmsICCcolorSpace(ContextID, T_COLORSPACE(*OutputFormat));
-=======
-    ContextID = cmsGetPipelineContextID(OriginalLut);
->>>>>>> 1c539c16
     nGridPoints      = _cmsReasonableGridpointsByColorspace(cmsSigRgbData, *dwFlags);
 
     // Empty gamma containers
@@ -424,13 +414,6 @@
     lIsSuitable = TRUE;
     for (t=0; (lIsSuitable && (t < 3)); t++) {
 
-<<<<<<< HEAD
-        // Exclude if already linear
-        if (!cmsIsToneCurveLinear(ContextID, Trans[t]))
-            lIsLinear = FALSE;
-
-=======
->>>>>>> 1c539c16
         // Exclude if non-monotonic
         if (!cmsIsToneCurveMonotonic(ContextID, Trans[t]))
             lIsSuitable = FALSE;
