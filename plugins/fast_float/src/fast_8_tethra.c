//---------------------------------------------------------------------------------
//
//  Little Color Management System, fast floating point extensions
//  Copyright (c) 1998-2022 Marti Maria Saguer, all rights reserved
//
//
// This program is free software: you can redistribute it and/or modify
// it under the terms of the GNU General Public License as published by
// the Free Software Foundation, either version 3 of the License, or
// (at your option) any later version.
//
// This program is distributed in the hope that it will be useful,
// but WITHOUT ANY WARRANTY; without even the implied warranty of
// MERCHANTABILITY or FITNESS FOR A PARTICULAR PURPOSE.  See the
// GNU General Public License for more details.
//
// You should have received a copy of the GNU General Public License
// along with this program.  If not, see <http://www.gnu.org/licenses/>.
//
//---------------------------------------------------------------------------------

#include "fast_float_internal.h"

#define PRELINEARIZATION_POINTS 4096

// Optimization for 8 bits, 3 inputs only
typedef struct {

    const cmsInterpParams* p;   // Tetrahedrical interpolation parameters. This is a not-owned pointer.

    cmsUInt16Number rx[256], ry[256], rz[256];
    cmsUInt32Number X0[256], Y0[256], Z0[256];  // Precomputed nodes and offsets for 8-bit input data


} Performance8Data;


// Precomputes tables for 8-bit on input devicelink.
static
Performance8Data* Performance8alloc(cmsContext ContextID, const cmsInterpParams* p, cmsToneCurve* G[3])
{
    int i;
    cmsUInt16Number Input[3];
    cmsS15Fixed16Number v1, v2, v3;
    Performance8Data* p8;

    p8 = (Performance8Data*) _cmsMallocZero(ContextID, sizeof(Performance8Data));
    if (p8 == NULL) return NULL;

    // Since this only works for 8 bit input, values comes always as x * 257,
    // we can safely take msb byte (x << 8 + x)
    for (i=0; i < 256; i++) {

        if (G != NULL) {

            // Get 16-bit representation
            Input[0] = cmsEvalToneCurve16(ContextID, G[0], FROM_8_TO_16(i));
            Input[1] = cmsEvalToneCurve16(ContextID, G[1], FROM_8_TO_16(i));
            Input[2] = cmsEvalToneCurve16(ContextID, G[2], FROM_8_TO_16(i));
        }
        else {
            Input[0] = FROM_8_TO_16(i);
            Input[1] = FROM_8_TO_16(i);
            Input[2] = FROM_8_TO_16(i);
        }

        // Move to 0..1.0 in fixed domain
        v1 = _cmsToFixedDomain(Input[0] * p -> Domain[0]);
        v2 = _cmsToFixedDomain(Input[1] * p -> Domain[1]);
        v3 = _cmsToFixedDomain(Input[2] * p -> Domain[2]);

        // Store the precalculated table of nodes
        p8 ->X0[i] = (p->opta[2] * FIXED_TO_INT(v1));
        p8 ->Y0[i] = (p->opta[1] * FIXED_TO_INT(v2));
        p8 ->Z0[i] = (p->opta[0] * FIXED_TO_INT(v3));

        // Store the precalculated table of offsets
        p8 ->rx[i] = (cmsUInt16Number) FIXED_REST_TO_INT(v1);
        p8 ->ry[i] = (cmsUInt16Number) FIXED_REST_TO_INT(v2);
        p8 ->rz[i] = (cmsUInt16Number) FIXED_REST_TO_INT(v3);
    }


    p8 ->p = p;

    return p8;
}

static
void Performance8free(cmsContext ContextID, void* ptr)
{
    _cmsFree(ContextID, ptr);
}


// Sampler implemented by another LUT. This is a clean way to precalculate the devicelink 3D CLUT for
// almost any transform. We use floating point precision and then convert from floating point to 16 bits.
static
int XFormSampler16(cmsContext ContextID, CMSREGISTER const cmsUInt16Number In[], CMSREGISTER cmsUInt16Number Out[], CMSREGISTER void* Cargo)
{
    // Evaluate in 16 bits
    cmsPipelineEval16(ContextID, In, Out, (cmsPipeline*) Cargo);

    // Always succeed
    return TRUE;
}


// A optimized interpolation for 8-bit input.
#define DENS(i,j,k) (LutTable[(i)+(j)+(k)+OutChan])

static
void PerformanceEval8(cmsContext ContextID,
                      struct _cmstransform_struct *CMMcargo,
                      const void* Input,
                      void* Output,
                      cmsUInt32Number PixelsPerLine,
                      cmsUInt32Number LineCount,
                      const cmsStride* Stride)
{

       cmsUInt8Number         r, g, b;
       cmsS15Fixed16Number    rx, ry, rz;
       cmsS15Fixed16Number    c0, c1, c2, c3, Rest;
       cmsUInt32Number        OutChan, TotalPlusAlpha;
       cmsS15Fixed16Number    X0, X1, Y0, Y1, Z0, Z1;
       Performance8Data*      p8 = (Performance8Data*)_cmsGetTransformUserData(CMMcargo);
       const cmsInterpParams* p = p8->p;
       cmsUInt32Number        TotalOut = p->nOutputs;
       const cmsUInt16Number* LutTable = (const cmsUInt16Number*)p->Table;

       cmsUInt8Number* out[cmsMAXCHANNELS];
       cmsUInt16Number res16;

       cmsUInt32Number i, ii;

       cmsUInt32Number SourceStartingOrder[cmsMAXCHANNELS];
       cmsUInt32Number SourceIncrements[cmsMAXCHANNELS];
       cmsUInt32Number DestStartingOrder[cmsMAXCHANNELS];
       cmsUInt32Number DestIncrements[cmsMAXCHANNELS];

       const cmsUInt8Number* rin;
       const cmsUInt8Number* gin;
       const cmsUInt8Number* bin;
       const cmsUInt8Number* ain = NULL;

       cmsUInt32Number nalpha, strideIn, strideOut;

       _cmsComputeComponentIncrements(cmsGetTransformInputFormat(ContextID, (cmsHTRANSFORM)CMMcargo), Stride->BytesPerPlaneIn, NULL, &nalpha, SourceStartingOrder, SourceIncrements);
       _cmsComputeComponentIncrements(cmsGetTransformOutputFormat(ContextID, (cmsHTRANSFORM)CMMcargo), Stride->BytesPerPlaneOut, NULL, &nalpha, DestStartingOrder, DestIncrements);

       if (!(_cmsGetTransformFlags((cmsHTRANSFORM)CMMcargo) & cmsFLAGS_COPY_ALPHA))
           nalpha = 0;

       strideIn = strideOut = 0;
       for (i = 0; i < LineCount; i++) {

              rin = (const cmsUInt8Number*)Input + SourceStartingOrder[0] + strideIn;
              gin = (const cmsUInt8Number*)Input + SourceStartingOrder[1] + strideIn;
              bin = (const cmsUInt8Number*)Input + SourceStartingOrder[2] + strideIn;
              if (nalpha)
                     ain = (const cmsUInt8Number*)Input + SourceStartingOrder[3] + strideIn;

              TotalPlusAlpha = TotalOut;
              if (ain) TotalPlusAlpha++;

              for (OutChan = 0; OutChan < TotalPlusAlpha; OutChan++) {
                     out[OutChan] = (cmsUInt8Number*)Output + DestStartingOrder[OutChan] + strideOut;
              }


              for (ii = 0; ii < PixelsPerLine; ii++) {

                     r = *rin; g = *gin; b = *bin;

                     rin += SourceIncrements[0];
                     gin += SourceIncrements[1];
                     bin += SourceIncrements[2];

                     X0 = X1 = p8->X0[r];
                     Y0 = Y1 = p8->Y0[g];
                     Z0 = Z1 = p8->Z0[b];

                     rx = p8->rx[r];
                     ry = p8->ry[g];
                     rz = p8->rz[b];

                     X1 = X0 + ((rx == 0) ? 0 : p->opta[2]);
                     Y1 = Y0 + ((ry == 0) ? 0 : p->opta[1]);
                     Z1 = Z0 + ((rz == 0) ? 0 : p->opta[0]);


                     // These are the 6 Tetrahedral
                     for (OutChan = 0; OutChan < TotalOut; OutChan++) {

                            c0 = DENS(X0, Y0, Z0);

                            if (rx >= ry && ry >= rz)
                            {
                                   c1 = DENS(X1, Y0, Z0) - c0;
                                   c2 = DENS(X1, Y1, Z0) - DENS(X1, Y0, Z0);
                                   c3 = DENS(X1, Y1, Z1) - DENS(X1, Y1, Z0);
                            }
                            else
                                   if (rx >= rz && rz >= ry)
                                   {
                                          c1 = DENS(X1, Y0, Z0) - c0;
                                          c2 = DENS(X1, Y1, Z1) - DENS(X1, Y0, Z1);
                                          c3 = DENS(X1, Y0, Z1) - DENS(X1, Y0, Z0);
                                   }
                                   else
                                          if (rz >= rx && rx >= ry)
                                          {
                                                 c1 = DENS(X1, Y0, Z1) - DENS(X0, Y0, Z1);
                                                 c2 = DENS(X1, Y1, Z1) - DENS(X1, Y0, Z1);
                                                 c3 = DENS(X0, Y0, Z1) - c0;
                                          }
                                          else
                                                 if (ry >= rx && rx >= rz)
                                                 {
                                                        c1 = DENS(X1, Y1, Z0) - DENS(X0, Y1, Z0);
                                                        c2 = DENS(X0, Y1, Z0) - c0;
                                                        c3 = DENS(X1, Y1, Z1) - DENS(X1, Y1, Z0);
                                                 }
                                                 else
                                                        if (ry >= rz && rz >= rx)
                                                        {
                                                               c1 = DENS(X1, Y1, Z1) - DENS(X0, Y1, Z1);
                                                               c2 = DENS(X0, Y1, Z0) - c0;
                                                               c3 = DENS(X0, Y1, Z1) - DENS(X0, Y1, Z0);
                                                        }
                                                        else
                                                               if (rz >= ry && ry >= rx)
                                                               {
                                                                      c1 = DENS(X1, Y1, Z1) - DENS(X0, Y1, Z1);
                                                                      c2 = DENS(X0, Y1, Z1) - DENS(X0, Y0, Z1);
                                                                      c3 = DENS(X0, Y0, Z1) - c0;
                                                               }
                                                               else  {
                                                                      c1 = c2 = c3 = 0;
                                                               }


                                                               Rest = c1 * rx + c2 * ry + c3 * rz + 0x8001;
                                                               res16 = (cmsUInt16Number)c0 + ((Rest + (Rest >> 16)) >> 16);

                                                               *out[OutChan] = FROM_16_TO_8(res16);
                                                               out[OutChan] += DestIncrements[OutChan];

                     }

                     if (ain) {
                         *out[TotalOut] = *ain;
                         ain += SourceIncrements[3];
                         out[TotalOut] += DestIncrements[TotalOut];
                     }

              }

              strideIn += Stride->BytesPerLineIn;
              strideOut += Stride->BytesPerLineOut;
       }
}

#undef DENS


// Curves that contain wide empty areas are not optimizeable
static
cmsBool IsDegenerated(cmsContext ContextID, const cmsToneCurve* g)
{
    int i, Zeros = 0, Poles = 0;
    int nEntries = cmsGetToneCurveEstimatedTableEntries(ContextID, g);
    const cmsUInt16Number* Table16 = cmsGetToneCurveEstimatedTable(ContextID, g);

    for (i=0; i < nEntries; i++) {

        if (Table16[i] == 0x0000) Zeros++;
        if (Table16[i] == 0xffff) Poles++;
    }

    if (Zeros == 1 && Poles == 1) return FALSE;  // For linear tables
    if (Zeros > (nEntries / 4)) return TRUE;  // Degenerated, mostly zeros
    if (Poles > (nEntries / 4)) return TRUE;  // Degenerated, mostly poles

    return FALSE;
}



// Normalize endpoints by slope limiting max and min. This assures endpoints as well.
// Descending curves are handled as well.
static
void SlopeLimiting(cmsUInt16Number* Table16, int nEntries)
{
    int BeginVal, EndVal;

    int AtBegin = (int) floor((cmsFloat64Number)nEntries * 0.02 + 0.5);   // Cutoff at 2%
    int AtEnd   = nEntries - AtBegin - 1;                                  // And 98%
    cmsFloat64Number Val, Slope, beta;
    int i;


    if (Table16[0] > Table16[nEntries-1]) {
        BeginVal = 0xffff; EndVal = 0;
    }
    else {
        BeginVal = 0; EndVal = 0xffff;
    }

    // Compute slope and offset for begin of curve
    Val   = Table16[AtBegin];
    Slope = (Val - BeginVal) / AtBegin;
    beta  = Val - Slope * AtBegin;

    for (i=0; i < AtBegin; i++)
        Table16[i] = _cmsSaturateWord(i * Slope + beta);

    // Compute slope and offset for the end
    Val   = Table16[AtEnd];
    Slope = (EndVal - Val) / AtBegin;   // AtBegin holds the X interval, which is same in both cases
    beta  = Val - Slope * AtEnd;

    for (i = AtEnd; i < (int) nEntries; i++)
        Table16[i] = _cmsSaturateWord(i * Slope + beta);
}


// --------------------------------------------------------------------------------------------------------------

cmsBool Optimize8BitRGBTransform( cmsContext ContextID,
                                  _cmsTransform2Fn* TransformFn,
                                  void** UserData,
                                  _cmsFreeUserDataFn* FreeDataFn,
                                  cmsPipeline** Lut,
                                  cmsUInt32Number* InputFormat,
                                  cmsUInt32Number* OutputFormat,
                                  cmsUInt32Number* dwFlags)
{
    cmsPipeline* OriginalLut;
    int nGridPoints;
    cmsToneCurve *Trans[cmsMAXCHANNELS], *TransReverse[cmsMAXCHANNELS];
    cmsUInt32Number t, i, j;
    cmsFloat32Number v, In[cmsMAXCHANNELS], Out[cmsMAXCHANNELS];
    cmsBool lIsSuitable;
    cmsPipeline* OptimizedLUT = NULL, *LutPlusCurves = NULL;
    cmsStage* OptimizedCLUTmpe;
    cmsStage* OptimizedPrelinMpe;
    Performance8Data* p8;
    cmsUInt16Number* MyTable[3];
    _cmsStageCLutData* data;

    // For empty transforms, do nothing
    if (*Lut == NULL) return FALSE;

    // This is a lossy optimization! does not apply in floating-point cases
    if (T_FLOAT(*InputFormat) || T_FLOAT(*OutputFormat)) return FALSE;

    // Only on 8-bit
    if (T_BYTES(*InputFormat) != 1 || T_BYTES(*OutputFormat) != 1) return FALSE;

    // Only on RGB
    if (T_COLORSPACE(*InputFormat)  != PT_RGB) return FALSE;
   
    // This optimization only works on RGB8->RGB8 or RGB8->CMYK8
    if (T_COLORSPACE(*OutputFormat) != PT_RGB &&
        T_COLORSPACE(*OutputFormat) != PT_CMYK) return FALSE;

    OriginalLut = *Lut;
    nGridPoints      = _cmsReasonableGridpointsByColorspace(cmsSigRgbData, *dwFlags);

    // Empty gamma containers
    memset(Trans, 0, sizeof(Trans));
    memset(TransReverse, 0, sizeof(TransReverse));

    MyTable[0] = (cmsUInt16Number*) _cmsMallocZero(ContextID, sizeof(cmsUInt16Number) * PRELINEARIZATION_POINTS);
    MyTable[1] = (cmsUInt16Number*) _cmsMallocZero(ContextID, sizeof(cmsUInt16Number) * PRELINEARIZATION_POINTS);
    MyTable[2] = (cmsUInt16Number*) _cmsMallocZero(ContextID, sizeof(cmsUInt16Number) * PRELINEARIZATION_POINTS);

    if (MyTable[0] == NULL || MyTable[1] == NULL || MyTable[2] == NULL) goto Error;

    // Populate the curves

    for (i=0; i < PRELINEARIZATION_POINTS; i++) {

        v = (cmsFloat32Number) ((cmsFloat64Number) i / (PRELINEARIZATION_POINTS - 1));

        // Feed input with a gray ramp
        for (j=0; j < 3; j++)
            In[j] = v;

        // Evaluate the gray value
        cmsPipelineEvalFloat(ContextID, In, Out, OriginalLut);

        // Store result in curve
        for (j=0; j < 3; j++)
            MyTable[j][i] = _cmsSaturateWord(Out[j] * 65535.0);
    }

    for (t=0; t < 3; t++) {

        SlopeLimiting(MyTable[t], PRELINEARIZATION_POINTS);

        Trans[t] = cmsBuildTabulatedToneCurve16(ContextID, PRELINEARIZATION_POINTS, MyTable[t]);
        if (Trans[t] == NULL) goto Error;

        _cmsFree(ContextID, MyTable[t]);
    }

    // Check for validity
    lIsSuitable = TRUE;
    for (t=0; (lIsSuitable && (t < 3)); t++) {
<<<<<<< HEAD

        // Exclude if non-monotonic
        if (!cmsIsToneCurveMonotonic(ContextID, Trans[t]))
            lIsSuitable = FALSE;

        if (IsDegenerated(ContextID, Trans[t]))
=======
        
        if (IsDegenerated(Trans[t]))
>>>>>>> 9f28f591
            lIsSuitable = FALSE;
    }

    // If it is not suitable, just quit
    if (!lIsSuitable) goto Error;

    // Invert curves if possible
    for (t = 0; t < cmsPipelineInputChannels(ContextID, OriginalLut); t++) {
        TransReverse[t] = cmsReverseToneCurveEx(ContextID, PRELINEARIZATION_POINTS, Trans[t]);
        if (TransReverse[t] == NULL) goto Error;
    }

    // Now inset the reversed curves at the begin of transform
    LutPlusCurves = cmsPipelineDup(ContextID, OriginalLut);
    if (LutPlusCurves == NULL) goto Error;

    cmsPipelineInsertStage(ContextID, LutPlusCurves, cmsAT_BEGIN, cmsStageAllocToneCurves(ContextID, 3, TransReverse));

    // Create the result LUT
    OptimizedLUT = cmsPipelineAlloc(ContextID, 3, cmsPipelineOutputChannels(ContextID, OriginalLut));
    if (OptimizedLUT == NULL) goto Error;

    OptimizedPrelinMpe = cmsStageAllocToneCurves(ContextID, 3, Trans);

    // Create and insert the curves at the beginning
    cmsPipelineInsertStage(ContextID, OptimizedLUT, cmsAT_BEGIN, OptimizedPrelinMpe);

    // Allocate the CLUT for result
    OptimizedCLUTmpe = cmsStageAllocCLut16bit(ContextID, nGridPoints, 3, cmsPipelineOutputChannels(ContextID, OriginalLut), NULL);

    // Add the CLUT to the destination LUT
    cmsPipelineInsertStage(ContextID, OptimizedLUT, cmsAT_END, OptimizedCLUTmpe);

    // Resample the LUT
    if (!cmsStageSampleCLut16bit(ContextID, OptimizedCLUTmpe, XFormSampler16, (void*) LutPlusCurves, 0)) goto Error;

    // Set the evaluator
    data = (_cmsStageCLutData*) cmsStageData(ContextID, OptimizedCLUTmpe);

    p8 = Performance8alloc(ContextID, data ->Params, Trans);
    if (p8 == NULL) return FALSE;

    // Free resources
    for (t = 0; t <3; t++) {

        if (Trans[t]) cmsFreeToneCurve(ContextID, Trans[t]);
        if (TransReverse[t]) cmsFreeToneCurve(ContextID, TransReverse[t]);
    }

    cmsPipelineFree(ContextID, LutPlusCurves);

    // And return the obtained LUT
    cmsPipelineFree(ContextID, OriginalLut);

    *dwFlags &= ~cmsFLAGS_CAN_CHANGE_FORMATTER;
    *Lut = OptimizedLUT;
    *TransformFn = (_cmsTransformFn)PerformanceEval8;
    *UserData   = p8;
    *FreeDataFn = Performance8free;

    return TRUE;

Error:

    for (t = 0; t < 3; t++) {

        if (Trans[t]) cmsFreeToneCurve(ContextID, Trans[t]);
        if (TransReverse[t]) cmsFreeToneCurve(ContextID, TransReverse[t]);
    }

    if (LutPlusCurves != NULL) cmsPipelineFree(ContextID, LutPlusCurves);
    if (OptimizedLUT != NULL) cmsPipelineFree(ContextID, OptimizedLUT);

    return FALSE;
}<|MERGE_RESOLUTION|>--- conflicted
+++ resolved
@@ -410,17 +410,8 @@
     // Check for validity
     lIsSuitable = TRUE;
     for (t=0; (lIsSuitable && (t < 3)); t++) {
-<<<<<<< HEAD
-
-        // Exclude if non-monotonic
-        if (!cmsIsToneCurveMonotonic(ContextID, Trans[t]))
-            lIsSuitable = FALSE;
-
+        
         if (IsDegenerated(ContextID, Trans[t]))
-=======
-        
-        if (IsDegenerated(Trans[t]))
->>>>>>> 9f28f591
             lIsSuitable = FALSE;
     }
 
