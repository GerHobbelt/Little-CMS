//---------------------------------------------------------------------------------
//
//  Little Color Management System, fast floating point extensions
//  Copyright (c) 1998-2022 Marti Maria Saguer, all rights reserved
//
//
// This program is free software: you can redistribute it and/or modify
// it under the terms of the GNU General Public License as published by
// the Free Software Foundation, either version 3 of the License, or
// (at your option) any later version.
//
// This program is distributed in the hope that it will be useful,
// but WITHOUT ANY WARRANTY; without even the implied warranty of
// MERCHANTABILITY or FITNESS FOR A PARTICULAR PURPOSE.  See the
// GNU General Public License for more details.
//
// You should have received a copy of the GNU General Public License
// along with this program.  If not, see <http://www.gnu.org/licenses/>.
//
//---------------------------------------------------------------------------------

#include "fast_float_internal.h"

#define PRELINEARIZATION_POINTS 4096

// Optimization for 8 bits, 3 inputs only
typedef struct {

    const cmsInterpParams* p;   // Tetrahedrical interpolation parameters. This is a not-owned pointer.

    cmsUInt16Number rx[256], ry[256], rz[256];
    cmsUInt32Number X0[256], Y0[256], Z0[256];  // Precomputed nodes and offsets for 8-bit input data


} Performance8Data;


// Precomputes tables for 8-bit on input devicelink.
static
Performance8Data* Performance8alloc(cmsContext ContextID, const cmsInterpParams* p, cmsToneCurve* G[3])
{
    int i;
    cmsUInt16Number Input[3];
    cmsS15Fixed16Number v1, v2, v3;
    Performance8Data* p8;

    p8 = (Performance8Data*) _cmsMallocZero(ContextID, sizeof(Performance8Data));
    if (p8 == NULL) return NULL;

    // Since this only works for 8 bit input, values comes always as x * 257,
    // we can safely take msb byte (x << 8 + x)
    for (i=0; i < 256; i++) {

        if (G != NULL) {

            // Get 16-bit representation
            Input[0] = cmsEvalToneCurve16(ContextID, G[0], FROM_8_TO_16(i));
            Input[1] = cmsEvalToneCurve16(ContextID, G[1], FROM_8_TO_16(i));
            Input[2] = cmsEvalToneCurve16(ContextID, G[2], FROM_8_TO_16(i));
        }
        else {
            Input[0] = FROM_8_TO_16(i);
            Input[1] = FROM_8_TO_16(i);
            Input[2] = FROM_8_TO_16(i);
        }

        // Move to 0..1.0 in fixed domain
        v1 = _cmsToFixedDomain(Input[0] * p -> Domain[0]);
        v2 = _cmsToFixedDomain(Input[1] * p -> Domain[1]);
        v3 = _cmsToFixedDomain(Input[2] * p -> Domain[2]);

        // Store the precalculated table of nodes
        p8 ->X0[i] = (p->opta[2] * FIXED_TO_INT(v1));
        p8 ->Y0[i] = (p->opta[1] * FIXED_TO_INT(v2));
        p8 ->Z0[i] = (p->opta[0] * FIXED_TO_INT(v3));

        // Store the precalculated table of offsets
        p8 ->rx[i] = (cmsUInt16Number) FIXED_REST_TO_INT(v1);
        p8 ->ry[i] = (cmsUInt16Number) FIXED_REST_TO_INT(v2);
        p8 ->rz[i] = (cmsUInt16Number) FIXED_REST_TO_INT(v3);
    }


    p8 ->p = p;

    return p8;
}

static
void Performance8free(cmsContext ContextID, void* ptr)
{
    _cmsFree(ContextID, ptr);
}


// Sampler implemented by another LUT. This is a clean way to precalculate the devicelink 3D CLUT for
// almost any transform. We use floating point precision and then convert from floating point to 16 bits.
static
int XFormSampler16(cmsContext ContextID, CMSREGISTER const cmsUInt16Number In[], CMSREGISTER cmsUInt16Number Out[], CMSREGISTER void* Cargo)
{
    // Evaluate in 16 bits
    cmsPipelineEval16(ContextID, In, Out, (cmsPipeline*) Cargo);

    // Always succeed
    return TRUE;
}


// A optimized interpolation for 8-bit input.
#define DENS(i,j,k) (LutTable[(i)+(j)+(k)+OutChan])

static
void PerformanceEval8(cmsContext ContextID,
                      struct _cmstransform_struct *CMMcargo,
                      const void* Input,
                      void* Output,
                      cmsUInt32Number PixelsPerLine,
                      cmsUInt32Number LineCount,
                      const cmsStride* Stride)
{

       cmsUInt8Number         r, g, b;
       cmsS15Fixed16Number    rx, ry, rz;
       cmsS15Fixed16Number    c0, c1, c2, c3, Rest;
       cmsUInt32Number        OutChan, TotalPlusAlpha;
       cmsS15Fixed16Number    X0, X1, Y0, Y1, Z0, Z1;
       Performance8Data*      p8 = (Performance8Data*)_cmsGetTransformUserData(CMMcargo);
       const cmsInterpParams* p = p8->p;
       cmsUInt32Number        TotalOut = p->nOutputs;
       const cmsUInt16Number* LutTable = (const cmsUInt16Number*)p->Table;

       cmsUInt8Number* out[cmsMAXCHANNELS];
       cmsUInt16Number res16;

       cmsUInt32Number i, ii;

       cmsUInt32Number SourceStartingOrder[cmsMAXCHANNELS];
       cmsUInt32Number SourceIncrements[cmsMAXCHANNELS];
       cmsUInt32Number DestStartingOrder[cmsMAXCHANNELS];
       cmsUInt32Number DestIncrements[cmsMAXCHANNELS];

       const cmsUInt8Number* rin;
       const cmsUInt8Number* gin;
       const cmsUInt8Number* bin;
       const cmsUInt8Number* ain = NULL;

       cmsUInt32Number nalpha, strideIn, strideOut;

       _cmsComputeComponentIncrements(cmsGetTransformInputFormat(ContextID, (cmsHTRANSFORM)CMMcargo), Stride->BytesPerPlaneIn, NULL, &nalpha, SourceStartingOrder, SourceIncrements);
       _cmsComputeComponentIncrements(cmsGetTransformOutputFormat(ContextID, (cmsHTRANSFORM)CMMcargo), Stride->BytesPerPlaneOut, NULL, &nalpha, DestStartingOrder, DestIncrements);

       if (!(_cmsGetTransformFlags((cmsHTRANSFORM)CMMcargo) & cmsFLAGS_COPY_ALPHA))
           nalpha = 0;

       strideIn = strideOut = 0;
       for (i = 0; i < LineCount; i++) {

              rin = (const cmsUInt8Number*)Input + SourceStartingOrder[0] + strideIn;
              gin = (const cmsUInt8Number*)Input + SourceStartingOrder[1] + strideIn;
              bin = (const cmsUInt8Number*)Input + SourceStartingOrder[2] + strideIn;
              if (nalpha)
                     ain = (const cmsUInt8Number*)Input + SourceStartingOrder[3] + strideIn;

              TotalPlusAlpha = TotalOut;
              if (ain) TotalPlusAlpha++;

              for (OutChan = 0; OutChan < TotalPlusAlpha; OutChan++) {
                     out[OutChan] = (cmsUInt8Number*)Output + DestStartingOrder[OutChan] + strideOut;
              }


              for (ii = 0; ii < PixelsPerLine; ii++) {

                     r = *rin; g = *gin; b = *bin;

                     rin += SourceIncrements[0];
                     gin += SourceIncrements[1];
                     bin += SourceIncrements[2];

                     X0 = X1 = p8->X0[r];
                     Y0 = Y1 = p8->Y0[g];
                     Z0 = Z1 = p8->Z0[b];

                     rx = p8->rx[r];
                     ry = p8->ry[g];
                     rz = p8->rz[b];

                     X1 = X0 + ((rx == 0) ? 0 : p->opta[2]);
                     Y1 = Y0 + ((ry == 0) ? 0 : p->opta[1]);
                     Z1 = Z0 + ((rz == 0) ? 0 : p->opta[0]);


                     // These are the 6 Tetrahedral
                     for (OutChan = 0; OutChan < TotalOut; OutChan++) {

                            c0 = DENS(X0, Y0, Z0);

                            if (rx >= ry && ry >= rz)
                            {
                                   c1 = DENS(X1, Y0, Z0) - c0;
                                   c2 = DENS(X1, Y1, Z0) - DENS(X1, Y0, Z0);
                                   c3 = DENS(X1, Y1, Z1) - DENS(X1, Y1, Z0);
                            }
                            else
                                   if (rx >= rz && rz >= ry)
                                   {
                                          c1 = DENS(X1, Y0, Z0) - c0;
                                          c2 = DENS(X1, Y1, Z1) - DENS(X1, Y0, Z1);
                                          c3 = DENS(X1, Y0, Z1) - DENS(X1, Y0, Z0);
                                   }
                                   else
                                          if (rz >= rx && rx >= ry)
                                          {
                                                 c1 = DENS(X1, Y0, Z1) - DENS(X0, Y0, Z1);
                                                 c2 = DENS(X1, Y1, Z1) - DENS(X1, Y0, Z1);
                                                 c3 = DENS(X0, Y0, Z1) - c0;
                                          }
                                          else
                                                 if (ry >= rx && rx >= rz)
                                                 {
                                                        c1 = DENS(X1, Y1, Z0) - DENS(X0, Y1, Z0);
                                                        c2 = DENS(X0, Y1, Z0) - c0;
                                                        c3 = DENS(X1, Y1, Z1) - DENS(X1, Y1, Z0);
                                                 }
                                                 else
                                                        if (ry >= rz && rz >= rx)
                                                        {
                                                               c1 = DENS(X1, Y1, Z1) - DENS(X0, Y1, Z1);
                                                               c2 = DENS(X0, Y1, Z0) - c0;
                                                               c3 = DENS(X0, Y1, Z1) - DENS(X0, Y1, Z0);
                                                        }
                                                        else
                                                               if (rz >= ry && ry >= rx)
                                                               {
                                                                      c1 = DENS(X1, Y1, Z1) - DENS(X0, Y1, Z1);
                                                                      c2 = DENS(X0, Y1, Z1) - DENS(X0, Y0, Z1);
                                                                      c3 = DENS(X0, Y0, Z1) - c0;
                                                               }
                                                               else  {
                                                                      c1 = c2 = c3 = 0;
                                                               }


                                                               Rest = c1 * rx + c2 * ry + c3 * rz + 0x8001;
                                                               res16 = (cmsUInt16Number)c0 + ((Rest + (Rest >> 16)) >> 16);

                                                               *out[OutChan] = FROM_16_TO_8(res16);
                                                               out[OutChan] += DestIncrements[OutChan];

                     }

                     if (ain) {
                         *out[TotalOut] = *ain;
                         ain += SourceIncrements[3];
                         out[TotalOut] += DestIncrements[TotalOut];
                     }

              }

              strideIn += Stride->BytesPerLineIn;
              strideOut += Stride->BytesPerLineOut;
       }
}

#undef DENS


// Curves that contain wide empty areas are not optimizeable
static
cmsBool IsDegenerated(cmsContext ContextID, const cmsToneCurve* g)
{
    int i, Zeros = 0, Poles = 0;
    int nEntries = cmsGetToneCurveEstimatedTableEntries(ContextID, g);
    const cmsUInt16Number* Table16 = cmsGetToneCurveEstimatedTable(ContextID, g);

    for (i=0; i < nEntries; i++) {

        if (Table16[i] == 0x0000) Zeros++;
        if (Table16[i] == 0xffff) Poles++;
    }

    if (Zeros == 1 && Poles == 1) return FALSE;  // For linear tables
    if (Zeros > (nEntries / 4)) return TRUE;  // Degenerated, mostly zeros
    if (Poles > (nEntries / 4)) return TRUE;  // Degenerated, mostly poles

    return FALSE;
}



// Normalize endpoints by slope limiting max and min. This assures endpoints as well.
// Descending curves are handled as well.
static
void SlopeLimiting(cmsUInt16Number* Table16, int nEntries)
{
    int BeginVal, EndVal;

    int AtBegin = (int) floor((cmsFloat64Number)nEntries * 0.02 + 0.5);   // Cutoff at 2%
    int AtEnd   = nEntries - AtBegin - 1;                                  // And 98%
    cmsFloat64Number Val, Slope, beta;
    int i;


    if (Table16[0] > Table16[nEntries-1]) {
        BeginVal = 0xffff; EndVal = 0;
    }
    else {
        BeginVal = 0; EndVal = 0xffff;
    }

    // Compute slope and offset for begin of curve
    Val   = Table16[AtBegin];
    Slope = (Val - BeginVal) / AtBegin;
    beta  = Val - Slope * AtBegin;

    for (i=0; i < AtBegin; i++)
        Table16[i] = _cmsSaturateWord(i * Slope + beta);

    // Compute slope and offset for the end
    Val   = Table16[AtEnd];
    Slope = (EndVal - Val) / AtBegin;   // AtBegin holds the X interval, which is same in both cases
    beta  = Val - Slope * AtEnd;

    for (i = AtEnd; i < (int) nEntries; i++)
        Table16[i] = _cmsSaturateWord(i * Slope + beta);
}


// --------------------------------------------------------------------------------------------------------------

cmsBool Optimize8BitRGBTransform( cmsContext ContextID,
                                  _cmsTransform2Fn* TransformFn,
                                  void** UserData,
                                  _cmsFreeUserDataFn* FreeDataFn,
                                  cmsPipeline** Lut,
                                  cmsUInt32Number* InputFormat,
                                  cmsUInt32Number* OutputFormat,
                                  cmsUInt32Number* dwFlags)
{
    cmsPipeline* OriginalLut;
    int nGridPoints;
    cmsToneCurve *Trans[cmsMAXCHANNELS], *TransReverse[cmsMAXCHANNELS];
    cmsUInt32Number t, i, j;
    cmsFloat32Number v, In[cmsMAXCHANNELS], Out[cmsMAXCHANNELS];
    cmsBool lIsSuitable;
    cmsPipeline* OptimizedLUT = NULL, *LutPlusCurves = NULL;
    cmsStage* OptimizedCLUTmpe;
    cmsStage* OptimizedPrelinMpe;
    Performance8Data* p8;
    cmsUInt16Number* MyTable[3];
    _cmsStageCLutData* data;

    // For empty transforms, do nothing
    if (*Lut == NULL) return FALSE;

    // This is a lossy optimization! does not apply in floating-point cases
    if (T_FLOAT(*InputFormat) || T_FLOAT(*OutputFormat)) return FALSE;

    // Only on 8-bit
    if (T_BYTES(*InputFormat) != 1 || T_BYTES(*OutputFormat) != 1) return FALSE;

    // Only on RGB
    if (T_COLORSPACE(*InputFormat)  != PT_RGB) return FALSE;
   
    // This optimization only works on RGB8->RGB8
    if (T_COLORSPACE(*OutputFormat) != PT_RGB) return FALSE;

    OriginalLut = *Lut;
    nGridPoints      = _cmsReasonableGridpointsByColorspace(cmsSigRgbData, *dwFlags);

    // Empty gamma containers
    memset(Trans, 0, sizeof(Trans));
    memset(TransReverse, 0, sizeof(TransReverse));

    MyTable[0] = (cmsUInt16Number*) _cmsMallocZero(ContextID, sizeof(cmsUInt16Number) * PRELINEARIZATION_POINTS);
    MyTable[1] = (cmsUInt16Number*) _cmsMallocZero(ContextID, sizeof(cmsUInt16Number) * PRELINEARIZATION_POINTS);
    MyTable[2] = (cmsUInt16Number*) _cmsMallocZero(ContextID, sizeof(cmsUInt16Number) * PRELINEARIZATION_POINTS);

    if (MyTable[0] == NULL || MyTable[1] == NULL || MyTable[2] == NULL) goto Error;

    // Populate the curves

    for (i=0; i < PRELINEARIZATION_POINTS; i++) {

        v = (cmsFloat32Number) ((cmsFloat64Number) i / (PRELINEARIZATION_POINTS - 1));

        // Feed input with a gray ramp
        for (j=0; j < 3; j++)
            In[j] = v;

        // Evaluate the gray value
        cmsPipelineEvalFloat(ContextID, In, Out, OriginalLut);

        // Store result in curve
        for (j=0; j < 3; j++)
            MyTable[j][i] = _cmsSaturateWord(Out[j] * 65535.0);
    }

    for (t=0; t < 3; t++) {

        SlopeLimiting(MyTable[t], PRELINEARIZATION_POINTS);

        Trans[t] = cmsBuildTabulatedToneCurve16(ContextID, PRELINEARIZATION_POINTS, MyTable[t]);
        if (Trans[t] == NULL) goto Error;

        _cmsFree(ContextID, MyTable[t]);
    }

    // Check for validity
    lIsSuitable = TRUE;
    for (t=0; (lIsSuitable && (t < 3)); t++) {
        
        if (IsDegenerated(ContextID, Trans[t]))
            lIsSuitable = FALSE;
    }

    // If it is not suitable, just quit
    if (!lIsSuitable) goto Error;

    // Invert curves if possible
    for (t = 0; t < cmsPipelineInputChannels(ContextID, OriginalLut); t++) {
        TransReverse[t] = cmsReverseToneCurveEx(ContextID, PRELINEARIZATION_POINTS, Trans[t]);
        if (TransReverse[t] == NULL) goto Error;
    }

<<<<<<< HEAD
    // Now inset the reversed curves at the begin of transform
    LutPlusCurves = cmsPipelineDup(ContextID, OriginalLut);
=======
    // Now insert the reversed curves at the begin of transform
    LutPlusCurves = cmsPipelineDup(OriginalLut);
>>>>>>> 328c226a
    if (LutPlusCurves == NULL) goto Error;

    cmsPipelineInsertStage(ContextID, LutPlusCurves, cmsAT_BEGIN, cmsStageAllocToneCurves(ContextID, 3, TransReverse));

    // Create the result LUT
    OptimizedLUT = cmsPipelineAlloc(ContextID, 3, cmsPipelineOutputChannels(ContextID, OriginalLut));
    if (OptimizedLUT == NULL) goto Error;

    OptimizedPrelinMpe = cmsStageAllocToneCurves(ContextID, 3, Trans);

    // Create and insert the curves at the beginning
    cmsPipelineInsertStage(ContextID, OptimizedLUT, cmsAT_BEGIN, OptimizedPrelinMpe);

    // Allocate the CLUT for result
    OptimizedCLUTmpe = cmsStageAllocCLut16bit(ContextID, nGridPoints, 3, cmsPipelineOutputChannels(ContextID, OriginalLut), NULL);

    // Add the CLUT to the destination LUT
    cmsPipelineInsertStage(ContextID, OptimizedLUT, cmsAT_END, OptimizedCLUTmpe);

    // Resample the LUT
    if (!cmsStageSampleCLut16bit(ContextID, OptimizedCLUTmpe, XFormSampler16, (void*) LutPlusCurves, 0)) goto Error;

    // Set the evaluator
    data = (_cmsStageCLutData*) cmsStageData(ContextID, OptimizedCLUTmpe);

    p8 = Performance8alloc(ContextID, data ->Params, Trans);
    if (p8 == NULL) return FALSE;

    // Free resources
    for (t = 0; t <3; t++) {

        if (Trans[t]) cmsFreeToneCurve(ContextID, Trans[t]);
        if (TransReverse[t]) cmsFreeToneCurve(ContextID, TransReverse[t]);
    }

    cmsPipelineFree(ContextID, LutPlusCurves);

    // And return the obtained LUT
    cmsPipelineFree(ContextID, OriginalLut);

    *dwFlags &= ~cmsFLAGS_CAN_CHANGE_FORMATTER;
    *Lut = OptimizedLUT;
    *TransformFn = PerformanceEval8;
    *UserData   = p8;
    *FreeDataFn = Performance8free;

    return TRUE;

Error:

    for (t = 0; t < 3; t++) {

        if (Trans[t]) cmsFreeToneCurve(ContextID, Trans[t]);
        if (TransReverse[t]) cmsFreeToneCurve(ContextID, TransReverse[t]);
    }

    if (LutPlusCurves != NULL) cmsPipelineFree(ContextID, LutPlusCurves);
    if (OptimizedLUT != NULL) cmsPipelineFree(ContextID, OptimizedLUT);

    return FALSE;
}<|MERGE_RESOLUTION|>--- conflicted
+++ resolved
@@ -423,13 +423,8 @@
         if (TransReverse[t] == NULL) goto Error;
     }
 
-<<<<<<< HEAD
-    // Now inset the reversed curves at the begin of transform
+    // Now insert the reversed curves at the begin of transform
     LutPlusCurves = cmsPipelineDup(ContextID, OriginalLut);
-=======
-    // Now insert the reversed curves at the begin of transform
-    LutPlusCurves = cmsPipelineDup(OriginalLut);
->>>>>>> 328c226a
     if (LutPlusCurves == NULL) goto Error;
 
     cmsPipelineInsertStage(ContextID, LutPlusCurves, cmsAT_BEGIN, cmsStageAllocToneCurves(ContextID, 3, TransReverse));
