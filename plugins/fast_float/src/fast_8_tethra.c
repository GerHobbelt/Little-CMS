--- conflicted
+++ resolved
@@ -361,12 +361,9 @@
 
     // Only on RGB
     if (T_COLORSPACE(*InputFormat)  != PT_RGB) return FALSE;
-<<<<<<< HEAD
-=======
-   
+
     // Lab8 is not suitable due to the encoding
     if (T_COLORSPACE(*OutputFormat) == PT_Lab) return FALSE;
->>>>>>> c07b7e36
 
     OriginalLut = *Lut;
     nGridPoints      = _cmsReasonableGridpointsByColorspace(cmsSigRgbData, *dwFlags);
