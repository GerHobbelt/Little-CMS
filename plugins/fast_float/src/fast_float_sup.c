--- conflicted
+++ resolved
@@ -88,15 +88,9 @@
               (_cmsTransformFactory) Floating_Point_Transforms_Dispatcher
 };
 
-<<<<<<< HEAD
 // This is the main plug-in installer.
 // Using a function to retrieve the plug-in entry point allows us to execute initialization data.
-void* cmsFastFloatExtensions(void)
-=======
-// This is the main plug-in installer. 
-// Using a function to retrieve the plug-in entry point allows us to execute initialization data. 
 void* CMSEXPORT cmsFastFloatExtensions(void)
->>>>>>> e32ca1d8
 {
        return (void*)&PluginList;
 }