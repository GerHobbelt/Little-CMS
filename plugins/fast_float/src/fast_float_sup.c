//---------------------------------------------------------------------------------
//
//  Little Color Management System, fast floating point extensions
//  Copyright (c) 1998-2022 Marti Maria Saguer, all rights reserved
//
//
// This program is free software: you can redistribute it and/or modify
// it under the terms of the GNU General Public License as published by
// the Free Software Foundation, either version 3 of the License, or
// (at your option) any later version.
//
// This program is distributed in the hope that it will be useful,
// but WITHOUT ANY WARRANTY; without even the implied warranty of
// MERCHANTABILITY or FITNESS FOR A PARTICULAR PURPOSE.  See the
// GNU General Public License for more details.
//
// You should have received a copy of the GNU General Public License
// along with this program.  If not, see <http://www.gnu.org/licenses/>.
//
//---------------------------------------------------------------------------------


#include "fast_float_internal.h"


// This is the main dispatcher
static
cmsBool Floating_Point_Transforms_Dispatcher(cmsContext ContextID,
                                  _cmsTransform2Fn* TransformFn,
                                  void** UserData,
                                  _cmsFreeUserDataFn* FreeUserData,
                                  cmsPipeline** Lut,
                                  cmsUInt32Number* InputFormat,
                                  cmsUInt32Number* OutputFormat,
                                  cmsUInt32Number* dwFlags)
{
    // Softproofing & gamut check does not use plugin, both are activated via following flag.
    if (*dwFlags & cmsFLAGS_SOFTPROOFING) return FALSE;
<<<<<<< HEAD
=======

    // Special flags for reversing are not supported
    if (T_FLAVOR(*InputFormat) || T_FLAVOR(*OutputFormat)) return FALSE;

>>>>>>> eaed773f
    // Try to optimize as a set of curves plus a matrix plus a set of curves
    if (OptimizeMatrixShaper15(ContextID, TransformFn, UserData, FreeUserData, Lut, InputFormat, OutputFormat, dwFlags)) return TRUE;

    // Try to optimize by joining curves
    if (Optimize8ByJoiningCurves(ContextID, TransformFn, UserData, FreeUserData, Lut, InputFormat, OutputFormat, dwFlags)) return TRUE;

#ifndef CMS_DONT_USE_SSE2
    // Try to use SSE2 to optimize as a set of curves plus a matrix plus a set of curves
    if (Optimize8MatrixShaperSSE(ContextID, TransformFn, UserData, FreeUserData, Lut, InputFormat, OutputFormat, dwFlags)) return TRUE;
#endif
    // Try to optimize as a set of curves plus a matrix plus a set of curves
    if (Optimize8MatrixShaper(ContextID, TransformFn, UserData, FreeUserData, Lut, InputFormat, OutputFormat, dwFlags)) return TRUE;

    // Try to optimize by joining curves
    if (OptimizeFloatByJoiningCurves(ContextID, TransformFn, UserData, FreeUserData, Lut, InputFormat, OutputFormat, dwFlags)) return TRUE;

    // Try to optimize as a set of curves plus a matrix plus a set of curves
    if (OptimizeFloatMatrixShaper(ContextID, TransformFn, UserData, FreeUserData, Lut, InputFormat, OutputFormat, dwFlags)) return TRUE;

    // Try to optimize using prelinearization plus tetrahedral
    if (Optimize8BitRGBTransform(ContextID, TransformFn, UserData, FreeUserData, Lut, InputFormat, OutputFormat, dwFlags)) return TRUE;

    // Try to optimize using prelinearization plus tetrahedral
    if (Optimize16BitRGBTransform(ContextID, TransformFn, UserData, FreeUserData, Lut, InputFormat, OutputFormat, dwFlags)) return TRUE;

    // Try to optimize using prelinearization plus tetrahedral
    if (OptimizeCLUTRGBTransform(ContextID, TransformFn, UserData, FreeUserData, Lut, InputFormat, OutputFormat, dwFlags)) return TRUE;

    // Try to optimize using prelinearization plus tetrahedral
    if (OptimizeCLUTCMYKTransform(ContextID, TransformFn, UserData, FreeUserData, Lut, InputFormat, OutputFormat, dwFlags)) return TRUE;

    // Try to optimize for Lab float as input
    if (OptimizeCLUTLabTransform(ContextID, TransformFn, UserData, FreeUserData, Lut, InputFormat, OutputFormat, dwFlags)) return TRUE;

    // Cannot optimize, use lcms normal process
    return FALSE;
}

// The Plug-in entry points
static cmsPluginFormatters PluginFastFloat = {
              { cmsPluginMagicNumber, REQUIRED_LCMS_VERSION, cmsPluginFormattersSig, NULL },

              Formatter_15Bit_Factory
};

static cmsPluginTransform PluginList = {

              { cmsPluginMagicNumber, REQUIRED_LCMS_VERSION, cmsPluginTransformSig, (cmsPluginBase *) &PluginFastFloat },

              // When initializing a union, the initializer list must have only one member, which initializes the first member of
              // the union unless a designated initializer is used (C99)

              { Floating_Point_Transforms_Dispatcher }
};

// This is the main plug-in installer.
// Using a function to retrieve the plug-in entry point allows us to execute initialization data.
void* CMSEXPORT cmsFastFloatExtensions(void)
{
       return (void*)&PluginList;
}<|MERGE_RESOLUTION|>--- conflicted
+++ resolved
@@ -36,13 +36,9 @@
 {
     // Softproofing & gamut check does not use plugin, both are activated via following flag.
     if (*dwFlags & cmsFLAGS_SOFTPROOFING) return FALSE;
-<<<<<<< HEAD
-=======
-
     // Special flags for reversing are not supported
     if (T_FLAVOR(*InputFormat) || T_FLAVOR(*OutputFormat)) return FALSE;
 
->>>>>>> eaed773f
     // Try to optimize as a set of curves plus a matrix plus a set of curves
     if (OptimizeMatrixShaper15(ContextID, TransformFn, UserData, FreeUserData, Lut, InputFormat, OutputFormat, dwFlags)) return TRUE;
 
