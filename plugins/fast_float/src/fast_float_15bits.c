//---------------------------------------------------------------------------------
//
//  Little Color Management System, fast floating point extensions
//  Copyright (c) 1998-2020 Marti Maria Saguer, all rights reserved
//
//
// This program is free software: you can redistribute it and/or modify
// it under the terms of the GNU General Public License as published by
// the Free Software Foundation, either version 3 of the License, or
// (at your option) any later version.
//
// This program is distributed in the hope that it will be useful,
// but WITHOUT ANY WARRANTY; without even the implied warranty of
// MERCHANTABILITY or FITNESS FOR A PARTICULAR PURPOSE.  See the
// GNU General Public License for more details.
//
// You should have received a copy of the GNU General Public License
// along with this program.  If not, see <http://www.gnu.org/licenses/>.
//
//---------------------------------------------------------------------------------

#include "fast_float_internal.h"


//---------------------------------------------------------------------------------

//  The internal photoshop 16 bit format range is 1.15 fixed point, which goes 0..32768
// (NOT 32767) that means:
//
//         16 bits encoding            15 bit Photoshop encoding
//         ================            =========================
//
//              0x0000                       0x0000
//              0xFFFF                       0x8000
//
//  A nice (and fast) way to implement conversions is by using 64 bit values, which are
// native CPU word size in most today architectures.
// In CMYK, internal Photoshop format comes inverted, and this inversion happens after
// the resizing, so values 32769 to 65535 are never used in PhotoShop.

//---------------------------------------------------------------------------------

// This macro converts 16 bits to 15 bits by using a 64 bits value
cmsINLINE cmsUInt16Number From16To15(cmsUInt16Number x16)
{
       cmsUInt64Number r64 = (((cmsUInt64Number)x16 << 15)) / 0xFFFFL;
       return (cmsUInt16Number)r64;
}

// This macro converts 15 bits to 16 bits by using a 64 bit value. It is based in fixed 1.15 math
cmsINLINE cmsUInt16Number From15To16(cmsUInt16Number x15)
{
       cmsUInt64Number r64 = ((cmsUInt64Number) x15 * 0xFFFF + 0x4000L) >> 15;
       return (cmsUInt16Number)r64;
}

// Specialized 1-channel formatters
static
cmsUInt8Number* Unroll15bitsGray(cmsContext ContextID,
                                 CMSREGISTER struct _cmstransform_struct* CMMcargo,
                                 CMSREGISTER cmsUInt16Number Values[],
                                 CMSREGISTER cmsUInt8Number*  Buffer,
                                 CMSREGISTER cmsUInt32Number  Stride)
{
       UNUSED_PARAMETER(ContextID);
       UNUSED_PARAMETER(CMMcargo);
       UNUSED_PARAMETER(Stride);
       UNUSED_PARAMETER(ContextID);

       Values[0] = From15To16(*(cmsUInt16Number*)Buffer);

       return Buffer + 2;
}


static
cmsUInt8Number* Pack15bitsGray(cmsContext ContextID,
                               CMSREGISTER struct _cmstransform_struct* CMMcargo,
                               CMSREGISTER cmsUInt16Number Values[],
                               CMSREGISTER cmsUInt8Number*  Buffer,
                               CMSREGISTER cmsUInt32Number  Stride)
{
       UNUSED_PARAMETER(ContextID);
       UNUSED_PARAMETER(CMMcargo);
       UNUSED_PARAMETER(Stride);

       *(cmsUInt16Number*)Buffer = From16To15(Values[0]);
       return Buffer + 2;
}

// Specialized 3-channels formatters
static
cmsUInt8Number* Unroll15bitsRGB(cmsContext ContextID,
                                   CMSREGISTER struct _cmstransform_struct* CMMcargo,
                                   CMSREGISTER cmsUInt16Number Values[],
                                   CMSREGISTER cmsUInt8Number*  Buffer,
                                   CMSREGISTER cmsUInt32Number  Stride)
{
       UNUSED_PARAMETER(ContextID);
       UNUSED_PARAMETER(CMMcargo);
       UNUSED_PARAMETER(Stride);

       Values[0] = From15To16(*(cmsUInt16Number*)Buffer);
       Buffer += 2;
       Values[1] = From15To16(*(cmsUInt16Number*)Buffer);
       Buffer += 2;
       Values[2] = From15To16(*(cmsUInt16Number*)Buffer);

       return Buffer + 2;
}


static
cmsUInt8Number* Pack15bitsRGB(cmsContext ContextID,
                               CMSREGISTER struct _cmstransform_struct* CMMcargo,
                               CMSREGISTER cmsUInt16Number Values[],
                               CMSREGISTER cmsUInt8Number*  Buffer,
                               CMSREGISTER cmsUInt32Number  Stride)
{
       UNUSED_PARAMETER(ContextID);
       UNUSED_PARAMETER(CMMcargo);
       UNUSED_PARAMETER(Stride);

       *(cmsUInt16Number*)Buffer = From16To15(Values[0]);
       Buffer += 2;
       *(cmsUInt16Number*)Buffer = From16To15(Values[1]);
       Buffer += 2;
       *(cmsUInt16Number*)Buffer = From16To15(Values[2]);

       return Buffer + 2;
}


static
cmsUInt8Number* Unroll15bitsRGBA(cmsContext ContextID,
                                   CMSREGISTER struct _cmstransform_struct* CMMcargo,
                                   CMSREGISTER cmsUInt16Number Values[],
                                   CMSREGISTER cmsUInt8Number*  Buffer,
                                   CMSREGISTER cmsUInt32Number  Stride)
{
       UNUSED_PARAMETER(ContextID);
       UNUSED_PARAMETER(CMMcargo);
       UNUSED_PARAMETER(Stride);

       Values[0] = From15To16(*(cmsUInt16Number*)Buffer);
       Buffer += 2;
       Values[1] = From15To16(*(cmsUInt16Number*)Buffer);
       Buffer += 2;
       Values[2] = From15To16(*(cmsUInt16Number*)Buffer);

       return Buffer + 4;
}


static
cmsUInt8Number* Pack15bitsRGBA(cmsContext ContextID,
                               CMSREGISTER struct _cmstransform_struct* CMMcargo,
                               CMSREGISTER cmsUInt16Number Values[],
                               CMSREGISTER cmsUInt8Number*  Buffer,
                               CMSREGISTER cmsUInt32Number  Stride)
{
       UNUSED_PARAMETER(ContextID);
       UNUSED_PARAMETER(CMMcargo);
       UNUSED_PARAMETER(Stride);

       *(cmsUInt16Number*)Buffer = From16To15(Values[0]);
       Buffer += 2;
       *(cmsUInt16Number*)Buffer = From16To15(Values[1]);
       Buffer += 2;
       *(cmsUInt16Number*)Buffer = From16To15(Values[2]);

       return Buffer + 4;
}


// Specialized 3 channels reversed formatters
static
cmsUInt8Number* Unroll15bitsBGR(cmsContext ContextID,
                                   CMSREGISTER struct _cmstransform_struct* CMMcargo,
                                   CMSREGISTER cmsUInt16Number Values[],
                                   CMSREGISTER cmsUInt8Number*  Buffer,
                                   CMSREGISTER cmsUInt32Number  Stride)
{
       UNUSED_PARAMETER(ContextID);
       UNUSED_PARAMETER(CMMcargo);
       UNUSED_PARAMETER(Stride);

       Values[2] = From15To16(*(cmsUInt16Number*)Buffer);
       Buffer += 2;
       Values[1] = From15To16(*(cmsUInt16Number*)Buffer);
       Buffer += 2;
       Values[0] = From15To16(*(cmsUInt16Number*)Buffer);

       return Buffer + 2;
}


static
cmsUInt8Number* Pack15bitsBGR(cmsContext ContextID,
                                   CMSREGISTER struct _cmstransform_struct* CMMcargo,
                                   CMSREGISTER cmsUInt16Number Values[],
                                   CMSREGISTER cmsUInt8Number*  Buffer,
                                   CMSREGISTER cmsUInt32Number  Stride)
{
       UNUSED_PARAMETER(ContextID);
       UNUSED_PARAMETER(CMMcargo);
       UNUSED_PARAMETER(Stride);

       *(cmsUInt16Number*)Buffer = From16To15(Values[2]);
       Buffer += 2;
       *(cmsUInt16Number*)Buffer = From16To15(Values[1]);
       Buffer += 2;
       *(cmsUInt16Number*)Buffer = From16To15(Values[0]);

       return Buffer+2;
}

// Specialized 4 channels CMYK formatters. Note Photoshop stores CMYK reversed
static
cmsUInt8Number* Unroll15bitsCMYK(cmsContext ContextID,
                                   CMSREGISTER struct _cmstransform_struct* CMMcargo,
                                   CMSREGISTER cmsUInt16Number Values[],
                                   CMSREGISTER cmsUInt8Number*  Buffer,
                                   CMSREGISTER cmsUInt32Number  Stride)
{
       UNUSED_PARAMETER(ContextID);
       UNUSED_PARAMETER(CMMcargo);
       UNUSED_PARAMETER(Stride);

       Values[0] = From15To16(0x8000 - *(cmsUInt16Number*)Buffer);
       Buffer += 2;
       Values[1] = From15To16(0x8000 - *(cmsUInt16Number*)Buffer);
       Buffer += 2;
       Values[2] = From15To16(0x8000 - *(cmsUInt16Number*)Buffer);
       Buffer += 2;
       Values[3] = From15To16(0x8000 - *(cmsUInt16Number*)Buffer);

       return Buffer + 2;
}

static
cmsUInt8Number* Pack15bitsCMYK(cmsContext ContextID,
                               CMSREGISTER struct _cmstransform_struct* CMMcargo,
                               CMSREGISTER cmsUInt16Number Values[],
                               CMSREGISTER cmsUInt8Number*  Buffer,
                               CMSREGISTER cmsUInt32Number  Stride)
{
       UNUSED_PARAMETER(ContextID);
       UNUSED_PARAMETER(CMMcargo);
       UNUSED_PARAMETER(Stride);

       *(cmsUInt16Number*)Buffer = 0x8000U - From16To15(Values[0]);
       Buffer += 2;
       *(cmsUInt16Number*)Buffer = 0x8000U - From16To15(Values[1]);
       Buffer += 2;
       *(cmsUInt16Number*)Buffer = 0x8000U - From16To15(Values[2]);
       Buffer += 2;
       *(cmsUInt16Number*)Buffer = 0x8000U - From16To15(Values[3]);

       return Buffer + 2;
}


// This macros does all handling for fallthrough cases
cmsINLINE cmsUInt16Number UnrollOne(cmsUInt16Number x, cmsBool Reverse, cmsBool SwapEndian)
{
       if (SwapEndian)
              x = (x << 8) | (x >> 8);

       if (Reverse)
              x = 0xffff - x;

       return From15To16(x);
}

cmsINLINE cmsUInt16Number PackOne(cmsUInt16Number x, cmsBool Reverse, cmsBool SwapEndian)
{
       x = From16To15(x);

       if (Reverse)
              x = 0xffff - x;

       if (SwapEndian)
              x = (x << 8) | (x >> 8);

       return x;
}

// Generic planar support
static
cmsUInt8Number* Unroll15bitsPlanar(cmsContext ContextID,
                                   CMSREGISTER struct _cmstransform_struct* CMMcargo,
                                   CMSREGISTER cmsUInt16Number wIn[],
                                   CMSREGISTER cmsUInt8Number* accum,
                                   CMSREGISTER cmsUInt32Number Stride)
{
       _xform_head* head = (_xform_head*) CMMcargo;
       int nChan      = T_CHANNELS(head->InputFormat);
       int DoSwap     = T_DOSWAP(head->InputFormat);
       int Reverse    = T_FLAVOR(head->InputFormat);
       int SwapEndian = T_ENDIAN16(head->InputFormat);
       int i;
       cmsUInt8Number* Init = accum;

       UNUSED_PARAMETER(ContextID);
       UNUSED_PARAMETER(Stride);

       if (DoSwap) {
              accum += T_EXTRA(head->InputFormat) * Stride * 2;
       }

       for (i = 0; i < nChan; i++) {

              int index = DoSwap ? (nChan - i - 1) : i;

              wIn[index] = UnrollOne(*(cmsUInt16Number*)accum, Reverse, SwapEndian);

              accum += Stride * 2;
       }

       return (Init + 2);
}


static
cmsUInt8Number* Pack15bitsPlanar(cmsContext ContextID,
                                 CMSREGISTER struct _cmstransform_struct* CMMcargo,
                                 CMSREGISTER cmsUInt16Number wOut[],
                                 CMSREGISTER cmsUInt8Number* output,
                                 CMSREGISTER cmsUInt32Number Stride)
{
       _xform_head* head = (_xform_head*)CMMcargo;
       int nChan = T_CHANNELS(head->OutputFormat);
       int DoSwap = T_DOSWAP(head->OutputFormat);
       int Reverse = T_FLAVOR(head->OutputFormat);
       int SwapEndian = T_ENDIAN16(head->OutputFormat);
       CMSREGISTER int i;
       cmsUInt8Number* Init = output;

       UNUSED_PARAMETER(ContextID);

       if (DoSwap) {
              output += T_EXTRA(head->OutputFormat) * Stride * 2;
       }

       for (i = 0; i < nChan; i++) {

              int index = DoSwap ? (nChan - i - 1) : i;

              *(cmsUInt16Number*)output = PackOne(wOut[index], Reverse, SwapEndian);
              output += (Stride * sizeof(cmsUInt16Number));
       }

       return (Init + sizeof(cmsUInt16Number));
}



// Generic falltrough
static
cmsUInt8Number* Unroll15bitsChunky(cmsContext ContextID,
                                   CMSREGISTER struct _cmstransform_struct* CMMcargo,
                                   CMSREGISTER cmsUInt16Number Values[],
                                   CMSREGISTER cmsUInt8Number*  Buffer,
                                   CMSREGISTER cmsUInt32Number  Stride)
{
       _xform_head* head = (_xform_head*) CMMcargo;

       int nChan = T_CHANNELS(head->InputFormat);
       int DoSwap = T_DOSWAP(head->InputFormat);
       int Reverse = T_FLAVOR(head->InputFormat);
       int SwapEndian = T_ENDIAN16(head->InputFormat);

	CMSREGISTER int i;

       UNUSED_PARAMETER(ContextID);
       UNUSED_PARAMETER(Stride);

       if (DoSwap) {
              Buffer += T_EXTRA(head->OutputFormat) * 2;
       }

	for (i = 0; i < nChan; i++) {

              int index = DoSwap ? (nChan - i - 1) : i;

              Values[index] = UnrollOne(*(cmsUInt16Number*)Buffer, Reverse, SwapEndian);

              Buffer += 2;
	}


       return Buffer;
}


static
cmsUInt8Number* Pack15bitsChunky(cmsContext ContextID,
                           CMSREGISTER struct _cmstransform_struct* CMMcargo,
                           CMSREGISTER cmsUInt16Number Values[],
                           CMSREGISTER cmsUInt8Number*  Buffer,
                           CMSREGISTER cmsUInt32Number  Stride)
{
       _xform_head* head = (_xform_head*)CMMcargo;

       int nChan = T_CHANNELS(head->OutputFormat);
       int DoSwap = T_DOSWAP(head->OutputFormat);
       int Reverse = T_FLAVOR(head->OutputFormat);
       int SwapEndian = T_ENDIAN16(head->OutputFormat);

       CMSREGISTER int i;

       UNUSED_PARAMETER(ContextID);
       UNUSED_PARAMETER(Stride);

       if (DoSwap) {
              Buffer += T_EXTRA(head->OutputFormat) * 2;
       }

       for (i = 0; i < nChan; i++) {

              int index = DoSwap ? (nChan - i - 1) : i;

              *(cmsUInt16Number*)Buffer = PackOne(Values[index], Reverse, SwapEndian);

              Buffer += 2;
       }

       return Buffer;
}



// Generic N-bytes plus dither 16-to-8 conversion.
static int err[cmsMAXCHANNELS];

static
cmsUInt8Number*  PackNBytesDither(cmsContext ContextID,
                                   CMSREGISTER struct _cmstransform_struct* CMMcargo,
                                   CMSREGISTER cmsUInt16Number Values[],
                                   CMSREGISTER cmsUInt8Number*  Buffer,
                                   CMSREGISTER cmsUInt32Number  Stride)
{
       _xform_head* info = (_xform_head*)CMMcargo;

       int nChan = T_CHANNELS(info->OutputFormat);
       CMSREGISTER int i;
       unsigned int n, pe, pf;

       UNUSED_PARAMETER(ContextID);
       UNUSED_PARAMETER(Stride);

       for (i = 0; i < nChan; i++) {

              n = Values[i] + err[i]; // Value

              pe = (n / 257);       // Whole part
              pf = (n % 257);       // Fractional part

              err[i] = pf;          // Store it for next pixel

              *Buffer++ = (cmsUInt8Number) pe;
       }

       return Buffer + T_EXTRA(info->OutputFormat);
}


static
cmsUInt8Number*  PackNBytesSwapDither(cmsContext ContextID,
                                          CMSREGISTER struct _cmstransform_struct* CMMcargo,
                                          CMSREGISTER cmsUInt16Number Values[],
                                          CMSREGISTER cmsUInt8Number*  Buffer,
                                          CMSREGISTER cmsUInt32Number  Stride)
{
       _xform_head* info = (_xform_head*)CMMcargo;

       int nChan = T_CHANNELS(info->OutputFormat);
       CMSREGISTER int i;
       unsigned int n, pe, pf;

       UNUSED_PARAMETER(ContextID);
       UNUSED_PARAMETER(Stride);

       for (i = nChan - 1; i >= 0; --i) {

              n = Values[i] + err[i];   // Value

              pe = (n / 257);           // Whole part
              pf = (n % 257);           // Fractional part

              err[i] = pf;              // Store it for next pixel

              *Buffer++ = (cmsUInt8Number)pe;
       }


       return Buffer + T_EXTRA(info->OutputFormat);
}


// The factory for 15 bits. This function returns a pointer to specialized function
// that would deal with the asked format. It return a pointer to NULL if the format
// is not supported. This is tha basis of formatter plug-in for 15 bit formats.
<<<<<<< HEAD
cmsFormatter Formatter_15Bit_Factory(cmsContext ContextID,
                                     cmsUInt32Number Type,
                                     cmsFormatterDirection Dir,
                                     cmsUInt32Number dwFlags)
=======
CMSCHECKPOINT cmsFormatter CMSEXPORT Formatter_15Bit_Factory(cmsUInt32Number Type,
                                                             cmsFormatterDirection Dir,
                                                             cmsUInt32Number dwFlags)
>>>>>>> e32ca1d8
{
       cmsFormatter Result = { NULL };

       UNUSED_PARAMETER(ContextID);
	   UNUSED_PARAMETER(dwFlags);

       switch (Type) {

       // Simple Gray
       case TYPE_GRAY_15:
              Result.Fmt16 = (Dir == cmsFormatterInput) ? Unroll15bitsGray : Pack15bitsGray;
              break;

       // 3 channels
       case TYPE_CMY_15:
       case TYPE_RGB_15:
              Result.Fmt16 = (Dir == cmsFormatterInput) ? Unroll15bitsRGB : Pack15bitsRGB;
              break;

       // 3 channels reversed
       case TYPE_YMC_15:
       case TYPE_BGR_15:
              Result.Fmt16 = (Dir == cmsFormatterInput) ? Unroll15bitsBGR : Pack15bitsBGR;
              break;

       // 3 Channels plus one alpha
       case TYPE_RGBA_15:
              Result.Fmt16 = (Dir == cmsFormatterInput) ? Unroll15bitsRGBA : Pack15bitsRGBA;
              break;

       // 4 channels
       case TYPE_CMYK_15:
              Result.Fmt16 = (Dir == cmsFormatterInput) ? Unroll15bitsCMYK : Pack15bitsCMYK;
              break;

       // Planar versions
       case TYPE_GRAYA_15_PLANAR:
       case TYPE_RGB_15_PLANAR:
       case TYPE_BGR_15_PLANAR:
       case TYPE_RGBA_15_PLANAR:
       case TYPE_ABGR_15_PLANAR:
       case TYPE_CMY_15_PLANAR:
       case TYPE_CMYK_15_PLANAR:
              Result.Fmt16 = (Dir == cmsFormatterInput) ? Unroll15bitsPlanar : Pack15bitsPlanar;
              break;

       // Falltrough for remaining (corner) cases
       case TYPE_GRAY_15_REV:
       case TYPE_GRAY_15_SE:
       case TYPE_GRAYA_15:
       case TYPE_GRAYA_15_SE:
       case TYPE_RGB_15_SE:
       case TYPE_BGR_15_SE:
       case TYPE_RGBA_15_SE:
       case TYPE_ARGB_15:
       case TYPE_ABGR_15:
       case TYPE_ABGR_15_SE:
       case TYPE_BGRA_15:
       case TYPE_BGRA_15_SE:
       case TYPE_CMY_15_SE:
       case TYPE_CMYK_15_REV:
       case TYPE_CMYK_15_SE:
       case TYPE_KYMC_15:
       case TYPE_KYMC_15_SE:
       case TYPE_KCMY_15:
       case TYPE_KCMY_15_REV:
       case TYPE_KCMY_15_SE:
              Result.Fmt16 = (Dir == cmsFormatterInput) ? Unroll15bitsChunky : Pack15bitsChunky;
              break;

       case TYPE_GRAY_8_DITHER:
       case TYPE_RGB_8_DITHER:
       case TYPE_RGBA_8_DITHER:
       case TYPE_CMYK_8_DITHER:
              if (Dir == cmsFormatterOutput) {
                     Result.Fmt16 = PackNBytesDither;
              }
              break;

       case TYPE_ABGR_8_DITHER:
       case TYPE_BGR_8_DITHER:
       case TYPE_KYMC_8_DITHER:
              if (Dir == cmsFormatterOutput) {
                     Result.Fmt16 = PackNBytesSwapDither;
              }
              break;

       default:;
       }

       return Result;
}


<|MERGE_RESOLUTION|>--- conflicted
+++ resolved
@@ -502,16 +502,10 @@
 // The factory for 15 bits. This function returns a pointer to specialized function
 // that would deal with the asked format. It return a pointer to NULL if the format
 // is not supported. This is tha basis of formatter plug-in for 15 bit formats.
-<<<<<<< HEAD
-cmsFormatter Formatter_15Bit_Factory(cmsContext ContextID,
-                                     cmsUInt32Number Type,
-                                     cmsFormatterDirection Dir,
-                                     cmsUInt32Number dwFlags)
-=======
-CMSCHECKPOINT cmsFormatter CMSEXPORT Formatter_15Bit_Factory(cmsUInt32Number Type,
+CMSCHECKPOINT cmsFormatter CMSEXPORT Formatter_15Bit_Factory(cmsContext ContextID,
+                                                             cmsUInt32Number Type,
                                                              cmsFormatterDirection Dir,
                                                              cmsUInt32Number dwFlags)
->>>>>>> e32ca1d8
 {
        cmsFormatter Result = { NULL };
 
