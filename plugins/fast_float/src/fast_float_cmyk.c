--- conflicted
+++ resolved
@@ -330,10 +330,6 @@
     int nGridPoints;
     cmsPipeline* OptimizedLUT = NULL;
     cmsStage* OptimizedCLUTmpe;
-<<<<<<< HEAD
-    cmsColorSpaceSignature OutputColorSpace;
-=======
->>>>>>> 1c539c16
     cmsStage* mpe;
     FloatCMYKData* pcmyk;
     _cmsStageCLutData* data;
@@ -359,15 +355,8 @@
             if (cmsStageType(ContextID, mpe) == cmsSigNamedColorElemType) return FALSE;
     }
 
-<<<<<<< HEAD
-    OutputColorSpace = _cmsICCcolorSpace(ContextID, T_COLORSPACE(*OutputFormat));
-    nGridPoints      = _cmsReasonableGridpointsByColorspace(cmsSigRgbData, *dwFlags);
-
-=======
-    ContextID = cmsGetPipelineContextID(OriginalLut);
     nGridPoints = _cmsReasonableGridpointsByColorspace(cmsSigRgbData, *dwFlags);
-             
->>>>>>> 1c539c16
+
     // Create the result LUT
     OptimizedLUT = cmsPipelineAlloc(ContextID, 4, cmsPipelineOutputChannels(ContextID, OriginalLut));
     if (OptimizedLUT == NULL) goto Error;
