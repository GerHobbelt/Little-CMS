//---------------------------------------------------------------------------------
//
//  Little Color Management System, fast floating point extensions
//  Copyright (c) 1998-2020 Marti Maria Saguer, all rights reserved
//
//
// This program is free software: you can redistribute it and/or modify
// it under the terms of the GNU General Public License as published by
// the Free Software Foundation, either version 3 of the License, or
// (at your option) any later version.
//
// This program is distributed in the hope that it will be useful,
// but WITHOUT ANY WARRANTY; without even the implied warranty of
// MERCHANTABILITY or FITNESS FOR A PARTICULAR PURPOSE.  See the
// GNU General Public License for more details.
//
// You should have received a copy of the GNU General Public License
// along with this program.  If not, see <http://www.gnu.org/licenses/>.
//
//---------------------------------------------------------------------------------

#include "fast_float_internal.h"

// lcms internal
cmsBool  _cmsOptimizePipeline(cmsContext ContextID,
                              cmsPipeline** Lut,
                              cmsUInt32Number  Intent,
                              cmsUInt32Number* InputFormat,
                              cmsUInt32Number* OutputFormat,
                              cmsUInt32Number* dwFlags);


// Optimization for 16 bits, 3 inputs only
typedef struct {

    const cmsInterpParams* p;   // Tetrahedrical interpolation parameters. This is a not-owned pointer.

} Performance16Data;


// Precomputes tables for 16-bit on input devicelink.
static
Performance16Data* Performance16alloc(cmsContext ContextID, const cmsInterpParams* p)
{
    Performance16Data* p16;

    p16 = (Performance16Data*) _cmsMallocZero(ContextID, sizeof(Performance16Data));
    if (p16 == NULL) return NULL;

    p16 ->p = p;

    return p16;
}

static
void Performance16free(cmsContext ContextID, void* ptr)
{
    _cmsFree(ContextID, ptr);
}

/**
* Because cmsChangeBuffersFormat, we have to allow this code to output data in either 8 or 16 bits.
* The increments are already computed correctly, but the data may change. So, we use a macro to
* increase xput
*/
#define TO_OUTPUT_16(d,v)  do { *(cmsUInt16Number*) (d) = v; } while(0)
#define TO_OUTPUT_8(d,v)   do { *(cmsUInt8Number*) (d) = FROM_16_TO_8(v); } while(0)

#define TO_OUTPUT(d,v) do { if (out16) TO_OUTPUT_16(d,v); else TO_OUTPUT_8(d,v); } while(0)

#define FROM_INPUT(v) (in16 ? (*((const cmsUInt16Number*)(v))) : FROM_8_TO_16(*((const cmsUInt8Number*)(v))))

static
void PerformanceEval16(cmsContext ContextID,
                      struct _cmstransform_struct *CMMcargo,
                      const void* Input,
                      void* Output,
                      cmsUInt32Number PixelsPerLine,
                      cmsUInt32Number LineCount,
                      const cmsStride* Stride)
{

       cmsUInt16Number        r, g, b;
       int                    x0, y0, z0;
       cmsS15Fixed16Number    rx, ry, rz;
       cmsS15Fixed16Number    fx, fy, fz;
       cmsS15Fixed16Number    c0, c1, c2, c3, Rest;
       cmsUInt32Number        OutChan, TotalPlusAlpha;
       cmsS15Fixed16Number    X0, X1, Y0, Y1, Z0, Z1;
       Performance16Data*     p16 = (Performance16Data*)_cmsGetTransformUserData(CMMcargo);
       const cmsInterpParams* p = p16->p;
       cmsUInt32Number        TotalOut = p->nOutputs;
       const cmsUInt16Number* BaseTable = (const cmsUInt16Number*)p->Table;
       const cmsUInt16Number* LutTable;

       cmsUInt8Number* out[cmsMAXCHANNELS];
       cmsUInt16Number res16;

       cmsUInt32Number i, ii;

       cmsUInt32Number SourceStartingOrder[cmsMAXCHANNELS];
       cmsUInt32Number SourceIncrements[cmsMAXCHANNELS];
       cmsUInt32Number DestStartingOrder[cmsMAXCHANNELS];
       cmsUInt32Number DestIncrements[cmsMAXCHANNELS];

       const cmsUInt8Number* rin;
       const cmsUInt8Number* gin;
       const cmsUInt8Number* bin;
       const cmsUInt8Number* ain = NULL;

       int    in16, out16;  // Used by macros!

       cmsUInt32Number nalpha, strideIn, strideOut;

       cmsUInt32Number dwInFormat = cmsGetTransformInputFormat(ContextID, (cmsHTRANSFORM)CMMcargo);
       cmsUInt32Number dwOutFormat = cmsGetTransformOutputFormat(ContextID, (cmsHTRANSFORM)CMMcargo);

       _cmsComputeComponentIncrements(dwInFormat, Stride->BytesPerPlaneIn, NULL, &nalpha, SourceStartingOrder, SourceIncrements);
       _cmsComputeComponentIncrements(dwOutFormat, Stride->BytesPerPlaneOut, NULL, &nalpha, DestStartingOrder, DestIncrements);

       in16  = (T_BYTES(dwInFormat) == 2);
       out16 = (T_BYTES(dwOutFormat) == 2);

       strideIn = strideOut = 0;
       for (i = 0; i < LineCount; i++) {

              rin = (const cmsUInt8Number*)Input + SourceStartingOrder[0] + strideIn;
              gin = (const cmsUInt8Number*)Input + SourceStartingOrder[1] + strideIn;
              bin = (const cmsUInt8Number*)Input + SourceStartingOrder[2] + strideIn;
              if (nalpha)
                     ain = (const cmsUInt8Number*)Input + SourceStartingOrder[3] + strideIn;

              TotalPlusAlpha = TotalOut;
              if (ain) TotalPlusAlpha++;

              for (OutChan = 0; OutChan < TotalPlusAlpha; OutChan++) {
                     out[OutChan] = (cmsUInt8Number*)Output + DestStartingOrder[OutChan] + strideOut;
              }


              for (ii = 0; ii < PixelsPerLine; ii++) {

                  r = FROM_INPUT(rin);
                  g = FROM_INPUT(gin);
                  b = FROM_INPUT(bin);

                  rin += SourceIncrements[0];
                  gin += SourceIncrements[1];
                  bin += SourceIncrements[2];

                  fx = _cmsToFixedDomain((int)r * p->Domain[0]);
                  fy = _cmsToFixedDomain((int)g * p->Domain[1]);
                  fz = _cmsToFixedDomain((int)b * p->Domain[2]);

                  x0 = FIXED_TO_INT(fx);
                  y0 = FIXED_TO_INT(fy);
                  z0 = FIXED_TO_INT(fz);

                  rx = FIXED_REST_TO_INT(fx);
                  ry = FIXED_REST_TO_INT(fy);
                  rz = FIXED_REST_TO_INT(fz);

                  X0 = p->opta[2] * x0;
                  X1 = (r == 0xFFFFU ? 0 : p->opta[2]);

                  Y0 = p->opta[1] * y0;
                  Y1 = (g == 0xFFFFU ? 0 : p->opta[1]);

                  Z0 = p->opta[0] * z0;
                  Z1 = (b == 0xFFFFU ? 0 : p->opta[0]);


                  LutTable = &BaseTable[X0 + Y0 + Z0];

                  // Output should be computed as x = ROUND_FIXED_TO_INT(_cmsToFixedDomain(Rest))
                  // which expands as: x = (Rest + ((Rest+0x7fff)/0xFFFF) + 0x8000)>>16
                  // This can be replaced by: t = Rest+0x8001, x = (t + (t>>16))>>16
                  // at the cost of being off by one at 7fff and 17ffe.

                  if (rx >= ry) {
                      if (ry >= rz) {
                          Y1 += X1;
                          Z1 += Y1;
                          for (OutChan = 0; OutChan < TotalOut; OutChan++) {
                              c1 = LutTable[X1];
                              c2 = LutTable[Y1];
                              c3 = LutTable[Z1];
                              c0 = *LutTable++;
                              c3 -= c2;
                              c2 -= c1;
                              c1 -= c0;
                              Rest = c1 * rx + c2 * ry + c3 * rz + 0x8001;
                              res16 = (cmsUInt16Number)c0 + ((Rest + (Rest >> 16)) >> 16);
                              TO_OUTPUT(out[OutChan], res16);
                              out[OutChan] += DestIncrements[OutChan];
                          }
                      }
                      else if (rz >= rx) {
                          X1 += Z1;
                          Y1 += X1;
                          for (OutChan = 0; OutChan < TotalOut; OutChan++) {
                              c1 = LutTable[X1];
                              c2 = LutTable[Y1];
                              c3 = LutTable[Z1];
                              c0 = *LutTable++;
                              c2 -= c1;
                              c1 -= c3;
                              c3 -= c0;
                              Rest = c1 * rx + c2 * ry + c3 * rz + 0x8001;
                              res16 = (cmsUInt16Number)c0 + ((Rest + (Rest >> 16)) >> 16);
                              TO_OUTPUT(out[OutChan], res16);
                              out[OutChan] += DestIncrements[OutChan];
                          }
                      }
                      else {
                          Z1 += X1;
                          Y1 += Z1;
                          for (OutChan = 0; OutChan < TotalOut; OutChan++) {
                              c1 = LutTable[X1];
                              c2 = LutTable[Y1];
                              c3 = LutTable[Z1];
                              c0 = *LutTable++;
                              c2 -= c3;
                              c3 -= c1;
                              c1 -= c0;
                              Rest = c1 * rx + c2 * ry + c3 * rz + 0x8001;
                              res16 = (cmsUInt16Number)c0 + ((Rest + (Rest >> 16)) >> 16);
                              TO_OUTPUT(out[OutChan], res16);
                              out[OutChan] += DestIncrements[OutChan];
                          }
                      }
                  }
                  else {
                      if (rx >= rz) {
                          X1 += Y1;
                          Z1 += X1;
                          for (OutChan = 0; OutChan < TotalOut; OutChan++) {
                              c1 = LutTable[X1];
                              c2 = LutTable[Y1];
                              c3 = LutTable[Z1];
                              c0 = *LutTable++;
                              c3 -= c1;
                              c1 -= c2;
                              c2 -= c0;
                              Rest = c1 * rx + c2 * ry + c3 * rz + 0x8001;
                              res16 = (cmsUInt16Number)c0 + ((Rest + (Rest >> 16)) >> 16);
                              TO_OUTPUT(out[OutChan], res16);
                              out[OutChan] += DestIncrements[OutChan];
                          }
                      }
                      else if (ry >= rz) {
                          Z1 += Y1;
                          X1 += Z1;
                          for (OutChan = 0; OutChan < TotalOut; OutChan++) {
                              c1 = LutTable[X1];
                              c2 = LutTable[Y1];
                              c3 = LutTable[Z1];
                              c0 = *LutTable++;
                              c1 -= c3;
                              c3 -= c2;
                              c2 -= c0;
                              Rest = c1 * rx + c2 * ry + c3 * rz + 0x8001;
                              res16 = (cmsUInt16Number)c0 + ((Rest + (Rest >> 16)) >> 16);
                              TO_OUTPUT(out[OutChan], res16);
                              out[OutChan] += DestIncrements[OutChan];
                          }
                      }
                      else {
                          Y1 += Z1;
                          X1 += Y1;
                          for (OutChan = 0; OutChan < TotalOut; OutChan++) {
                              c1 = LutTable[X1];
                              c2 = LutTable[Y1];
                              c3 = LutTable[Z1];
                              c0 = *LutTable++;
                              c1 -= c2;
                              c2 -= c3;
                              c3 -= c0;
                              Rest = c1 * rx + c2 * ry + c3 * rz + 0x8001;
                              res16 = (cmsUInt16Number)c0 + ((Rest + (Rest >> 16)) >> 16);
                              TO_OUTPUT(out[OutChan], res16);
                              out[OutChan] += DestIncrements[OutChan];
                          }
                      }
                  }

                  if (ain)
                  {
                      res16 = *(const cmsUInt16Number*)ain;
                      TO_OUTPUT(out[OutChan], res16);
                      out[TotalOut] += DestIncrements[TotalOut];
                  }

              }

              strideIn += Stride->BytesPerLineIn;
              strideOut += Stride->BytesPerLineOut;
       }
}

#undef DENS



// --------------------------------------------------------------------------------------------------------------

cmsBool Optimize16BitRGBTransform(cmsContext ContextID,
                                  _cmsTransformFn* TransformFn,
                                  void** UserData,
                                  _cmsFreeUserDataFn* FreeDataFn,
                                  cmsPipeline** Lut,
                                  cmsUInt32Number* InputFormat,
                                  cmsUInt32Number* OutputFormat,
                                  cmsUInt32Number* dwFlags)
{
    cmsStage* mpe;
    Performance16Data* p16;
    _cmsStageCLutData* data;
    cmsUInt32Number newFlags;
    cmsStage* OptimizedCLUTmpe;


    // For empty transforms, do nothing
    if (*Lut == NULL) return FALSE;

    // This is a loosy optimization! does not apply in floating-point cases
    if (T_FLOAT(*InputFormat) || T_FLOAT(*OutputFormat)) return FALSE;

    // Only on 16-bit
    if (T_BYTES(*InputFormat) != 2 || T_BYTES(*OutputFormat) != 2) return FALSE;

    // Only real 16 bits
    if (T_BIT15(*InputFormat) != 0 || T_BIT15(*OutputFormat) != 0) return FALSE;

	// Swap endian is not supported
    if (T_ENDIAN16(*InputFormat) != 0 || T_ENDIAN16(*OutputFormat) != 0) return FALSE;

    // Only on input RGB
    if (T_COLORSPACE(*InputFormat)  != PT_RGB) return FALSE;
<<<<<<< HEAD
=======
    

    // If this is a matrix-shaper, the default does already a good job
    if (cmsPipelineCheckAndRetreiveStages(*Lut, 4,
        cmsSigCurveSetElemType, cmsSigMatrixElemType, cmsSigMatrixElemType, cmsSigCurveSetElemType,
        NULL, NULL, NULL, NULL)) return FALSE;

    if (cmsPipelineCheckAndRetreiveStages(*Lut, 2,
        cmsSigCurveSetElemType, cmsSigCurveSetElemType,
        NULL, NULL)) return FALSE;

>>>>>>> d6eb05ae

   // Named color pipelines cannot be optimized either
   for (mpe = cmsPipelineGetPtrToFirstStage(ContextID, *Lut);
         mpe != NULL;
         mpe = cmsStageNext(ContextID, mpe)) {
            if (cmsStageType(ContextID, mpe) == cmsSigNamedColorElemType) return FALSE;
    }

    newFlags = *dwFlags | cmsFLAGS_FORCE_CLUT;

    if (!_cmsOptimizePipeline(ContextID,
                               Lut,
                               INTENT_PERCEPTUAL,  // Dont care
                               InputFormat,
                               OutputFormat,
                               &newFlags)) return FALSE;

    OptimizedCLUTmpe = cmsPipelineGetPtrToFirstStage(ContextID, *Lut);

    // Set the evaluator
    data = (_cmsStageCLutData*)cmsStageData(ContextID, OptimizedCLUTmpe);

    p16 = Performance16alloc(ContextID, data->Params);
    if (p16 == NULL) return FALSE;

    *TransformFn = (_cmsTransformFn) PerformanceEval16;
    *UserData   = p16;
    *FreeDataFn = Performance16free;
    *InputFormat  |= 0x02000000;
    *OutputFormat |= 0x02000000;
    *dwFlags |= cmsFLAGS_CAN_CHANGE_FORMATTER;

    return TRUE;
}<|MERGE_RESOLUTION|>--- conflicted
+++ resolved
@@ -337,9 +337,7 @@
 
     // Only on input RGB
     if (T_COLORSPACE(*InputFormat)  != PT_RGB) return FALSE;
-<<<<<<< HEAD
-=======
-    
+
 
     // If this is a matrix-shaper, the default does already a good job
     if (cmsPipelineCheckAndRetreiveStages(*Lut, 4,
@@ -350,7 +348,6 @@
         cmsSigCurveSetElemType, cmsSigCurveSetElemType,
         NULL, NULL)) return FALSE;
 
->>>>>>> d6eb05ae
 
    // Named color pipelines cannot be optimized either
    for (mpe = cmsPipelineGetPtrToFirstStage(ContextID, *Lut);
