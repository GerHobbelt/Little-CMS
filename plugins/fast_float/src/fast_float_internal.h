--- conflicted
+++ resolved
@@ -133,13 +133,8 @@
        cmsFloat32Number y1, y0;
        cmsFloat32Number rest;
        int cell0, cell1;
-<<<<<<< HEAD
-
-       if (v <= 0.0) {
-=======
-      
+
        if ((v < 1.0e-9f) || isnan(v)) {
->>>>>>> b423949a
               return LutTable[0];
        }
        else
