--- conflicted
+++ resolved
@@ -285,20 +285,14 @@
 
     // Resample the LUT
     if (!cmsStageSampleCLutFloat(ContextID, OptimizedCLUTmpe, XFormSampler, (void*)OriginalLut, 0)) goto Error;
-
-<<<<<<< HEAD
+    
+    if (T_COLORSPACE(*OutputFormat) == PT_CMYK) {
+
+        cmsPipelineUnlinkStage(OriginalLut, cmsAT_END, NULL);
+    }
+
     // Set the evaluator, copy parameters
     data = (_cmsStageCLutData*) cmsStageData(ContextID, OptimizedCLUTmpe);
-=======
-    
-    if (T_COLORSPACE(*OutputFormat) == PT_CMYK) {
-
-        cmsPipelineUnlinkStage(OriginalLut, cmsAT_END, NULL);
-    }
-
-    // Set the evaluator, copy parameters   
-    data = (_cmsStageCLutData*) cmsStageData(OptimizedCLUTmpe);
->>>>>>> 97d37df9
 
     pfloat = FloatCLUTAlloc(ContextID, data ->Params);
     if (pfloat == NULL) return FALSE;
