//---------------------------------------------------------------------------------
//
//  Little Color Management System, fast floating point extensions
//  Copyright (c) 1998-2020 Marti Maria Saguer, all rights reserved
//
//
// This program is free software: you can redistribute it and/or modify
// it under the terms of the GNU General Public License as published by
// the Free Software Foundation, either version 3 of the License, or
// (at your option) any later version.
//
// This program is distributed in the hope that it will be useful,
// but WITHOUT ANY WARRANTY; without even the implied warranty of
// MERCHANTABILITY or FITNESS FOR A PARTICULAR PURPOSE.  See the
// GNU General Public License for more details.
//
// You should have received a copy of the GNU General Public License
// along with this program.  If not, see <http://www.gnu.org/licenses/>.
//
//---------------------------------------------------------------------------------

#include "fast_float_internal.h"

// Optimization for floating point tetrahedral interpolation
typedef struct {

    const cmsInterpParams* p;   // Tetrahedrical interpolation parameters. This is a not-owned pointer.

} FloatCLUTData;

// Allocates container
static
FloatCLUTData* FloatCLUTAlloc(cmsContext ContextID, const cmsInterpParams* p)
{
    FloatCLUTData* fd;

    fd = (FloatCLUTData*) _cmsMallocZero(ContextID, sizeof(FloatCLUTData));
    if (fd == NULL) return NULL;

    fd ->p = p;
    
    return fd;
}


// Sampler implemented by another LUT. 
static
int XFormSampler(cmsContext ContextID, CMSREGISTER const cmsFloat32Number In[], CMSREGISTER cmsFloat32Number Out[], CMSREGISTER void* Cargo)
{    
    cmsPipelineEvalFloat(ContextID, In, Out, (cmsPipeline*) Cargo);
    return TRUE;
}

// A optimized interpolation for input.
#define DENS(i,j,k) (LutTable[(i)+(j)+(k)+OutChan])

static
void FloatCLUTEval(cmsContext ContextID,
                      struct _cmstransform_struct *CMMcargo,
                        const void* Input,
                        void* Output,
                        cmsUInt32Number PixelsPerLine,
                        cmsUInt32Number LineCount,
                        const cmsStride* Stride)

{

    FloatCLUTData* pfloat = (FloatCLUTData*)_cmsGetTransformUserData(CMMcargo);

    cmsFloat32Number        r, g, b;
    cmsFloat32Number        px, py, pz;
    int                     x0, y0, z0;
    int                     X0, Y0, Z0, X1, Y1, Z1;
    cmsFloat32Number        rx, ry, rz;
    cmsFloat32Number        c0, c1 = 0, c2 = 0, c3 = 0;
    cmsUInt32Number         OutChan;

    const cmsInterpParams* p = pfloat->p;
    cmsUInt32Number        TotalOut = p->nOutputs;
    cmsUInt32Number        TotalPlusAlpha;
    const cmsFloat32Number* LutTable = (const cmsFloat32Number*)p->Table;

    cmsUInt32Number       i, ii;
    const cmsUInt8Number* rin;
    const cmsUInt8Number* gin;
    const cmsUInt8Number* bin;
    const cmsUInt8Number* ain = NULL;

    cmsUInt8Number* out[cmsMAXCHANNELS];
    cmsUInt32Number SourceStartingOrder[cmsMAXCHANNELS];
    cmsUInt32Number SourceIncrements[cmsMAXCHANNELS];
    cmsUInt32Number DestStartingOrder[cmsMAXCHANNELS];
    cmsUInt32Number DestIncrements[cmsMAXCHANNELS];

    cmsUInt32Number InputFormat  = cmsGetTransformInputFormat(ContextID, (cmsHTRANSFORM) CMMcargo);
    cmsUInt32Number OutputFormat = cmsGetTransformOutputFormat(ContextID, (cmsHTRANSFORM) CMMcargo);

    cmsUInt32Number nchans, nalpha;
    cmsUInt32Number strideIn, strideOut;

    _cmsComputeComponentIncrements(InputFormat, Stride->BytesPerPlaneIn, &nchans, &nalpha, SourceStartingOrder, SourceIncrements);
    _cmsComputeComponentIncrements(OutputFormat, Stride->BytesPerPlaneOut, &nchans, &nalpha, DestStartingOrder, DestIncrements);

    if (!(_cmsGetTransformFlags((cmsHTRANSFORM)CMMcargo) & cmsFLAGS_COPY_ALPHA))
        nalpha = 0;

    strideIn = strideOut = 0;
    for (i = 0; i < LineCount; i++) {

        rin = (const cmsUInt8Number*)Input + SourceStartingOrder[0] + strideIn;
        gin = (const cmsUInt8Number*)Input + SourceStartingOrder[1] + strideIn;
        bin = (const cmsUInt8Number*)Input + SourceStartingOrder[2] + strideIn;
        if (nalpha)
            ain = (const cmsUInt8Number*)Input + SourceStartingOrder[3] + strideIn;

        TotalPlusAlpha = TotalOut;
        if (ain) TotalPlusAlpha++;

        for (ii = 0; ii < TotalPlusAlpha; ii++)
            out[ii] = (cmsUInt8Number*)Output + DestStartingOrder[ii] + strideOut;

        for (ii = 0; ii < PixelsPerLine; ii++) {

            r = fclamp(*(cmsFloat32Number*)rin);
            g = fclamp(*(cmsFloat32Number*)gin);
            b = fclamp(*(cmsFloat32Number*)bin);

            rin += SourceIncrements[0];
            gin += SourceIncrements[1];
            bin += SourceIncrements[2];

            px = r * p->Domain[0];
            py = g * p->Domain[1];
            pz = b * p->Domain[2];
            
            x0 = _cmsQuickFloor(px); rx = (px - (cmsFloat32Number)x0);
            y0 = _cmsQuickFloor(py); ry = (py - (cmsFloat32Number)y0);
            z0 = _cmsQuickFloor(pz); rz = (pz - (cmsFloat32Number)z0);
            

            X0 = p->opta[2] * x0;
            X1 = X0 + (r >= 1.0 ? 0 : p->opta[2]);

            Y0 = p->opta[1] * y0;
            Y1 = Y0 + (g >= 1.0 ? 0 : p->opta[1]);

            Z0 = p->opta[0] * z0;
            Z1 = Z0 + (b >= 1.0 ? 0 : p->opta[0]);

            for (OutChan = 0; OutChan < TotalOut; OutChan++) {

                // These are the 6 Tetrahedral

                c0 = DENS(X0, Y0, Z0);

                if (rx >= ry && ry >= rz) {

                    c1 = DENS(X1, Y0, Z0) - c0;
                    c2 = DENS(X1, Y1, Z0) - DENS(X1, Y0, Z0);
                    c3 = DENS(X1, Y1, Z1) - DENS(X1, Y1, Z0);

                }
                else
                    if (rx >= rz && rz >= ry) {

                        c1 = DENS(X1, Y0, Z0) - c0;
                        c2 = DENS(X1, Y1, Z1) - DENS(X1, Y0, Z1);
                        c3 = DENS(X1, Y0, Z1) - DENS(X1, Y0, Z0);

                    }
                    else
                        if (rz >= rx && rx >= ry) {

                            c1 = DENS(X1, Y0, Z1) - DENS(X0, Y0, Z1);
                            c2 = DENS(X1, Y1, Z1) - DENS(X1, Y0, Z1);
                            c3 = DENS(X0, Y0, Z1) - c0;

                        }
                        else
                            if (ry >= rx && rx >= rz) {

                                c1 = DENS(X1, Y1, Z0) - DENS(X0, Y1, Z0);
                                c2 = DENS(X0, Y1, Z0) - c0;
                                c3 = DENS(X1, Y1, Z1) - DENS(X1, Y1, Z0);

                            }
                            else
                                if (ry >= rz && rz >= rx) {

                                    c1 = DENS(X1, Y1, Z1) - DENS(X0, Y1, Z1);
                                    c2 = DENS(X0, Y1, Z0) - c0;
                                    c3 = DENS(X0, Y1, Z1) - DENS(X0, Y1, Z0);

                                }
                                else
                                    if (rz >= ry && ry >= rx) {

                                        c1 = DENS(X1, Y1, Z1) - DENS(X0, Y1, Z1);
                                        c2 = DENS(X0, Y1, Z1) - DENS(X0, Y0, Z1);
                                        c3 = DENS(X0, Y0, Z1) - c0;

                                    }
                                    else {
                                        c1 = c2 = c3 = 0;
                                    }

                *(cmsFloat32Number*)(out[OutChan]) = c0 + c1 * rx + c2 * ry + c3 * rz;

                out[OutChan] += DestIncrements[OutChan];
            }

            if (ain)
                *out[TotalOut] = *ain;
        }

        strideIn  += Stride->BytesPerLineIn;
        strideOut += Stride->BytesPerLineOut;
    }
}

#undef DENS



// --------------------------------------------------------------------------------------------------------------

cmsBool OptimizeCLUTRGBTransform(cmsContext ContextID,
                                  _cmsTransformFn* TransformFn,
                                  void** UserData,
                                  _cmsFreeUserDataFn* FreeDataFn,
                                  cmsPipeline** Lut,
                                  cmsUInt32Number* InputFormat,
                                  cmsUInt32Number* OutputFormat,
                                  cmsUInt32Number* dwFlags)
{
    cmsPipeline* OriginalLut;
    int nGridPoints;
    cmsPipeline* OptimizedLUT = NULL;
    cmsStage* OptimizedCLUTmpe;
<<<<<<< HEAD
    cmsColorSpaceSignature OutputColorSpace;
=======
>>>>>>> 1c539c16
    cmsStage* mpe;
    FloatCLUTData* pfloat;
    _cmsStageCLutData* data;

    // For empty transforms, do nothing
    if (*Lut == NULL) return FALSE;

    // Check for floating point only
    if (!T_FLOAT(*InputFormat) || !T_FLOAT(*OutputFormat)) return FALSE;

    // Only on floats
    if (T_BYTES(*InputFormat) != sizeof(cmsFloat32Number) || 
        T_BYTES(*OutputFormat) != sizeof(cmsFloat32Number)) return FALSE;

    // Input has to be RGB, Output may be any
    if (T_COLORSPACE(*InputFormat) != PT_RGB) return FALSE;

    OriginalLut = *Lut;

   // Named color pipelines cannot be optimized either
   for (mpe = cmsPipelineGetPtrToFirstStage(ContextID, OriginalLut);
         mpe != NULL;
         mpe = cmsStageNext(ContextID, mpe)) {
            if (cmsStageType(ContextID, mpe) == cmsSigNamedColorElemType) return FALSE;
    }

<<<<<<< HEAD
    OutputColorSpace = _cmsICCcolorSpace(ContextID, T_COLORSPACE(*OutputFormat));
=======
    ContextID        = cmsGetPipelineContextID(OriginalLut);
>>>>>>> 1c539c16
    nGridPoints      = _cmsReasonableGridpointsByColorspace(cmsSigRgbData, *dwFlags);

    // Create the result LUT
    OptimizedLUT = cmsPipelineAlloc(ContextID, 3, cmsPipelineOutputChannels(ContextID, OriginalLut));
    if (OptimizedLUT == NULL) goto Error;
    // Allocate the CLUT for result
    OptimizedCLUTmpe = cmsStageAllocCLutFloat(ContextID, nGridPoints, 3, cmsPipelineOutputChannels(ContextID, OriginalLut), NULL);

    // Add the CLUT to the destination LUT
    cmsPipelineInsertStage(ContextID, OptimizedLUT, cmsAT_BEGIN, OptimizedCLUTmpe);

    // Resample the LUT
    if (!cmsStageSampleCLutFloat(ContextID, OptimizedCLUTmpe, XFormSampler, (void*)OriginalLut, 0)) goto Error;

    // Set the evaluator, copy parameters
    data = (_cmsStageCLutData*) cmsStageData(ContextID, OptimizedCLUTmpe);

    pfloat = FloatCLUTAlloc(ContextID, data ->Params);
    if (pfloat == NULL) return FALSE;   

    // And return the obtained LUT
    cmsPipelineFree(ContextID, OriginalLut);

    *Lut = OptimizedLUT;
    *TransformFn = FloatCLUTEval;
    *UserData   = pfloat;
    *FreeDataFn = _cmsFree;
    *dwFlags &= ~cmsFLAGS_CAN_CHANGE_FORMATTER;
    return TRUE;

Error:

    if (OptimizedLUT != NULL) cmsPipelineFree(ContextID, OptimizedLUT);

    return FALSE;
}<|MERGE_RESOLUTION|>--- conflicted
+++ resolved
@@ -237,10 +237,6 @@
     int nGridPoints;
     cmsPipeline* OptimizedLUT = NULL;
     cmsStage* OptimizedCLUTmpe;
-<<<<<<< HEAD
-    cmsColorSpaceSignature OutputColorSpace;
-=======
->>>>>>> 1c539c16
     cmsStage* mpe;
     FloatCLUTData* pfloat;
     _cmsStageCLutData* data;
@@ -267,11 +263,6 @@
             if (cmsStageType(ContextID, mpe) == cmsSigNamedColorElemType) return FALSE;
     }
 
-<<<<<<< HEAD
-    OutputColorSpace = _cmsICCcolorSpace(ContextID, T_COLORSPACE(*OutputFormat));
-=======
-    ContextID        = cmsGetPipelineContextID(OriginalLut);
->>>>>>> 1c539c16
     nGridPoints      = _cmsReasonableGridpointsByColorspace(cmsSigRgbData, *dwFlags);
 
     // Create the result LUT
