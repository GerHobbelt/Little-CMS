#! /bin/sh
## DO NOT EDIT - This file generated from ./build-aux/ltmain.in
##               by inline-source v2014-01-03.01

# libtool (GNU libtool) 2.4.6
# Provide generalized library-building support services.
# Written by Gordon Matzigkeit <gord@gnu.ai.mit.edu>, 1996

# Copyright (C) 1996-2015 Free Software Foundation, Inc.
# This is free software; see the source for copying conditions.  There is NO
# warranty; not even for MERCHANTABILITY or FITNESS FOR A PARTICULAR PURPOSE.

# GNU Libtool is free software; you can redistribute it and/or modify
# it under the terms of the GNU General Public License as published by
# the Free Software Foundation; either version 2 of the License, or
# (at your option) any later version.
#
# As a special exception to the GNU General Public License,
# if you distribute this file as part of a program or library that
# is built using GNU Libtool, you may include this file under the
# same distribution terms that you use for the rest of that program.
#
# GNU Libtool is distributed in the hope that it will be useful, but
# WITHOUT ANY WARRANTY; without even the implied warranty of
# MERCHANTABILITY or FITNESS FOR A PARTICULAR PURPOSE.  See the GNU
# General Public License for more details.
#
# You should have received a copy of the GNU General Public License
# along with this program.  If not, see <http://www.gnu.org/licenses/>.


PROGRAM=libtool
PACKAGE=libtool
<<<<<<< HEAD
VERSION="2.4.6 Debian-2.4.6-2"
=======
VERSION="2.4.6 Debian-2.4.6-15"
>>>>>>> b604d098
package_revision=2.4.6


## ------ ##
## Usage. ##
## ------ ##

# Run './libtool --help' for help with using this script from the
# command line.


## ------------------------------- ##
## User overridable command paths. ##
## ------------------------------- ##

# After configure completes, it has a better idea of some of the
# shell tools we need than the defaults used by the functions shared
# with bootstrap, so set those here where they can still be over-
# ridden by the user, but otherwise take precedence.

: ${AUTOCONF="autoconf"}
: ${AUTOMAKE="automake"}


## -------------------------- ##
## Source external libraries. ##
## -------------------------- ##

# Much of our low-level functionality needs to be sourced from external
# libraries, which are installed to $pkgauxdir.

# Set a version string for this script.
scriptversion=2015-01-20.17; # UTC

# General shell script boiler plate, and helper functions.
# Written by Gary V. Vaughan, 2004

# Copyright (C) 2004-2015 Free Software Foundation, Inc.
# This is free software; see the source for copying conditions.  There is NO
# warranty; not even for MERCHANTABILITY or FITNESS FOR A PARTICULAR PURPOSE.

# This program is free software; you can redistribute it and/or modify
# it under the terms of the GNU General Public License as published by
# the Free Software Foundation; either version 3 of the License, or
# (at your option) any later version.

# As a special exception to the GNU General Public License, if you distribute
# this file as part of a program or library that is built using GNU Libtool,
# you may include this file under the same distribution terms that you use
# for the rest of that program.

# This program is distributed in the hope that it will be useful,
# but WITHOUT ANY WARRANTY; without even the implied warranty of
# MERCHANTABILITY or FITNES FOR A PARTICULAR PURPOSE. See the GNU
# General Public License for more details.

# You should have received a copy of the GNU General Public License
# along with this program. If not, see <http://www.gnu.org/licenses/>.

# Please report bugs or propose patches to gary@gnu.org.


## ------ ##
## Usage. ##
## ------ ##

# Evaluate this file near the top of your script to gain access to
# the functions and variables defined here:
#
#   . `echo "$0" | ${SED-sed} 's|[^/]*$||'`/build-aux/funclib.sh
#
# If you need to override any of the default environment variable
# settings, do that before evaluating this file.


## -------------------- ##
## Shell normalisation. ##
## -------------------- ##

# Some shells need a little help to be as Bourne compatible as possible.
# Before doing anything else, make sure all that help has been provided!

DUALCASE=1; export DUALCASE # for MKS sh
if test -n "${ZSH_VERSION+set}" && (emulate sh) >/dev/null 2>&1; then :
  emulate sh
  NULLCMD=:
  # Pre-4.2 versions of Zsh do word splitting on ${1+"$@"}, which
  # is contrary to our usage.  Disable this feature.
  alias -g '${1+"$@"}'='"$@"'
  setopt NO_GLOB_SUBST
else
  case `(set -o) 2>/dev/null` in *posix*) set -o posix ;; esac
fi

# NLS nuisances: We save the old values in case they are required later.
_G_user_locale=
_G_safe_locale=
for _G_var in LANG LANGUAGE LC_ALL LC_CTYPE LC_COLLATE LC_MESSAGES
do
  eval "if test set = \"\${$_G_var+set}\"; then
          save_$_G_var=\$$_G_var
          $_G_var=C
	  export $_G_var
	  _G_user_locale=\"$_G_var=\\\$save_\$_G_var; \$_G_user_locale\"
	  _G_safe_locale=\"$_G_var=C; \$_G_safe_locale\"
	fi"
done

# CDPATH.
(unset CDPATH) >/dev/null 2>&1 && unset CDPATH

# Make sure IFS has a sensible default
sp=' '
nl='
'
IFS="$sp	$nl"

# There are apparently some retarded systems that use ';' as a PATH separator!
if test "${PATH_SEPARATOR+set}" != set; then
  PATH_SEPARATOR=:
  (PATH='/bin;/bin'; FPATH=$PATH; sh -c :) >/dev/null 2>&1 && {
    (PATH='/bin:/bin'; FPATH=$PATH; sh -c :) >/dev/null 2>&1 ||
      PATH_SEPARATOR=';'
  }
fi



## ------------------------- ##
## Locate command utilities. ##
## ------------------------- ##


# func_executable_p FILE
# ----------------------
# Check that FILE is an executable regular file.
func_executable_p ()
{
    test -f "$1" && test -x "$1"
}


# func_path_progs PROGS_LIST CHECK_FUNC [PATH]
# --------------------------------------------
# Search for either a program that responds to --version with output
# containing "GNU", or else returned by CHECK_FUNC otherwise, by
# trying all the directories in PATH with each of the elements of
# PROGS_LIST.
#
# CHECK_FUNC should accept the path to a candidate program, and
# set $func_check_prog_result if it truncates its output less than
# $_G_path_prog_max characters.
func_path_progs ()
{
    _G_progs_list=$1
    _G_check_func=$2
    _G_PATH=${3-"$PATH"}

    _G_path_prog_max=0
    _G_path_prog_found=false
    _G_save_IFS=$IFS; IFS=${PATH_SEPARATOR-:}
    for _G_dir in $_G_PATH; do
      IFS=$_G_save_IFS
      test -z "$_G_dir" && _G_dir=.
      for _G_prog_name in $_G_progs_list; do
        for _exeext in '' .EXE; do
          _G_path_prog=$_G_dir/$_G_prog_name$_exeext
          func_executable_p "$_G_path_prog" || continue
          case `"$_G_path_prog" --version 2>&1` in
            *GNU*) func_path_progs_result=$_G_path_prog _G_path_prog_found=: ;;
            *)     $_G_check_func $_G_path_prog
		   func_path_progs_result=$func_check_prog_result
		   ;;
          esac
          $_G_path_prog_found && break 3
        done
      done
    done
    IFS=$_G_save_IFS
    test -z "$func_path_progs_result" && {
      echo "no acceptable sed could be found in \$PATH" >&2
      exit 1
    }
}


# We want to be able to use the functions in this file before configure
# has figured out where the best binaries are kept, which means we have
# to search for them ourselves - except when the results are already set
# where we skip the searches.

# Unless the user overrides by setting SED, search the path for either GNU
# sed, or the sed that truncates its output the least.
test -z "$SED" && {
  _G_sed_script=s/aaaaaaaaaaaaaaaaaaaaaaaaaaaaaaaaaaa/bbbbbbbbbbbbbbbbbbbbbbbbbbbbbbbbb/
  for _G_i in 1 2 3 4 5 6 7; do
    _G_sed_script=$_G_sed_script$nl$_G_sed_script
  done
  echo "$_G_sed_script" 2>/dev/null | sed 99q >conftest.sed
  _G_sed_script=

  func_check_prog_sed ()
  {
    _G_path_prog=$1

    _G_count=0
    printf 0123456789 >conftest.in
    while :
    do
      cat conftest.in conftest.in >conftest.tmp
      mv conftest.tmp conftest.in
      cp conftest.in conftest.nl
      echo '' >> conftest.nl
      "$_G_path_prog" -f conftest.sed <conftest.nl >conftest.out 2>/dev/null || break
      diff conftest.out conftest.nl >/dev/null 2>&1 || break
      _G_count=`expr $_G_count + 1`
      if test "$_G_count" -gt "$_G_path_prog_max"; then
        # Best one so far, save it but keep looking for a better one
        func_check_prog_result=$_G_path_prog
        _G_path_prog_max=$_G_count
      fi
      # 10*(2^10) chars as input seems more than enough
      test 10 -lt "$_G_count" && break
    done
    rm -f conftest.in conftest.tmp conftest.nl conftest.out
  }

  func_path_progs "sed gsed" func_check_prog_sed $PATH:/usr/xpg4/bin
  rm -f conftest.sed
  SED=$func_path_progs_result
}


# Unless the user overrides by setting GREP, search the path for either GNU
# grep, or the grep that truncates its output the least.
test -z "$GREP" && {
  func_check_prog_grep ()
  {
    _G_path_prog=$1

    _G_count=0
    _G_path_prog_max=0
    printf 0123456789 >conftest.in
    while :
    do
      cat conftest.in conftest.in >conftest.tmp
      mv conftest.tmp conftest.in
      cp conftest.in conftest.nl
      echo 'GREP' >> conftest.nl
      "$_G_path_prog" -e 'GREP$' -e '-(cannot match)-' <conftest.nl >conftest.out 2>/dev/null || break
      diff conftest.out conftest.nl >/dev/null 2>&1 || break
      _G_count=`expr $_G_count + 1`
      if test "$_G_count" -gt "$_G_path_prog_max"; then
        # Best one so far, save it but keep looking for a better one
        func_check_prog_result=$_G_path_prog
        _G_path_prog_max=$_G_count
      fi
      # 10*(2^10) chars as input seems more than enough
      test 10 -lt "$_G_count" && break
    done
    rm -f conftest.in conftest.tmp conftest.nl conftest.out
  }

  func_path_progs "grep ggrep" func_check_prog_grep $PATH:/usr/xpg4/bin
  GREP=$func_path_progs_result
}


## ------------------------------- ##
## User overridable command paths. ##
## ------------------------------- ##

# All uppercase variable names are used for environment variables.  These
# variables can be overridden by the user before calling a script that
# uses them if a suitable command of that name is not already available
# in the command search PATH.

: ${CP="cp -f"}
: ${ECHO="printf %s\n"}
: ${EGREP="$GREP -E"}
: ${FGREP="$GREP -F"}
: ${LN_S="ln -s"}
: ${MAKE="make"}
: ${MKDIR="mkdir"}
: ${MV="mv -f"}
: ${RM="rm -f"}
: ${SHELL="${CONFIG_SHELL-/bin/sh}"}


## -------------------- ##
## Useful sed snippets. ##
## -------------------- ##

sed_dirname='s|/[^/]*$||'
sed_basename='s|^.*/||'

# Sed substitution that helps us do robust quoting.  It backslashifies
# metacharacters that are still active within double-quoted strings.
sed_quote_subst='s|\([`"$\\]\)|\\\1|g'

# Same as above, but do not quote variable references.
sed_double_quote_subst='s/\(["`\\]\)/\\\1/g'

# Sed substitution that turns a string into a regex matching for the
# string literally.
sed_make_literal_regex='s|[].[^$\\*\/]|\\&|g'

# Sed substitution that converts a w32 file name or path
# that contains forward slashes, into one that contains
# (escaped) backslashes.  A very naive implementation.
sed_naive_backslashify='s|\\\\*|\\|g;s|/|\\|g;s|\\|\\\\|g'

# Re-'\' parameter expansions in output of sed_double_quote_subst that
# were '\'-ed in input to the same.  If an odd number of '\' preceded a
# '$' in input to sed_double_quote_subst, that '$' was protected from
# expansion.  Since each input '\' is now two '\'s, look for any number
# of runs of four '\'s followed by two '\'s and then a '$'.  '\' that '$'.
_G_bs='\\'
_G_bs2='\\\\'
_G_bs4='\\\\\\\\'
_G_dollar='\$'
sed_double_backslash="\
  s/$_G_bs4/&\\
/g
  s/^$_G_bs2$_G_dollar/$_G_bs&/
  s/\\([^$_G_bs]\\)$_G_bs2$_G_dollar/\\1$_G_bs2$_G_bs$_G_dollar/g
  s/\n//g"


## ----------------- ##
## Global variables. ##
## ----------------- ##

# Except for the global variables explicitly listed below, the following
# functions in the '^func_' namespace, and the '^require_' namespace
# variables initialised in the 'Resource management' section, sourcing
# this file will not pollute your global namespace with anything
# else. There's no portable way to scope variables in Bourne shell
# though, so actually running these functions will sometimes place
# results into a variable named after the function, and often use
# temporary variables in the '^_G_' namespace. If you are careful to
# avoid using those namespaces casually in your sourcing script, things
# should continue to work as you expect. And, of course, you can freely
# overwrite any of the functions or variables defined here before
# calling anything to customize them.

EXIT_SUCCESS=0
EXIT_FAILURE=1
EXIT_MISMATCH=63  # $? = 63 is used to indicate version mismatch to missing.
EXIT_SKIP=77	  # $? = 77 is used to indicate a skipped test to automake.

# Allow overriding, eg assuming that you follow the convention of
# putting '$debug_cmd' at the start of all your functions, you can get
# bash to show function call trace with:
#
#    debug_cmd='echo "${FUNCNAME[0]} $*" >&2' bash your-script-name
debug_cmd=${debug_cmd-":"}
exit_cmd=:

# By convention, finish your script with:
#
#    exit $exit_status
#
# so that you can set exit_status to non-zero if you want to indicate
# something went wrong during execution without actually bailing out at
# the point of failure.
exit_status=$EXIT_SUCCESS

# Work around backward compatibility issue on IRIX 6.5. On IRIX 6.4+, sh
# is ksh but when the shell is invoked as "sh" and the current value of
# the _XPG environment variable is not equal to 1 (one), the special
# positional parameter $0, within a function call, is the name of the
# function.
progpath=$0

# The name of this program.
progname=`$ECHO "$progpath" |$SED "$sed_basename"`

# Make sure we have an absolute progpath for reexecution:
case $progpath in
  [\\/]*|[A-Za-z]:\\*) ;;
  *[\\/]*)
     progdir=`$ECHO "$progpath" |$SED "$sed_dirname"`
     progdir=`cd "$progdir" && pwd`
     progpath=$progdir/$progname
     ;;
  *)
     _G_IFS=$IFS
     IFS=${PATH_SEPARATOR-:}
     for progdir in $PATH; do
       IFS=$_G_IFS
       test -x "$progdir/$progname" && break
     done
     IFS=$_G_IFS
     test -n "$progdir" || progdir=`pwd`
     progpath=$progdir/$progname
     ;;
esac


## ----------------- ##
## Standard options. ##
## ----------------- ##

# The following options affect the operation of the functions defined
# below, and should be set appropriately depending on run-time para-
# meters passed on the command line.

opt_dry_run=false
opt_quiet=false
opt_verbose=false

# Categories 'all' and 'none' are always available.  Append any others
# you will pass as the first argument to func_warning from your own
# code.
warning_categories=

# By default, display warnings according to 'opt_warning_types'.  Set
# 'warning_func'  to ':' to elide all warnings, or func_fatal_error to
# treat the next displayed warning as a fatal error.
warning_func=func_warn_and_continue

# Set to 'all' to display all warnings, 'none' to suppress all
# warnings, or a space delimited list of some subset of
# 'warning_categories' to display only the listed warnings.
opt_warning_types=all


## -------------------- ##
## Resource management. ##
## -------------------- ##

# This section contains definitions for functions that each ensure a
# particular resource (a file, or a non-empty configuration variable for
# example) is available, and if appropriate to extract default values
# from pertinent package files. Call them using their associated
# 'require_*' variable to ensure that they are executed, at most, once.
#
# It's entirely deliberate that calling these functions can set
# variables that don't obey the namespace limitations obeyed by the rest
# of this file, in order that that they be as useful as possible to
# callers.


# require_term_colors
# -------------------
# Allow display of bold text on terminals that support it.
require_term_colors=func_require_term_colors
func_require_term_colors ()
{
    $debug_cmd

    test -t 1 && {
      # COLORTERM and USE_ANSI_COLORS environment variables take
      # precedence, because most terminfo databases neglect to describe
      # whether color sequences are supported.
      test -n "${COLORTERM+set}" && : ${USE_ANSI_COLORS="1"}

      if test 1 = "$USE_ANSI_COLORS"; then
        # Standard ANSI escape sequences
        tc_reset='[0m'
        tc_bold='[1m';   tc_standout='[7m'
        tc_red='[31m';   tc_green='[32m'
        tc_blue='[34m';  tc_cyan='[36m'
      else
        # Otherwise trust the terminfo database after all.
        test -n "`tput sgr0 2>/dev/null`" && {
          tc_reset=`tput sgr0`
          test -n "`tput bold 2>/dev/null`" && tc_bold=`tput bold`
          tc_standout=$tc_bold
          test -n "`tput smso 2>/dev/null`" && tc_standout=`tput smso`
          test -n "`tput setaf 1 2>/dev/null`" && tc_red=`tput setaf 1`
          test -n "`tput setaf 2 2>/dev/null`" && tc_green=`tput setaf 2`
          test -n "`tput setaf 4 2>/dev/null`" && tc_blue=`tput setaf 4`
          test -n "`tput setaf 5 2>/dev/null`" && tc_cyan=`tput setaf 5`
        }
      fi
    }

    require_term_colors=:
}


## ----------------- ##
## Function library. ##
## ----------------- ##

# This section contains a variety of useful functions to call in your
# scripts. Take note of the portable wrappers for features provided by
# some modern shells, which will fall back to slower equivalents on
# less featureful shells.


# func_append VAR VALUE
# ---------------------
# Append VALUE onto the existing contents of VAR.

  # We should try to minimise forks, especially on Windows where they are
  # unreasonably slow, so skip the feature probes when bash or zsh are
  # being used:
  if test set = "${BASH_VERSION+set}${ZSH_VERSION+set}"; then
    : ${_G_HAVE_ARITH_OP="yes"}
    : ${_G_HAVE_XSI_OPS="yes"}
    # The += operator was introduced in bash 3.1
    case $BASH_VERSION in
      [12].* | 3.0 | 3.0*) ;;
      *)
        : ${_G_HAVE_PLUSEQ_OP="yes"}
        ;;
    esac
  fi

  # _G_HAVE_PLUSEQ_OP
  # Can be empty, in which case the shell is probed, "yes" if += is
  # useable or anything else if it does not work.
  test -z "$_G_HAVE_PLUSEQ_OP" \
    && (eval 'x=a; x+=" b"; test "a b" = "$x"') 2>/dev/null \
    && _G_HAVE_PLUSEQ_OP=yes

if test yes = "$_G_HAVE_PLUSEQ_OP"
then
  # This is an XSI compatible shell, allowing a faster implementation...
  eval 'func_append ()
  {
    $debug_cmd

    eval "$1+=\$2"
  }'
else
  # ...otherwise fall back to using expr, which is often a shell builtin.
  func_append ()
  {
    $debug_cmd

    eval "$1=\$$1\$2"
  }
fi


# func_append_quoted VAR VALUE
# ----------------------------
# Quote VALUE and append to the end of shell variable VAR, separated
# by a space.
if test yes = "$_G_HAVE_PLUSEQ_OP"; then
  eval 'func_append_quoted ()
  {
    $debug_cmd

    func_quote_for_eval "$2"
    eval "$1+=\\ \$func_quote_for_eval_result"
  }'
else
  func_append_quoted ()
  {
    $debug_cmd

    func_quote_for_eval "$2"
    eval "$1=\$$1\\ \$func_quote_for_eval_result"
  }
fi


# func_append_uniq VAR VALUE
# --------------------------
# Append unique VALUE onto the existing contents of VAR, assuming
# entries are delimited by the first character of VALUE.  For example:
#
#   func_append_uniq options " --another-option option-argument"
#
# will only append to $options if " --another-option option-argument "
# is not already present somewhere in $options already (note spaces at
# each end implied by leading space in second argument).
func_append_uniq ()
{
    $debug_cmd

    eval _G_current_value='`$ECHO $'$1'`'
    _G_delim=`expr "$2" : '\(.\)'`

    case $_G_delim$_G_current_value$_G_delim in
      *"$2$_G_delim"*) ;;
      *) func_append "$@" ;;
    esac
}


# func_arith TERM...
# ------------------
# Set func_arith_result to the result of evaluating TERMs.
  test -z "$_G_HAVE_ARITH_OP" \
    && (eval 'test 2 = $(( 1 + 1 ))') 2>/dev/null \
    && _G_HAVE_ARITH_OP=yes

if test yes = "$_G_HAVE_ARITH_OP"; then
  eval 'func_arith ()
  {
    $debug_cmd

    func_arith_result=$(( $* ))
  }'
else
  func_arith ()
  {
    $debug_cmd

    func_arith_result=`expr "$@"`
  }
fi


# func_basename FILE
# ------------------
# Set func_basename_result to FILE with everything up to and including
# the last / stripped.
if test yes = "$_G_HAVE_XSI_OPS"; then
  # If this shell supports suffix pattern removal, then use it to avoid
  # forking. Hide the definitions single quotes in case the shell chokes
  # on unsupported syntax...
  _b='func_basename_result=${1##*/}'
  _d='case $1 in
        */*) func_dirname_result=${1%/*}$2 ;;
        *  ) func_dirname_result=$3        ;;
      esac'

else
  # ...otherwise fall back to using sed.
  _b='func_basename_result=`$ECHO "$1" |$SED "$sed_basename"`'
  _d='func_dirname_result=`$ECHO "$1"  |$SED "$sed_dirname"`
      if test "X$func_dirname_result" = "X$1"; then
        func_dirname_result=$3
      else
        func_append func_dirname_result "$2"
      fi'
fi

eval 'func_basename ()
{
    $debug_cmd

    '"$_b"'
}'


# func_dirname FILE APPEND NONDIR_REPLACEMENT
# -------------------------------------------
# Compute the dirname of FILE.  If nonempty, add APPEND to the result,
# otherwise set result to NONDIR_REPLACEMENT.
eval 'func_dirname ()
{
    $debug_cmd

    '"$_d"'
}'


# func_dirname_and_basename FILE APPEND NONDIR_REPLACEMENT
# --------------------------------------------------------
# Perform func_basename and func_dirname in a single function
# call:
#   dirname:  Compute the dirname of FILE.  If nonempty,
#             add APPEND to the result, otherwise set result
#             to NONDIR_REPLACEMENT.
#             value returned in "$func_dirname_result"
#   basename: Compute filename of FILE.
#             value retuned in "$func_basename_result"
# For efficiency, we do not delegate to the functions above but instead
# duplicate the functionality here.
eval 'func_dirname_and_basename ()
{
    $debug_cmd

    '"$_b"'
    '"$_d"'
}'


# func_echo ARG...
# ----------------
# Echo program name prefixed message.
func_echo ()
{
    $debug_cmd

    _G_message=$*

    func_echo_IFS=$IFS
    IFS=$nl
    for _G_line in $_G_message; do
      IFS=$func_echo_IFS
      $ECHO "$progname: $_G_line"
    done
    IFS=$func_echo_IFS
}


# func_echo_all ARG...
# --------------------
# Invoke $ECHO with all args, space-separated.
func_echo_all ()
{
    $ECHO "$*"
}


# func_echo_infix_1 INFIX ARG...
# ------------------------------
# Echo program name, followed by INFIX on the first line, with any
# additional lines not showing INFIX.
func_echo_infix_1 ()
{
    $debug_cmd

    $require_term_colors

    _G_infix=$1; shift
    _G_indent=$_G_infix
    _G_prefix="$progname: $_G_infix: "
    _G_message=$*

    # Strip color escape sequences before counting printable length
    for _G_tc in "$tc_reset" "$tc_bold" "$tc_standout" "$tc_red" "$tc_green" "$tc_blue" "$tc_cyan"
    do
      test -n "$_G_tc" && {
        _G_esc_tc=`$ECHO "$_G_tc" | $SED "$sed_make_literal_regex"`
        _G_indent=`$ECHO "$_G_indent" | $SED "s|$_G_esc_tc||g"`
      }
    done
    _G_indent="$progname: "`echo "$_G_indent" | $SED 's|.| |g'`"  " ## exclude from sc_prohibit_nested_quotes

    func_echo_infix_1_IFS=$IFS
    IFS=$nl
    for _G_line in $_G_message; do
      IFS=$func_echo_infix_1_IFS
      $ECHO "$_G_prefix$tc_bold$_G_line$tc_reset" >&2
      _G_prefix=$_G_indent
    done
    IFS=$func_echo_infix_1_IFS
}


# func_error ARG...
# -----------------
# Echo program name prefixed message to standard error.
func_error ()
{
    $debug_cmd

    $require_term_colors

    func_echo_infix_1 "  $tc_standout${tc_red}error$tc_reset" "$*" >&2
}


# func_fatal_error ARG...
# -----------------------
# Echo program name prefixed message to standard error, and exit.
func_fatal_error ()
{
    $debug_cmd

    func_error "$*"
    exit $EXIT_FAILURE
}


# func_grep EXPRESSION FILENAME
# -----------------------------
# Check whether EXPRESSION matches any line of FILENAME, without output.
func_grep ()
{
    $debug_cmd

    $GREP "$1" "$2" >/dev/null 2>&1
}


# func_len STRING
# ---------------
# Set func_len_result to the length of STRING. STRING may not
# start with a hyphen.
  test -z "$_G_HAVE_XSI_OPS" \
    && (eval 'x=a/b/c;
      test 5aa/bb/cc = "${#x}${x%%/*}${x%/*}${x#*/}${x##*/}"') 2>/dev/null \
    && _G_HAVE_XSI_OPS=yes

if test yes = "$_G_HAVE_XSI_OPS"; then
  eval 'func_len ()
  {
    $debug_cmd

    func_len_result=${#1}
  }'
else
  func_len ()
  {
    $debug_cmd

    func_len_result=`expr "$1" : ".*" 2>/dev/null || echo $max_cmd_len`
  }
fi


# func_mkdir_p DIRECTORY-PATH
# ---------------------------
# Make sure the entire path to DIRECTORY-PATH is available.
func_mkdir_p ()
{
    $debug_cmd

    _G_directory_path=$1
    _G_dir_list=

    if test -n "$_G_directory_path" && test : != "$opt_dry_run"; then

      # Protect directory names starting with '-'
      case $_G_directory_path in
        -*) _G_directory_path=./$_G_directory_path ;;
      esac

      # While some portion of DIR does not yet exist...
      while test ! -d "$_G_directory_path"; do
        # ...make a list in topmost first order.  Use a colon delimited
	# list incase some portion of path contains whitespace.
        _G_dir_list=$_G_directory_path:$_G_dir_list

        # If the last portion added has no slash in it, the list is done
        case $_G_directory_path in */*) ;; *) break ;; esac

        # ...otherwise throw away the child directory and loop
        _G_directory_path=`$ECHO "$_G_directory_path" | $SED -e "$sed_dirname"`
      done
      _G_dir_list=`$ECHO "$_G_dir_list" | $SED 's|:*$||'`

      func_mkdir_p_IFS=$IFS; IFS=:
      for _G_dir in $_G_dir_list; do
	IFS=$func_mkdir_p_IFS
        # mkdir can fail with a 'File exist' error if two processes
        # try to create one of the directories concurrently.  Don't
        # stop in that case!
        $MKDIR "$_G_dir" 2>/dev/null || :
      done
      IFS=$func_mkdir_p_IFS

      # Bail out if we (or some other process) failed to create a directory.
      test -d "$_G_directory_path" || \
        func_fatal_error "Failed to create '$1'"
    fi
}


# func_mktempdir [BASENAME]
# -------------------------
# Make a temporary directory that won't clash with other running
# libtool processes, and avoids race conditions if possible.  If
# given, BASENAME is the basename for that directory.
func_mktempdir ()
{
    $debug_cmd

    _G_template=${TMPDIR-/tmp}/${1-$progname}

    if test : = "$opt_dry_run"; then
      # Return a directory name, but don't create it in dry-run mode
      _G_tmpdir=$_G_template-$$
    else

      # If mktemp works, use that first and foremost
      _G_tmpdir=`mktemp -d "$_G_template-XXXXXXXX" 2>/dev/null`

      if test ! -d "$_G_tmpdir"; then
        # Failing that, at least try and use $RANDOM to avoid a race
        _G_tmpdir=$_G_template-${RANDOM-0}$$

        func_mktempdir_umask=`umask`
        umask 0077
        $MKDIR "$_G_tmpdir"
        umask $func_mktempdir_umask
      fi

      # If we're not in dry-run mode, bomb out on failure
      test -d "$_G_tmpdir" || \
        func_fatal_error "cannot create temporary directory '$_G_tmpdir'"
    fi

    $ECHO "$_G_tmpdir"
}


# func_normal_abspath PATH
# ------------------------
# Remove doubled-up and trailing slashes, "." path components,
# and cancel out any ".." path components in PATH after making
# it an absolute path.
func_normal_abspath ()
{
    $debug_cmd

    # These SED scripts presuppose an absolute path with a trailing slash.
    _G_pathcar='s|^/\([^/]*\).*$|\1|'
    _G_pathcdr='s|^/[^/]*||'
    _G_removedotparts=':dotsl
		s|/\./|/|g
		t dotsl
		s|/\.$|/|'
    _G_collapseslashes='s|/\{1,\}|/|g'
    _G_finalslash='s|/*$|/|'

    # Start from root dir and reassemble the path.
    func_normal_abspath_result=
    func_normal_abspath_tpath=$1
    func_normal_abspath_altnamespace=
    case $func_normal_abspath_tpath in
      "")
        # Empty path, that just means $cwd.
        func_stripname '' '/' "`pwd`"
        func_normal_abspath_result=$func_stripname_result
        return
        ;;
      # The next three entries are used to spot a run of precisely
      # two leading slashes without using negated character classes;
      # we take advantage of case's first-match behaviour.
      ///*)
        # Unusual form of absolute path, do nothing.
        ;;
      //*)
        # Not necessarily an ordinary path; POSIX reserves leading '//'
        # and for example Cygwin uses it to access remote file shares
        # over CIFS/SMB, so we conserve a leading double slash if found.
        func_normal_abspath_altnamespace=/
        ;;
      /*)
        # Absolute path, do nothing.
        ;;
      *)
        # Relative path, prepend $cwd.
        func_normal_abspath_tpath=`pwd`/$func_normal_abspath_tpath
        ;;
    esac

    # Cancel out all the simple stuff to save iterations.  We also want
    # the path to end with a slash for ease of parsing, so make sure
    # there is one (and only one) here.
    func_normal_abspath_tpath=`$ECHO "$func_normal_abspath_tpath" | $SED \
          -e "$_G_removedotparts" -e "$_G_collapseslashes" -e "$_G_finalslash"`
    while :; do
      # Processed it all yet?
      if test / = "$func_normal_abspath_tpath"; then
        # If we ascended to the root using ".." the result may be empty now.
        if test -z "$func_normal_abspath_result"; then
          func_normal_abspath_result=/
        fi
        break
      fi
      func_normal_abspath_tcomponent=`$ECHO "$func_normal_abspath_tpath" | $SED \
          -e "$_G_pathcar"`
      func_normal_abspath_tpath=`$ECHO "$func_normal_abspath_tpath" | $SED \
          -e "$_G_pathcdr"`
      # Figure out what to do with it
      case $func_normal_abspath_tcomponent in
        "")
          # Trailing empty path component, ignore it.
          ;;
        ..)
          # Parent dir; strip last assembled component from result.
          func_dirname "$func_normal_abspath_result"
          func_normal_abspath_result=$func_dirname_result
          ;;
        *)
          # Actual path component, append it.
          func_append func_normal_abspath_result "/$func_normal_abspath_tcomponent"
          ;;
      esac
    done
    # Restore leading double-slash if one was found on entry.
    func_normal_abspath_result=$func_normal_abspath_altnamespace$func_normal_abspath_result
}


# func_notquiet ARG...
# --------------------
# Echo program name prefixed message only when not in quiet mode.
func_notquiet ()
{
    $debug_cmd

    $opt_quiet || func_echo ${1+"$@"}

    # A bug in bash halts the script if the last line of a function
    # fails when set -e is in force, so we need another command to
    # work around that:
    :
}


# func_relative_path SRCDIR DSTDIR
# --------------------------------
# Set func_relative_path_result to the relative path from SRCDIR to DSTDIR.
func_relative_path ()
{
    $debug_cmd

    func_relative_path_result=
    func_normal_abspath "$1"
    func_relative_path_tlibdir=$func_normal_abspath_result
    func_normal_abspath "$2"
    func_relative_path_tbindir=$func_normal_abspath_result

    # Ascend the tree starting from libdir
    while :; do
      # check if we have found a prefix of bindir
      case $func_relative_path_tbindir in
        $func_relative_path_tlibdir)
          # found an exact match
          func_relative_path_tcancelled=
          break
          ;;
        $func_relative_path_tlibdir*)
          # found a matching prefix
          func_stripname "$func_relative_path_tlibdir" '' "$func_relative_path_tbindir"
          func_relative_path_tcancelled=$func_stripname_result
          if test -z "$func_relative_path_result"; then
            func_relative_path_result=.
          fi
          break
          ;;
        *)
          func_dirname $func_relative_path_tlibdir
          func_relative_path_tlibdir=$func_dirname_result
          if test -z "$func_relative_path_tlibdir"; then
            # Have to descend all the way to the root!
            func_relative_path_result=../$func_relative_path_result
            func_relative_path_tcancelled=$func_relative_path_tbindir
            break
          fi
          func_relative_path_result=../$func_relative_path_result
          ;;
      esac
    done

    # Now calculate path; take care to avoid doubling-up slashes.
    func_stripname '' '/' "$func_relative_path_result"
    func_relative_path_result=$func_stripname_result
    func_stripname '/' '/' "$func_relative_path_tcancelled"
    if test -n "$func_stripname_result"; then
      func_append func_relative_path_result "/$func_stripname_result"
    fi

    # Normalisation. If bindir is libdir, return '.' else relative path.
    if test -n "$func_relative_path_result"; then
      func_stripname './' '' "$func_relative_path_result"
      func_relative_path_result=$func_stripname_result
    fi

    test -n "$func_relative_path_result" || func_relative_path_result=.

    :
}


# func_quote_for_eval ARG...
# --------------------------
# Aesthetically quote ARGs to be evaled later.
# This function returns two values:
#   i) func_quote_for_eval_result
#      double-quoted, suitable for a subsequent eval
#  ii) func_quote_for_eval_unquoted_result
#      has all characters that are still active within double
#      quotes backslashified.
func_quote_for_eval ()
{
    $debug_cmd

    func_quote_for_eval_unquoted_result=
    func_quote_for_eval_result=
    while test 0 -lt $#; do
      case $1 in
        *[\\\`\"\$]*)
	  _G_unquoted_arg=`printf '%s\n' "$1" |$SED "$sed_quote_subst"` ;;
        *)
          _G_unquoted_arg=$1 ;;
      esac
      if test -n "$func_quote_for_eval_unquoted_result"; then
	func_append func_quote_for_eval_unquoted_result " $_G_unquoted_arg"
      else
        func_append func_quote_for_eval_unquoted_result "$_G_unquoted_arg"
      fi

      case $_G_unquoted_arg in
        # Double-quote args containing shell metacharacters to delay
        # word splitting, command substitution and variable expansion
        # for a subsequent eval.
        # Many Bourne shells cannot handle close brackets correctly
        # in scan sets, so we specify it separately.
        *[\[\~\#\^\&\*\(\)\{\}\|\;\<\>\?\'\ \	]*|*]*|"")
          _G_quoted_arg=\"$_G_unquoted_arg\"
          ;;
        *)
          _G_quoted_arg=$_G_unquoted_arg
	  ;;
      esac

      if test -n "$func_quote_for_eval_result"; then
	func_append func_quote_for_eval_result " $_G_quoted_arg"
      else
        func_append func_quote_for_eval_result "$_G_quoted_arg"
      fi
      shift
    done
}


# func_quote_for_expand ARG
# -------------------------
# Aesthetically quote ARG to be evaled later; same as above,
# but do not quote variable references.
func_quote_for_expand ()
{
    $debug_cmd

    case $1 in
      *[\\\`\"]*)
	_G_arg=`$ECHO "$1" | $SED \
	    -e "$sed_double_quote_subst" -e "$sed_double_backslash"` ;;
      *)
        _G_arg=$1 ;;
    esac

    case $_G_arg in
      # Double-quote args containing shell metacharacters to delay
      # word splitting and command substitution for a subsequent eval.
      # Many Bourne shells cannot handle close brackets correctly
      # in scan sets, so we specify it separately.
      *[\[\~\#\^\&\*\(\)\{\}\|\;\<\>\?\'\ \	]*|*]*|"")
        _G_arg=\"$_G_arg\"
        ;;
    esac

    func_quote_for_expand_result=$_G_arg
}


# func_stripname PREFIX SUFFIX NAME
# ---------------------------------
# strip PREFIX and SUFFIX from NAME, and store in func_stripname_result.
# PREFIX and SUFFIX must not contain globbing or regex special
# characters, hashes, percent signs, but SUFFIX may contain a leading
# dot (in which case that matches only a dot).
if test yes = "$_G_HAVE_XSI_OPS"; then
  eval 'func_stripname ()
  {
    $debug_cmd

    # pdksh 5.2.14 does not do ${X%$Y} correctly if both X and Y are
    # positional parameters, so assign one to ordinary variable first.
    func_stripname_result=$3
    func_stripname_result=${func_stripname_result#"$1"}
    func_stripname_result=${func_stripname_result%"$2"}
  }'
else
  func_stripname ()
  {
    $debug_cmd

    case $2 in
      .*) func_stripname_result=`$ECHO "$3" | $SED -e "s%^$1%%" -e "s%\\\\$2\$%%"`;;
      *)  func_stripname_result=`$ECHO "$3" | $SED -e "s%^$1%%" -e "s%$2\$%%"`;;
    esac
  }
fi


# func_show_eval CMD [FAIL_EXP]
# -----------------------------
# Unless opt_quiet is true, then output CMD.  Then, if opt_dryrun is
# not true, evaluate CMD.  If the evaluation of CMD fails, and FAIL_EXP
# is given, then evaluate it.
func_show_eval ()
{
    $debug_cmd

    _G_cmd=$1
    _G_fail_exp=${2-':'}

    func_quote_for_expand "$_G_cmd"
    eval "func_notquiet $func_quote_for_expand_result"

    $opt_dry_run || {
      eval "$_G_cmd"
      _G_status=$?
      if test 0 -ne "$_G_status"; then
	eval "(exit $_G_status); $_G_fail_exp"
      fi
    }
}


# func_show_eval_locale CMD [FAIL_EXP]
# ------------------------------------
# Unless opt_quiet is true, then output CMD.  Then, if opt_dryrun is
# not true, evaluate CMD.  If the evaluation of CMD fails, and FAIL_EXP
# is given, then evaluate it.  Use the saved locale for evaluation.
func_show_eval_locale ()
{
    $debug_cmd

    _G_cmd=$1
    _G_fail_exp=${2-':'}

    $opt_quiet || {
      func_quote_for_expand "$_G_cmd"
      eval "func_echo $func_quote_for_expand_result"
    }

    $opt_dry_run || {
      eval "$_G_user_locale
	    $_G_cmd"
      _G_status=$?
      eval "$_G_safe_locale"
      if test 0 -ne "$_G_status"; then
	eval "(exit $_G_status); $_G_fail_exp"
      fi
    }
}


# func_tr_sh
# ----------
# Turn $1 into a string suitable for a shell variable name.
# Result is stored in $func_tr_sh_result.  All characters
# not in the set a-zA-Z0-9_ are replaced with '_'. Further,
# if $1 begins with a digit, a '_' is prepended as well.
func_tr_sh ()
{
    $debug_cmd

    case $1 in
    [0-9]* | *[!a-zA-Z0-9_]*)
      func_tr_sh_result=`$ECHO "$1" | $SED -e 's/^\([0-9]\)/_\1/' -e 's/[^a-zA-Z0-9_]/_/g'`
      ;;
    * )
      func_tr_sh_result=$1
      ;;
    esac
}


# func_verbose ARG...
# -------------------
# Echo program name prefixed message in verbose mode only.
func_verbose ()
{
    $debug_cmd

    $opt_verbose && func_echo "$*"

    :
}


# func_warn_and_continue ARG...
# -----------------------------
# Echo program name prefixed warning message to standard error.
func_warn_and_continue ()
{
    $debug_cmd

    $require_term_colors

    func_echo_infix_1 "${tc_red}warning$tc_reset" "$*" >&2
}


# func_warning CATEGORY ARG...
# ----------------------------
# Echo program name prefixed warning message to standard error. Warning
# messages can be filtered according to CATEGORY, where this function
# elides messages where CATEGORY is not listed in the global variable
# 'opt_warning_types'.
func_warning ()
{
    $debug_cmd

    # CATEGORY must be in the warning_categories list!
    case " $warning_categories " in
      *" $1 "*) ;;
      *) func_internal_error "invalid warning category '$1'" ;;
    esac

    _G_category=$1
    shift

    case " $opt_warning_types " in
      *" $_G_category "*) $warning_func ${1+"$@"} ;;
    esac
}


# func_sort_ver VER1 VER2
# -----------------------
# 'sort -V' is not generally available.
# Note this deviates from the version comparison in automake
# in that it treats 1.5 < 1.5.0, and treats 1.4.4a < 1.4-p3a
# but this should suffice as we won't be specifying old
# version formats or redundant trailing .0 in bootstrap.conf.
# If we did want full compatibility then we should probably
# use m4_version_compare from autoconf.
func_sort_ver ()
{
    $debug_cmd

    printf '%s\n%s\n' "$1" "$2" \
      | sort -t. -k 1,1n -k 2,2n -k 3,3n -k 4,4n -k 5,5n -k 6,6n -k 7,7n -k 8,8n -k 9,9n
}

# func_lt_ver PREV CURR
# ---------------------
# Return true if PREV and CURR are in the correct order according to
# func_sort_ver, otherwise false.  Use it like this:
#
#  func_lt_ver "$prev_ver" "$proposed_ver" || func_fatal_error "..."
func_lt_ver ()
{
    $debug_cmd

    test "x$1" = x`func_sort_ver "$1" "$2" | $SED 1q`
}


# Local variables:
# mode: shell-script
# sh-indentation: 2
# eval: (add-hook 'before-save-hook 'time-stamp)
# time-stamp-pattern: "10/scriptversion=%:y-%02m-%02d.%02H; # UTC"
# time-stamp-time-zone: "UTC"
# End:
#! /bin/sh

# Set a version string for this script.
scriptversion=2014-01-07.03; # UTC

# A portable, pluggable option parser for Bourne shell.
# Written by Gary V. Vaughan, 2010

# Copyright (C) 2010-2015 Free Software Foundation, Inc.
# This is free software; see the source for copying conditions.  There is NO
# warranty; not even for MERCHANTABILITY or FITNESS FOR A PARTICULAR PURPOSE.

# This program is free software: you can redistribute it and/or modify
# it under the terms of the GNU General Public License as published by
# the Free Software Foundation, either version 3 of the License, or
# (at your option) any later version.

# This program is distributed in the hope that it will be useful,
# but WITHOUT ANY WARRANTY; without even the implied warranty of
# MERCHANTABILITY or FITNESS FOR A PARTICULAR PURPOSE.  See the
# GNU General Public License for more details.

# You should have received a copy of the GNU General Public License
# along with this program.  If not, see <http://www.gnu.org/licenses/>.

# Please report bugs or propose patches to gary@gnu.org.


## ------ ##
## Usage. ##
## ------ ##

# This file is a library for parsing options in your shell scripts along
# with assorted other useful supporting features that you can make use
# of too.
#
# For the simplest scripts you might need only:
#
#   #!/bin/sh
#   . relative/path/to/funclib.sh
#   . relative/path/to/options-parser
#   scriptversion=1.0
#   func_options ${1+"$@"}
#   eval set dummy "$func_options_result"; shift
#   ...rest of your script...
#
# In order for the '--version' option to work, you will need to have a
# suitably formatted comment like the one at the top of this file
# starting with '# Written by ' and ending with '# warranty; '.
#
# For '-h' and '--help' to work, you will also need a one line
# description of your script's purpose in a comment directly above the
# '# Written by ' line, like the one at the top of this file.
#
# The default options also support '--debug', which will turn on shell
# execution tracing (see the comment above debug_cmd below for another
# use), and '--verbose' and the func_verbose function to allow your script
# to display verbose messages only when your user has specified
# '--verbose'.
#
# After sourcing this file, you can plug processing for additional
# options by amending the variables from the 'Configuration' section
# below, and following the instructions in the 'Option parsing'
# section further down.

## -------------- ##
## Configuration. ##
## -------------- ##

# You should override these variables in your script after sourcing this
# file so that they reflect the customisations you have added to the
# option parser.

# The usage line for option parsing errors and the start of '-h' and
# '--help' output messages. You can embed shell variables for delayed
# expansion at the time the message is displayed, but you will need to
# quote other shell meta-characters carefully to prevent them being
# expanded when the contents are evaled.
usage='$progpath [OPTION]...'

# Short help message in response to '-h' and '--help'.  Add to this or
# override it after sourcing this library to reflect the full set of
# options your script accepts.
usage_message="\
       --debug        enable verbose shell tracing
   -W, --warnings=CATEGORY
                      report the warnings falling in CATEGORY [all]
   -v, --verbose      verbosely report processing
       --version      print version information and exit
   -h, --help         print short or long help message and exit
"

# Additional text appended to 'usage_message' in response to '--help'.
long_help_message="
Warning categories include:
       'all'          show all warnings
       'none'         turn off all the warnings
       'error'        warnings are treated as fatal errors"

# Help message printed before fatal option parsing errors.
fatal_help="Try '\$progname --help' for more information."



## ------------------------- ##
## Hook function management. ##
## ------------------------- ##

# This section contains functions for adding, removing, and running hooks
# to the main code.  A hook is just a named list of of function, that can
# be run in order later on.

# func_hookable FUNC_NAME
# -----------------------
# Declare that FUNC_NAME will run hooks added with
# 'func_add_hook FUNC_NAME ...'.
func_hookable ()
{
    $debug_cmd

    func_append hookable_fns " $1"
}


# func_add_hook FUNC_NAME HOOK_FUNC
# ---------------------------------
# Request that FUNC_NAME call HOOK_FUNC before it returns.  FUNC_NAME must
# first have been declared "hookable" by a call to 'func_hookable'.
func_add_hook ()
{
    $debug_cmd

    case " $hookable_fns " in
      *" $1 "*) ;;
      *) func_fatal_error "'$1' does not accept hook functions." ;;
    esac

    eval func_append ${1}_hooks '" $2"'
}


# func_remove_hook FUNC_NAME HOOK_FUNC
# ------------------------------------
# Remove HOOK_FUNC from the list of functions called by FUNC_NAME.
func_remove_hook ()
{
    $debug_cmd

    eval ${1}_hooks='`$ECHO "\$'$1'_hooks" |$SED "s| '$2'||"`'
}


# func_run_hooks FUNC_NAME [ARG]...
# ---------------------------------
# Run all hook functions registered to FUNC_NAME.
# It is assumed that the list of hook functions contains nothing more
# than a whitespace-delimited list of legal shell function names, and
# no effort is wasted trying to catch shell meta-characters or preserve
# whitespace.
func_run_hooks ()
{
    $debug_cmd

    case " $hookable_fns " in
      *" $1 "*) ;;
      *) func_fatal_error "'$1' does not support hook funcions.n" ;;
    esac

    eval _G_hook_fns=\$$1_hooks; shift

    for _G_hook in $_G_hook_fns; do
      eval $_G_hook '"$@"'

      # store returned options list back into positional
      # parameters for next 'cmd' execution.
      eval _G_hook_result=\$${_G_hook}_result
      eval set dummy "$_G_hook_result"; shift
    done

    func_quote_for_eval ${1+"$@"}
    func_run_hooks_result=$func_quote_for_eval_result
}



## --------------- ##
## Option parsing. ##
## --------------- ##

# In order to add your own option parsing hooks, you must accept the
# full positional parameter list in your hook function, remove any
# options that you action, and then pass back the remaining unprocessed
# options in '<hooked_function_name>_result', escaped suitably for
# 'eval'.  Like this:
#
#    my_options_prep ()
#    {
#        $debug_cmd
#
#        # Extend the existing usage message.
#        usage_message=$usage_message'
#      -s, --silent       don'\''t print informational messages
#    '
#
#        func_quote_for_eval ${1+"$@"}
#        my_options_prep_result=$func_quote_for_eval_result
#    }
#    func_add_hook func_options_prep my_options_prep
#
#
#    my_silent_option ()
#    {
#        $debug_cmd
#
#        # Note that for efficiency, we parse as many options as we can
#        # recognise in a loop before passing the remainder back to the
#        # caller on the first unrecognised argument we encounter.
#        while test $# -gt 0; do
#          opt=$1; shift
#          case $opt in
#            --silent|-s) opt_silent=: ;;
#            # Separate non-argument short options:
#            -s*)         func_split_short_opt "$_G_opt"
#                         set dummy "$func_split_short_opt_name" \
#                             "-$func_split_short_opt_arg" ${1+"$@"}
#                         shift
#                         ;;
#            *)            set dummy "$_G_opt" "$*"; shift; break ;;
#          esac
#        done
#
#        func_quote_for_eval ${1+"$@"}
#        my_silent_option_result=$func_quote_for_eval_result
#    }
#    func_add_hook func_parse_options my_silent_option
#
#
#    my_option_validation ()
#    {
#        $debug_cmd
#
#        $opt_silent && $opt_verbose && func_fatal_help "\
#    '--silent' and '--verbose' options are mutually exclusive."
#
#        func_quote_for_eval ${1+"$@"}
#        my_option_validation_result=$func_quote_for_eval_result
#    }
#    func_add_hook func_validate_options my_option_validation
#
# You'll alse need to manually amend $usage_message to reflect the extra
# options you parse.  It's preferable to append if you can, so that
# multiple option parsing hooks can be added safely.


# func_options [ARG]...
# ---------------------
# All the functions called inside func_options are hookable. See the
# individual implementations for details.
func_hookable func_options
func_options ()
{
    $debug_cmd

    func_options_prep ${1+"$@"}
    eval func_parse_options \
        ${func_options_prep_result+"$func_options_prep_result"}
    eval func_validate_options \
        ${func_parse_options_result+"$func_parse_options_result"}

    eval func_run_hooks func_options \
        ${func_validate_options_result+"$func_validate_options_result"}

    # save modified positional parameters for caller
    func_options_result=$func_run_hooks_result
}


# func_options_prep [ARG]...
# --------------------------
# All initialisations required before starting the option parse loop.
# Note that when calling hook functions, we pass through the list of
# positional parameters.  If a hook function modifies that list, and
# needs to propogate that back to rest of this script, then the complete
# modified list must be put in 'func_run_hooks_result' before
# returning.
func_hookable func_options_prep
func_options_prep ()
{
    $debug_cmd

    # Option defaults:
    opt_verbose=false
    opt_warning_types=

    func_run_hooks func_options_prep ${1+"$@"}

    # save modified positional parameters for caller
    func_options_prep_result=$func_run_hooks_result
}


# func_parse_options [ARG]...
# ---------------------------
# The main option parsing loop.
func_hookable func_parse_options
func_parse_options ()
{
    $debug_cmd

    func_parse_options_result=

    # this just eases exit handling
    while test $# -gt 0; do
      # Defer to hook functions for initial option parsing, so they
      # get priority in the event of reusing an option name.
      func_run_hooks func_parse_options ${1+"$@"}

      # Adjust func_parse_options positional parameters to match
      eval set dummy "$func_run_hooks_result"; shift

      # Break out of the loop if we already parsed every option.
      test $# -gt 0 || break

      _G_opt=$1
      shift
      case $_G_opt in
        --debug|-x)   debug_cmd='set -x'
                      func_echo "enabling shell trace mode"
                      $debug_cmd
                      ;;

        --no-warnings|--no-warning|--no-warn)
                      set dummy --warnings none ${1+"$@"}
                      shift
		      ;;

        --warnings|--warning|-W)
                      test $# = 0 && func_missing_arg $_G_opt && break
                      case " $warning_categories $1" in
                        *" $1 "*)
                          # trailing space prevents matching last $1 above
                          func_append_uniq opt_warning_types " $1"
                          ;;
                        *all)
                          opt_warning_types=$warning_categories
                          ;;
                        *none)
                          opt_warning_types=none
                          warning_func=:
                          ;;
                        *error)
                          opt_warning_types=$warning_categories
                          warning_func=func_fatal_error
                          ;;
                        *)
                          func_fatal_error \
                             "unsupported warning category: '$1'"
                          ;;
                      esac
                      shift
                      ;;

        --verbose|-v) opt_verbose=: ;;
        --version)    func_version ;;
        -\?|-h)       func_usage ;;
        --help)       func_help ;;

	# Separate optargs to long options (plugins may need this):
	--*=*)        func_split_equals "$_G_opt"
	              set dummy "$func_split_equals_lhs" \
                          "$func_split_equals_rhs" ${1+"$@"}
                      shift
                      ;;

       # Separate optargs to short options:
        -W*)
                      func_split_short_opt "$_G_opt"
                      set dummy "$func_split_short_opt_name" \
                          "$func_split_short_opt_arg" ${1+"$@"}
                      shift
                      ;;

        # Separate non-argument short options:
        -\?*|-h*|-v*|-x*)
                      func_split_short_opt "$_G_opt"
                      set dummy "$func_split_short_opt_name" \
                          "-$func_split_short_opt_arg" ${1+"$@"}
                      shift
                      ;;

        --)           break ;;
        -*)           func_fatal_help "unrecognised option: '$_G_opt'" ;;
        *)            set dummy "$_G_opt" ${1+"$@"}; shift; break ;;
      esac
    done

    # save modified positional parameters for caller
    func_quote_for_eval ${1+"$@"}
    func_parse_options_result=$func_quote_for_eval_result
}


# func_validate_options [ARG]...
# ------------------------------
# Perform any sanity checks on option settings and/or unconsumed
# arguments.
func_hookable func_validate_options
func_validate_options ()
{
    $debug_cmd

    # Display all warnings if -W was not given.
    test -n "$opt_warning_types" || opt_warning_types=" $warning_categories"

    func_run_hooks func_validate_options ${1+"$@"}

    # Bail if the options were screwed!
    $exit_cmd $EXIT_FAILURE

    # save modified positional parameters for caller
    func_validate_options_result=$func_run_hooks_result
}



## ----------------- ##
## Helper functions. ##
## ----------------- ##

# This section contains the helper functions used by the rest of the
# hookable option parser framework in ascii-betical order.


# func_fatal_help ARG...
# ----------------------
# Echo program name prefixed message to standard error, followed by
# a help hint, and exit.
func_fatal_help ()
{
    $debug_cmd

    eval \$ECHO \""Usage: $usage"\"
    eval \$ECHO \""$fatal_help"\"
    func_error ${1+"$@"}
    exit $EXIT_FAILURE
}


# func_help
# ---------
# Echo long help message to standard output and exit.
func_help ()
{
    $debug_cmd

    func_usage_message
    $ECHO "$long_help_message"
    exit 0
}


# func_missing_arg ARGNAME
# ------------------------
# Echo program name prefixed message to standard error and set global
# exit_cmd.
func_missing_arg ()
{
    $debug_cmd

    func_error "Missing argument for '$1'."
    exit_cmd=exit
}


# func_split_equals STRING
# ------------------------
# Set func_split_equals_lhs and func_split_equals_rhs shell variables after
# splitting STRING at the '=' sign.
test -z "$_G_HAVE_XSI_OPS" \
    && (eval 'x=a/b/c;
      test 5aa/bb/cc = "${#x}${x%%/*}${x%/*}${x#*/}${x##*/}"') 2>/dev/null \
    && _G_HAVE_XSI_OPS=yes

if test yes = "$_G_HAVE_XSI_OPS"
then
  # This is an XSI compatible shell, allowing a faster implementation...
  eval 'func_split_equals ()
  {
      $debug_cmd

      func_split_equals_lhs=${1%%=*}
      func_split_equals_rhs=${1#*=}
      test "x$func_split_equals_lhs" = "x$1" \
        && func_split_equals_rhs=
  }'
else
  # ...otherwise fall back to using expr, which is often a shell builtin.
  func_split_equals ()
  {
      $debug_cmd

      func_split_equals_lhs=`expr "x$1" : 'x\([^=]*\)'`
      func_split_equals_rhs=
      test "x$func_split_equals_lhs" = "x$1" \
        || func_split_equals_rhs=`expr "x$1" : 'x[^=]*=\(.*\)$'`
  }
fi #func_split_equals


# func_split_short_opt SHORTOPT
# -----------------------------
# Set func_split_short_opt_name and func_split_short_opt_arg shell
# variables after splitting SHORTOPT after the 2nd character.
if test yes = "$_G_HAVE_XSI_OPS"
then
  # This is an XSI compatible shell, allowing a faster implementation...
  eval 'func_split_short_opt ()
  {
      $debug_cmd

      func_split_short_opt_arg=${1#??}
      func_split_short_opt_name=${1%"$func_split_short_opt_arg"}
  }'
else
  # ...otherwise fall back to using expr, which is often a shell builtin.
  func_split_short_opt ()
  {
      $debug_cmd

      func_split_short_opt_name=`expr "x$1" : 'x-\(.\)'`
      func_split_short_opt_arg=`expr "x$1" : 'x-.\(.*\)$'`
  }
fi #func_split_short_opt


# func_usage
# ----------
# Echo short help message to standard output and exit.
func_usage ()
{
    $debug_cmd

    func_usage_message
    $ECHO "Run '$progname --help |${PAGER-more}' for full usage"
    exit 0
}


# func_usage_message
# ------------------
# Echo short help message to standard output.
func_usage_message ()
{
    $debug_cmd

    eval \$ECHO \""Usage: $usage"\"
    echo
    $SED -n 's|^# ||
        /^Written by/{
          x;p;x
        }
	h
	/^Written by/q' < "$progpath"
    echo
    eval \$ECHO \""$usage_message"\"
}


# func_version
# ------------
# Echo version message to standard output and exit.
func_version ()
{
    $debug_cmd

    printf '%s\n' "$progname $scriptversion"
    $SED -n '
        /(C)/!b go
        :more
        /\./!{
          N
          s|\n# | |
          b more
        }
        :go
        /^# Written by /,/# warranty; / {
          s|^# ||
          s|^# *$||
          s|\((C)\)[ 0-9,-]*[ ,-]\([1-9][0-9]* \)|\1 \2|
          p
        }
        /^# Written by / {
          s|^# ||
          p
        }
        /^warranty; /q' < "$progpath"

    exit $?
}


# Local variables:
# mode: shell-script
# sh-indentation: 2
# eval: (add-hook 'before-save-hook 'time-stamp)
# time-stamp-pattern: "10/scriptversion=%:y-%02m-%02d.%02H; # UTC"
# time-stamp-time-zone: "UTC"
# End:

# Set a version string.
scriptversion='(GNU libtool) 2.4.6'


# func_echo ARG...
# ----------------
# Libtool also displays the current mode in messages, so override
# funclib.sh func_echo with this custom definition.
func_echo ()
{
    $debug_cmd

    _G_message=$*

    func_echo_IFS=$IFS
    IFS=$nl
    for _G_line in $_G_message; do
      IFS=$func_echo_IFS
      $ECHO "$progname${opt_mode+: $opt_mode}: $_G_line"
    done
    IFS=$func_echo_IFS
}


# func_warning ARG...
# -------------------
# Libtool warnings are not categorized, so override funclib.sh
# func_warning with this simpler definition.
func_warning ()
{
    $debug_cmd

    $warning_func ${1+"$@"}
}


## ---------------- ##
## Options parsing. ##
## ---------------- ##

# Hook in the functions to make sure our own options are parsed during
# the option parsing loop.

usage='$progpath [OPTION]... [MODE-ARG]...'

# Short help message in response to '-h'.
usage_message="Options:
       --config             show all configuration variables
       --debug              enable verbose shell tracing
   -n, --dry-run            display commands without modifying any files
       --features           display basic configuration information and exit
       --mode=MODE          use operation mode MODE
       --no-warnings        equivalent to '-Wnone'
       --preserve-dup-deps  don't remove duplicate dependency libraries
       --quiet, --silent    don't print informational messages
       --tag=TAG            use configuration variables from tag TAG
   -v, --verbose            print more informational messages than default
       --version            print version information
   -W, --warnings=CATEGORY  report the warnings falling in CATEGORY [all]
   -h, --help, --help-all   print short, long, or detailed help message
"

# Additional text appended to 'usage_message' in response to '--help'.
func_help ()
{
    $debug_cmd

    func_usage_message
    $ECHO "$long_help_message

MODE must be one of the following:

       clean           remove files from the build directory
       compile         compile a source file into a libtool object
       execute         automatically set library path, then run a program
       finish          complete the installation of libtool libraries
       install         install libraries or executables
       link            create a library or an executable
       uninstall       remove libraries from an installed directory

MODE-ARGS vary depending on the MODE.  When passed as first option,
'--mode=MODE' may be abbreviated as 'MODE' or a unique abbreviation of that.
Try '$progname --help --mode=MODE' for a more detailed description of MODE.

When reporting a bug, please describe a test case to reproduce it and
include the following information:

       host-triplet:   $host
       shell:          $SHELL
       compiler:       $LTCC
       compiler flags: $LTCFLAGS
       linker:         $LD (gnu? $with_gnu_ld)
<<<<<<< HEAD
       version:        $progname $scriptversion Debian-2.4.6-2
=======
       version:        $progname $scriptversion Debian-2.4.6-15
>>>>>>> b604d098
       automake:       `($AUTOMAKE --version) 2>/dev/null |$SED 1q`
       autoconf:       `($AUTOCONF --version) 2>/dev/null |$SED 1q`

Report bugs to <bug-libtool@gnu.org>.
GNU libtool home page: <http://www.gnu.org/s/libtool/>.
General help using GNU software: <http://www.gnu.org/gethelp/>."
    exit 0
}


# func_lo2o OBJECT-NAME
# ---------------------
# Transform OBJECT-NAME from a '.lo' suffix to the platform specific
# object suffix.

lo2o=s/\\.lo\$/.$objext/
o2lo=s/\\.$objext\$/.lo/

if test yes = "$_G_HAVE_XSI_OPS"; then
  eval 'func_lo2o ()
  {
    case $1 in
      *.lo) func_lo2o_result=${1%.lo}.$objext ;;
      *   ) func_lo2o_result=$1               ;;
    esac
  }'

  # func_xform LIBOBJ-OR-SOURCE
  # ---------------------------
  # Transform LIBOBJ-OR-SOURCE from a '.o' or '.c' (or otherwise)
  # suffix to a '.lo' libtool-object suffix.
  eval 'func_xform ()
  {
    func_xform_result=${1%.*}.lo
  }'
else
  # ...otherwise fall back to using sed.
  func_lo2o ()
  {
    func_lo2o_result=`$ECHO "$1" | $SED "$lo2o"`
  }

  func_xform ()
  {
    func_xform_result=`$ECHO "$1" | $SED 's|\.[^.]*$|.lo|'`
  }
fi


# func_fatal_configuration ARG...
# -------------------------------
# Echo program name prefixed message to standard error, followed by
# a configuration failure hint, and exit.
func_fatal_configuration ()
{
    func__fatal_error ${1+"$@"} \
      "See the $PACKAGE documentation for more information." \
      "Fatal configuration error."
}


# func_config
# -----------
# Display the configuration for all the tags in this script.
func_config ()
{
    re_begincf='^# ### BEGIN LIBTOOL'
    re_endcf='^# ### END LIBTOOL'

    # Default configuration.
    $SED "1,/$re_begincf CONFIG/d;/$re_endcf CONFIG/,\$d" < "$progpath"

    # Now print the configurations for the tags.
    for tagname in $taglist; do
      $SED -n "/$re_begincf TAG CONFIG: $tagname\$/,/$re_endcf TAG CONFIG: $tagname\$/p" < "$progpath"
    done

    exit $?
}


# func_features
# -------------
# Display the features supported by this script.
func_features ()
{
    echo "host: $host"
    if test yes = "$build_libtool_libs"; then
      echo "enable shared libraries"
    else
      echo "disable shared libraries"
    fi
    if test yes = "$build_old_libs"; then
      echo "enable static libraries"
    else
      echo "disable static libraries"
    fi

    exit $?
}


# func_enable_tag TAGNAME
# -----------------------
# Verify that TAGNAME is valid, and either flag an error and exit, or
# enable the TAGNAME tag.  We also add TAGNAME to the global $taglist
# variable here.
func_enable_tag ()
{
    # Global variable:
    tagname=$1

    re_begincf="^# ### BEGIN LIBTOOL TAG CONFIG: $tagname\$"
    re_endcf="^# ### END LIBTOOL TAG CONFIG: $tagname\$"
    sed_extractcf=/$re_begincf/,/$re_endcf/p

    # Validate tagname.
    case $tagname in
      *[!-_A-Za-z0-9,/]*)
        func_fatal_error "invalid tag name: $tagname"
        ;;
    esac

    # Don't test for the "default" C tag, as we know it's
    # there but not specially marked.
    case $tagname in
        CC) ;;
    *)
        if $GREP "$re_begincf" "$progpath" >/dev/null 2>&1; then
	  taglist="$taglist $tagname"

	  # Evaluate the configuration.  Be careful to quote the path
	  # and the sed script, to avoid splitting on whitespace, but
	  # also don't use non-portable quotes within backquotes within
	  # quotes we have to do it in 2 steps:
	  extractedcf=`$SED -n -e "$sed_extractcf" < "$progpath"`
	  eval "$extractedcf"
        else
	  func_error "ignoring unknown tag $tagname"
        fi
        ;;
    esac
}


# func_check_version_match
# ------------------------
# Ensure that we are using m4 macros, and libtool script from the same
# release of libtool.
func_check_version_match ()
{
    if test "$package_revision" != "$macro_revision"; then
      if test "$VERSION" != "$macro_version"; then
        if test -z "$macro_version"; then
          cat >&2 <<_LT_EOF
$progname: Version mismatch error.  This is $PACKAGE $VERSION, but the
$progname: definition of this LT_INIT comes from an older release.
$progname: You should recreate aclocal.m4 with macros from $PACKAGE $VERSION
$progname: and run autoconf again.
_LT_EOF
        else
          cat >&2 <<_LT_EOF
$progname: Version mismatch error.  This is $PACKAGE $VERSION, but the
$progname: definition of this LT_INIT comes from $PACKAGE $macro_version.
$progname: You should recreate aclocal.m4 with macros from $PACKAGE $VERSION
$progname: and run autoconf again.
_LT_EOF
        fi
      else
        cat >&2 <<_LT_EOF
$progname: Version mismatch error.  This is $PACKAGE $VERSION, revision $package_revision,
$progname: but the definition of this LT_INIT comes from revision $macro_revision.
$progname: You should recreate aclocal.m4 with macros from revision $package_revision
$progname: of $PACKAGE $VERSION and run autoconf again.
_LT_EOF
      fi

      exit $EXIT_MISMATCH
    fi
}


# libtool_options_prep [ARG]...
# -----------------------------
# Preparation for options parsed by libtool.
libtool_options_prep ()
{
    $debug_mode

    # Option defaults:
    opt_config=false
    opt_dlopen=
    opt_dry_run=false
    opt_help=false
    opt_mode=
    opt_preserve_dup_deps=false
    opt_quiet=false

    nonopt=
    preserve_args=

    # Shorthand for --mode=foo, only valid as the first argument
    case $1 in
    clean|clea|cle|cl)
      shift; set dummy --mode clean ${1+"$@"}; shift
      ;;
    compile|compil|compi|comp|com|co|c)
      shift; set dummy --mode compile ${1+"$@"}; shift
      ;;
    execute|execut|execu|exec|exe|ex|e)
      shift; set dummy --mode execute ${1+"$@"}; shift
      ;;
    finish|finis|fini|fin|fi|f)
      shift; set dummy --mode finish ${1+"$@"}; shift
      ;;
    install|instal|insta|inst|ins|in|i)
      shift; set dummy --mode install ${1+"$@"}; shift
      ;;
    link|lin|li|l)
      shift; set dummy --mode link ${1+"$@"}; shift
      ;;
    uninstall|uninstal|uninsta|uninst|unins|unin|uni|un|u)
      shift; set dummy --mode uninstall ${1+"$@"}; shift
      ;;
    esac

    # Pass back the list of options.
    func_quote_for_eval ${1+"$@"}
    libtool_options_prep_result=$func_quote_for_eval_result
}
func_add_hook func_options_prep libtool_options_prep


# libtool_parse_options [ARG]...
# ---------------------------------
# Provide handling for libtool specific options.
libtool_parse_options ()
{
    $debug_cmd

    # Perform our own loop to consume as many options as possible in
    # each iteration.
    while test $# -gt 0; do
      _G_opt=$1
      shift
      case $_G_opt in
        --dry-run|--dryrun|-n)
                        opt_dry_run=:
                        ;;

        --config)       func_config ;;

        --dlopen|-dlopen)
                        opt_dlopen="${opt_dlopen+$opt_dlopen
}$1"
                        shift
                        ;;

        --preserve-dup-deps)
                        opt_preserve_dup_deps=: ;;

        --features)     func_features ;;

        --finish)       set dummy --mode finish ${1+"$@"}; shift ;;

        --help)         opt_help=: ;;

        --help-all)     opt_help=': help-all' ;;

        --mode)         test $# = 0 && func_missing_arg $_G_opt && break
                        opt_mode=$1
                        case $1 in
                          # Valid mode arguments:
                          clean|compile|execute|finish|install|link|relink|uninstall) ;;

                          # Catch anything else as an error
                          *) func_error "invalid argument for $_G_opt"
                             exit_cmd=exit
                             break
                             ;;
                        esac
                        shift
                        ;;

        --no-silent|--no-quiet)
                        opt_quiet=false
                        func_append preserve_args " $_G_opt"
                        ;;

        --no-warnings|--no-warning|--no-warn)
                        opt_warning=false
                        func_append preserve_args " $_G_opt"
                        ;;

        --no-verbose)
                        opt_verbose=false
                        func_append preserve_args " $_G_opt"
                        ;;

        --silent|--quiet)
                        opt_quiet=:
                        opt_verbose=false
                        func_append preserve_args " $_G_opt"
                        ;;

        --tag)          test $# = 0 && func_missing_arg $_G_opt && break
                        opt_tag=$1
                        func_append preserve_args " $_G_opt $1"
                        func_enable_tag "$1"
                        shift
                        ;;

        --verbose|-v)   opt_quiet=false
                        opt_verbose=:
                        func_append preserve_args " $_G_opt"
                        ;;

	# An option not handled by this hook function:
        *)		set dummy "$_G_opt" ${1+"$@"};	shift; break  ;;
      esac
    done


    # save modified positional parameters for caller
    func_quote_for_eval ${1+"$@"}
    libtool_parse_options_result=$func_quote_for_eval_result
}
func_add_hook func_parse_options libtool_parse_options



# libtool_validate_options [ARG]...
# ---------------------------------
# Perform any sanity checks on option settings and/or unconsumed
# arguments.
libtool_validate_options ()
{
    # save first non-option argument
    if test 0 -lt $#; then
      nonopt=$1
      shift
    fi

    # preserve --debug
    test : = "$debug_cmd" || func_append preserve_args " --debug"

    case $host in
      # Solaris2 added to fix http://debbugs.gnu.org/cgi/bugreport.cgi?bug=16452
      # see also: http://gcc.gnu.org/bugzilla/show_bug.cgi?id=59788
      *cygwin* | *mingw* | *pw32* | *cegcc* | *solaris2* | *os2*)
        # don't eliminate duplications in $postdeps and $predeps
        opt_duplicate_compiler_generated_deps=:
        ;;
      *)
        opt_duplicate_compiler_generated_deps=$opt_preserve_dup_deps
        ;;
    esac

    $opt_help || {
      # Sanity checks first:
      func_check_version_match

      test yes != "$build_libtool_libs" \
        && test yes != "$build_old_libs" \
        && func_fatal_configuration "not configured to build any kind of library"

      # Darwin sucks
      eval std_shrext=\"$shrext_cmds\"

      # Only execute mode is allowed to have -dlopen flags.
      if test -n "$opt_dlopen" && test execute != "$opt_mode"; then
        func_error "unrecognized option '-dlopen'"
        $ECHO "$help" 1>&2
        exit $EXIT_FAILURE
      fi

      # Change the help message to a mode-specific one.
      generic_help=$help
      help="Try '$progname --help --mode=$opt_mode' for more information."
    }

    # Pass back the unparsed argument list
    func_quote_for_eval ${1+"$@"}
    libtool_validate_options_result=$func_quote_for_eval_result
}
func_add_hook func_validate_options libtool_validate_options


# Process options as early as possible so that --help and --version
# can return quickly.
func_options ${1+"$@"}
eval set dummy "$func_options_result"; shift



## ----------- ##
##    Main.    ##
## ----------- ##

magic='%%%MAGIC variable%%%'
magic_exe='%%%MAGIC EXE variable%%%'

# Global variables.
extracted_archives=
extracted_serial=0

# If this variable is set in any of the actions, the command in it
# will be execed at the end.  This prevents here-documents from being
# left over by shells.
exec_cmd=


# A function that is used when there is no print builtin or printf.
func_fallback_echo ()
{
  eval 'cat <<_LTECHO_EOF
$1
_LTECHO_EOF'
}

# func_generated_by_libtool
# True iff stdin has been generated by Libtool. This function is only
# a basic sanity check; it will hardly flush out determined imposters.
func_generated_by_libtool_p ()
{
  $GREP "^# Generated by .*$PACKAGE" > /dev/null 2>&1
}

# func_lalib_p file
# True iff FILE is a libtool '.la' library or '.lo' object file.
# This function is only a basic sanity check; it will hardly flush out
# determined imposters.
func_lalib_p ()
{
    test -f "$1" &&
      $SED -e 4q "$1" 2>/dev/null | func_generated_by_libtool_p
}

# func_lalib_unsafe_p file
# True iff FILE is a libtool '.la' library or '.lo' object file.
# This function implements the same check as func_lalib_p without
# resorting to external programs.  To this end, it redirects stdin and
# closes it afterwards, without saving the original file descriptor.
# As a safety measure, use it only where a negative result would be
# fatal anyway.  Works if 'file' does not exist.
func_lalib_unsafe_p ()
{
    lalib_p=no
    if test -f "$1" && test -r "$1" && exec 5<&0 <"$1"; then
	for lalib_p_l in 1 2 3 4
	do
	    read lalib_p_line
	    case $lalib_p_line in
		\#\ Generated\ by\ *$PACKAGE* ) lalib_p=yes; break;;
	    esac
	done
	exec 0<&5 5<&-
    fi
    test yes = "$lalib_p"
}

# func_ltwrapper_script_p file
# True iff FILE is a libtool wrapper script
# This function is only a basic sanity check; it will hardly flush out
# determined imposters.
func_ltwrapper_script_p ()
{
    test -f "$1" &&
      $lt_truncate_bin < "$1" 2>/dev/null | func_generated_by_libtool_p
}

# func_ltwrapper_executable_p file
# True iff FILE is a libtool wrapper executable
# This function is only a basic sanity check; it will hardly flush out
# determined imposters.
func_ltwrapper_executable_p ()
{
    func_ltwrapper_exec_suffix=
    case $1 in
    *.exe) ;;
    *) func_ltwrapper_exec_suffix=.exe ;;
    esac
    $GREP "$magic_exe" "$1$func_ltwrapper_exec_suffix" >/dev/null 2>&1
}

# func_ltwrapper_scriptname file
# Assumes file is an ltwrapper_executable
# uses $file to determine the appropriate filename for a
# temporary ltwrapper_script.
func_ltwrapper_scriptname ()
{
    func_dirname_and_basename "$1" "" "."
    func_stripname '' '.exe' "$func_basename_result"
    func_ltwrapper_scriptname_result=$func_dirname_result/$objdir/${func_stripname_result}_ltshwrapper
}

# func_ltwrapper_p file
# True iff FILE is a libtool wrapper script or wrapper executable
# This function is only a basic sanity check; it will hardly flush out
# determined imposters.
func_ltwrapper_p ()
{
    func_ltwrapper_script_p "$1" || func_ltwrapper_executable_p "$1"
}


# func_execute_cmds commands fail_cmd
# Execute tilde-delimited COMMANDS.
# If FAIL_CMD is given, eval that upon failure.
# FAIL_CMD may read-access the current command in variable CMD!
func_execute_cmds ()
{
    $debug_cmd

    save_ifs=$IFS; IFS='~'
    for cmd in $1; do
      IFS=$sp$nl
      eval cmd=\"$cmd\"
      IFS=$save_ifs
      func_show_eval "$cmd" "${2-:}"
    done
    IFS=$save_ifs
}


# func_source file
# Source FILE, adding directory component if necessary.
# Note that it is not necessary on cygwin/mingw to append a dot to
# FILE even if both FILE and FILE.exe exist: automatic-append-.exe
# behavior happens only for exec(3), not for open(2)!  Also, sourcing
# 'FILE.' does not work on cygwin managed mounts.
func_source ()
{
    $debug_cmd

    case $1 in
    */* | *\\*)	. "$1" ;;
    *)		. "./$1" ;;
    esac
}


# func_resolve_sysroot PATH
# Replace a leading = in PATH with a sysroot.  Store the result into
# func_resolve_sysroot_result
func_resolve_sysroot ()
{
  func_resolve_sysroot_result=$1
  case $func_resolve_sysroot_result in
  =*)
    func_stripname '=' '' "$func_resolve_sysroot_result"
    func_resolve_sysroot_result=$lt_sysroot$func_stripname_result
    ;;
  esac
}

# func_replace_sysroot PATH
# If PATH begins with the sysroot, replace it with = and
# store the result into func_replace_sysroot_result.
func_replace_sysroot ()
{
  case $lt_sysroot:$1 in
  ?*:"$lt_sysroot"*)
    func_stripname "$lt_sysroot" '' "$1"
    func_replace_sysroot_result='='$func_stripname_result
    ;;
  *)
    # Including no sysroot.
    func_replace_sysroot_result=$1
    ;;
  esac
}

# func_infer_tag arg
# Infer tagged configuration to use if any are available and
# if one wasn't chosen via the "--tag" command line option.
# Only attempt this if the compiler in the base compile
# command doesn't match the default compiler.
# arg is usually of the form 'gcc ...'
func_infer_tag ()
{
    $debug_cmd

    if test -n "$available_tags" && test -z "$tagname"; then
      CC_quoted=
      for arg in $CC; do
	func_append_quoted CC_quoted "$arg"
      done
      CC_expanded=`func_echo_all $CC`
      CC_quoted_expanded=`func_echo_all $CC_quoted`
      case $@ in
      # Blanks in the command may have been stripped by the calling shell,
      # but not from the CC environment variable when configure was run.
      " $CC "* | "$CC "* | " $CC_expanded "* | "$CC_expanded "* | \
      " $CC_quoted"* | "$CC_quoted "* | " $CC_quoted_expanded "* | "$CC_quoted_expanded "*) ;;
      # Blanks at the start of $base_compile will cause this to fail
      # if we don't check for them as well.
      *)
	for z in $available_tags; do
	  if $GREP "^# ### BEGIN LIBTOOL TAG CONFIG: $z$" < "$progpath" > /dev/null; then
	    # Evaluate the configuration.
	    eval "`$SED -n -e '/^# ### BEGIN LIBTOOL TAG CONFIG: '$z'$/,/^# ### END LIBTOOL TAG CONFIG: '$z'$/p' < $progpath`"
	    CC_quoted=
	    for arg in $CC; do
	      # Double-quote args containing other shell metacharacters.
	      func_append_quoted CC_quoted "$arg"
	    done
	    CC_expanded=`func_echo_all $CC`
	    CC_quoted_expanded=`func_echo_all $CC_quoted`
	    case "$@ " in
	    " $CC "* | "$CC "* | " $CC_expanded "* | "$CC_expanded "* | \
	    " $CC_quoted"* | "$CC_quoted "* | " $CC_quoted_expanded "* | "$CC_quoted_expanded "*)
	      # The compiler in the base compile command matches
	      # the one in the tagged configuration.
	      # Assume this is the tagged configuration we want.
	      tagname=$z
	      break
	      ;;
	    esac
	  fi
	done
	# If $tagname still isn't set, then no tagged configuration
	# was found and let the user know that the "--tag" command
	# line option must be used.
	if test -z "$tagname"; then
	  func_echo "unable to infer tagged configuration"
	  func_fatal_error "specify a tag with '--tag'"
#	else
#	  func_verbose "using $tagname tagged configuration"
	fi
	;;
      esac
    fi
}



# func_write_libtool_object output_name pic_name nonpic_name
# Create a libtool object file (analogous to a ".la" file),
# but don't create it if we're doing a dry run.
func_write_libtool_object ()
{
    write_libobj=$1
    if test yes = "$build_libtool_libs"; then
      write_lobj=\'$2\'
    else
      write_lobj=none
    fi

    if test yes = "$build_old_libs"; then
      write_oldobj=\'$3\'
    else
      write_oldobj=none
    fi

    $opt_dry_run || {
      cat >${write_libobj}T <<EOF
# $write_libobj - a libtool object file
# Generated by $PROGRAM (GNU $PACKAGE) $VERSION
#
# Please DO NOT delete this file!
# It is necessary for linking the library.

# Name of the PIC object.
pic_object=$write_lobj

# Name of the non-PIC object
non_pic_object=$write_oldobj

EOF
      $MV "${write_libobj}T" "$write_libobj"
    }
}


##################################################
# FILE NAME AND PATH CONVERSION HELPER FUNCTIONS #
##################################################

# func_convert_core_file_wine_to_w32 ARG
# Helper function used by file name conversion functions when $build is *nix,
# and $host is mingw, cygwin, or some other w32 environment. Relies on a
# correctly configured wine environment available, with the winepath program
# in $build's $PATH.
#
# ARG is the $build file name to be converted to w32 format.
# Result is available in $func_convert_core_file_wine_to_w32_result, and will
# be empty on error (or when ARG is empty)
func_convert_core_file_wine_to_w32 ()
{
  $debug_cmd

  func_convert_core_file_wine_to_w32_result=$1
  if test -n "$1"; then
    # Unfortunately, winepath does not exit with a non-zero error code, so we
    # are forced to check the contents of stdout. On the other hand, if the
    # command is not found, the shell will set an exit code of 127 and print
    # *an error message* to stdout. So we must check for both error code of
    # zero AND non-empty stdout, which explains the odd construction:
    func_convert_core_file_wine_to_w32_tmp=`winepath -w "$1" 2>/dev/null`
    if test "$?" -eq 0 && test -n "$func_convert_core_file_wine_to_w32_tmp"; then
      func_convert_core_file_wine_to_w32_result=`$ECHO "$func_convert_core_file_wine_to_w32_tmp" |
        $SED -e "$sed_naive_backslashify"`
    else
      func_convert_core_file_wine_to_w32_result=
    fi
  fi
}
# end: func_convert_core_file_wine_to_w32


# func_convert_core_path_wine_to_w32 ARG
# Helper function used by path conversion functions when $build is *nix, and
# $host is mingw, cygwin, or some other w32 environment. Relies on a correctly
# configured wine environment available, with the winepath program in $build's
# $PATH. Assumes ARG has no leading or trailing path separator characters.
#
# ARG is path to be converted from $build format to win32.
# Result is available in $func_convert_core_path_wine_to_w32_result.
# Unconvertible file (directory) names in ARG are skipped; if no directory names
# are convertible, then the result may be empty.
func_convert_core_path_wine_to_w32 ()
{
  $debug_cmd

  # unfortunately, winepath doesn't convert paths, only file names
  func_convert_core_path_wine_to_w32_result=
  if test -n "$1"; then
    oldIFS=$IFS
    IFS=:
    for func_convert_core_path_wine_to_w32_f in $1; do
      IFS=$oldIFS
      func_convert_core_file_wine_to_w32 "$func_convert_core_path_wine_to_w32_f"
      if test -n "$func_convert_core_file_wine_to_w32_result"; then
        if test -z "$func_convert_core_path_wine_to_w32_result"; then
          func_convert_core_path_wine_to_w32_result=$func_convert_core_file_wine_to_w32_result
        else
          func_append func_convert_core_path_wine_to_w32_result ";$func_convert_core_file_wine_to_w32_result"
        fi
      fi
    done
    IFS=$oldIFS
  fi
}
# end: func_convert_core_path_wine_to_w32


# func_cygpath ARGS...
# Wrapper around calling the cygpath program via LT_CYGPATH. This is used when
# when (1) $build is *nix and Cygwin is hosted via a wine environment; or (2)
# $build is MSYS and $host is Cygwin, or (3) $build is Cygwin. In case (1) or
# (2), returns the Cygwin file name or path in func_cygpath_result (input
# file name or path is assumed to be in w32 format, as previously converted
# from $build's *nix or MSYS format). In case (3), returns the w32 file name
# or path in func_cygpath_result (input file name or path is assumed to be in
# Cygwin format). Returns an empty string on error.
#
# ARGS are passed to cygpath, with the last one being the file name or path to
# be converted.
#
# Specify the absolute *nix (or w32) name to cygpath in the LT_CYGPATH
# environment variable; do not put it in $PATH.
func_cygpath ()
{
  $debug_cmd

  if test -n "$LT_CYGPATH" && test -f "$LT_CYGPATH"; then
    func_cygpath_result=`$LT_CYGPATH "$@" 2>/dev/null`
    if test "$?" -ne 0; then
      # on failure, ensure result is empty
      func_cygpath_result=
    fi
  else
    func_cygpath_result=
    func_error "LT_CYGPATH is empty or specifies non-existent file: '$LT_CYGPATH'"
  fi
}
#end: func_cygpath


# func_convert_core_msys_to_w32 ARG
# Convert file name or path ARG from MSYS format to w32 format.  Return
# result in func_convert_core_msys_to_w32_result.
func_convert_core_msys_to_w32 ()
{
  $debug_cmd

  # awkward: cmd appends spaces to result
  func_convert_core_msys_to_w32_result=`( cmd //c echo "$1" ) 2>/dev/null |
    $SED -e 's/[ ]*$//' -e "$sed_naive_backslashify"`
}
#end: func_convert_core_msys_to_w32


# func_convert_file_check ARG1 ARG2
# Verify that ARG1 (a file name in $build format) was converted to $host
# format in ARG2. Otherwise, emit an error message, but continue (resetting
# func_to_host_file_result to ARG1).
func_convert_file_check ()
{
  $debug_cmd

  if test -z "$2" && test -n "$1"; then
    func_error "Could not determine host file name corresponding to"
    func_error "  '$1'"
    func_error "Continuing, but uninstalled executables may not work."
    # Fallback:
    func_to_host_file_result=$1
  fi
}
# end func_convert_file_check


# func_convert_path_check FROM_PATHSEP TO_PATHSEP FROM_PATH TO_PATH
# Verify that FROM_PATH (a path in $build format) was converted to $host
# format in TO_PATH. Otherwise, emit an error message, but continue, resetting
# func_to_host_file_result to a simplistic fallback value (see below).
func_convert_path_check ()
{
  $debug_cmd

  if test -z "$4" && test -n "$3"; then
    func_error "Could not determine the host path corresponding to"
    func_error "  '$3'"
    func_error "Continuing, but uninstalled executables may not work."
    # Fallback.  This is a deliberately simplistic "conversion" and
    # should not be "improved".  See libtool.info.
    if test "x$1" != "x$2"; then
      lt_replace_pathsep_chars="s|$1|$2|g"
      func_to_host_path_result=`echo "$3" |
        $SED -e "$lt_replace_pathsep_chars"`
    else
      func_to_host_path_result=$3
    fi
  fi
}
# end func_convert_path_check


# func_convert_path_front_back_pathsep FRONTPAT BACKPAT REPL ORIG
# Modifies func_to_host_path_result by prepending REPL if ORIG matches FRONTPAT
# and appending REPL if ORIG matches BACKPAT.
func_convert_path_front_back_pathsep ()
{
  $debug_cmd

  case $4 in
  $1 ) func_to_host_path_result=$3$func_to_host_path_result
    ;;
  esac
  case $4 in
  $2 ) func_append func_to_host_path_result "$3"
    ;;
  esac
}
# end func_convert_path_front_back_pathsep


##################################################
# $build to $host FILE NAME CONVERSION FUNCTIONS #
##################################################
# invoked via '$to_host_file_cmd ARG'
#
# In each case, ARG is the path to be converted from $build to $host format.
# Result will be available in $func_to_host_file_result.


# func_to_host_file ARG
# Converts the file name ARG from $build format to $host format. Return result
# in func_to_host_file_result.
func_to_host_file ()
{
  $debug_cmd

  $to_host_file_cmd "$1"
}
# end func_to_host_file


# func_to_tool_file ARG LAZY
# converts the file name ARG from $build format to toolchain format. Return
# result in func_to_tool_file_result.  If the conversion in use is listed
# in (the comma separated) LAZY, no conversion takes place.
func_to_tool_file ()
{
  $debug_cmd

  case ,$2, in
    *,"$to_tool_file_cmd",*)
      func_to_tool_file_result=$1
      ;;
    *)
      $to_tool_file_cmd "$1"
      func_to_tool_file_result=$func_to_host_file_result
      ;;
  esac
}
# end func_to_tool_file


# func_convert_file_noop ARG
# Copy ARG to func_to_host_file_result.
func_convert_file_noop ()
{
  func_to_host_file_result=$1
}
# end func_convert_file_noop


# func_convert_file_msys_to_w32 ARG
# Convert file name ARG from (mingw) MSYS to (mingw) w32 format; automatic
# conversion to w32 is not available inside the cwrapper.  Returns result in
# func_to_host_file_result.
func_convert_file_msys_to_w32 ()
{
  $debug_cmd

  func_to_host_file_result=$1
  if test -n "$1"; then
    func_convert_core_msys_to_w32 "$1"
    func_to_host_file_result=$func_convert_core_msys_to_w32_result
  fi
  func_convert_file_check "$1" "$func_to_host_file_result"
}
# end func_convert_file_msys_to_w32


# func_convert_file_cygwin_to_w32 ARG
# Convert file name ARG from Cygwin to w32 format.  Returns result in
# func_to_host_file_result.
func_convert_file_cygwin_to_w32 ()
{
  $debug_cmd

  func_to_host_file_result=$1
  if test -n "$1"; then
    # because $build is cygwin, we call "the" cygpath in $PATH; no need to use
    # LT_CYGPATH in this case.
    func_to_host_file_result=`cygpath -m "$1"`
  fi
  func_convert_file_check "$1" "$func_to_host_file_result"
}
# end func_convert_file_cygwin_to_w32


# func_convert_file_nix_to_w32 ARG
# Convert file name ARG from *nix to w32 format.  Requires a wine environment
# and a working winepath. Returns result in func_to_host_file_result.
func_convert_file_nix_to_w32 ()
{
  $debug_cmd

  func_to_host_file_result=$1
  if test -n "$1"; then
    func_convert_core_file_wine_to_w32 "$1"
    func_to_host_file_result=$func_convert_core_file_wine_to_w32_result
  fi
  func_convert_file_check "$1" "$func_to_host_file_result"
}
# end func_convert_file_nix_to_w32


# func_convert_file_msys_to_cygwin ARG
# Convert file name ARG from MSYS to Cygwin format.  Requires LT_CYGPATH set.
# Returns result in func_to_host_file_result.
func_convert_file_msys_to_cygwin ()
{
  $debug_cmd

  func_to_host_file_result=$1
  if test -n "$1"; then
    func_convert_core_msys_to_w32 "$1"
    func_cygpath -u "$func_convert_core_msys_to_w32_result"
    func_to_host_file_result=$func_cygpath_result
  fi
  func_convert_file_check "$1" "$func_to_host_file_result"
}
# end func_convert_file_msys_to_cygwin


# func_convert_file_nix_to_cygwin ARG
# Convert file name ARG from *nix to Cygwin format.  Requires Cygwin installed
# in a wine environment, working winepath, and LT_CYGPATH set.  Returns result
# in func_to_host_file_result.
func_convert_file_nix_to_cygwin ()
{
  $debug_cmd

  func_to_host_file_result=$1
  if test -n "$1"; then
    # convert from *nix to w32, then use cygpath to convert from w32 to cygwin.
    func_convert_core_file_wine_to_w32 "$1"
    func_cygpath -u "$func_convert_core_file_wine_to_w32_result"
    func_to_host_file_result=$func_cygpath_result
  fi
  func_convert_file_check "$1" "$func_to_host_file_result"
}
# end func_convert_file_nix_to_cygwin


#############################################
# $build to $host PATH CONVERSION FUNCTIONS #
#############################################
# invoked via '$to_host_path_cmd ARG'
#
# In each case, ARG is the path to be converted from $build to $host format.
# The result will be available in $func_to_host_path_result.
#
# Path separators are also converted from $build format to $host format.  If
# ARG begins or ends with a path separator character, it is preserved (but
# converted to $host format) on output.
#
# All path conversion functions are named using the following convention:
#   file name conversion function    : func_convert_file_X_to_Y ()
#   path conversion function         : func_convert_path_X_to_Y ()
# where, for any given $build/$host combination the 'X_to_Y' value is the
# same.  If conversion functions are added for new $build/$host combinations,
# the two new functions must follow this pattern, or func_init_to_host_path_cmd
# will break.


# func_init_to_host_path_cmd
# Ensures that function "pointer" variable $to_host_path_cmd is set to the
# appropriate value, based on the value of $to_host_file_cmd.
to_host_path_cmd=
func_init_to_host_path_cmd ()
{
  $debug_cmd

  if test -z "$to_host_path_cmd"; then
    func_stripname 'func_convert_file_' '' "$to_host_file_cmd"
    to_host_path_cmd=func_convert_path_$func_stripname_result
  fi
}


# func_to_host_path ARG
# Converts the path ARG from $build format to $host format. Return result
# in func_to_host_path_result.
func_to_host_path ()
{
  $debug_cmd

  func_init_to_host_path_cmd
  $to_host_path_cmd "$1"
}
# end func_to_host_path


# func_convert_path_noop ARG
# Copy ARG to func_to_host_path_result.
func_convert_path_noop ()
{
  func_to_host_path_result=$1
}
# end func_convert_path_noop


# func_convert_path_msys_to_w32 ARG
# Convert path ARG from (mingw) MSYS to (mingw) w32 format; automatic
# conversion to w32 is not available inside the cwrapper.  Returns result in
# func_to_host_path_result.
func_convert_path_msys_to_w32 ()
{
  $debug_cmd

  func_to_host_path_result=$1
  if test -n "$1"; then
    # Remove leading and trailing path separator characters from ARG.  MSYS
    # behavior is inconsistent here; cygpath turns them into '.;' and ';.';
    # and winepath ignores them completely.
    func_stripname : : "$1"
    func_to_host_path_tmp1=$func_stripname_result
    func_convert_core_msys_to_w32 "$func_to_host_path_tmp1"
    func_to_host_path_result=$func_convert_core_msys_to_w32_result
    func_convert_path_check : ";" \
      "$func_to_host_path_tmp1" "$func_to_host_path_result"
    func_convert_path_front_back_pathsep ":*" "*:" ";" "$1"
  fi
}
# end func_convert_path_msys_to_w32


# func_convert_path_cygwin_to_w32 ARG
# Convert path ARG from Cygwin to w32 format.  Returns result in
# func_to_host_file_result.
func_convert_path_cygwin_to_w32 ()
{
  $debug_cmd

  func_to_host_path_result=$1
  if test -n "$1"; then
    # See func_convert_path_msys_to_w32:
    func_stripname : : "$1"
    func_to_host_path_tmp1=$func_stripname_result
    func_to_host_path_result=`cygpath -m -p "$func_to_host_path_tmp1"`
    func_convert_path_check : ";" \
      "$func_to_host_path_tmp1" "$func_to_host_path_result"
    func_convert_path_front_back_pathsep ":*" "*:" ";" "$1"
  fi
}
# end func_convert_path_cygwin_to_w32


# func_convert_path_nix_to_w32 ARG
# Convert path ARG from *nix to w32 format.  Requires a wine environment and
# a working winepath.  Returns result in func_to_host_file_result.
func_convert_path_nix_to_w32 ()
{
  $debug_cmd

  func_to_host_path_result=$1
  if test -n "$1"; then
    # See func_convert_path_msys_to_w32:
    func_stripname : : "$1"
    func_to_host_path_tmp1=$func_stripname_result
    func_convert_core_path_wine_to_w32 "$func_to_host_path_tmp1"
    func_to_host_path_result=$func_convert_core_path_wine_to_w32_result
    func_convert_path_check : ";" \
      "$func_to_host_path_tmp1" "$func_to_host_path_result"
    func_convert_path_front_back_pathsep ":*" "*:" ";" "$1"
  fi
}
# end func_convert_path_nix_to_w32


# func_convert_path_msys_to_cygwin ARG
# Convert path ARG from MSYS to Cygwin format.  Requires LT_CYGPATH set.
# Returns result in func_to_host_file_result.
func_convert_path_msys_to_cygwin ()
{
  $debug_cmd

  func_to_host_path_result=$1
  if test -n "$1"; then
    # See func_convert_path_msys_to_w32:
    func_stripname : : "$1"
    func_to_host_path_tmp1=$func_stripname_result
    func_convert_core_msys_to_w32 "$func_to_host_path_tmp1"
    func_cygpath -u -p "$func_convert_core_msys_to_w32_result"
    func_to_host_path_result=$func_cygpath_result
    func_convert_path_check : : \
      "$func_to_host_path_tmp1" "$func_to_host_path_result"
    func_convert_path_front_back_pathsep ":*" "*:" : "$1"
  fi
}
# end func_convert_path_msys_to_cygwin


# func_convert_path_nix_to_cygwin ARG
# Convert path ARG from *nix to Cygwin format.  Requires Cygwin installed in a
# a wine environment, working winepath, and LT_CYGPATH set.  Returns result in
# func_to_host_file_result.
func_convert_path_nix_to_cygwin ()
{
  $debug_cmd

  func_to_host_path_result=$1
  if test -n "$1"; then
    # Remove leading and trailing path separator characters from
    # ARG. msys behavior is inconsistent here, cygpath turns them
    # into '.;' and ';.', and winepath ignores them completely.
    func_stripname : : "$1"
    func_to_host_path_tmp1=$func_stripname_result
    func_convert_core_path_wine_to_w32 "$func_to_host_path_tmp1"
    func_cygpath -u -p "$func_convert_core_path_wine_to_w32_result"
    func_to_host_path_result=$func_cygpath_result
    func_convert_path_check : : \
      "$func_to_host_path_tmp1" "$func_to_host_path_result"
    func_convert_path_front_back_pathsep ":*" "*:" : "$1"
  fi
}
# end func_convert_path_nix_to_cygwin


# func_dll_def_p FILE
# True iff FILE is a Windows DLL '.def' file.
# Keep in sync with _LT_DLL_DEF_P in libtool.m4
func_dll_def_p ()
{
  $debug_cmd

  func_dll_def_p_tmp=`$SED -n \
    -e 's/^[	 ]*//' \
    -e '/^\(;.*\)*$/d' \
    -e 's/^\(EXPORTS\|LIBRARY\)\([	 ].*\)*$/DEF/p' \
    -e q \
    "$1"`
  test DEF = "$func_dll_def_p_tmp"
}


# func_mode_compile arg...
func_mode_compile ()
{
    $debug_cmd

    # Get the compilation command and the source file.
    base_compile=
    srcfile=$nonopt  #  always keep a non-empty value in "srcfile"
    suppress_opt=yes
    suppress_output=
    arg_mode=normal
    libobj=
    later=
    pie_flag=

    for arg
    do
      case $arg_mode in
      arg  )
	# do not "continue".  Instead, add this to base_compile
	lastarg=$arg
	arg_mode=normal
	;;

      target )
	libobj=$arg
	arg_mode=normal
	continue
	;;

      normal )
	# Accept any command-line options.
	case $arg in
	-o)
	  test -n "$libobj" && \
	    func_fatal_error "you cannot specify '-o' more than once"
	  arg_mode=target
	  continue
	  ;;

	-pie | -fpie | -fPIE)
          func_append pie_flag " $arg"
	  continue
	  ;;

	-shared | -static | -prefer-pic | -prefer-non-pic)
	  func_append later " $arg"
	  continue
	  ;;

	-no-suppress)
	  suppress_opt=no
	  continue
	  ;;

	-Xcompiler)
	  arg_mode=arg  #  the next one goes into the "base_compile" arg list
	  continue      #  The current "srcfile" will either be retained or
	  ;;            #  replaced later.  I would guess that would be a bug.

	-Wc,*)
	  func_stripname '-Wc,' '' "$arg"
	  args=$func_stripname_result
	  lastarg=
	  save_ifs=$IFS; IFS=,
	  for arg in $args; do
	    IFS=$save_ifs
	    func_append_quoted lastarg "$arg"
	  done
	  IFS=$save_ifs
	  func_stripname ' ' '' "$lastarg"
	  lastarg=$func_stripname_result

	  # Add the arguments to base_compile.
	  func_append base_compile " $lastarg"
	  continue
	  ;;

	*)
	  # Accept the current argument as the source file.
	  # The previous "srcfile" becomes the current argument.
	  #
	  lastarg=$srcfile
	  srcfile=$arg
	  ;;
	esac  #  case $arg
	;;
      esac    #  case $arg_mode

      # Aesthetically quote the previous argument.
      func_append_quoted base_compile "$lastarg"
    done # for arg

    case $arg_mode in
    arg)
      func_fatal_error "you must specify an argument for -Xcompile"
      ;;
    target)
      func_fatal_error "you must specify a target with '-o'"
      ;;
    *)
      # Get the name of the library object.
      test -z "$libobj" && {
	func_basename "$srcfile"
	libobj=$func_basename_result
      }
      ;;
    esac

    # Recognize several different file suffixes.
    # If the user specifies -o file.o, it is replaced with file.lo
    case $libobj in
    *.[cCFSifmso] | \
    *.ada | *.adb | *.ads | *.asm | \
    *.c++ | *.cc | *.ii | *.class | *.cpp | *.cxx | \
    *.[fF][09]? | *.for | *.java | *.go | *.obj | *.sx | *.cu | *.cup)
      func_xform "$libobj"
      libobj=$func_xform_result
      ;;
    esac

    case $libobj in
    *.lo) func_lo2o "$libobj"; obj=$func_lo2o_result ;;
    *)
      func_fatal_error "cannot determine name of library object from '$libobj'"
      ;;
    esac

    func_infer_tag $base_compile

    for arg in $later; do
      case $arg in
      -shared)
	test yes = "$build_libtool_libs" \
	  || func_fatal_configuration "cannot build a shared library"
	build_old_libs=no
	continue
	;;

      -static)
	build_libtool_libs=no
	build_old_libs=yes
	continue
	;;

      -prefer-pic)
	pic_mode=yes
	continue
	;;

      -prefer-non-pic)
	pic_mode=no
	continue
	;;
      esac
    done

    func_quote_for_eval "$libobj"
    test "X$libobj" != "X$func_quote_for_eval_result" \
      && $ECHO "X$libobj" | $GREP '[]~#^*{};<>?"'"'"'	 &()|`$[]' \
      && func_warning "libobj name '$libobj' may not contain shell special characters."
    func_dirname_and_basename "$obj" "/" ""
    objname=$func_basename_result
    xdir=$func_dirname_result
    lobj=$xdir$objdir/$objname

    test -z "$base_compile" && \
      func_fatal_help "you must specify a compilation command"

    # Delete any leftover library objects.
    if test yes = "$build_old_libs"; then
      removelist="$obj $lobj $libobj ${libobj}T"
    else
      removelist="$lobj $libobj ${libobj}T"
    fi

    # On Cygwin there's no "real" PIC flag so we must build both object types
    case $host_os in
    cygwin* | mingw* | pw32* | os2* | cegcc*)
      pic_mode=default
      ;;
    esac
    if test no = "$pic_mode" && test pass_all != "$deplibs_check_method"; then
      # non-PIC code in shared libraries is not supported
      pic_mode=default
    fi

    # Calculate the filename of the output object if compiler does
    # not support -o with -c
    if test no = "$compiler_c_o"; then
      output_obj=`$ECHO "$srcfile" | $SED 's%^.*/%%; s%\.[^.]*$%%'`.$objext
      lockfile=$output_obj.lock
    else
      output_obj=
      need_locks=no
      lockfile=
    fi

    # Lock this critical section if it is needed
    # We use this script file to make the link, it avoids creating a new file
    if test yes = "$need_locks"; then
      until $opt_dry_run || ln "$progpath" "$lockfile" 2>/dev/null; do
	func_echo "Waiting for $lockfile to be removed"
	sleep 2
      done
    elif test warn = "$need_locks"; then
      if test -f "$lockfile"; then
	$ECHO "\
*** ERROR, $lockfile exists and contains:
`cat $lockfile 2>/dev/null`

This indicates that another process is trying to use the same
temporary object file, and libtool could not work around it because
your compiler does not support '-c' and '-o' together.  If you
repeat this compilation, it may succeed, by chance, but you had better
avoid parallel builds (make -j) in this platform, or get a better
compiler."

	$opt_dry_run || $RM $removelist
	exit $EXIT_FAILURE
      fi
      func_append removelist " $output_obj"
      $ECHO "$srcfile" > "$lockfile"
    fi

    $opt_dry_run || $RM $removelist
    func_append removelist " $lockfile"
    trap '$opt_dry_run || $RM $removelist; exit $EXIT_FAILURE' 1 2 15

    func_to_tool_file "$srcfile" func_convert_file_msys_to_w32
    srcfile=$func_to_tool_file_result
    func_quote_for_eval "$srcfile"
    qsrcfile=$func_quote_for_eval_result

    # Only build a PIC object if we are building libtool libraries.
    if test yes = "$build_libtool_libs"; then
      # Without this assignment, base_compile gets emptied.
      fbsd_hideous_sh_bug=$base_compile

      if test no != "$pic_mode"; then
	command="$base_compile $qsrcfile $pic_flag"
      else
	# Don't build PIC code
	command="$base_compile $qsrcfile"
      fi

      func_mkdir_p "$xdir$objdir"

      if test -z "$output_obj"; then
	# Place PIC objects in $objdir
	func_append command " -o $lobj"
      fi

      func_show_eval_locale "$command"	\
          'test -n "$output_obj" && $RM $removelist; exit $EXIT_FAILURE'

      if test warn = "$need_locks" &&
	 test "X`cat $lockfile 2>/dev/null`" != "X$srcfile"; then
	$ECHO "\
*** ERROR, $lockfile contains:
`cat $lockfile 2>/dev/null`

but it should contain:
$srcfile

This indicates that another process is trying to use the same
temporary object file, and libtool could not work around it because
your compiler does not support '-c' and '-o' together.  If you
repeat this compilation, it may succeed, by chance, but you had better
avoid parallel builds (make -j) in this platform, or get a better
compiler."

	$opt_dry_run || $RM $removelist
	exit $EXIT_FAILURE
      fi

      # Just move the object if needed, then go on to compile the next one
      if test -n "$output_obj" && test "X$output_obj" != "X$lobj"; then
	func_show_eval '$MV "$output_obj" "$lobj"' \
	  'error=$?; $opt_dry_run || $RM $removelist; exit $error'
      fi

      # Allow error messages only from the first compilation.
      if test yes = "$suppress_opt"; then
	suppress_output=' >/dev/null 2>&1'
      fi
    fi

    # Only build a position-dependent object if we build old libraries.
    if test yes = "$build_old_libs"; then
      if test yes != "$pic_mode"; then
	# Don't build PIC code
	command="$base_compile $qsrcfile$pie_flag"
      else
	command="$base_compile $qsrcfile $pic_flag"
      fi
      if test yes = "$compiler_c_o"; then
	func_append command " -o $obj"
      fi

      # Suppress compiler output if we already did a PIC compilation.
      func_append command "$suppress_output"
      func_show_eval_locale "$command" \
        '$opt_dry_run || $RM $removelist; exit $EXIT_FAILURE'

      if test warn = "$need_locks" &&
	 test "X`cat $lockfile 2>/dev/null`" != "X$srcfile"; then
	$ECHO "\
*** ERROR, $lockfile contains:
`cat $lockfile 2>/dev/null`

but it should contain:
$srcfile

This indicates that another process is trying to use the same
temporary object file, and libtool could not work around it because
your compiler does not support '-c' and '-o' together.  If you
repeat this compilation, it may succeed, by chance, but you had better
avoid parallel builds (make -j) in this platform, or get a better
compiler."

	$opt_dry_run || $RM $removelist
	exit $EXIT_FAILURE
      fi

      # Just move the object if needed
      if test -n "$output_obj" && test "X$output_obj" != "X$obj"; then
	func_show_eval '$MV "$output_obj" "$obj"' \
	  'error=$?; $opt_dry_run || $RM $removelist; exit $error'
      fi
    fi

    $opt_dry_run || {
      func_write_libtool_object "$libobj" "$objdir/$objname" "$objname"

      # Unlock the critical section if it was locked
      if test no != "$need_locks"; then
	removelist=$lockfile
        $RM "$lockfile"
      fi
    }

    exit $EXIT_SUCCESS
}

$opt_help || {
  test compile = "$opt_mode" && func_mode_compile ${1+"$@"}
}

func_mode_help ()
{
    # We need to display help for each of the modes.
    case $opt_mode in
      "")
        # Generic help is extracted from the usage comments
        # at the start of this file.
        func_help
        ;;

      clean)
        $ECHO \
"Usage: $progname [OPTION]... --mode=clean RM [RM-OPTION]... FILE...

Remove files from the build directory.

RM is the name of the program to use to delete files associated with each FILE
(typically '/bin/rm').  RM-OPTIONS are options (such as '-f') to be passed
to RM.

If FILE is a libtool library, object or program, all the files associated
with it are deleted. Otherwise, only FILE itself is deleted using RM."
        ;;

      compile)
      $ECHO \
"Usage: $progname [OPTION]... --mode=compile COMPILE-COMMAND... SOURCEFILE

Compile a source file into a libtool library object.

This mode accepts the following additional options:

  -o OUTPUT-FILE    set the output file name to OUTPUT-FILE
  -no-suppress      do not suppress compiler output for multiple passes
  -prefer-pic       try to build PIC objects only
  -prefer-non-pic   try to build non-PIC objects only
  -shared           do not build a '.o' file suitable for static linking
  -static           only build a '.o' file suitable for static linking
  -Wc,FLAG          pass FLAG directly to the compiler

COMPILE-COMMAND is a command to be used in creating a 'standard' object file
from the given SOURCEFILE.

The output file name is determined by removing the directory component from
SOURCEFILE, then substituting the C source code suffix '.c' with the
library object suffix, '.lo'."
        ;;

      execute)
        $ECHO \
"Usage: $progname [OPTION]... --mode=execute COMMAND [ARGS]...

Automatically set library path, then run a program.

This mode accepts the following additional options:

  -dlopen FILE      add the directory containing FILE to the library path

This mode sets the library path environment variable according to '-dlopen'
flags.

If any of the ARGS are libtool executable wrappers, then they are translated
into their corresponding uninstalled binary, and any of their required library
directories are added to the library path.

Then, COMMAND is executed, with ARGS as arguments."
        ;;

      finish)
        $ECHO \
"Usage: $progname [OPTION]... --mode=finish [LIBDIR]...

Complete the installation of libtool libraries.

Each LIBDIR is a directory that contains libtool libraries.

The commands that this mode executes may require superuser privileges.  Use
the '--dry-run' option if you just want to see what would be executed."
        ;;

      install)
        $ECHO \
"Usage: $progname [OPTION]... --mode=install INSTALL-COMMAND...

Install executables or libraries.

INSTALL-COMMAND is the installation command.  The first component should be
either the 'install' or 'cp' program.

The following components of INSTALL-COMMAND are treated specially:

  -inst-prefix-dir PREFIX-DIR  Use PREFIX-DIR as a staging area for installation

The rest of the components are interpreted as arguments to that command (only
BSD-compatible install options are recognized)."
        ;;

      link)
        $ECHO \
"Usage: $progname [OPTION]... --mode=link LINK-COMMAND...

Link object files or libraries together to form another library, or to
create an executable program.

LINK-COMMAND is a command using the C compiler that you would use to create
a program from several object files.

The following components of LINK-COMMAND are treated specially:

  -all-static       do not do any dynamic linking at all
  -avoid-version    do not add a version suffix if possible
  -bindir BINDIR    specify path to binaries directory (for systems where
                    libraries must be found in the PATH setting at runtime)
  -dlopen FILE      '-dlpreopen' FILE if it cannot be dlopened at runtime
  -dlpreopen FILE   link in FILE and add its symbols to lt_preloaded_symbols
  -export-dynamic   allow symbols from OUTPUT-FILE to be resolved with dlsym(3)
  -export-symbols SYMFILE
                    try to export only the symbols listed in SYMFILE
  -export-symbols-regex REGEX
                    try to export only the symbols matching REGEX
  -LLIBDIR          search LIBDIR for required installed libraries
  -lNAME            OUTPUT-FILE requires the installed library libNAME
  -module           build a library that can dlopened
  -no-fast-install  disable the fast-install mode
  -no-install       link a not-installable executable
  -no-undefined     declare that a library does not refer to external symbols
  -o OUTPUT-FILE    create OUTPUT-FILE from the specified objects
  -objectlist FILE  use a list of object files found in FILE to specify objects
  -os2dllname NAME  force a short DLL name on OS/2 (no effect on other OSes)
  -precious-files-regex REGEX
                    don't remove output files matching REGEX
  -release RELEASE  specify package release information
  -rpath LIBDIR     the created library will eventually be installed in LIBDIR
  -R[ ]LIBDIR       add LIBDIR to the runtime path of programs and libraries
  -shared           only do dynamic linking of libtool libraries
  -shrext SUFFIX    override the standard shared library file extension
  -static           do not do any dynamic linking of uninstalled libtool libraries
  -static-libtool-libs
                    do not do any dynamic linking of libtool libraries
  -version-info CURRENT[:REVISION[:AGE]]
                    specify library version info [each variable defaults to 0]
  -weak LIBNAME     declare that the target provides the LIBNAME interface
  -Wc,FLAG
  -Xcompiler FLAG   pass linker-specific FLAG directly to the compiler
  -Wl,FLAG
  -Xlinker FLAG     pass linker-specific FLAG directly to the linker
  -XCClinker FLAG   pass link-specific FLAG to the compiler driver (CC)

All other options (arguments beginning with '-') are ignored.

Every other argument is treated as a filename.  Files ending in '.la' are
treated as uninstalled libtool libraries, other files are standard or library
object files.

If the OUTPUT-FILE ends in '.la', then a libtool library is created,
only library objects ('.lo' files) may be specified, and '-rpath' is
required, except when creating a convenience library.

If OUTPUT-FILE ends in '.a' or '.lib', then a standard library is created
using 'ar' and 'ranlib', or on Windows using 'lib'.

If OUTPUT-FILE ends in '.lo' or '.$objext', then a reloadable object file
is created, otherwise an executable program is created."
        ;;

      uninstall)
        $ECHO \
"Usage: $progname [OPTION]... --mode=uninstall RM [RM-OPTION]... FILE...

Remove libraries from an installation directory.

RM is the name of the program to use to delete files associated with each FILE
(typically '/bin/rm').  RM-OPTIONS are options (such as '-f') to be passed
to RM.

If FILE is a libtool library, all the files associated with it are deleted.
Otherwise, only FILE itself is deleted using RM."
        ;;

      *)
        func_fatal_help "invalid operation mode '$opt_mode'"
        ;;
    esac

    echo
    $ECHO "Try '$progname --help' for more information about other modes."
}

# Now that we've collected a possible --mode arg, show help if necessary
if $opt_help; then
  if test : = "$opt_help"; then
    func_mode_help
  else
    {
      func_help noexit
      for opt_mode in compile link execute install finish uninstall clean; do
	func_mode_help
      done
    } | $SED -n '1p; 2,$s/^Usage:/  or: /p'
    {
      func_help noexit
      for opt_mode in compile link execute install finish uninstall clean; do
	echo
	func_mode_help
      done
    } |
    $SED '1d
      /^When reporting/,/^Report/{
	H
	d
      }
      $x
      /information about other modes/d
      /more detailed .*MODE/d
      s/^Usage:.*--mode=\([^ ]*\) .*/Description of \1 mode:/'
  fi
  exit $?
fi


# func_mode_execute arg...
func_mode_execute ()
{
    $debug_cmd

    # The first argument is the command name.
    cmd=$nonopt
    test -z "$cmd" && \
      func_fatal_help "you must specify a COMMAND"

    # Handle -dlopen flags immediately.
    for file in $opt_dlopen; do
      test -f "$file" \
	|| func_fatal_help "'$file' is not a file"

      dir=
      case $file in
      *.la)
	func_resolve_sysroot "$file"
	file=$func_resolve_sysroot_result

	# Check to see that this really is a libtool archive.
	func_lalib_unsafe_p "$file" \
	  || func_fatal_help "'$lib' is not a valid libtool archive"

	# Read the libtool library.
	dlname=
	library_names=
	func_source "$file"

	# Skip this library if it cannot be dlopened.
	if test -z "$dlname"; then
	  # Warn if it was a shared library.
	  test -n "$library_names" && \
	    func_warning "'$file' was not linked with '-export-dynamic'"
	  continue
	fi

	func_dirname "$file" "" "."
	dir=$func_dirname_result

	if test -f "$dir/$objdir/$dlname"; then
	  func_append dir "/$objdir"
	else
	  if test ! -f "$dir/$dlname"; then
	    func_fatal_error "cannot find '$dlname' in '$dir' or '$dir/$objdir'"
	  fi
	fi
	;;

      *.lo)
	# Just add the directory containing the .lo file.
	func_dirname "$file" "" "."
	dir=$func_dirname_result
	;;

      *)
	func_warning "'-dlopen' is ignored for non-libtool libraries and objects"
	continue
	;;
      esac

      # Get the absolute pathname.
      absdir=`cd "$dir" && pwd`
      test -n "$absdir" && dir=$absdir

      # Now add the directory to shlibpath_var.
      if eval "test -z \"\$$shlibpath_var\""; then
	eval "$shlibpath_var=\"\$dir\""
      else
	eval "$shlibpath_var=\"\$dir:\$$shlibpath_var\""
      fi
    done

    # This variable tells wrapper scripts just to set shlibpath_var
    # rather than running their programs.
    libtool_execute_magic=$magic

    # Check if any of the arguments is a wrapper script.
    args=
    for file
    do
      case $file in
      -* | *.la | *.lo ) ;;
      *)
	# Do a test to see if this is really a libtool program.
	if func_ltwrapper_script_p "$file"; then
	  func_source "$file"
	  # Transform arg to wrapped name.
	  file=$progdir/$program
	elif func_ltwrapper_executable_p "$file"; then
	  func_ltwrapper_scriptname "$file"
	  func_source "$func_ltwrapper_scriptname_result"
	  # Transform arg to wrapped name.
	  file=$progdir/$program
	fi
	;;
      esac
      # Quote arguments (to preserve shell metacharacters).
      func_append_quoted args "$file"
    done

    if $opt_dry_run; then
      # Display what would be done.
      if test -n "$shlibpath_var"; then
	eval "\$ECHO \"\$shlibpath_var=\$$shlibpath_var\""
	echo "export $shlibpath_var"
      fi
      $ECHO "$cmd$args"
      exit $EXIT_SUCCESS
    else
      if test -n "$shlibpath_var"; then
	# Export the shlibpath_var.
	eval "export $shlibpath_var"
      fi

      # Restore saved environment variables
      for lt_var in LANG LANGUAGE LC_ALL LC_CTYPE LC_COLLATE LC_MESSAGES
      do
	eval "if test \"\${save_$lt_var+set}\" = set; then
                $lt_var=\$save_$lt_var; export $lt_var
	      else
		$lt_unset $lt_var
	      fi"
      done

      # Now prepare to actually exec the command.
      exec_cmd=\$cmd$args
    fi
}

test execute = "$opt_mode" && func_mode_execute ${1+"$@"}


# func_mode_finish arg...
func_mode_finish ()
{
    $debug_cmd

    libs=
    libdirs=
    admincmds=

    for opt in "$nonopt" ${1+"$@"}
    do
      if test -d "$opt"; then
	func_append libdirs " $opt"

      elif test -f "$opt"; then
	if func_lalib_unsafe_p "$opt"; then
	  func_append libs " $opt"
	else
	  func_warning "'$opt' is not a valid libtool archive"
	fi

      else
	func_fatal_error "invalid argument '$opt'"
      fi
    done

    if test -n "$libs"; then
      if test -n "$lt_sysroot"; then
        sysroot_regex=`$ECHO "$lt_sysroot" | $SED "$sed_make_literal_regex"`
        sysroot_cmd="s/\([ ']\)$sysroot_regex/\1/g;"
      else
        sysroot_cmd=
      fi

      # Remove sysroot references
      if $opt_dry_run; then
        for lib in $libs; do
          echo "removing references to $lt_sysroot and '=' prefixes from $lib"
        done
      else
        tmpdir=`func_mktempdir`
        for lib in $libs; do
	  $SED -e "$sysroot_cmd s/\([ ']-[LR]\)=/\1/g; s/\([ ']\)=/\1/g" $lib \
	    > $tmpdir/tmp-la
	  mv -f $tmpdir/tmp-la $lib
	done
        ${RM}r "$tmpdir"
      fi
    fi

    if test -n "$finish_cmds$finish_eval" && test -n "$libdirs"; then
      for libdir in $libdirs; do
	if test -n "$finish_cmds"; then
	  # Do each command in the finish commands.
	  func_execute_cmds "$finish_cmds" 'admincmds="$admincmds
'"$cmd"'"'
	fi
	if test -n "$finish_eval"; then
	  # Do the single finish_eval.
	  eval cmds=\"$finish_eval\"
	  $opt_dry_run || eval "$cmds" || func_append admincmds "
       $cmds"
	fi
      done
    fi

    # Exit here if they wanted silent mode.
    $opt_quiet && exit $EXIT_SUCCESS

    if test -n "$finish_cmds$finish_eval" && test -n "$libdirs"; then
      echo "----------------------------------------------------------------------"
      echo "Libraries have been installed in:"
      for libdir in $libdirs; do
	$ECHO "   $libdir"
      done
      echo
      echo "If you ever happen to want to link against installed libraries"
      echo "in a given directory, LIBDIR, you must either use libtool, and"
      echo "specify the full pathname of the library, or use the '-LLIBDIR'"
      echo "flag during linking and do at least one of the following:"
      if test -n "$shlibpath_var"; then
	echo "   - add LIBDIR to the '$shlibpath_var' environment variable"
	echo "     during execution"
      fi
      if test -n "$runpath_var"; then
	echo "   - add LIBDIR to the '$runpath_var' environment variable"
	echo "     during linking"
      fi
      if test -n "$hardcode_libdir_flag_spec"; then
	libdir=LIBDIR
	eval flag=\"$hardcode_libdir_flag_spec\"

	$ECHO "   - use the '$flag' linker flag"
      fi
      if test -n "$admincmds"; then
	$ECHO "   - have your system administrator run these commands:$admincmds"
      fi
      if test -f /etc/ld.so.conf; then
	echo "   - have your system administrator add LIBDIR to '/etc/ld.so.conf'"
      fi
      echo

      echo "See any operating system documentation about shared libraries for"
      case $host in
	solaris2.[6789]|solaris2.1[0-9])
	  echo "more information, such as the ld(1), crle(1) and ld.so(8) manual"
	  echo "pages."
	  ;;
	*)
	  echo "more information, such as the ld(1) and ld.so(8) manual pages."
	  ;;
      esac
      echo "----------------------------------------------------------------------"
    fi
    exit $EXIT_SUCCESS
}

test finish = "$opt_mode" && func_mode_finish ${1+"$@"}


# func_mode_install arg...
func_mode_install ()
{
    $debug_cmd

    # There may be an optional sh(1) argument at the beginning of
    # install_prog (especially on Windows NT).
    if test "$SHELL" = "$nonopt" || test /bin/sh = "$nonopt" ||
       # Allow the use of GNU shtool's install command.
       case $nonopt in *shtool*) :;; *) false;; esac
    then
      # Aesthetically quote it.
      func_quote_for_eval "$nonopt"
      install_prog="$func_quote_for_eval_result "
      arg=$1
      shift
    else
      install_prog=
      arg=$nonopt
    fi

    # The real first argument should be the name of the installation program.
    # Aesthetically quote it.
    func_quote_for_eval "$arg"
    func_append install_prog "$func_quote_for_eval_result"
    install_shared_prog=$install_prog
    case " $install_prog " in
      *[\\\ /]cp\ *) install_cp=: ;;
      *) install_cp=false ;;
    esac

    # We need to accept at least all the BSD install flags.
    dest=
    files=
    opts=
    prev=
    install_type=
    isdir=false
    stripme=
    no_mode=:
    for arg
    do
      arg2=
      if test -n "$dest"; then
	func_append files " $dest"
	dest=$arg
	continue
      fi

      case $arg in
      -d) isdir=: ;;
      -f)
	if $install_cp; then :; else
	  prev=$arg
	fi
	;;
      -g | -m | -o)
	prev=$arg
	;;
      -s)
	stripme=" -s"
	continue
	;;
      -*)
	;;
      *)
	# If the previous option needed an argument, then skip it.
	if test -n "$prev"; then
	  if test X-m = "X$prev" && test -n "$install_override_mode"; then
	    arg2=$install_override_mode
	    no_mode=false
	  fi
	  prev=
	else
	  dest=$arg
	  continue
	fi
	;;
      esac

      # Aesthetically quote the argument.
      func_quote_for_eval "$arg"
      func_append install_prog " $func_quote_for_eval_result"
      if test -n "$arg2"; then
	func_quote_for_eval "$arg2"
      fi
      func_append install_shared_prog " $func_quote_for_eval_result"
    done

    test -z "$install_prog" && \
      func_fatal_help "you must specify an install program"

    test -n "$prev" && \
      func_fatal_help "the '$prev' option requires an argument"

    if test -n "$install_override_mode" && $no_mode; then
      if $install_cp; then :; else
	func_quote_for_eval "$install_override_mode"
	func_append install_shared_prog " -m $func_quote_for_eval_result"
      fi
    fi

    if test -z "$files"; then
      if test -z "$dest"; then
	func_fatal_help "no file or destination specified"
      else
	func_fatal_help "you must specify a destination"
      fi
    fi

    # Strip any trailing slash from the destination.
    func_stripname '' '/' "$dest"
    dest=$func_stripname_result

    # Check to see that the destination is a directory.
    test -d "$dest" && isdir=:
    if $isdir; then
      destdir=$dest
      destname=
    else
      func_dirname_and_basename "$dest" "" "."
      destdir=$func_dirname_result
      destname=$func_basename_result

      # Not a directory, so check to see that there is only one file specified.
      set dummy $files; shift
      test "$#" -gt 1 && \
	func_fatal_help "'$dest' is not a directory"
    fi
    case $destdir in
    [\\/]* | [A-Za-z]:[\\/]*) ;;
    *)
      for file in $files; do
	case $file in
	*.lo) ;;
	*)
	  func_fatal_help "'$destdir' must be an absolute directory name"
	  ;;
	esac
      done
      ;;
    esac

    # This variable tells wrapper scripts just to set variables rather
    # than running their programs.
    libtool_install_magic=$magic

    staticlibs=
    future_libdirs=
    current_libdirs=
    for file in $files; do

      # Do each installation.
      case $file in
      *.$libext)
	# Do the static libraries later.
	func_append staticlibs " $file"
	;;

      *.la)
	func_resolve_sysroot "$file"
	file=$func_resolve_sysroot_result

	# Check to see that this really is a libtool archive.
	func_lalib_unsafe_p "$file" \
	  || func_fatal_help "'$file' is not a valid libtool archive"

	library_names=
	old_library=
	relink_command=
	func_source "$file"

	# Add the libdir to current_libdirs if it is the destination.
	if test "X$destdir" = "X$libdir"; then
	  case "$current_libdirs " in
	  *" $libdir "*) ;;
	  *) func_append current_libdirs " $libdir" ;;
	  esac
	else
	  # Note the libdir as a future libdir.
	  case "$future_libdirs " in
	  *" $libdir "*) ;;
	  *) func_append future_libdirs " $libdir" ;;
	  esac
	fi

	func_dirname "$file" "/" ""
	dir=$func_dirname_result
	func_append dir "$objdir"

	if test -n "$relink_command"; then
	  # Determine the prefix the user has applied to our future dir.
	  inst_prefix_dir=`$ECHO "$destdir" | $SED -e "s%$libdir\$%%"`

	  # Don't allow the user to place us outside of our expected
	  # location b/c this prevents finding dependent libraries that
	  # are installed to the same prefix.
	  # At present, this check doesn't affect windows .dll's that
	  # are installed into $libdir/../bin (currently, that works fine)
	  # but it's something to keep an eye on.
	  test "$inst_prefix_dir" = "$destdir" && \
	    func_fatal_error "error: cannot install '$file' to a directory not ending in $libdir"

	  if test -n "$inst_prefix_dir"; then
	    # Stick the inst_prefix_dir data into the link command.
	    relink_command=`$ECHO "$relink_command" | $SED "s%@inst_prefix_dir@%-inst-prefix-dir $inst_prefix_dir%"`
	  else
	    relink_command=`$ECHO "$relink_command" | $SED "s%@inst_prefix_dir@%%"`
	  fi

	  func_warning "relinking '$file'"
	  func_show_eval "$relink_command" \
	    'func_fatal_error "error: relink '\''$file'\'' with the above command before installing it"'
	fi

	# See the names of the shared library.
	set dummy $library_names; shift
	if test -n "$1"; then
	  realname=$1
	  shift

	  srcname=$realname
	  test -n "$relink_command" && srcname=${realname}T

	  # Install the shared library and build the symlinks.
	  func_show_eval "$install_shared_prog $dir/$srcname $destdir/$realname" \
	      'exit $?'
	  tstripme=$stripme
	  case $host_os in
	  cygwin* | mingw* | pw32* | cegcc*)
	    case $realname in
	    *.dll.a)
	      tstripme=
	      ;;
	    esac
	    ;;
	  os2*)
	    case $realname in
	    *_dll.a)
	      tstripme=
	      ;;
	    esac
	    ;;
	  esac
	  if test -n "$tstripme" && test -n "$striplib"; then
	    func_show_eval "$striplib $destdir/$realname" 'exit $?'
	  fi

	  if test "$#" -gt 0; then
	    # Delete the old symlinks, and create new ones.
	    # Try 'ln -sf' first, because the 'ln' binary might depend on
	    # the symlink we replace!  Solaris /bin/ln does not understand -f,
	    # so we also need to try rm && ln -s.
	    for linkname
	    do
	      test "$linkname" != "$realname" \
		&& func_show_eval "(cd $destdir && { $LN_S -f $realname $linkname || { $RM $linkname && $LN_S $realname $linkname; }; })"
	    done
	  fi

	  # Do each command in the postinstall commands.
	  lib=$destdir/$realname
	  func_execute_cmds "$postinstall_cmds" 'exit $?'
	fi

	# Install the pseudo-library for information purposes.
	func_basename "$file"
	name=$func_basename_result
	instname=$dir/${name}i
	func_show_eval "$install_prog $instname $destdir/$name" 'exit $?'

	# Maybe install the static library, too.
	test -n "$old_library" && func_append staticlibs " $dir/$old_library"
	;;

      *.lo)
	# Install (i.e. copy) a libtool object.

	# Figure out destination file name, if it wasn't already specified.
	if test -n "$destname"; then
	  destfile=$destdir/$destname
	else
	  func_basename "$file"
	  destfile=$func_basename_result
	  destfile=$destdir/$destfile
	fi

	# Deduce the name of the destination old-style object file.
	case $destfile in
	*.lo)
	  func_lo2o "$destfile"
	  staticdest=$func_lo2o_result
	  ;;
	*.$objext)
	  staticdest=$destfile
	  destfile=
	  ;;
	*)
	  func_fatal_help "cannot copy a libtool object to '$destfile'"
	  ;;
	esac

	# Install the libtool object if requested.
	test -n "$destfile" && \
	  func_show_eval "$install_prog $file $destfile" 'exit $?'

	# Install the old object if enabled.
	if test yes = "$build_old_libs"; then
	  # Deduce the name of the old-style object file.
	  func_lo2o "$file"
	  staticobj=$func_lo2o_result
	  func_show_eval "$install_prog \$staticobj \$staticdest" 'exit $?'
	fi
	exit $EXIT_SUCCESS
	;;

      *)
	# Figure out destination file name, if it wasn't already specified.
	if test -n "$destname"; then
	  destfile=$destdir/$destname
	else
	  func_basename "$file"
	  destfile=$func_basename_result
	  destfile=$destdir/$destfile
	fi

	# If the file is missing, and there is a .exe on the end, strip it
	# because it is most likely a libtool script we actually want to
	# install
	stripped_ext=
	case $file in
	  *.exe)
	    if test ! -f "$file"; then
	      func_stripname '' '.exe' "$file"
	      file=$func_stripname_result
	      stripped_ext=.exe
	    fi
	    ;;
	esac

	# Do a test to see if this is really a libtool program.
	case $host in
	*cygwin* | *mingw*)
	    if func_ltwrapper_executable_p "$file"; then
	      func_ltwrapper_scriptname "$file"
	      wrapper=$func_ltwrapper_scriptname_result
	    else
	      func_stripname '' '.exe' "$file"
	      wrapper=$func_stripname_result
	    fi
	    ;;
	*)
	    wrapper=$file
	    ;;
	esac
	if func_ltwrapper_script_p "$wrapper"; then
	  notinst_deplibs=
	  relink_command=

	  func_source "$wrapper"

	  # Check the variables that should have been set.
	  test -z "$generated_by_libtool_version" && \
	    func_fatal_error "invalid libtool wrapper script '$wrapper'"

	  finalize=:
	  for lib in $notinst_deplibs; do
	    # Check to see that each library is installed.
	    libdir=
	    if test -f "$lib"; then
	      func_source "$lib"
	    fi
	    libfile=$libdir/`$ECHO "$lib" | $SED 's%^.*/%%g'`
	    if test -n "$libdir" && test ! -f "$libfile"; then
	      func_warning "'$lib' has not been installed in '$libdir'"
	      finalize=false
	    fi
	  done

	  relink_command=
	  func_source "$wrapper"

	  outputname=
	  if test no = "$fast_install" && test -n "$relink_command"; then
	    $opt_dry_run || {
	      if $finalize; then
	        tmpdir=`func_mktempdir`
		func_basename "$file$stripped_ext"
		file=$func_basename_result
	        outputname=$tmpdir/$file
	        # Replace the output file specification.
	        relink_command=`$ECHO "$relink_command" | $SED 's%@OUTPUT@%'"$outputname"'%g'`

	        $opt_quiet || {
	          func_quote_for_expand "$relink_command"
		  eval "func_echo $func_quote_for_expand_result"
	        }
	        if eval "$relink_command"; then :
	          else
		  func_error "error: relink '$file' with the above command before installing it"
		  $opt_dry_run || ${RM}r "$tmpdir"
		  continue
	        fi
	        file=$outputname
	      else
	        func_warning "cannot relink '$file'"
	      fi
	    }
	  else
	    # Install the binary that we compiled earlier.
	    file=`$ECHO "$file$stripped_ext" | $SED "s%\([^/]*\)$%$objdir/\1%"`
	  fi
	fi

	# remove .exe since cygwin /usr/bin/install will append another
	# one anyway
	case $install_prog,$host in
	*/usr/bin/install*,*cygwin*)
	  case $file:$destfile in
	  *.exe:*.exe)
	    # this is ok
	    ;;
	  *.exe:*)
	    destfile=$destfile.exe
	    ;;
	  *:*.exe)
	    func_stripname '' '.exe' "$destfile"
	    destfile=$func_stripname_result
	    ;;
	  esac
	  ;;
	esac
	func_show_eval "$install_prog\$stripme \$file \$destfile" 'exit $?'
	$opt_dry_run || if test -n "$outputname"; then
	  ${RM}r "$tmpdir"
	fi
	;;
      esac
    done

    for file in $staticlibs; do
      func_basename "$file"
      name=$func_basename_result

      # Set up the ranlib parameters.
      oldlib=$destdir/$name
      func_to_tool_file "$oldlib" func_convert_file_msys_to_w32
      tool_oldlib=$func_to_tool_file_result

      func_show_eval "$install_prog \$file \$oldlib" 'exit $?'

      if test -n "$stripme" && test -n "$old_striplib"; then
	func_show_eval "$old_striplib $tool_oldlib" 'exit $?'
      fi

      # Do each command in the postinstall commands.
      func_execute_cmds "$old_postinstall_cmds" 'exit $?'
    done

    test -n "$future_libdirs" && \
      func_warning "remember to run '$progname --finish$future_libdirs'"

    if test -n "$current_libdirs"; then
      # Maybe just do a dry run.
      $opt_dry_run && current_libdirs=" -n$current_libdirs"
      exec_cmd='$SHELL "$progpath" $preserve_args --finish$current_libdirs'
    else
      exit $EXIT_SUCCESS
    fi
}

test install = "$opt_mode" && func_mode_install ${1+"$@"}


# func_generate_dlsyms outputname originator pic_p
# Extract symbols from dlprefiles and create ${outputname}S.o with
# a dlpreopen symbol table.
func_generate_dlsyms ()
{
    $debug_cmd

    my_outputname=$1
    my_originator=$2
    my_pic_p=${3-false}
    my_prefix=`$ECHO "$my_originator" | $SED 's%[^a-zA-Z0-9]%_%g'`
    my_dlsyms=

    if test -n "$dlfiles$dlprefiles" || test no != "$dlself"; then
      if test -n "$NM" && test -n "$global_symbol_pipe"; then
	my_dlsyms=${my_outputname}S.c
      else
	func_error "not configured to extract global symbols from dlpreopened files"
      fi
    fi

    if test -n "$my_dlsyms"; then
      case $my_dlsyms in
      "") ;;
      *.c)
	# Discover the nlist of each of the dlfiles.
	nlist=$output_objdir/$my_outputname.nm

	func_show_eval "$RM $nlist ${nlist}S ${nlist}T"

	# Parse the name list into a source file.
	func_verbose "creating $output_objdir/$my_dlsyms"

	$opt_dry_run || $ECHO > "$output_objdir/$my_dlsyms" "\
/* $my_dlsyms - symbol resolution table for '$my_outputname' dlsym emulation. */
/* Generated by $PROGRAM (GNU $PACKAGE) $VERSION */

#ifdef __cplusplus
extern \"C\" {
#endif

#if defined __GNUC__ && (((__GNUC__ == 4) && (__GNUC_MINOR__ >= 4)) || (__GNUC__ > 4))
#pragma GCC diagnostic ignored \"-Wstrict-prototypes\"
#endif

/* Keep this code in sync between libtool.m4, ltmain, lt_system.h, and tests.  */
#if defined _WIN32 || defined __CYGWIN__ || defined _WIN32_WCE
/* DATA imports from DLLs on WIN32 can't be const, because runtime
   relocations are performed -- see ld's documentation on pseudo-relocs.  */
# define LT_DLSYM_CONST
#elif defined __osf__
/* This system does not cope well with relocations in const data.  */
# define LT_DLSYM_CONST
#else
# define LT_DLSYM_CONST const
#endif

#define STREQ(s1, s2) (strcmp ((s1), (s2)) == 0)

/* External symbol declarations for the compiler. */\
"

	if test yes = "$dlself"; then
	  func_verbose "generating symbol list for '$output'"

	  $opt_dry_run || echo ': @PROGRAM@ ' > "$nlist"

	  # Add our own program objects to the symbol list.
	  progfiles=`$ECHO "$objs$old_deplibs" | $SP2NL | $SED "$lo2o" | $NL2SP`
	  for progfile in $progfiles; do
	    func_to_tool_file "$progfile" func_convert_file_msys_to_w32
	    func_verbose "extracting global C symbols from '$func_to_tool_file_result'"
	    $opt_dry_run || eval "$NM $func_to_tool_file_result | $global_symbol_pipe >> '$nlist'"
	  done

	  if test -n "$exclude_expsyms"; then
	    $opt_dry_run || {
	      eval '$EGREP -v " ($exclude_expsyms)$" "$nlist" > "$nlist"T'
	      eval '$MV "$nlist"T "$nlist"'
	    }
	  fi

	  if test -n "$export_symbols_regex"; then
	    $opt_dry_run || {
	      eval '$EGREP -e "$export_symbols_regex" "$nlist" > "$nlist"T'
	      eval '$MV "$nlist"T "$nlist"'
	    }
	  fi

	  # Prepare the list of exported symbols
	  if test -z "$export_symbols"; then
	    export_symbols=$output_objdir/$outputname.exp
	    $opt_dry_run || {
	      $RM $export_symbols
	      eval "$SED -n -e '/^: @PROGRAM@ $/d' -e 's/^.* \(.*\)$/\1/p' "'< "$nlist" > "$export_symbols"'
	      case $host in
	      *cygwin* | *mingw* | *cegcc* )
                eval "echo EXPORTS "'> "$output_objdir/$outputname.def"'
                eval 'cat "$export_symbols" >> "$output_objdir/$outputname.def"'
	        ;;
	      esac
	    }
	  else
	    $opt_dry_run || {
	      eval "$SED -e 's/\([].[*^$]\)/\\\\\1/g' -e 's/^/ /' -e 's/$/$/'"' < "$export_symbols" > "$output_objdir/$outputname.exp"'
	      eval '$GREP -f "$output_objdir/$outputname.exp" < "$nlist" > "$nlist"T'
	      eval '$MV "$nlist"T "$nlist"'
	      case $host in
	        *cygwin* | *mingw* | *cegcc* )
	          eval "echo EXPORTS "'> "$output_objdir/$outputname.def"'
	          eval 'cat "$nlist" >> "$output_objdir/$outputname.def"'
	          ;;
	      esac
	    }
	  fi
	fi

	for dlprefile in $dlprefiles; do
	  func_verbose "extracting global C symbols from '$dlprefile'"
	  func_basename "$dlprefile"
	  name=$func_basename_result
          case $host in
	    *cygwin* | *mingw* | *cegcc* )
	      # if an import library, we need to obtain dlname
	      if func_win32_import_lib_p "$dlprefile"; then
	        func_tr_sh "$dlprefile"
	        eval "curr_lafile=\$libfile_$func_tr_sh_result"
	        dlprefile_dlbasename=
	        if test -n "$curr_lafile" && func_lalib_p "$curr_lafile"; then
	          # Use subshell, to avoid clobbering current variable values
	          dlprefile_dlname=`source "$curr_lafile" && echo "$dlname"`
	          if test -n "$dlprefile_dlname"; then
	            func_basename "$dlprefile_dlname"
	            dlprefile_dlbasename=$func_basename_result
	          else
	            # no lafile. user explicitly requested -dlpreopen <import library>.
	            $sharedlib_from_linklib_cmd "$dlprefile"
	            dlprefile_dlbasename=$sharedlib_from_linklib_result
	          fi
	        fi
	        $opt_dry_run || {
	          if test -n "$dlprefile_dlbasename"; then
	            eval '$ECHO ": $dlprefile_dlbasename" >> "$nlist"'
	          else
	            func_warning "Could not compute DLL name from $name"
	            eval '$ECHO ": $name " >> "$nlist"'
	          fi
	          func_to_tool_file "$dlprefile" func_convert_file_msys_to_w32
	          eval "$NM \"$func_to_tool_file_result\" 2>/dev/null | $global_symbol_pipe |
	            $SED -e '/I __imp/d' -e 's/I __nm_/D /;s/_nm__//' >> '$nlist'"
	        }
	      else # not an import lib
	        $opt_dry_run || {
	          eval '$ECHO ": $name " >> "$nlist"'
	          func_to_tool_file "$dlprefile" func_convert_file_msys_to_w32
	          eval "$NM \"$func_to_tool_file_result\" 2>/dev/null | $global_symbol_pipe >> '$nlist'"
	        }
	      fi
	    ;;
	    *)
	      $opt_dry_run || {
	        eval '$ECHO ": $name " >> "$nlist"'
	        func_to_tool_file "$dlprefile" func_convert_file_msys_to_w32
	        eval "$NM \"$func_to_tool_file_result\" 2>/dev/null | $global_symbol_pipe >> '$nlist'"
	      }
	    ;;
          esac
	done

	$opt_dry_run || {
	  # Make sure we have at least an empty file.
	  test -f "$nlist" || : > "$nlist"

	  if test -n "$exclude_expsyms"; then
	    $EGREP -v " ($exclude_expsyms)$" "$nlist" > "$nlist"T
	    $MV "$nlist"T "$nlist"
	  fi

	  # Try sorting and uniquifying the output.
	  if $GREP -v "^: " < "$nlist" |
	      if sort -k 3 </dev/null >/dev/null 2>&1; then
		sort -k 3
	      else
		sort +2
	      fi |
	      uniq > "$nlist"S; then
	    :
	  else
	    $GREP -v "^: " < "$nlist" > "$nlist"S
	  fi

	  if test -f "$nlist"S; then
	    eval "$global_symbol_to_cdecl"' < "$nlist"S >> "$output_objdir/$my_dlsyms"'
	  else
	    echo '/* NONE */' >> "$output_objdir/$my_dlsyms"
	  fi

	  func_show_eval '$RM "${nlist}I"'
	  if test -n "$global_symbol_to_import"; then
	    eval "$global_symbol_to_import"' < "$nlist"S > "$nlist"I'
	  fi

	  echo >> "$output_objdir/$my_dlsyms" "\

/* The mapping between symbol names and symbols.  */
typedef struct {
  const char *name;
  void *address;
} lt_dlsymlist;
extern LT_DLSYM_CONST lt_dlsymlist
lt_${my_prefix}_LTX_preloaded_symbols[];\
"

	  if test -s "$nlist"I; then
	    echo >> "$output_objdir/$my_dlsyms" "\
static void lt_syminit(void)
{
  LT_DLSYM_CONST lt_dlsymlist *symbol = lt_${my_prefix}_LTX_preloaded_symbols;
  for (; symbol->name; ++symbol)
    {"
	    $SED 's/.*/      if (STREQ (symbol->name, \"&\")) symbol->address = (void *) \&&;/' < "$nlist"I >> "$output_objdir/$my_dlsyms"
	    echo >> "$output_objdir/$my_dlsyms" "\
    }
}"
	  fi
	  echo >> "$output_objdir/$my_dlsyms" "\
LT_DLSYM_CONST lt_dlsymlist
lt_${my_prefix}_LTX_preloaded_symbols[] =
{ {\"$my_originator\", (void *) 0},"

	  if test -s "$nlist"I; then
	    echo >> "$output_objdir/$my_dlsyms" "\
  {\"@INIT@\", (void *) &lt_syminit},"
	  fi

	  case $need_lib_prefix in
	  no)
	    eval "$global_symbol_to_c_name_address" < "$nlist" >> "$output_objdir/$my_dlsyms"
	    ;;
	  *)
	    eval "$global_symbol_to_c_name_address_lib_prefix" < "$nlist" >> "$output_objdir/$my_dlsyms"
	    ;;
	  esac
	  echo >> "$output_objdir/$my_dlsyms" "\
  {0, (void *) 0}
};

/* This works around a problem in FreeBSD linker */
#ifdef FREEBSD_WORKAROUND
static const void *lt_preloaded_setup() {
  return lt_${my_prefix}_LTX_preloaded_symbols;
}
#endif

#ifdef __cplusplus
}
#endif\
"
	} # !$opt_dry_run

	pic_flag_for_symtable=
	case "$compile_command " in
	*" -static "*) ;;
	*)
	  case $host in
	  # compiling the symbol table file with pic_flag works around
	  # a FreeBSD bug that causes programs to crash when -lm is
	  # linked before any other PIC object.  But we must not use
	  # pic_flag when linking with -static.  The problem exists in
	  # FreeBSD 2.2.6 and is fixed in FreeBSD 3.1.
	  *-*-freebsd2.*|*-*-freebsd3.0*|*-*-freebsdelf3.0*)
	    pic_flag_for_symtable=" $pic_flag -DFREEBSD_WORKAROUND" ;;
	  *-*-hpux*)
	    pic_flag_for_symtable=" $pic_flag"  ;;
	  *)
	    $my_pic_p && pic_flag_for_symtable=" $pic_flag"
	    ;;
	  esac
	  ;;
	esac
	symtab_cflags=
	for arg in $LTCFLAGS; do
	  case $arg in
	  -pie | -fpie | -fPIE) ;;
	  *) func_append symtab_cflags " $arg" ;;
	  esac
	done

	# Now compile the dynamic symbol file.
	func_show_eval '(cd $output_objdir && $LTCC$symtab_cflags -c$no_builtin_flag$pic_flag_for_symtable "$my_dlsyms")' 'exit $?'

	# Clean up the generated files.
	func_show_eval '$RM "$output_objdir/$my_dlsyms" "$nlist" "${nlist}S" "${nlist}T" "${nlist}I"'

	# Transform the symbol file into the correct name.
	symfileobj=$output_objdir/${my_outputname}S.$objext
	case $host in
	*cygwin* | *mingw* | *cegcc* )
	  if test -f "$output_objdir/$my_outputname.def"; then
	    compile_command=`$ECHO "$compile_command" | $SED "s%@SYMFILE@%$output_objdir/$my_outputname.def $symfileobj%"`
	    finalize_command=`$ECHO "$finalize_command" | $SED "s%@SYMFILE@%$output_objdir/$my_outputname.def $symfileobj%"`
	  else
	    compile_command=`$ECHO "$compile_command" | $SED "s%@SYMFILE@%$symfileobj%"`
	    finalize_command=`$ECHO "$finalize_command" | $SED "s%@SYMFILE@%$symfileobj%"`
	  fi
	  ;;
	*)
	  compile_command=`$ECHO "$compile_command" | $SED "s%@SYMFILE@%$symfileobj%"`
	  finalize_command=`$ECHO "$finalize_command" | $SED "s%@SYMFILE@%$symfileobj%"`
	  ;;
	esac
	;;
      *)
	func_fatal_error "unknown suffix for '$my_dlsyms'"
	;;
      esac
    else
      # We keep going just in case the user didn't refer to
      # lt_preloaded_symbols.  The linker will fail if global_symbol_pipe
      # really was required.

      # Nullify the symbol file.
      compile_command=`$ECHO "$compile_command" | $SED "s% @SYMFILE@%%"`
      finalize_command=`$ECHO "$finalize_command" | $SED "s% @SYMFILE@%%"`
    fi
}

# func_cygming_gnu_implib_p ARG
# This predicate returns with zero status (TRUE) if
# ARG is a GNU/binutils-style import library. Returns
# with nonzero status (FALSE) otherwise.
func_cygming_gnu_implib_p ()
{
  $debug_cmd

  func_to_tool_file "$1" func_convert_file_msys_to_w32
  func_cygming_gnu_implib_tmp=`$NM "$func_to_tool_file_result" | eval "$global_symbol_pipe" | $EGREP ' (_head_[A-Za-z0-9_]+_[ad]l*|[A-Za-z0-9_]+_[ad]l*_iname)$'`
  test -n "$func_cygming_gnu_implib_tmp"
}

# func_cygming_ms_implib_p ARG
# This predicate returns with zero status (TRUE) if
# ARG is an MS-style import library. Returns
# with nonzero status (FALSE) otherwise.
func_cygming_ms_implib_p ()
{
  $debug_cmd

  func_to_tool_file "$1" func_convert_file_msys_to_w32
  func_cygming_ms_implib_tmp=`$NM "$func_to_tool_file_result" | eval "$global_symbol_pipe" | $GREP '_NULL_IMPORT_DESCRIPTOR'`
  test -n "$func_cygming_ms_implib_tmp"
}

# func_win32_libid arg
# return the library type of file 'arg'
#
# Need a lot of goo to handle *both* DLLs and import libs
# Has to be a shell function in order to 'eat' the argument
# that is supplied when $file_magic_command is called.
# Despite the name, also deal with 64 bit binaries.
func_win32_libid ()
{
  $debug_cmd

  win32_libid_type=unknown
  win32_fileres=`file -L $1 2>/dev/null`
  case $win32_fileres in
  *ar\ archive\ import\ library*) # definitely import
    win32_libid_type="x86 archive import"
    ;;
  *ar\ archive*) # could be an import, or static
    # Keep the egrep pattern in sync with the one in _LT_CHECK_MAGIC_METHOD.
    if eval $OBJDUMP -f $1 | $SED -e '10q' 2>/dev/null |
       $EGREP 'file format (pei*-i386(.*architecture: i386)?|pe-arm-wince|pe-x86-64)' >/dev/null; then
      case $nm_interface in
      "MS dumpbin")
	if func_cygming_ms_implib_p "$1" ||
	   func_cygming_gnu_implib_p "$1"
	then
	  win32_nmres=import
	else
	  win32_nmres=
	fi
	;;
      *)
	func_to_tool_file "$1" func_convert_file_msys_to_w32
	win32_nmres=`eval $NM -f posix -A \"$func_to_tool_file_result\" |
	  $SED -n -e '
	    1,100{
		/ I /{
		    s|.*|import|
		    p
		    q
		}
	    }'`
	;;
      esac
      case $win32_nmres in
      import*)  win32_libid_type="x86 archive import";;
      *)        win32_libid_type="x86 archive static";;
      esac
    fi
    ;;
  *DLL*)
    win32_libid_type="x86 DLL"
    ;;
  *executable*) # but shell scripts are "executable" too...
    case $win32_fileres in
    *MS\ Windows\ PE\ Intel*)
      win32_libid_type="x86 DLL"
      ;;
    esac
    ;;
  esac
  $ECHO "$win32_libid_type"
}

# func_cygming_dll_for_implib ARG
#
# Platform-specific function to extract the
# name of the DLL associated with the specified
# import library ARG.
# Invoked by eval'ing the libtool variable
#    $sharedlib_from_linklib_cmd
# Result is available in the variable
#    $sharedlib_from_linklib_result
func_cygming_dll_for_implib ()
{
  $debug_cmd

  sharedlib_from_linklib_result=`$DLLTOOL --identify-strict --identify "$1"`
}

# func_cygming_dll_for_implib_fallback_core SECTION_NAME LIBNAMEs
#
# The is the core of a fallback implementation of a
# platform-specific function to extract the name of the
# DLL associated with the specified import library LIBNAME.
#
# SECTION_NAME is either .idata$6 or .idata$7, depending
# on the platform and compiler that created the implib.
#
# Echos the name of the DLL associated with the
# specified import library.
func_cygming_dll_for_implib_fallback_core ()
{
  $debug_cmd

  match_literal=`$ECHO "$1" | $SED "$sed_make_literal_regex"`
  $OBJDUMP -s --section "$1" "$2" 2>/dev/null |
    $SED '/^Contents of section '"$match_literal"':/{
      # Place marker at beginning of archive member dllname section
      s/.*/====MARK====/
      p
      d
    }
    # These lines can sometimes be longer than 43 characters, but
    # are always uninteresting
    /:[	 ]*file format pe[i]\{,1\}-/d
    /^In archive [^:]*:/d
    # Ensure marker is printed
    /^====MARK====/p
    # Remove all lines with less than 43 characters
    /^.\{43\}/!d
    # From remaining lines, remove first 43 characters
    s/^.\{43\}//' |
    $SED -n '
      # Join marker and all lines until next marker into a single line
      /^====MARK====/ b para
      H
      $ b para
      b
      :para
      x
      s/\n//g
      # Remove the marker
      s/^====MARK====//
      # Remove trailing dots and whitespace
      s/[\. \t]*$//
      # Print
      /./p' |
    # we now have a list, one entry per line, of the stringified
    # contents of the appropriate section of all members of the
    # archive that possess that section. Heuristic: eliminate
    # all those that have a first or second character that is
    # a '.' (that is, objdump's representation of an unprintable
    # character.) This should work for all archives with less than
    # 0x302f exports -- but will fail for DLLs whose name actually
    # begins with a literal '.' or a single character followed by
    # a '.'.
    #
    # Of those that remain, print the first one.
    $SED -e '/^\./d;/^.\./d;q'
}

# func_cygming_dll_for_implib_fallback ARG
# Platform-specific function to extract the
# name of the DLL associated with the specified
# import library ARG.
#
# This fallback implementation is for use when $DLLTOOL
# does not support the --identify-strict option.
# Invoked by eval'ing the libtool variable
#    $sharedlib_from_linklib_cmd
# Result is available in the variable
#    $sharedlib_from_linklib_result
func_cygming_dll_for_implib_fallback ()
{
  $debug_cmd

  if func_cygming_gnu_implib_p "$1"; then
    # binutils import library
    sharedlib_from_linklib_result=`func_cygming_dll_for_implib_fallback_core '.idata$7' "$1"`
  elif func_cygming_ms_implib_p "$1"; then
    # ms-generated import library
    sharedlib_from_linklib_result=`func_cygming_dll_for_implib_fallback_core '.idata$6' "$1"`
  else
    # unknown
    sharedlib_from_linklib_result=
  fi
}


# func_extract_an_archive dir oldlib
func_extract_an_archive ()
{
    $debug_cmd

    f_ex_an_ar_dir=$1; shift
    f_ex_an_ar_oldlib=$1
    if test yes = "$lock_old_archive_extraction"; then
      lockfile=$f_ex_an_ar_oldlib.lock
      until $opt_dry_run || ln "$progpath" "$lockfile" 2>/dev/null; do
	func_echo "Waiting for $lockfile to be removed"
	sleep 2
      done
    fi
    func_show_eval "(cd \$f_ex_an_ar_dir && $AR x \"\$f_ex_an_ar_oldlib\")" \
		   'stat=$?; rm -f "$lockfile"; exit $stat'
    if test yes = "$lock_old_archive_extraction"; then
      $opt_dry_run || rm -f "$lockfile"
    fi
    if ($AR t "$f_ex_an_ar_oldlib" | sort | sort -uc >/dev/null 2>&1); then
     :
    else
      func_fatal_error "object name conflicts in archive: $f_ex_an_ar_dir/$f_ex_an_ar_oldlib"
    fi
}


# func_extract_archives gentop oldlib ...
func_extract_archives ()
{
    $debug_cmd

    my_gentop=$1; shift
    my_oldlibs=${1+"$@"}
    my_oldobjs=
    my_xlib=
    my_xabs=
    my_xdir=

    for my_xlib in $my_oldlibs; do
      # Extract the objects.
      case $my_xlib in
	[\\/]* | [A-Za-z]:[\\/]*) my_xabs=$my_xlib ;;
	*) my_xabs=`pwd`"/$my_xlib" ;;
      esac
      func_basename "$my_xlib"
      my_xlib=$func_basename_result
      my_xlib_u=$my_xlib
      while :; do
        case " $extracted_archives " in
	*" $my_xlib_u "*)
	  func_arith $extracted_serial + 1
	  extracted_serial=$func_arith_result
	  my_xlib_u=lt$extracted_serial-$my_xlib ;;
	*) break ;;
	esac
      done
      extracted_archives="$extracted_archives $my_xlib_u"
      my_xdir=$my_gentop/$my_xlib_u

      func_mkdir_p "$my_xdir"

      case $host in
      *-darwin*)
	func_verbose "Extracting $my_xabs"
	# Do not bother doing anything if just a dry run
	$opt_dry_run || {
	  darwin_orig_dir=`pwd`
	  cd $my_xdir || exit $?
	  darwin_archive=$my_xabs
	  darwin_curdir=`pwd`
	  func_basename "$darwin_archive"
	  darwin_base_archive=$func_basename_result
	  darwin_arches=`$LIPO -info "$darwin_archive" 2>/dev/null | $GREP Architectures 2>/dev/null || true`
	  if test -n "$darwin_arches"; then
	    darwin_arches=`$ECHO "$darwin_arches" | $SED -e 's/.*are://'`
	    darwin_arch=
	    func_verbose "$darwin_base_archive has multiple architectures $darwin_arches"
	    for darwin_arch in  $darwin_arches; do
	      func_mkdir_p "unfat-$$/$darwin_base_archive-$darwin_arch"
	      $LIPO -thin $darwin_arch -output "unfat-$$/$darwin_base_archive-$darwin_arch/$darwin_base_archive" "$darwin_archive"
	      cd "unfat-$$/$darwin_base_archive-$darwin_arch"
	      func_extract_an_archive "`pwd`" "$darwin_base_archive"
	      cd "$darwin_curdir"
	      $RM "unfat-$$/$darwin_base_archive-$darwin_arch/$darwin_base_archive"
	    done # $darwin_arches
            ## Okay now we've a bunch of thin objects, gotta fatten them up :)
	    darwin_filelist=`find unfat-$$ -type f -name \*.o -print -o -name \*.lo -print | $SED -e "$sed_basename" | sort -u`
	    darwin_file=
	    darwin_files=
	    for darwin_file in $darwin_filelist; do
	      darwin_files=`find unfat-$$ -name $darwin_file -print | sort | $NL2SP`
	      $LIPO -create -output "$darwin_file" $darwin_files
	    done # $darwin_filelist
	    $RM -rf unfat-$$
	    cd "$darwin_orig_dir"
	  else
	    cd $darwin_orig_dir
	    func_extract_an_archive "$my_xdir" "$my_xabs"
	  fi # $darwin_arches
	} # !$opt_dry_run
	;;
      *)
        func_extract_an_archive "$my_xdir" "$my_xabs"
	;;
      esac
      my_oldobjs="$my_oldobjs "`find $my_xdir -name \*.$objext -print -o -name \*.lo -print | sort | $NL2SP`
    done

    func_extract_archives_result=$my_oldobjs
}


# func_emit_wrapper [arg=no]
#
# Emit a libtool wrapper script on stdout.
# Don't directly open a file because we may want to
# incorporate the script contents within a cygwin/mingw
# wrapper executable.  Must ONLY be called from within
# func_mode_link because it depends on a number of variables
# set therein.
#
# ARG is the value that the WRAPPER_SCRIPT_BELONGS_IN_OBJDIR
# variable will take.  If 'yes', then the emitted script
# will assume that the directory where it is stored is
# the $objdir directory.  This is a cygwin/mingw-specific
# behavior.
func_emit_wrapper ()
{
	func_emit_wrapper_arg1=${1-no}

	$ECHO "\
#! $SHELL

# $output - temporary wrapper script for $objdir/$outputname
# Generated by $PROGRAM (GNU $PACKAGE) $VERSION
#
# The $output program cannot be directly executed until all the libtool
# libraries that it depends on are installed.
#
# This wrapper script should never be moved out of the build directory.
# If it is, it will not operate correctly.

# Sed substitution that helps us do robust quoting.  It backslashifies
# metacharacters that are still active within double-quoted strings.
sed_quote_subst='$sed_quote_subst'

# Be Bourne compatible
if test -n \"\${ZSH_VERSION+set}\" && (emulate sh) >/dev/null 2>&1; then
  emulate sh
  NULLCMD=:
  # Zsh 3.x and 4.x performs word splitting on \${1+\"\$@\"}, which
  # is contrary to our usage.  Disable this feature.
  alias -g '\${1+\"\$@\"}'='\"\$@\"'
  setopt NO_GLOB_SUBST
else
  case \`(set -o) 2>/dev/null\` in *posix*) set -o posix;; esac
fi
BIN_SH=xpg4; export BIN_SH # for Tru64
DUALCASE=1; export DUALCASE # for MKS sh

# The HP-UX ksh and POSIX shell print the target directory to stdout
# if CDPATH is set.
(unset CDPATH) >/dev/null 2>&1 && unset CDPATH

relink_command=\"$relink_command\"

# This environment variable determines our operation mode.
if test \"\$libtool_install_magic\" = \"$magic\"; then
  # install mode needs the following variables:
  generated_by_libtool_version='$macro_version'
  notinst_deplibs='$notinst_deplibs'
else
  # When we are sourced in execute mode, \$file and \$ECHO are already set.
  if test \"\$libtool_execute_magic\" != \"$magic\"; then
    file=\"\$0\""

    qECHO=`$ECHO "$ECHO" | $SED "$sed_quote_subst"`
    $ECHO "\

# A function that is used when there is no print builtin or printf.
func_fallback_echo ()
{
  eval 'cat <<_LTECHO_EOF
\$1
_LTECHO_EOF'
}
    ECHO=\"$qECHO\"
  fi

# Very basic option parsing. These options are (a) specific to
# the libtool wrapper, (b) are identical between the wrapper
# /script/ and the wrapper /executable/ that is used only on
# windows platforms, and (c) all begin with the string "--lt-"
# (application programs are unlikely to have options that match
# this pattern).
#
# There are only two supported options: --lt-debug and
# --lt-dump-script. There is, deliberately, no --lt-help.
#
# The first argument to this parsing function should be the
# script's $0 value, followed by "$@".
lt_option_debug=
func_parse_lt_options ()
{
  lt_script_arg0=\$0
  shift
  for lt_opt
  do
    case \"\$lt_opt\" in
    --lt-debug) lt_option_debug=1 ;;
    --lt-dump-script)
        lt_dump_D=\`\$ECHO \"X\$lt_script_arg0\" | $SED -e 's/^X//' -e 's%/[^/]*$%%'\`
        test \"X\$lt_dump_D\" = \"X\$lt_script_arg0\" && lt_dump_D=.
        lt_dump_F=\`\$ECHO \"X\$lt_script_arg0\" | $SED -e 's/^X//' -e 's%^.*/%%'\`
        cat \"\$lt_dump_D/\$lt_dump_F\"
        exit 0
      ;;
    --lt-*)
        \$ECHO \"Unrecognized --lt- option: '\$lt_opt'\" 1>&2
        exit 1
      ;;
    esac
  done

  # Print the debug banner immediately:
  if test -n \"\$lt_option_debug\"; then
    echo \"$outputname:$output:\$LINENO: libtool wrapper (GNU $PACKAGE) $VERSION\" 1>&2
  fi
}

# Used when --lt-debug. Prints its arguments to stdout
# (redirection is the responsibility of the caller)
func_lt_dump_args ()
{
  lt_dump_args_N=1;
  for lt_arg
  do
    \$ECHO \"$outputname:$output:\$LINENO: newargv[\$lt_dump_args_N]: \$lt_arg\"
    lt_dump_args_N=\`expr \$lt_dump_args_N + 1\`
  done
}

# Core function for launching the target application
func_exec_program_core ()
{
"
  case $host in
  # Backslashes separate directories on plain windows
  *-*-mingw | *-*-os2* | *-cegcc*)
    $ECHO "\
      if test -n \"\$lt_option_debug\"; then
        \$ECHO \"$outputname:$output:\$LINENO: newargv[0]: \$progdir\\\\\$program\" 1>&2
        func_lt_dump_args \${1+\"\$@\"} 1>&2
      fi
      exec \"\$progdir\\\\\$program\" \${1+\"\$@\"}
"
    ;;

  *)
    $ECHO "\
      if test -n \"\$lt_option_debug\"; then
        \$ECHO \"$outputname:$output:\$LINENO: newargv[0]: \$progdir/\$program\" 1>&2
        func_lt_dump_args \${1+\"\$@\"} 1>&2
      fi
      exec \"\$progdir/\$program\" \${1+\"\$@\"}
"
    ;;
  esac
  $ECHO "\
      \$ECHO \"\$0: cannot exec \$program \$*\" 1>&2
      exit 1
}

# A function to encapsulate launching the target application
# Strips options in the --lt-* namespace from \$@ and
# launches target application with the remaining arguments.
func_exec_program ()
{
  case \" \$* \" in
  *\\ --lt-*)
    for lt_wr_arg
    do
      case \$lt_wr_arg in
      --lt-*) ;;
      *) set x \"\$@\" \"\$lt_wr_arg\"; shift;;
      esac
      shift
    done ;;
  esac
  func_exec_program_core \${1+\"\$@\"}
}

  # Parse options
  func_parse_lt_options \"\$0\" \${1+\"\$@\"}

  # Find the directory that this script lives in.
  thisdir=\`\$ECHO \"\$file\" | $SED 's%/[^/]*$%%'\`
  test \"x\$thisdir\" = \"x\$file\" && thisdir=.

  # Follow symbolic links until we get to the real thisdir.
  file=\`ls -ld \"\$file\" | $SED -n 's/.*-> //p'\`
  while test -n \"\$file\"; do
    destdir=\`\$ECHO \"\$file\" | $SED 's%/[^/]*\$%%'\`

    # If there was a directory component, then change thisdir.
    if test \"x\$destdir\" != \"x\$file\"; then
      case \"\$destdir\" in
      [\\\\/]* | [A-Za-z]:[\\\\/]*) thisdir=\"\$destdir\" ;;
      *) thisdir=\"\$thisdir/\$destdir\" ;;
      esac
    fi

    file=\`\$ECHO \"\$file\" | $SED 's%^.*/%%'\`
    file=\`ls -ld \"\$thisdir/\$file\" | $SED -n 's/.*-> //p'\`
  done

  # Usually 'no', except on cygwin/mingw when embedded into
  # the cwrapper.
  WRAPPER_SCRIPT_BELONGS_IN_OBJDIR=$func_emit_wrapper_arg1
  if test \"\$WRAPPER_SCRIPT_BELONGS_IN_OBJDIR\" = \"yes\"; then
    # special case for '.'
    if test \"\$thisdir\" = \".\"; then
      thisdir=\`pwd\`
    fi
    # remove .libs from thisdir
    case \"\$thisdir\" in
    *[\\\\/]$objdir ) thisdir=\`\$ECHO \"\$thisdir\" | $SED 's%[\\\\/][^\\\\/]*$%%'\` ;;
    $objdir )   thisdir=. ;;
    esac
  fi

  # Try to get the absolute directory name.
  absdir=\`cd \"\$thisdir\" && pwd\`
  test -n \"\$absdir\" && thisdir=\"\$absdir\"
"

	if test yes = "$fast_install"; then
	  $ECHO "\
  program=lt-'$outputname'$exeext
  progdir=\"\$thisdir/$objdir\"

  if test ! -f \"\$progdir/\$program\" ||
     { file=\`ls -1dt \"\$progdir/\$program\" \"\$progdir/../\$program\" 2>/dev/null | $SED 1q\`; \\
       test \"X\$file\" != \"X\$progdir/\$program\"; }; then

    file=\"\$\$-\$program\"

    if test ! -d \"\$progdir\"; then
      $MKDIR \"\$progdir\"
    else
      $RM \"\$progdir/\$file\"
    fi"

	  $ECHO "\

    # relink executable if necessary
    if test -n \"\$relink_command\"; then
      if relink_command_output=\`eval \$relink_command 2>&1\`; then :
      else
	\$ECHO \"\$relink_command_output\" >&2
	$RM \"\$progdir/\$file\"
	exit 1
      fi
    fi

    $MV \"\$progdir/\$file\" \"\$progdir/\$program\" 2>/dev/null ||
    { $RM \"\$progdir/\$program\";
      $MV \"\$progdir/\$file\" \"\$progdir/\$program\"; }
    $RM \"\$progdir/\$file\"
  fi"
	else
	  $ECHO "\
  program='$outputname'
  progdir=\"\$thisdir/$objdir\"
"
	fi

	$ECHO "\

  if test -f \"\$progdir/\$program\"; then"

	# fixup the dll searchpath if we need to.
	#
	# Fix the DLL searchpath if we need to.  Do this before prepending
	# to shlibpath, because on Windows, both are PATH and uninstalled
	# libraries must come first.
	if test -n "$dllsearchpath"; then
	  $ECHO "\
    # Add the dll search path components to the executable PATH
    PATH=$dllsearchpath:\$PATH
"
	fi

	# Export our shlibpath_var if we have one.
	if test yes = "$shlibpath_overrides_runpath" && test -n "$shlibpath_var" && test -n "$temp_rpath"; then
	  $ECHO "\
    # Add our own library path to $shlibpath_var
    $shlibpath_var=\"$temp_rpath\$$shlibpath_var\"

    # Some systems cannot cope with colon-terminated $shlibpath_var
    # The second colon is a workaround for a bug in BeOS R4 sed
    $shlibpath_var=\`\$ECHO \"\$$shlibpath_var\" | $SED 's/::*\$//'\`

    export $shlibpath_var
"
	fi

	$ECHO "\
    if test \"\$libtool_execute_magic\" != \"$magic\"; then
      # Run the actual program with our arguments.
      func_exec_program \${1+\"\$@\"}
    fi
  else
    # The program doesn't exist.
    \$ECHO \"\$0: error: '\$progdir/\$program' does not exist\" 1>&2
    \$ECHO \"This script is just a wrapper for \$program.\" 1>&2
    \$ECHO \"See the $PACKAGE documentation for more information.\" 1>&2
    exit 1
  fi
fi\
"
}


# func_emit_cwrapperexe_src
# emit the source code for a wrapper executable on stdout
# Must ONLY be called from within func_mode_link because
# it depends on a number of variable set therein.
func_emit_cwrapperexe_src ()
{
	cat <<EOF

/* $cwrappersource - temporary wrapper executable for $objdir/$outputname
   Generated by $PROGRAM (GNU $PACKAGE) $VERSION

   The $output program cannot be directly executed until all the libtool
   libraries that it depends on are installed.

   This wrapper executable should never be moved out of the build directory.
   If it is, it will not operate correctly.
*/
EOF
	    cat <<"EOF"
#ifdef _MSC_VER
# define _CRT_SECURE_NO_DEPRECATE 1
#endif
#include <stdio.h>
#include <stdlib.h>
#ifdef _MSC_VER
# include <direct.h>
# include <process.h>
# include <io.h>
#else
# include <unistd.h>
# include <stdint.h>
# ifdef __CYGWIN__
#  include <io.h>
# endif
#endif
#include <malloc.h>
#include <stdarg.h>
#include <assert.h>
#include <string.h>
#include <ctype.h>
#include <errno.h>
#include <fcntl.h>
#include <sys/stat.h>

#define STREQ(s1, s2) (strcmp ((s1), (s2)) == 0)

/* declarations of non-ANSI functions */
#if defined __MINGW32__
# ifdef __STRICT_ANSI__
int _putenv (const char *);
# endif
#elif defined __CYGWIN__
# ifdef __STRICT_ANSI__
char *realpath (const char *, char *);
int putenv (char *);
int setenv (const char *, const char *, int);
# endif
/* #elif defined other_platform || defined ... */
#endif

/* portability defines, excluding path handling macros */
#if defined _MSC_VER
# define setmode _setmode
# define stat    _stat
# define chmod   _chmod
# define getcwd  _getcwd
# define putenv  _putenv
# define S_IXUSR _S_IEXEC
#elif defined __MINGW32__
# define setmode _setmode
# define stat    _stat
# define chmod   _chmod
# define getcwd  _getcwd
# define putenv  _putenv
#elif defined __CYGWIN__
# define HAVE_SETENV
# define FOPEN_WB "wb"
/* #elif defined other platforms ... */
#endif

#if defined PATH_MAX
# define LT_PATHMAX PATH_MAX
#elif defined MAXPATHLEN
# define LT_PATHMAX MAXPATHLEN
#else
# define LT_PATHMAX 1024
#endif

#ifndef S_IXOTH
# define S_IXOTH 0
#endif
#ifndef S_IXGRP
# define S_IXGRP 0
#endif

/* path handling portability macros */
#ifndef DIR_SEPARATOR
# define DIR_SEPARATOR '/'
# define PATH_SEPARATOR ':'
#endif

#if defined _WIN32 || defined __MSDOS__ || defined __DJGPP__ || \
  defined __OS2__
# define HAVE_DOS_BASED_FILE_SYSTEM
# define FOPEN_WB "wb"
# ifndef DIR_SEPARATOR_2
#  define DIR_SEPARATOR_2 '\\'
# endif
# ifndef PATH_SEPARATOR_2
#  define PATH_SEPARATOR_2 ';'
# endif
#endif

#ifndef DIR_SEPARATOR_2
# define IS_DIR_SEPARATOR(ch) ((ch) == DIR_SEPARATOR)
#else /* DIR_SEPARATOR_2 */
# define IS_DIR_SEPARATOR(ch) \
	(((ch) == DIR_SEPARATOR) || ((ch) == DIR_SEPARATOR_2))
#endif /* DIR_SEPARATOR_2 */

#ifndef PATH_SEPARATOR_2
# define IS_PATH_SEPARATOR(ch) ((ch) == PATH_SEPARATOR)
#else /* PATH_SEPARATOR_2 */
# define IS_PATH_SEPARATOR(ch) ((ch) == PATH_SEPARATOR_2)
#endif /* PATH_SEPARATOR_2 */

#ifndef FOPEN_WB
# define FOPEN_WB "w"
#endif
#ifndef _O_BINARY
# define _O_BINARY 0
#endif

#define XMALLOC(type, num)      ((type *) xmalloc ((num) * sizeof(type)))
#define XFREE(stale) do { \
  if (stale) { free (stale); stale = 0; } \
} while (0)

#if defined LT_DEBUGWRAPPER
static int lt_debug = 1;
#else
static int lt_debug = 0;
#endif

const char *program_name = "libtool-wrapper"; /* in case xstrdup fails */

void *xmalloc (size_t num);
char *xstrdup (const char *string);
const char *base_name (const char *name);
char *find_executable (const char *wrapper);
char *chase_symlinks (const char *pathspec);
int make_executable (const char *path);
int check_executable (const char *path);
char *strendzap (char *str, const char *pat);
void lt_debugprintf (const char *file, int line, const char *fmt, ...);
void lt_fatal (const char *file, int line, const char *message, ...);
static const char *nonnull (const char *s);
static const char *nonempty (const char *s);
void lt_setenv (const char *name, const char *value);
char *lt_extend_str (const char *orig_value, const char *add, int to_end);
void lt_update_exe_path (const char *name, const char *value);
void lt_update_lib_path (const char *name, const char *value);
char **prepare_spawn (char **argv);
void lt_dump_script (FILE *f);
EOF

	    cat <<EOF
#if __GNUC__ < 4 || (__GNUC__ == 4 && __GNUC_MINOR__ < 5)
# define externally_visible volatile
#else
# define externally_visible __attribute__((externally_visible)) volatile
#endif
externally_visible const char * MAGIC_EXE = "$magic_exe";
const char * LIB_PATH_VARNAME = "$shlibpath_var";
EOF

	    if test yes = "$shlibpath_overrides_runpath" && test -n "$shlibpath_var" && test -n "$temp_rpath"; then
              func_to_host_path "$temp_rpath"
	      cat <<EOF
const char * LIB_PATH_VALUE   = "$func_to_host_path_result";
EOF
	    else
	      cat <<"EOF"
const char * LIB_PATH_VALUE   = "";
EOF
	    fi

	    if test -n "$dllsearchpath"; then
              func_to_host_path "$dllsearchpath:"
	      cat <<EOF
const char * EXE_PATH_VARNAME = "PATH";
const char * EXE_PATH_VALUE   = "$func_to_host_path_result";
EOF
	    else
	      cat <<"EOF"
const char * EXE_PATH_VARNAME = "";
const char * EXE_PATH_VALUE   = "";
EOF
	    fi

	    if test yes = "$fast_install"; then
	      cat <<EOF
const char * TARGET_PROGRAM_NAME = "lt-$outputname"; /* hopefully, no .exe */
EOF
	    else
	      cat <<EOF
const char * TARGET_PROGRAM_NAME = "$outputname"; /* hopefully, no .exe */
EOF
	    fi


	    cat <<"EOF"

#define LTWRAPPER_OPTION_PREFIX         "--lt-"

static const char *ltwrapper_option_prefix = LTWRAPPER_OPTION_PREFIX;
static const char *dumpscript_opt       = LTWRAPPER_OPTION_PREFIX "dump-script";
static const char *debug_opt            = LTWRAPPER_OPTION_PREFIX "debug";

int
main (int argc, char *argv[])
{
  char **newargz;
  int  newargc;
  char *tmp_pathspec;
  char *actual_cwrapper_path;
  char *actual_cwrapper_name;
  char *target_name;
  char *lt_argv_zero;
  int rval = 127;

  int i;

  program_name = (char *) xstrdup (base_name (argv[0]));
  newargz = XMALLOC (char *, (size_t) argc + 1);

  /* very simple arg parsing; don't want to rely on getopt
   * also, copy all non cwrapper options to newargz, except
   * argz[0], which is handled differently
   */
  newargc=0;
  for (i = 1; i < argc; i++)
    {
      if (STREQ (argv[i], dumpscript_opt))
	{
EOF
	    case $host in
	      *mingw* | *cygwin* )
		# make stdout use "unix" line endings
		echo "          setmode(1,_O_BINARY);"
		;;
	      esac

	    cat <<"EOF"
	  lt_dump_script (stdout);
	  return 0;
	}
      if (STREQ (argv[i], debug_opt))
	{
          lt_debug = 1;
          continue;
	}
      if (STREQ (argv[i], ltwrapper_option_prefix))
        {
          /* however, if there is an option in the LTWRAPPER_OPTION_PREFIX
             namespace, but it is not one of the ones we know about and
             have already dealt with, above (inluding dump-script), then
             report an error. Otherwise, targets might begin to believe
             they are allowed to use options in the LTWRAPPER_OPTION_PREFIX
             namespace. The first time any user complains about this, we'll
             need to make LTWRAPPER_OPTION_PREFIX a configure-time option
             or a configure.ac-settable value.
           */
          lt_fatal (__FILE__, __LINE__,
		    "unrecognized %s option: '%s'",
                    ltwrapper_option_prefix, argv[i]);
        }
      /* otherwise ... */
      newargz[++newargc] = xstrdup (argv[i]);
    }
  newargz[++newargc] = NULL;

EOF
	    cat <<EOF
  /* The GNU banner must be the first non-error debug message */
  lt_debugprintf (__FILE__, __LINE__, "libtool wrapper (GNU $PACKAGE) $VERSION\n");
EOF
	    cat <<"EOF"
  lt_debugprintf (__FILE__, __LINE__, "(main) argv[0]: %s\n", argv[0]);
  lt_debugprintf (__FILE__, __LINE__, "(main) program_name: %s\n", program_name);

  tmp_pathspec = find_executable (argv[0]);
  if (tmp_pathspec == NULL)
    lt_fatal (__FILE__, __LINE__, "couldn't find %s", argv[0]);
  lt_debugprintf (__FILE__, __LINE__,
                  "(main) found exe (before symlink chase) at: %s\n",
		  tmp_pathspec);

  actual_cwrapper_path = chase_symlinks (tmp_pathspec);
  lt_debugprintf (__FILE__, __LINE__,
                  "(main) found exe (after symlink chase) at: %s\n",
		  actual_cwrapper_path);
  XFREE (tmp_pathspec);

  actual_cwrapper_name = xstrdup (base_name (actual_cwrapper_path));
  strendzap (actual_cwrapper_path, actual_cwrapper_name);

  /* wrapper name transforms */
  strendzap (actual_cwrapper_name, ".exe");
  tmp_pathspec = lt_extend_str (actual_cwrapper_name, ".exe", 1);
  XFREE (actual_cwrapper_name);
  actual_cwrapper_name = tmp_pathspec;
  tmp_pathspec = 0;

  /* target_name transforms -- use actual target program name; might have lt- prefix */
  target_name = xstrdup (base_name (TARGET_PROGRAM_NAME));
  strendzap (target_name, ".exe");
  tmp_pathspec = lt_extend_str (target_name, ".exe", 1);
  XFREE (target_name);
  target_name = tmp_pathspec;
  tmp_pathspec = 0;

  lt_debugprintf (__FILE__, __LINE__,
		  "(main) libtool target name: %s\n",
		  target_name);
EOF

	    cat <<EOF
  newargz[0] =
    XMALLOC (char, (strlen (actual_cwrapper_path) +
		    strlen ("$objdir") + 1 + strlen (actual_cwrapper_name) + 1));
  strcpy (newargz[0], actual_cwrapper_path);
  strcat (newargz[0], "$objdir");
  strcat (newargz[0], "/");
EOF

	    cat <<"EOF"
  /* stop here, and copy so we don't have to do this twice */
  tmp_pathspec = xstrdup (newargz[0]);

  /* do NOT want the lt- prefix here, so use actual_cwrapper_name */
  strcat (newargz[0], actual_cwrapper_name);

  /* DO want the lt- prefix here if it exists, so use target_name */
  lt_argv_zero = lt_extend_str (tmp_pathspec, target_name, 1);
  XFREE (tmp_pathspec);
  tmp_pathspec = NULL;
EOF

	    case $host_os in
	      mingw*)
	    cat <<"EOF"
  {
    char* p;
    while ((p = strchr (newargz[0], '\\')) != NULL)
      {
	*p = '/';
      }
    while ((p = strchr (lt_argv_zero, '\\')) != NULL)
      {
	*p = '/';
      }
  }
EOF
	    ;;
	    esac

	    cat <<"EOF"
  XFREE (target_name);
  XFREE (actual_cwrapper_path);
  XFREE (actual_cwrapper_name);

  lt_setenv ("BIN_SH", "xpg4"); /* for Tru64 */
  lt_setenv ("DUALCASE", "1");  /* for MSK sh */
  /* Update the DLL searchpath.  EXE_PATH_VALUE ($dllsearchpath) must
     be prepended before (that is, appear after) LIB_PATH_VALUE ($temp_rpath)
     because on Windows, both *_VARNAMEs are PATH but uninstalled
     libraries must come first. */
  lt_update_exe_path (EXE_PATH_VARNAME, EXE_PATH_VALUE);
  lt_update_lib_path (LIB_PATH_VARNAME, LIB_PATH_VALUE);

  lt_debugprintf (__FILE__, __LINE__, "(main) lt_argv_zero: %s\n",
		  nonnull (lt_argv_zero));
  for (i = 0; i < newargc; i++)
    {
      lt_debugprintf (__FILE__, __LINE__, "(main) newargz[%d]: %s\n",
		      i, nonnull (newargz[i]));
    }

EOF

	    case $host_os in
	      mingw*)
		cat <<"EOF"
  /* execv doesn't actually work on mingw as expected on unix */
  newargz = prepare_spawn (newargz);
  rval = (int) _spawnv (_P_WAIT, lt_argv_zero, (const char * const *) newargz);
  if (rval == -1)
    {
      /* failed to start process */
      lt_debugprintf (__FILE__, __LINE__,
		      "(main) failed to launch target \"%s\": %s\n",
		      lt_argv_zero, nonnull (strerror (errno)));
      return 127;
    }
  return rval;
EOF
		;;
	      *)
		cat <<"EOF"
  execv (lt_argv_zero, newargz);
  return rval; /* =127, but avoids unused variable warning */
EOF
		;;
	    esac

	    cat <<"EOF"
}

void *
xmalloc (size_t num)
{
  void *p = (void *) malloc (num);
  if (!p)
    lt_fatal (__FILE__, __LINE__, "memory exhausted");

  return p;
}

char *
xstrdup (const char *string)
{
  return string ? strcpy ((char *) xmalloc (strlen (string) + 1),
			  string) : NULL;
}

const char *
base_name (const char *name)
{
  const char *base;

#if defined HAVE_DOS_BASED_FILE_SYSTEM
  /* Skip over the disk name in MSDOS pathnames. */
  if (isalpha ((unsigned char) name[0]) && name[1] == ':')
    name += 2;
#endif

  for (base = name; *name; name++)
    if (IS_DIR_SEPARATOR (*name))
      base = name + 1;
  return base;
}

int
check_executable (const char *path)
{
  struct stat st;

  lt_debugprintf (__FILE__, __LINE__, "(check_executable): %s\n",
                  nonempty (path));
  if ((!path) || (!*path))
    return 0;

  if ((stat (path, &st) >= 0)
      && (st.st_mode & (S_IXUSR | S_IXGRP | S_IXOTH)))
    return 1;
  else
    return 0;
}

int
make_executable (const char *path)
{
  int rval = 0;
  struct stat st;

  lt_debugprintf (__FILE__, __LINE__, "(make_executable): %s\n",
                  nonempty (path));
  if ((!path) || (!*path))
    return 0;

  if (stat (path, &st) >= 0)
    {
      rval = chmod (path, st.st_mode | S_IXOTH | S_IXGRP | S_IXUSR);
    }
  return rval;
}

/* Searches for the full path of the wrapper.  Returns
   newly allocated full path name if found, NULL otherwise
   Does not chase symlinks, even on platforms that support them.
*/
char *
find_executable (const char *wrapper)
{
  int has_slash = 0;
  const char *p;
  const char *p_next;
  /* static buffer for getcwd */
  char tmp[LT_PATHMAX + 1];
  size_t tmp_len;
  char *concat_name;

  lt_debugprintf (__FILE__, __LINE__, "(find_executable): %s\n",
                  nonempty (wrapper));

  if ((wrapper == NULL) || (*wrapper == '\0'))
    return NULL;

  /* Absolute path? */
#if defined HAVE_DOS_BASED_FILE_SYSTEM
  if (isalpha ((unsigned char) wrapper[0]) && wrapper[1] == ':')
    {
      concat_name = xstrdup (wrapper);
      if (check_executable (concat_name))
	return concat_name;
      XFREE (concat_name);
    }
  else
    {
#endif
      if (IS_DIR_SEPARATOR (wrapper[0]))
	{
	  concat_name = xstrdup (wrapper);
	  if (check_executable (concat_name))
	    return concat_name;
	  XFREE (concat_name);
	}
#if defined HAVE_DOS_BASED_FILE_SYSTEM
    }
#endif

  for (p = wrapper; *p; p++)
    if (*p == '/')
      {
	has_slash = 1;
	break;
      }
  if (!has_slash)
    {
      /* no slashes; search PATH */
      const char *path = getenv ("PATH");
      if (path != NULL)
	{
	  for (p = path; *p; p = p_next)
	    {
	      const char *q;
	      size_t p_len;
	      for (q = p; *q; q++)
		if (IS_PATH_SEPARATOR (*q))
		  break;
	      p_len = (size_t) (q - p);
	      p_next = (*q == '\0' ? q : q + 1);
	      if (p_len == 0)
		{
		  /* empty path: current directory */
		  if (getcwd (tmp, LT_PATHMAX) == NULL)
		    lt_fatal (__FILE__, __LINE__, "getcwd failed: %s",
                              nonnull (strerror (errno)));
		  tmp_len = strlen (tmp);
		  concat_name =
		    XMALLOC (char, tmp_len + 1 + strlen (wrapper) + 1);
		  memcpy (concat_name, tmp, tmp_len);
		  concat_name[tmp_len] = '/';
		  strcpy (concat_name + tmp_len + 1, wrapper);
		}
	      else
		{
		  concat_name =
		    XMALLOC (char, p_len + 1 + strlen (wrapper) + 1);
		  memcpy (concat_name, p, p_len);
		  concat_name[p_len] = '/';
		  strcpy (concat_name + p_len + 1, wrapper);
		}
	      if (check_executable (concat_name))
		return concat_name;
	      XFREE (concat_name);
	    }
	}
      /* not found in PATH; assume curdir */
    }
  /* Relative path | not found in path: prepend cwd */
  if (getcwd (tmp, LT_PATHMAX) == NULL)
    lt_fatal (__FILE__, __LINE__, "getcwd failed: %s",
              nonnull (strerror (errno)));
  tmp_len = strlen (tmp);
  concat_name = XMALLOC (char, tmp_len + 1 + strlen (wrapper) + 1);
  memcpy (concat_name, tmp, tmp_len);
  concat_name[tmp_len] = '/';
  strcpy (concat_name + tmp_len + 1, wrapper);

  if (check_executable (concat_name))
    return concat_name;
  XFREE (concat_name);
  return NULL;
}

char *
chase_symlinks (const char *pathspec)
{
#ifndef S_ISLNK
  return xstrdup (pathspec);
#else
  char buf[LT_PATHMAX];
  struct stat s;
  char *tmp_pathspec = xstrdup (pathspec);
  char *p;
  int has_symlinks = 0;
  while (strlen (tmp_pathspec) && !has_symlinks)
    {
      lt_debugprintf (__FILE__, __LINE__,
		      "checking path component for symlinks: %s\n",
		      tmp_pathspec);
      if (lstat (tmp_pathspec, &s) == 0)
	{
	  if (S_ISLNK (s.st_mode) != 0)
	    {
	      has_symlinks = 1;
	      break;
	    }

	  /* search backwards for last DIR_SEPARATOR */
	  p = tmp_pathspec + strlen (tmp_pathspec) - 1;
	  while ((p > tmp_pathspec) && (!IS_DIR_SEPARATOR (*p)))
	    p--;
	  if ((p == tmp_pathspec) && (!IS_DIR_SEPARATOR (*p)))
	    {
	      /* no more DIR_SEPARATORS left */
	      break;
	    }
	  *p = '\0';
	}
      else
	{
	  lt_fatal (__FILE__, __LINE__,
		    "error accessing file \"%s\": %s",
		    tmp_pathspec, nonnull (strerror (errno)));
	}
    }
  XFREE (tmp_pathspec);

  if (!has_symlinks)
    {
      return xstrdup (pathspec);
    }

  tmp_pathspec = realpath (pathspec, buf);
  if (tmp_pathspec == 0)
    {
      lt_fatal (__FILE__, __LINE__,
		"could not follow symlinks for %s", pathspec);
    }
  return xstrdup (tmp_pathspec);
#endif
}

char *
strendzap (char *str, const char *pat)
{
  size_t len, patlen;

  assert (str != NULL);
  assert (pat != NULL);

  len = strlen (str);
  patlen = strlen (pat);

  if (patlen <= len)
    {
      str += len - patlen;
      if (STREQ (str, pat))
	*str = '\0';
    }
  return str;
}

void
lt_debugprintf (const char *file, int line, const char *fmt, ...)
{
  va_list args;
  if (lt_debug)
    {
      (void) fprintf (stderr, "%s:%s:%d: ", program_name, file, line);
      va_start (args, fmt);
      (void) vfprintf (stderr, fmt, args);
      va_end (args);
    }
}

static void
lt_error_core (int exit_status, const char *file,
	       int line, const char *mode,
	       const char *message, va_list ap)
{
  fprintf (stderr, "%s:%s:%d: %s: ", program_name, file, line, mode);
  vfprintf (stderr, message, ap);
  fprintf (stderr, ".\n");

  if (exit_status >= 0)
    exit (exit_status);
}

void
lt_fatal (const char *file, int line, const char *message, ...)
{
  va_list ap;
  va_start (ap, message);
  lt_error_core (EXIT_FAILURE, file, line, "FATAL", message, ap);
  va_end (ap);
}

static const char *
nonnull (const char *s)
{
  return s ? s : "(null)";
}

static const char *
nonempty (const char *s)
{
  return (s && !*s) ? "(empty)" : nonnull (s);
}

void
lt_setenv (const char *name, const char *value)
{
  lt_debugprintf (__FILE__, __LINE__,
		  "(lt_setenv) setting '%s' to '%s'\n",
                  nonnull (name), nonnull (value));
  {
#ifdef HAVE_SETENV
    /* always make a copy, for consistency with !HAVE_SETENV */
    char *str = xstrdup (value);
    setenv (name, str, 1);
#else
    size_t len = strlen (name) + 1 + strlen (value) + 1;
    char *str = XMALLOC (char, len);
    sprintf (str, "%s=%s", name, value);
    if (putenv (str) != EXIT_SUCCESS)
      {
        XFREE (str);
      }
#endif
  }
}

char *
lt_extend_str (const char *orig_value, const char *add, int to_end)
{
  char *new_value;
  if (orig_value && *orig_value)
    {
      size_t orig_value_len = strlen (orig_value);
      size_t add_len = strlen (add);
      new_value = XMALLOC (char, add_len + orig_value_len + 1);
      if (to_end)
        {
          strcpy (new_value, orig_value);
          strcpy (new_value + orig_value_len, add);
        }
      else
        {
          strcpy (new_value, add);
          strcpy (new_value + add_len, orig_value);
        }
    }
  else
    {
      new_value = xstrdup (add);
    }
  return new_value;
}

void
lt_update_exe_path (const char *name, const char *value)
{
  lt_debugprintf (__FILE__, __LINE__,
		  "(lt_update_exe_path) modifying '%s' by prepending '%s'\n",
                  nonnull (name), nonnull (value));

  if (name && *name && value && *value)
    {
      char *new_value = lt_extend_str (getenv (name), value, 0);
      /* some systems can't cope with a ':'-terminated path #' */
      size_t len = strlen (new_value);
      while ((len > 0) && IS_PATH_SEPARATOR (new_value[len-1]))
        {
          new_value[--len] = '\0';
        }
      lt_setenv (name, new_value);
      XFREE (new_value);
    }
}

void
lt_update_lib_path (const char *name, const char *value)
{
  lt_debugprintf (__FILE__, __LINE__,
		  "(lt_update_lib_path) modifying '%s' by prepending '%s'\n",
                  nonnull (name), nonnull (value));

  if (name && *name && value && *value)
    {
      char *new_value = lt_extend_str (getenv (name), value, 0);
      lt_setenv (name, new_value);
      XFREE (new_value);
    }
}

EOF
	    case $host_os in
	      mingw*)
		cat <<"EOF"

/* Prepares an argument vector before calling spawn().
   Note that spawn() does not by itself call the command interpreter
     (getenv ("COMSPEC") != NULL ? getenv ("COMSPEC") :
      ({ OSVERSIONINFO v; v.dwOSVersionInfoSize = sizeof(OSVERSIONINFO);
         GetVersionEx(&v);
         v.dwPlatformId == VER_PLATFORM_WIN32_NT;
      }) ? "cmd.exe" : "command.com").
   Instead it simply concatenates the arguments, separated by ' ', and calls
   CreateProcess().  We must quote the arguments since Win32 CreateProcess()
   interprets characters like ' ', '\t', '\\', '"' (but not '<' and '>') in a
   special way:
   - Space and tab are interpreted as delimiters. They are not treated as
     delimiters if they are surrounded by double quotes: "...".
   - Unescaped double quotes are removed from the input. Their only effect is
     that within double quotes, space and tab are treated like normal
     characters.
   - Backslashes not followed by double quotes are not special.
   - But 2*n+1 backslashes followed by a double quote become
     n backslashes followed by a double quote (n >= 0):
       \" -> "
       \\\" -> \"
       \\\\\" -> \\"
 */
#define SHELL_SPECIAL_CHARS "\"\\ \001\002\003\004\005\006\007\010\011\012\013\014\015\016\017\020\021\022\023\024\025\026\027\030\031\032\033\034\035\036\037"
#define SHELL_SPACE_CHARS " \001\002\003\004\005\006\007\010\011\012\013\014\015\016\017\020\021\022\023\024\025\026\027\030\031\032\033\034\035\036\037"
char **
prepare_spawn (char **argv)
{
  size_t argc;
  char **new_argv;
  size_t i;

  /* Count number of arguments.  */
  for (argc = 0; argv[argc] != NULL; argc++)
    ;

  /* Allocate new argument vector.  */
  new_argv = XMALLOC (char *, argc + 1);

  /* Put quoted arguments into the new argument vector.  */
  for (i = 0; i < argc; i++)
    {
      const char *string = argv[i];

      if (string[0] == '\0')
	new_argv[i] = xstrdup ("\"\"");
      else if (strpbrk (string, SHELL_SPECIAL_CHARS) != NULL)
	{
	  int quote_around = (strpbrk (string, SHELL_SPACE_CHARS) != NULL);
	  size_t length;
	  unsigned int backslashes;
	  const char *s;
	  char *quoted_string;
	  char *p;

	  length = 0;
	  backslashes = 0;
	  if (quote_around)
	    length++;
	  for (s = string; *s != '\0'; s++)
	    {
	      char c = *s;
	      if (c == '"')
		length += backslashes + 1;
	      length++;
	      if (c == '\\')
		backslashes++;
	      else
		backslashes = 0;
	    }
	  if (quote_around)
	    length += backslashes + 1;

	  quoted_string = XMALLOC (char, length + 1);

	  p = quoted_string;
	  backslashes = 0;
	  if (quote_around)
	    *p++ = '"';
	  for (s = string; *s != '\0'; s++)
	    {
	      char c = *s;
	      if (c == '"')
		{
		  unsigned int j;
		  for (j = backslashes + 1; j > 0; j--)
		    *p++ = '\\';
		}
	      *p++ = c;
	      if (c == '\\')
		backslashes++;
	      else
		backslashes = 0;
	    }
	  if (quote_around)
	    {
	      unsigned int j;
	      for (j = backslashes; j > 0; j--)
		*p++ = '\\';
	      *p++ = '"';
	    }
	  *p = '\0';

	  new_argv[i] = quoted_string;
	}
      else
	new_argv[i] = (char *) string;
    }
  new_argv[argc] = NULL;

  return new_argv;
}
EOF
		;;
	    esac

            cat <<"EOF"
void lt_dump_script (FILE* f)
{
EOF
	    func_emit_wrapper yes |
	      $SED -n -e '
s/^\(.\{79\}\)\(..*\)/\1\
\2/
h
s/\([\\"]\)/\\\1/g
s/$/\\n/
s/\([^\n]*\).*/  fputs ("\1", f);/p
g
D'
            cat <<"EOF"
}
EOF
}
# end: func_emit_cwrapperexe_src

# func_win32_import_lib_p ARG
# True if ARG is an import lib, as indicated by $file_magic_cmd
func_win32_import_lib_p ()
{
    $debug_cmd

    case `eval $file_magic_cmd \"\$1\" 2>/dev/null | $SED -e 10q` in
    *import*) : ;;
    *) false ;;
    esac
}

# func_suncc_cstd_abi
# !!ONLY CALL THIS FOR SUN CC AFTER $compile_command IS FULLY EXPANDED!!
# Several compiler flags select an ABI that is incompatible with the
# Cstd library. Avoid specifying it if any are in CXXFLAGS.
func_suncc_cstd_abi ()
{
    $debug_cmd

    case " $compile_command " in
    *" -compat=g "*|*\ -std=c++[0-9][0-9]\ *|*" -library=stdcxx4 "*|*" -library=stlport4 "*)
      suncc_use_cstd_abi=no
      ;;
    *)
      suncc_use_cstd_abi=yes
      ;;
    esac
}

# func_mode_link arg...
func_mode_link ()
{
    $debug_cmd

    case $host in
    *-*-cygwin* | *-*-mingw* | *-*-pw32* | *-*-os2* | *-cegcc*)
      # It is impossible to link a dll without this setting, and
      # we shouldn't force the makefile maintainer to figure out
      # what system we are compiling for in order to pass an extra
      # flag for every libtool invocation.
      # allow_undefined=no

      # FIXME: Unfortunately, there are problems with the above when trying
      # to make a dll that has undefined symbols, in which case not
      # even a static library is built.  For now, we need to specify
      # -no-undefined on the libtool link line when we can be certain
      # that all symbols are satisfied, otherwise we get a static library.
      allow_undefined=yes
      ;;
    *)
      allow_undefined=yes
      ;;
    esac
    libtool_args=$nonopt
    base_compile="$nonopt $@"
    compile_command=$nonopt
    finalize_command=$nonopt

    compile_rpath=
    finalize_rpath=
    compile_shlibpath=
    finalize_shlibpath=
    convenience=
    old_convenience=
    deplibs=
    old_deplibs=
    compiler_flags=
    linker_flags=
    dllsearchpath=
    lib_search_path=`pwd`
    inst_prefix_dir=
    new_inherited_linker_flags=

    avoid_version=no
    bindir=
    dlfiles=
    dlprefiles=
    dlself=no
    export_dynamic=no
    export_symbols=
    export_symbols_regex=
    generated=
    libobjs=
    ltlibs=
    module=no
    no_install=no
    objs=
    os2dllname=
    non_pic_objects=
    precious_files_regex=
    prefer_static_libs=no
    preload=false
    prev=
    prevarg=
    release=
    rpath=
    xrpath=
    perm_rpath=
    temp_rpath=
    thread_safe=no
    vinfo=
    vinfo_number=no
    weak_libs=
    single_module=$wl-single_module
    func_infer_tag $base_compile

    # We need to know -static, to get the right output filenames.
    for arg
    do
      case $arg in
      -shared)
	test yes != "$build_libtool_libs" \
	  && func_fatal_configuration "cannot build a shared library"
	build_old_libs=no
	break
	;;
      -all-static | -static | -static-libtool-libs)
	case $arg in
	-all-static)
	  if test yes = "$build_libtool_libs" && test -z "$link_static_flag"; then
	    func_warning "complete static linking is impossible in this configuration"
	  fi
	  if test -n "$link_static_flag"; then
	    dlopen_self=$dlopen_self_static
	  fi
	  prefer_static_libs=yes
	  ;;
	-static)
	  if test -z "$pic_flag" && test -n "$link_static_flag"; then
	    dlopen_self=$dlopen_self_static
	  fi
	  prefer_static_libs=built
	  ;;
	-static-libtool-libs)
	  if test -z "$pic_flag" && test -n "$link_static_flag"; then
	    dlopen_self=$dlopen_self_static
	  fi
	  prefer_static_libs=yes
	  ;;
	esac
	build_libtool_libs=no
	build_old_libs=yes
	break
	;;
      esac
    done

    # See if our shared archives depend on static archives.
    test -n "$old_archive_from_new_cmds" && build_old_libs=yes

    # Go through the arguments, transforming them on the way.
    while test "$#" -gt 0; do
      arg=$1
      shift
      func_quote_for_eval "$arg"
      qarg=$func_quote_for_eval_unquoted_result
      func_append libtool_args " $func_quote_for_eval_result"

      # If the previous option needs an argument, assign it.
      if test -n "$prev"; then
	case $prev in
	output)
	  func_append compile_command " @OUTPUT@"
	  func_append finalize_command " @OUTPUT@"
	  ;;
	esac

	case $prev in
	bindir)
	  bindir=$arg
	  prev=
	  continue
	  ;;
	dlfiles|dlprefiles)
	  $preload || {
	    # Add the symbol object into the linking commands.
	    func_append compile_command " @SYMFILE@"
	    func_append finalize_command " @SYMFILE@"
	    preload=:
	  }
	  case $arg in
	  *.la | *.lo) ;;  # We handle these cases below.
	  force)
	    if test no = "$dlself"; then
	      dlself=needless
	      export_dynamic=yes
	    fi
	    prev=
	    continue
	    ;;
	  self)
	    if test dlprefiles = "$prev"; then
	      dlself=yes
	    elif test dlfiles = "$prev" && test yes != "$dlopen_self"; then
	      dlself=yes
	    else
	      dlself=needless
	      export_dynamic=yes
	    fi
	    prev=
	    continue
	    ;;
	  *)
	    if test dlfiles = "$prev"; then
	      func_append dlfiles " $arg"
	    else
	      func_append dlprefiles " $arg"
	    fi
	    prev=
	    continue
	    ;;
	  esac
	  ;;
	expsyms)
	  export_symbols=$arg
	  test -f "$arg" \
	    || func_fatal_error "symbol file '$arg' does not exist"
	  prev=
	  continue
	  ;;
	expsyms_regex)
	  export_symbols_regex=$arg
	  prev=
	  continue
	  ;;
	framework)
	  case $host in
	    *-*-darwin*)
	      case "$deplibs " in
		*" $qarg.ltframework "*) ;;
		*) func_append deplibs " $qarg.ltframework" # this is fixed later
		   ;;
	      esac
	      ;;
	  esac
	  prev=
	  continue
	  ;;
	inst_prefix)
	  inst_prefix_dir=$arg
	  prev=
	  continue
	  ;;
	mllvm)
	  # Clang does not use LLVM to link, so we can simply discard any
	  # '-mllvm $arg' options when doing the link step.
	  prev=
	  continue
	  ;;
	objectlist)
	  if test -f "$arg"; then
	    save_arg=$arg
	    moreargs=
	    for fil in `cat "$save_arg"`
	    do
#	      func_append moreargs " $fil"
	      arg=$fil
	      # A libtool-controlled object.

	      # Check to see that this really is a libtool object.
	      if func_lalib_unsafe_p "$arg"; then
		pic_object=
		non_pic_object=

		# Read the .lo file
		func_source "$arg"

		if test -z "$pic_object" ||
		   test -z "$non_pic_object" ||
		   test none = "$pic_object" &&
		   test none = "$non_pic_object"; then
		  func_fatal_error "cannot find name of object for '$arg'"
		fi

		# Extract subdirectory from the argument.
		func_dirname "$arg" "/" ""
		xdir=$func_dirname_result

		if test none != "$pic_object"; then
		  # Prepend the subdirectory the object is found in.
		  pic_object=$xdir$pic_object

		  if test dlfiles = "$prev"; then
		    if test yes = "$build_libtool_libs" && test yes = "$dlopen_support"; then
		      func_append dlfiles " $pic_object"
		      prev=
		      continue
		    else
		      # If libtool objects are unsupported, then we need to preload.
		      prev=dlprefiles
		    fi
		  fi

		  # CHECK ME:  I think I busted this.  -Ossama
		  if test dlprefiles = "$prev"; then
		    # Preload the old-style object.
		    func_append dlprefiles " $pic_object"
		    prev=
		  fi

		  # A PIC object.
		  func_append libobjs " $pic_object"
		  arg=$pic_object
		fi

		# Non-PIC object.
		if test none != "$non_pic_object"; then
		  # Prepend the subdirectory the object is found in.
		  non_pic_object=$xdir$non_pic_object

		  # A standard non-PIC object
		  func_append non_pic_objects " $non_pic_object"
		  if test -z "$pic_object" || test none = "$pic_object"; then
		    arg=$non_pic_object
		  fi
		else
		  # If the PIC object exists, use it instead.
		  # $xdir was prepended to $pic_object above.
		  non_pic_object=$pic_object
		  func_append non_pic_objects " $non_pic_object"
		fi
	      else
		# Only an error if not doing a dry-run.
		if $opt_dry_run; then
		  # Extract subdirectory from the argument.
		  func_dirname "$arg" "/" ""
		  xdir=$func_dirname_result

		  func_lo2o "$arg"
		  pic_object=$xdir$objdir/$func_lo2o_result
		  non_pic_object=$xdir$func_lo2o_result
		  func_append libobjs " $pic_object"
		  func_append non_pic_objects " $non_pic_object"
	        else
		  func_fatal_error "'$arg' is not a valid libtool object"
		fi
	      fi
	    done
	  else
	    func_fatal_error "link input file '$arg' does not exist"
	  fi
	  arg=$save_arg
	  prev=
	  continue
	  ;;
	os2dllname)
	  os2dllname=$arg
	  prev=
	  continue
	  ;;
	precious_regex)
	  precious_files_regex=$arg
	  prev=
	  continue
	  ;;
	release)
	  release=-$arg
	  prev=
	  continue
	  ;;
	rpath | xrpath)
	  # We need an absolute path.
	  case $arg in
	  [\\/]* | [A-Za-z]:[\\/]*) ;;
	  *)
	    func_fatal_error "only absolute run-paths are allowed"
	    ;;
	  esac
	  if test rpath = "$prev"; then
	    case "$rpath " in
	    *" $arg "*) ;;
	    *) func_append rpath " $arg" ;;
	    esac
	  else
	    case "$xrpath " in
	    *" $arg "*) ;;
	    *) func_append xrpath " $arg" ;;
	    esac
	  fi
	  prev=
	  continue
	  ;;
	shrext)
	  shrext_cmds=$arg
	  prev=
	  continue
	  ;;
	weak)
	  func_append weak_libs " $arg"
	  prev=
	  continue
	  ;;
	xcclinker)
	  func_append linker_flags " $qarg"
	  func_append compiler_flags " $qarg"
	  prev=
	  func_append compile_command " $qarg"
	  func_append finalize_command " $qarg"
	  continue
	  ;;
	xcompiler)
	  func_append compiler_flags " $qarg"
	  prev=
	  func_append compile_command " $qarg"
	  func_append finalize_command " $qarg"
	  continue
	  ;;
	xlinker)
	  func_append linker_flags " $qarg"
	  func_append compiler_flags " $wl$qarg"
	  prev=
	  func_append compile_command " $wl$qarg"
	  func_append finalize_command " $wl$qarg"
	  continue
	  ;;
	*)
	  eval "$prev=\"\$arg\""
	  prev=
	  continue
	  ;;
	esac
      fi # test -n "$prev"

      prevarg=$arg

      case $arg in
      -all-static)
	if test -n "$link_static_flag"; then
	  # See comment for -static flag below, for more details.
	  func_append compile_command " $link_static_flag"
	  func_append finalize_command " $link_static_flag"
	fi
	continue
	;;

      -allow-undefined)
	# FIXME: remove this flag sometime in the future.
	func_fatal_error "'-allow-undefined' must not be used because it is the default"
	;;

      -avoid-version)
	avoid_version=yes
	continue
	;;

      -bindir)
	prev=bindir
	continue
	;;

      -dlopen)
	prev=dlfiles
	continue
	;;

      -dlpreopen)
	prev=dlprefiles
	continue
	;;

      -export-dynamic)
	export_dynamic=yes
	continue
	;;

      -export-symbols | -export-symbols-regex)
	if test -n "$export_symbols" || test -n "$export_symbols_regex"; then
	  func_fatal_error "more than one -exported-symbols argument is not allowed"
	fi
	if test X-export-symbols = "X$arg"; then
	  prev=expsyms
	else
	  prev=expsyms_regex
	fi
	continue
	;;

      -framework)
	prev=framework
	continue
	;;

      -inst-prefix-dir)
	prev=inst_prefix
	continue
	;;

      # The native IRIX linker understands -LANG:*, -LIST:* and -LNO:*
      # so, if we see these flags be careful not to treat them like -L
      -L[A-Z][A-Z]*:*)
	case $with_gcc/$host in
	no/*-*-irix* | /*-*-irix*)
	  func_append compile_command " $arg"
	  func_append finalize_command " $arg"
	  ;;
	esac
	continue
	;;

      -L*)
	func_stripname "-L" '' "$arg"
	if test -z "$func_stripname_result"; then
	  if test "$#" -gt 0; then
	    func_fatal_error "require no space between '-L' and '$1'"
	  else
	    func_fatal_error "need path for '-L' option"
	  fi
	fi
	func_resolve_sysroot "$func_stripname_result"
	dir=$func_resolve_sysroot_result
	# We need an absolute path.
	case $dir in
	[\\/]* | [A-Za-z]:[\\/]*) ;;
	*)
	  absdir=`cd "$dir" && pwd`
	  test -z "$absdir" && \
	    func_fatal_error "cannot determine absolute directory name of '$dir'"
	  dir=$absdir
	  ;;
	esac
	case "$deplibs " in
	*" -L$dir "* | *" $arg "*)
	  # Will only happen for absolute or sysroot arguments
	  ;;
	*)
	  # Preserve sysroot, but never include relative directories
	  case $dir in
	    [\\/]* | [A-Za-z]:[\\/]* | =*) func_append deplibs " $arg" ;;
	    *) func_append deplibs " -L$dir" ;;
	  esac
	  func_append lib_search_path " $dir"
	  ;;
	esac
	case $host in
	*-*-cygwin* | *-*-mingw* | *-*-pw32* | *-*-os2* | *-cegcc*)
	  testbindir=`$ECHO "$dir" | $SED 's*/lib$*/bin*'`
	  case :$dllsearchpath: in
	  *":$dir:"*) ;;
	  ::) dllsearchpath=$dir;;
	  *) func_append dllsearchpath ":$dir";;
	  esac
	  case :$dllsearchpath: in
	  *":$testbindir:"*) ;;
	  ::) dllsearchpath=$testbindir;;
	  *) func_append dllsearchpath ":$testbindir";;
	  esac
	  ;;
	esac
	continue
	;;

      -l*)
	if test X-lc = "X$arg" || test X-lm = "X$arg"; then
	  case $host in
	  *-*-cygwin* | *-*-mingw* | *-*-pw32* | *-*-beos* | *-cegcc* | *-*-haiku*)
	    # These systems don't actually have a C or math library (as such)
	    continue
	    ;;
	  *-*-os2*)
	    # These systems don't actually have a C library (as such)
	    test X-lc = "X$arg" && continue
	    ;;
	  *-*-openbsd* | *-*-freebsd* | *-*-dragonfly* | *-*-bitrig*)
	    # Do not include libc due to us having libc/libc_r.
	    test X-lc = "X$arg" && continue
	    ;;
	  *-*-rhapsody* | *-*-darwin1.[012])
	    # Rhapsody C and math libraries are in the System framework
	    func_append deplibs " System.ltframework"
	    continue
	    ;;
	  *-*-sco3.2v5* | *-*-sco5v6*)
	    # Causes problems with __ctype
	    test X-lc = "X$arg" && continue
	    ;;
	  *-*-sysv4.2uw2* | *-*-sysv5* | *-*-unixware* | *-*-OpenUNIX*)
	    # Compiler inserts libc in the correct place for threads to work
	    test X-lc = "X$arg" && continue
	    ;;
	  esac
	elif test X-lc_r = "X$arg"; then
	 case $host in
	 *-*-openbsd* | *-*-freebsd* | *-*-dragonfly* | *-*-bitrig*)
	   # Do not include libc_r directly, use -pthread flag.
	   continue
	   ;;
	 esac
	fi
	func_append deplibs " $arg"
	continue
	;;

      -mllvm)
	prev=mllvm
	continue
	;;

      -module)
	module=yes
	continue
	;;

      # Tru64 UNIX uses -model [arg] to determine the layout of C++
      # classes, name mangling, and exception handling.
      # Darwin uses the -arch flag to determine output architecture.
      -model|-arch|-isysroot|--sysroot)
	func_append compiler_flags " $arg"
	func_append compile_command " $arg"
	func_append finalize_command " $arg"
	prev=xcompiler
	continue
	;;

      -mt|-mthreads|-kthread|-Kthread|-pthread|-pthreads|--thread-safe \
      |-threads|-fopenmp|-openmp|-mp|-xopenmp|-omp|-qsmp=*)
	func_append compiler_flags " $arg"
	func_append compile_command " $arg"
	func_append finalize_command " $arg"
	case "$new_inherited_linker_flags " in
	    *" $arg "*) ;;
	    * ) func_append new_inherited_linker_flags " $arg" ;;
	esac
	continue
	;;

      -multi_module)
	single_module=$wl-multi_module
	continue
	;;

      -no-fast-install)
	fast_install=no
	continue
	;;

      -no-install)
	case $host in
	*-*-cygwin* | *-*-mingw* | *-*-pw32* | *-*-os2* | *-*-darwin* | *-cegcc*)
	  # The PATH hackery in wrapper scripts is required on Windows
	  # and Darwin in order for the loader to find any dlls it needs.
	  func_warning "'-no-install' is ignored for $host"
	  func_warning "assuming '-no-fast-install' instead"
	  fast_install=no
	  ;;
	*) no_install=yes ;;
	esac
	continue
	;;

      -no-undefined)
	allow_undefined=no
	continue
	;;

      -objectlist)
	prev=objectlist
	continue
	;;

      -os2dllname)
	prev=os2dllname
	continue
	;;

      -o) prev=output ;;

      -precious-files-regex)
	prev=precious_regex
	continue
	;;

      -release)
	prev=release
	continue
	;;

      -rpath)
	prev=rpath
	continue
	;;

      -R)
	prev=xrpath
	continue
	;;

      -R*)
	func_stripname '-R' '' "$arg"
	dir=$func_stripname_result
	# We need an absolute path.
	case $dir in
	[\\/]* | [A-Za-z]:[\\/]*) ;;
	=*)
	  func_stripname '=' '' "$dir"
	  dir=$lt_sysroot$func_stripname_result
	  ;;
	*)
	  func_fatal_error "only absolute run-paths are allowed"
	  ;;
	esac
	case "$xrpath " in
	*" $dir "*) ;;
	*) func_append xrpath " $dir" ;;
	esac
	continue
	;;

      -shared)
	# The effects of -shared are defined in a previous loop.
	continue
	;;

      -shrext)
	prev=shrext
	continue
	;;

      -static | -static-libtool-libs)
	# The effects of -static are defined in a previous loop.
	# We used to do the same as -all-static on platforms that
	# didn't have a PIC flag, but the assumption that the effects
	# would be equivalent was wrong.  It would break on at least
	# Digital Unix and AIX.
	continue
	;;

      -thread-safe)
	thread_safe=yes
	continue
	;;

      -version-info)
	prev=vinfo
	continue
	;;

      -version-number)
	prev=vinfo
	vinfo_number=yes
	continue
	;;

      -weak)
        prev=weak
	continue
	;;

      -Wc,*)
	func_stripname '-Wc,' '' "$arg"
	args=$func_stripname_result
	arg=
	save_ifs=$IFS; IFS=,
	for flag in $args; do
	  IFS=$save_ifs
          func_quote_for_eval "$flag"
	  func_append arg " $func_quote_for_eval_result"
	  func_append compiler_flags " $func_quote_for_eval_result"
	done
	IFS=$save_ifs
	func_stripname ' ' '' "$arg"
	arg=$func_stripname_result
	;;

      -Wl,*)
	func_stripname '-Wl,' '' "$arg"
	args=$func_stripname_result
	arg=
	save_ifs=$IFS; IFS=,
	for flag in $args; do
	  IFS=$save_ifs
          func_quote_for_eval "$flag"
	  func_append arg " $wl$func_quote_for_eval_result"
	  func_append compiler_flags " $wl$func_quote_for_eval_result"
	  func_append linker_flags " $func_quote_for_eval_result"
	done
	IFS=$save_ifs
	func_stripname ' ' '' "$arg"
	arg=$func_stripname_result
	;;

      -Xcompiler)
	prev=xcompiler
	continue
	;;

      -Xlinker)
	prev=xlinker
	continue
	;;

      -XCClinker)
	prev=xcclinker
	continue
	;;

      # -msg_* for osf cc
      -msg_*)
	func_quote_for_eval "$arg"
	arg=$func_quote_for_eval_result
	;;

      # Flags to be passed through unchanged, with rationale:
      # -64, -mips[0-9]      enable 64-bit mode for the SGI compiler
      # -r[0-9][0-9]*        specify processor for the SGI compiler
      # -xarch=*, -xtarget=* enable 64-bit mode for the Sun compiler
      # +DA*, +DD*           enable 64-bit mode for the HP compiler
      # -q*                  compiler args for the IBM compiler
      # -m*, -t[45]*, -txscale* architecture-specific flags for GCC
      # -F/path              path to uninstalled frameworks, gcc on darwin
      # -p, -pg, --coverage, -fprofile-*  profiling flags for GCC
      # -fstack-protector*   stack protector flags for GCC
      # @file                GCC response files
      # -tp=*                Portland pgcc target processor selection
      # --sysroot=*          for sysroot support
      # -O*, -g*, -flto*, -fwhopr*, -fuse-linker-plugin GCC link-time optimization
      # -specs=*             GCC specs files
      # -stdlib=*            select c++ std lib with clang
      # -fsanitize=*         Clang/GCC memory and address sanitizer
<<<<<<< HEAD
      -64|-mips[0-9]|-r[0-9][0-9]*|-xarch=*|-xtarget=*|+DA*|+DD*|-q*|-m*| \
      -t[45]*|-txscale*|-p|-pg|--coverage|-fprofile-*|-F*|@*|-tp=*|--sysroot=*| \
      -O*|-g*|-flto*|-fwhopr*|-fuse-linker-plugin|-fstack-protector*|-stdlib=*| \
      -specs=*|-fsanitize=*)
=======
      # -fuse-ld=*           Linker select flags for GCC
      # -static-*            direct GCC to link specific libraries statically
      # -fcilkplus           Cilk Plus language extension features for C/C++
      -64|-mips[0-9]|-r[0-9][0-9]*|-xarch=*|-xtarget=*|+DA*|+DD*|-q*|-m*| \
      -t[45]*|-txscale*|-p|-pg|--coverage|-fprofile-*|-F*|@*|-tp=*|--sysroot=*| \
      -O*|-g*|-flto*|-fwhopr*|-fuse-linker-plugin|-fstack-protector*|-stdlib=*| \
      -specs=*|-fsanitize=*|-fuse-ld=*|-static-*|-fcilkplus)
>>>>>>> b604d098
        func_quote_for_eval "$arg"
	arg=$func_quote_for_eval_result
        func_append compile_command " $arg"
        func_append finalize_command " $arg"
        func_append compiler_flags " $arg"
        continue
        ;;

      -Z*)
        if test os2 = "`expr $host : '.*\(os2\)'`"; then
          # OS/2 uses -Zxxx to specify OS/2-specific options
	  compiler_flags="$compiler_flags $arg"
	  func_append compile_command " $arg"
	  func_append finalize_command " $arg"
	  case $arg in
	  -Zlinker | -Zstack)
	    prev=xcompiler
	    ;;
	  esac
	  continue
        else
	  # Otherwise treat like 'Some other compiler flag' below
	  func_quote_for_eval "$arg"
	  arg=$func_quote_for_eval_result
        fi
	;;

      # Some other compiler flag.
      -* | +*)
        func_quote_for_eval "$arg"
	arg=$func_quote_for_eval_result
	;;

      *.$objext)
	# A standard object.
	func_append objs " $arg"
	;;

      *.lo)
	# A libtool-controlled object.

	# Check to see that this really is a libtool object.
	if func_lalib_unsafe_p "$arg"; then
	  pic_object=
	  non_pic_object=

	  # Read the .lo file
	  func_source "$arg"

	  if test -z "$pic_object" ||
	     test -z "$non_pic_object" ||
	     test none = "$pic_object" &&
	     test none = "$non_pic_object"; then
	    func_fatal_error "cannot find name of object for '$arg'"
	  fi

	  # Extract subdirectory from the argument.
	  func_dirname "$arg" "/" ""
	  xdir=$func_dirname_result

	  test none = "$pic_object" || {
	    # Prepend the subdirectory the object is found in.
	    pic_object=$xdir$pic_object

	    if test dlfiles = "$prev"; then
	      if test yes = "$build_libtool_libs" && test yes = "$dlopen_support"; then
		func_append dlfiles " $pic_object"
		prev=
		continue
	      else
		# If libtool objects are unsupported, then we need to preload.
		prev=dlprefiles
	      fi
	    fi

	    # CHECK ME:  I think I busted this.  -Ossama
	    if test dlprefiles = "$prev"; then
	      # Preload the old-style object.
	      func_append dlprefiles " $pic_object"
	      prev=
	    fi

	    # A PIC object.
	    func_append libobjs " $pic_object"
	    arg=$pic_object
	  }

	  # Non-PIC object.
	  if test none != "$non_pic_object"; then
	    # Prepend the subdirectory the object is found in.
	    non_pic_object=$xdir$non_pic_object

	    # A standard non-PIC object
	    func_append non_pic_objects " $non_pic_object"
	    if test -z "$pic_object" || test none = "$pic_object"; then
	      arg=$non_pic_object
	    fi
	  else
	    # If the PIC object exists, use it instead.
	    # $xdir was prepended to $pic_object above.
	    non_pic_object=$pic_object
	    func_append non_pic_objects " $non_pic_object"
	  fi
	else
	  # Only an error if not doing a dry-run.
	  if $opt_dry_run; then
	    # Extract subdirectory from the argument.
	    func_dirname "$arg" "/" ""
	    xdir=$func_dirname_result

	    func_lo2o "$arg"
	    pic_object=$xdir$objdir/$func_lo2o_result
	    non_pic_object=$xdir$func_lo2o_result
	    func_append libobjs " $pic_object"
	    func_append non_pic_objects " $non_pic_object"
	  else
	    func_fatal_error "'$arg' is not a valid libtool object"
	  fi
	fi
	;;

      *.$libext)
	# An archive.
	func_append deplibs " $arg"
	func_append old_deplibs " $arg"
	continue
	;;

      *.la)
	# A libtool-controlled library.

	func_resolve_sysroot "$arg"
	if test dlfiles = "$prev"; then
	  # This library was specified with -dlopen.
	  func_append dlfiles " $func_resolve_sysroot_result"
	  prev=
	elif test dlprefiles = "$prev"; then
	  # The library was specified with -dlpreopen.
	  func_append dlprefiles " $func_resolve_sysroot_result"
	  prev=
	else
	  func_append deplibs " $func_resolve_sysroot_result"
	fi
	continue
	;;

      # Some other compiler argument.
      *)
	# Unknown arguments in both finalize_command and compile_command need
	# to be aesthetically quoted because they are evaled later.
	func_quote_for_eval "$arg"
	arg=$func_quote_for_eval_result
	;;
      esac # arg

      # Now actually substitute the argument into the commands.
      if test -n "$arg"; then
	func_append compile_command " $arg"
	func_append finalize_command " $arg"
      fi
    done # argument parsing loop

    test -n "$prev" && \
      func_fatal_help "the '$prevarg' option requires an argument"

    if test yes = "$export_dynamic" && test -n "$export_dynamic_flag_spec"; then
      eval arg=\"$export_dynamic_flag_spec\"
      func_append compile_command " $arg"
      func_append finalize_command " $arg"
    fi

    oldlibs=
    # calculate the name of the file, without its directory
    func_basename "$output"
    outputname=$func_basename_result
    libobjs_save=$libobjs

    if test -n "$shlibpath_var"; then
      # get the directories listed in $shlibpath_var
      eval shlib_search_path=\`\$ECHO \"\$$shlibpath_var\" \| \$SED \'s/:/ /g\'\`
    else
      shlib_search_path=
    fi
    eval sys_lib_search_path=\"$sys_lib_search_path_spec\"
    eval sys_lib_dlsearch_path=\"$sys_lib_dlsearch_path_spec\"

    # Definition is injected by LT_CONFIG during libtool generation.
    func_munge_path_list sys_lib_dlsearch_path "$LT_SYS_LIBRARY_PATH"

    func_dirname "$output" "/" ""
    output_objdir=$func_dirname_result$objdir
    func_to_tool_file "$output_objdir/"
    tool_output_objdir=$func_to_tool_file_result
    # Create the object directory.
    func_mkdir_p "$output_objdir"

    # Determine the type of output
    case $output in
    "")
      func_fatal_help "you must specify an output file"
      ;;
    *.$libext) linkmode=oldlib ;;
    *.lo | *.$objext) linkmode=obj ;;
    *.la) linkmode=lib ;;
    *) linkmode=prog ;; # Anything else should be a program.
    esac

    specialdeplibs=

    libs=
    # Find all interdependent deplibs by searching for libraries
    # that are linked more than once (e.g. -la -lb -la)
    for deplib in $deplibs; do
      if $opt_preserve_dup_deps; then
	case "$libs " in
	*" $deplib "*) func_append specialdeplibs " $deplib" ;;
	esac
      fi
      func_append libs " $deplib"
    done

    if test lib = "$linkmode"; then
      libs="$predeps $libs $compiler_lib_search_path $postdeps"

      # Compute libraries that are listed more than once in $predeps
      # $postdeps and mark them as special (i.e., whose duplicates are
      # not to be eliminated).
      pre_post_deps=
      if $opt_duplicate_compiler_generated_deps; then
	for pre_post_dep in $predeps $postdeps; do
	  case "$pre_post_deps " in
	  *" $pre_post_dep "*) func_append specialdeplibs " $pre_post_deps" ;;
	  esac
	  func_append pre_post_deps " $pre_post_dep"
	done
      fi
      pre_post_deps=
    fi

    deplibs=
    newdependency_libs=
    newlib_search_path=
    need_relink=no # whether we're linking any uninstalled libtool libraries
    notinst_deplibs= # not-installed libtool libraries
    notinst_path= # paths that contain not-installed libtool libraries

    case $linkmode in
    lib)
	passes="conv dlpreopen link"
	for file in $dlfiles $dlprefiles; do
	  case $file in
	  *.la) ;;
	  *)
	    func_fatal_help "libraries can '-dlopen' only libtool libraries: $file"
	    ;;
	  esac
	done
	;;
    prog)
	compile_deplibs=
	finalize_deplibs=
	alldeplibs=false
	newdlfiles=
	newdlprefiles=
	passes="conv scan dlopen dlpreopen link"
	;;
    *)  passes="conv"
	;;
    esac

    for pass in $passes; do
      # The preopen pass in lib mode reverses $deplibs; put it back here
      # so that -L comes before libs that need it for instance...
      if test lib,link = "$linkmode,$pass"; then
	## FIXME: Find the place where the list is rebuilt in the wrong
	##        order, and fix it there properly
        tmp_deplibs=
	for deplib in $deplibs; do
	  tmp_deplibs="$deplib $tmp_deplibs"
	done
	deplibs=$tmp_deplibs
      fi

      if test lib,link = "$linkmode,$pass" ||
	 test prog,scan = "$linkmode,$pass"; then
	libs=$deplibs
	deplibs=
      fi
      if test prog = "$linkmode"; then
	case $pass in
	dlopen) libs=$dlfiles ;;
	dlpreopen) libs=$dlprefiles ;;
	link)
	  libs="$deplibs %DEPLIBS%"
	  test "X$link_all_deplibs" != Xno && libs="$libs $dependency_libs"
	  ;;
	esac
      fi
      if test lib,dlpreopen = "$linkmode,$pass"; then
	# Collect and forward deplibs of preopened libtool libs
	for lib in $dlprefiles; do
	  # Ignore non-libtool-libs
	  dependency_libs=
	  func_resolve_sysroot "$lib"
	  case $lib in
	  *.la)	func_source "$func_resolve_sysroot_result" ;;
	  esac

	  # Collect preopened libtool deplibs, except any this library
	  # has declared as weak libs
	  for deplib in $dependency_libs; do
	    func_basename "$deplib"
            deplib_base=$func_basename_result
	    case " $weak_libs " in
	    *" $deplib_base "*) ;;
	    *) func_append deplibs " $deplib" ;;
	    esac
	  done
	done
	libs=$dlprefiles
      fi
      if test dlopen = "$pass"; then
	# Collect dlpreopened libraries
	save_deplibs=$deplibs
	deplibs=
      fi

      for deplib in $libs; do
	lib=
	found=false
	case $deplib in
	-mt|-mthreads|-kthread|-Kthread|-pthread|-pthreads|--thread-safe \
        |-threads|-fopenmp|-openmp|-mp|-xopenmp|-omp|-qsmp=*)
	  if test prog,link = "$linkmode,$pass"; then
	    compile_deplibs="$deplib $compile_deplibs"
	    finalize_deplibs="$deplib $finalize_deplibs"
	  else
	    func_append compiler_flags " $deplib"
	    if test lib = "$linkmode"; then
		case "$new_inherited_linker_flags " in
		    *" $deplib "*) ;;
		    * ) func_append new_inherited_linker_flags " $deplib" ;;
		esac
	    fi
	  fi
	  continue
	  ;;
	-l*)
	  if test lib != "$linkmode" && test prog != "$linkmode"; then
	    func_warning "'-l' is ignored for archives/objects"
	    continue
	  fi
	  func_stripname '-l' '' "$deplib"
	  name=$func_stripname_result
	  if test lib = "$linkmode"; then
	    searchdirs="$newlib_search_path $lib_search_path $compiler_lib_search_dirs $sys_lib_search_path $shlib_search_path"
	  else
	    searchdirs="$newlib_search_path $lib_search_path $sys_lib_search_path $shlib_search_path"
	  fi
	  for searchdir in $searchdirs; do
	    for search_ext in .la $std_shrext .so .a; do
	      # Search the libtool library
	      lib=$searchdir/lib$name$search_ext
	      if test -f "$lib"; then
		if test .la = "$search_ext"; then
		  found=:
		else
		  found=false
		fi
		break 2
	      fi
	    done
	  done
	  if $found; then
	    # deplib is a libtool library
	    # If $allow_libtool_libs_with_static_runtimes && $deplib is a stdlib,
	    # We need to do some special things here, and not later.
	    if test yes = "$allow_libtool_libs_with_static_runtimes"; then
	      case " $predeps $postdeps " in
	      *" $deplib "*)
		if func_lalib_p "$lib"; then
		  library_names=
		  old_library=
		  func_source "$lib"
		  for l in $old_library $library_names; do
		    ll=$l
		  done
		  if test "X$ll" = "X$old_library"; then # only static version available
		    found=false
		    func_dirname "$lib" "" "."
		    ladir=$func_dirname_result
		    lib=$ladir/$old_library
		    if test prog,link = "$linkmode,$pass"; then
		      compile_deplibs="$deplib $compile_deplibs"
		      finalize_deplibs="$deplib $finalize_deplibs"
		    else
		      deplibs="$deplib $deplibs"
		      test lib = "$linkmode" && newdependency_libs="$deplib $newdependency_libs"
		    fi
		    continue
		  fi
		fi
		;;
	      *) ;;
	      esac
	    fi
	  else
	    # deplib doesn't seem to be a libtool library
	    if test prog,link = "$linkmode,$pass"; then
	      compile_deplibs="$deplib $compile_deplibs"
	      finalize_deplibs="$deplib $finalize_deplibs"
	    else
	      deplibs="$deplib $deplibs"
	      test lib = "$linkmode" && newdependency_libs="$deplib $newdependency_libs"
	    fi
	    continue
	  fi
	  ;; # -l
	*.ltframework)
	  if test prog,link = "$linkmode,$pass"; then
	    compile_deplibs="$deplib $compile_deplibs"
	    finalize_deplibs="$deplib $finalize_deplibs"
	  else
	    deplibs="$deplib $deplibs"
	    if test lib = "$linkmode"; then
		case "$new_inherited_linker_flags " in
		    *" $deplib "*) ;;
		    * ) func_append new_inherited_linker_flags " $deplib" ;;
		esac
	    fi
	  fi
	  continue
	  ;;
	-L*)
	  case $linkmode in
	  lib)
	    deplibs="$deplib $deplibs"
	    test conv = "$pass" && continue
	    newdependency_libs="$deplib $newdependency_libs"
	    func_stripname '-L' '' "$deplib"
	    func_resolve_sysroot "$func_stripname_result"
	    func_append newlib_search_path " $func_resolve_sysroot_result"
	    ;;
	  prog)
	    if test conv = "$pass"; then
	      deplibs="$deplib $deplibs"
	      continue
	    fi
	    if test scan = "$pass"; then
	      deplibs="$deplib $deplibs"
	    else
	      compile_deplibs="$deplib $compile_deplibs"
	      finalize_deplibs="$deplib $finalize_deplibs"
	    fi
	    func_stripname '-L' '' "$deplib"
	    func_resolve_sysroot "$func_stripname_result"
	    func_append newlib_search_path " $func_resolve_sysroot_result"
	    ;;
	  *)
	    func_warning "'-L' is ignored for archives/objects"
	    ;;
	  esac # linkmode
	  continue
	  ;; # -L
	-R*)
	  if test link = "$pass"; then
	    func_stripname '-R' '' "$deplib"
	    func_resolve_sysroot "$func_stripname_result"
	    dir=$func_resolve_sysroot_result
	    # Make sure the xrpath contains only unique directories.
	    case "$xrpath " in
	    *" $dir "*) ;;
	    *) func_append xrpath " $dir" ;;
	    esac
	  fi
	  deplibs="$deplib $deplibs"
	  continue
	  ;;
	*.la)
	  func_resolve_sysroot "$deplib"
	  lib=$func_resolve_sysroot_result
	  ;;
	*.$libext)
	  if test conv = "$pass"; then
	    deplibs="$deplib $deplibs"
	    continue
	  fi
	  case $linkmode in
	  lib)
	    # Linking convenience modules into shared libraries is allowed,
	    # but linking other static libraries is non-portable.
	    case " $dlpreconveniencelibs " in
	    *" $deplib "*) ;;
	    *)
	      valid_a_lib=false
	      case $deplibs_check_method in
		match_pattern*)
		  set dummy $deplibs_check_method; shift
		  match_pattern_regex=`expr "$deplibs_check_method" : "$1 \(.*\)"`
		  if eval "\$ECHO \"$deplib\"" 2>/dev/null | $SED 10q \
		    | $EGREP "$match_pattern_regex" > /dev/null; then
		    valid_a_lib=:
		  fi
		;;
		pass_all)
		  valid_a_lib=:
		;;
	      esac
	      if $valid_a_lib; then
		echo
		$ECHO "*** Warning: Linking the shared library $output against the"
		$ECHO "*** static library $deplib is not portable!"
		deplibs="$deplib $deplibs"
	      else
		echo
		$ECHO "*** Warning: Trying to link with static lib archive $deplib."
		echo "*** I have the capability to make that library automatically link in when"
		echo "*** you link to this library.  But I can only do this if you have a"
		echo "*** shared version of the library, which you do not appear to have"
		echo "*** because the file extensions .$libext of this argument makes me believe"
		echo "*** that it is just a static archive that I should not use here."
	      fi
	      ;;
	    esac
	    continue
	    ;;
	  prog)
	    if test link != "$pass"; then
	      deplibs="$deplib $deplibs"
	    else
	      compile_deplibs="$deplib $compile_deplibs"
	      finalize_deplibs="$deplib $finalize_deplibs"
	    fi
	    continue
	    ;;
	  esac # linkmode
	  ;; # *.$libext
	*.lo | *.$objext)
	  if test conv = "$pass"; then
	    deplibs="$deplib $deplibs"
	  elif test prog = "$linkmode"; then
	    if test dlpreopen = "$pass" || test yes != "$dlopen_support" || test no = "$build_libtool_libs"; then
	      # If there is no dlopen support or we're linking statically,
	      # we need to preload.
	      func_append newdlprefiles " $deplib"
	      compile_deplibs="$deplib $compile_deplibs"
	      finalize_deplibs="$deplib $finalize_deplibs"
	    else
	      func_append newdlfiles " $deplib"
	    fi
	  fi
	  continue
	  ;;
	%DEPLIBS%)
	  alldeplibs=:
	  continue
	  ;;
	esac # case $deplib

	$found || test -f "$lib" \
	  || func_fatal_error "cannot find the library '$lib' or unhandled argument '$deplib'"

	# Check to see that this really is a libtool archive.
	func_lalib_unsafe_p "$lib" \
	  || func_fatal_error "'$lib' is not a valid libtool archive"

	func_dirname "$lib" "" "."
	ladir=$func_dirname_result

	dlname=
	dlopen=
	dlpreopen=
	libdir=
	library_names=
	old_library=
	inherited_linker_flags=
	# If the library was installed with an old release of libtool,
	# it will not redefine variables installed, or shouldnotlink
	installed=yes
	shouldnotlink=no
	avoidtemprpath=


	# Read the .la file
	func_source "$lib"

	# Convert "-framework foo" to "foo.ltframework"
	if test -n "$inherited_linker_flags"; then
	  tmp_inherited_linker_flags=`$ECHO "$inherited_linker_flags" | $SED 's/-framework \([^ $]*\)/\1.ltframework/g'`
	  for tmp_inherited_linker_flag in $tmp_inherited_linker_flags; do
	    case " $new_inherited_linker_flags " in
	      *" $tmp_inherited_linker_flag "*) ;;
	      *) func_append new_inherited_linker_flags " $tmp_inherited_linker_flag";;
	    esac
	  done
	fi
	dependency_libs=`$ECHO " $dependency_libs" | $SED 's% \([^ $]*\).ltframework% -framework \1%g'`
	if test lib,link = "$linkmode,$pass" ||
	   test prog,scan = "$linkmode,$pass" ||
	   { test prog != "$linkmode" && test lib != "$linkmode"; }; then
	  test -n "$dlopen" && func_append dlfiles " $dlopen"
	  test -n "$dlpreopen" && func_append dlprefiles " $dlpreopen"
	fi

	if test conv = "$pass"; then
	  # Only check for convenience libraries
	  deplibs="$lib $deplibs"
	  if test -z "$libdir"; then
	    if test -z "$old_library"; then
	      func_fatal_error "cannot find name of link library for '$lib'"
	    fi
	    # It is a libtool convenience library, so add in its objects.
	    func_append convenience " $ladir/$objdir/$old_library"
	    func_append old_convenience " $ladir/$objdir/$old_library"
	    tmp_libs=
	    for deplib in $dependency_libs; do
	      deplibs="$deplib $deplibs"
	      if $opt_preserve_dup_deps; then
		case "$tmp_libs " in
		*" $deplib "*) func_append specialdeplibs " $deplib" ;;
		esac
	      fi
	      func_append tmp_libs " $deplib"
	    done
	  elif test prog != "$linkmode" && test lib != "$linkmode"; then
	    func_fatal_error "'$lib' is not a convenience library"
	  fi
	  continue
	fi # $pass = conv


	# Get the name of the library we link against.
	linklib=
	if test -n "$old_library" &&
	   { test yes = "$prefer_static_libs" ||
	     test built,no = "$prefer_static_libs,$installed"; }; then
	  linklib=$old_library
	else
	  for l in $old_library $library_names; do
	    linklib=$l
	  done
	fi
	if test -z "$linklib"; then
	  func_fatal_error "cannot find name of link library for '$lib'"
	fi

	# This library was specified with -dlopen.
	if test dlopen = "$pass"; then
	  test -z "$libdir" \
	    && func_fatal_error "cannot -dlopen a convenience library: '$lib'"
	  if test -z "$dlname" ||
	     test yes != "$dlopen_support" ||
	     test no = "$build_libtool_libs"
	  then
	    # If there is no dlname, no dlopen support or we're linking
	    # statically, we need to preload.  We also need to preload any
	    # dependent libraries so libltdl's deplib preloader doesn't
	    # bomb out in the load deplibs phase.
	    func_append dlprefiles " $lib $dependency_libs"
	  else
	    func_append newdlfiles " $lib"
	  fi
	  continue
	fi # $pass = dlopen

	# We need an absolute path.
	case $ladir in
	[\\/]* | [A-Za-z]:[\\/]*) abs_ladir=$ladir ;;
	*)
	  abs_ladir=`cd "$ladir" && pwd`
	  if test -z "$abs_ladir"; then
	    func_warning "cannot determine absolute directory name of '$ladir'"
	    func_warning "passing it literally to the linker, although it might fail"
	    abs_ladir=$ladir
	  fi
	  ;;
	esac
	func_basename "$lib"
	laname=$func_basename_result

	# Find the relevant object directory and library name.
	if test yes = "$installed"; then
	  if test ! -f "$lt_sysroot$libdir/$linklib" && test -f "$abs_ladir/$linklib"; then
	    func_warning "library '$lib' was moved."
	    dir=$ladir
	    absdir=$abs_ladir
	    libdir=$abs_ladir
	  else
	    dir=$lt_sysroot$libdir
	    absdir=$lt_sysroot$libdir
	  fi
	  test yes = "$hardcode_automatic" && avoidtemprpath=yes
	else
	  if test ! -f "$ladir/$objdir/$linklib" && test -f "$abs_ladir/$linklib"; then
	    dir=$ladir
	    absdir=$abs_ladir
	    # Remove this search path later
	    func_append notinst_path " $abs_ladir"
	  else
	    dir=$ladir/$objdir
	    absdir=$abs_ladir/$objdir
	    # Remove this search path later
	    func_append notinst_path " $abs_ladir"
	  fi
	fi # $installed = yes
	func_stripname 'lib' '.la' "$laname"
	name=$func_stripname_result

	# This library was specified with -dlpreopen.
	if test dlpreopen = "$pass"; then
	  if test -z "$libdir" && test prog = "$linkmode"; then
	    func_fatal_error "only libraries may -dlpreopen a convenience library: '$lib'"
	  fi
	  case $host in
	    # special handling for platforms with PE-DLLs.
	    *cygwin* | *mingw* | *cegcc* )
	      # Linker will automatically link against shared library if both
	      # static and shared are present.  Therefore, ensure we extract
	      # symbols from the import library if a shared library is present
	      # (otherwise, the dlopen module name will be incorrect).  We do
	      # this by putting the import library name into $newdlprefiles.
	      # We recover the dlopen module name by 'saving' the la file
	      # name in a special purpose variable, and (later) extracting the
	      # dlname from the la file.
	      if test -n "$dlname"; then
	        func_tr_sh "$dir/$linklib"
	        eval "libfile_$func_tr_sh_result=\$abs_ladir/\$laname"
	        func_append newdlprefiles " $dir/$linklib"
	      else
	        func_append newdlprefiles " $dir/$old_library"
	        # Keep a list of preopened convenience libraries to check
	        # that they are being used correctly in the link pass.
	        test -z "$libdir" && \
	          func_append dlpreconveniencelibs " $dir/$old_library"
	      fi
	    ;;
	    * )
	      # Prefer using a static library (so that no silly _DYNAMIC symbols
	      # are required to link).
	      if test -n "$old_library"; then
	        func_append newdlprefiles " $dir/$old_library"
	        # Keep a list of preopened convenience libraries to check
	        # that they are being used correctly in the link pass.
	        test -z "$libdir" && \
	          func_append dlpreconveniencelibs " $dir/$old_library"
	      # Otherwise, use the dlname, so that lt_dlopen finds it.
	      elif test -n "$dlname"; then
	        func_append newdlprefiles " $dir/$dlname"
	      else
	        func_append newdlprefiles " $dir/$linklib"
	      fi
	    ;;
	  esac
	fi # $pass = dlpreopen

	if test -z "$libdir"; then
	  # Link the convenience library
	  if test lib = "$linkmode"; then
	    deplibs="$dir/$old_library $deplibs"
	  elif test prog,link = "$linkmode,$pass"; then
	    compile_deplibs="$dir/$old_library $compile_deplibs"
	    finalize_deplibs="$dir/$old_library $finalize_deplibs"
	  else
	    deplibs="$lib $deplibs" # used for prog,scan pass
	  fi
	  continue
	fi


	if test prog = "$linkmode" && test link != "$pass"; then
	  func_append newlib_search_path " $ladir"
	  deplibs="$lib $deplibs"

	  linkalldeplibs=false
	  if test no != "$link_all_deplibs" || test -z "$library_names" ||
	     test no = "$build_libtool_libs"; then
	    linkalldeplibs=:
	  fi

	  tmp_libs=
	  for deplib in $dependency_libs; do
	    case $deplib in
	    -L*) func_stripname '-L' '' "$deplib"
	         func_resolve_sysroot "$func_stripname_result"
	         func_append newlib_search_path " $func_resolve_sysroot_result"
		 ;;
	    esac
	    # Need to link against all dependency_libs?
	    if $linkalldeplibs; then
	      deplibs="$deplib $deplibs"
	    else
	      # Need to hardcode shared library paths
	      # or/and link against static libraries
	      newdependency_libs="$deplib $newdependency_libs"
	    fi
	    if $opt_preserve_dup_deps; then
	      case "$tmp_libs " in
	      *" $deplib "*) func_append specialdeplibs " $deplib" ;;
	      esac
	    fi
	    func_append tmp_libs " $deplib"
	  done # for deplib
	  continue
	fi # $linkmode = prog...

	if test prog,link = "$linkmode,$pass"; then
	  if test -n "$library_names" &&
	     { { test no = "$prefer_static_libs" ||
	         test built,yes = "$prefer_static_libs,$installed"; } ||
	       test -z "$old_library"; }; then
	    # We need to hardcode the library path
	    if test -n "$shlibpath_var" && test -z "$avoidtemprpath"; then
	      # Make sure the rpath contains only unique directories.
	      case $temp_rpath: in
	      *"$absdir:"*) ;;
	      *) func_append temp_rpath "$absdir:" ;;
	      esac
	    fi

	    # Hardcode the library path.
	    # Skip directories that are in the system default run-time
	    # search path.
	    case " $sys_lib_dlsearch_path " in
	    *" $absdir "*) ;;
	    *)
	      case "$compile_rpath " in
	      *" $absdir "*) ;;
	      *) func_append compile_rpath " $absdir" ;;
	      esac
	      ;;
	    esac
	    case " $sys_lib_dlsearch_path " in
	    *" $libdir "*) ;;
	    *)
	      case "$finalize_rpath " in
	      *" $libdir "*) ;;
	      *) func_append finalize_rpath " $libdir" ;;
	      esac
	      ;;
	    esac
	  fi # $linkmode,$pass = prog,link...

	  if $alldeplibs &&
	     { test pass_all = "$deplibs_check_method" ||
	       { test yes = "$build_libtool_libs" &&
		 test -n "$library_names"; }; }; then
	    # We only need to search for static libraries
	    continue
	  fi
	fi

	link_static=no # Whether the deplib will be linked statically
	use_static_libs=$prefer_static_libs
	if test built = "$use_static_libs" && test yes = "$installed"; then
	  use_static_libs=no
	fi
	if test -n "$library_names" &&
	   { test no = "$use_static_libs" || test -z "$old_library"; }; then
	  case $host in
	  *cygwin* | *mingw* | *cegcc* | *os2*)
	      # No point in relinking DLLs because paths are not encoded
	      func_append notinst_deplibs " $lib"
	      need_relink=no
	    ;;
	  *)
	    if test no = "$installed"; then
	      func_append notinst_deplibs " $lib"
	      need_relink=yes
	    fi
	    ;;
	  esac
	  # This is a shared library

	  # Warn about portability, can't link against -module's on some
	  # systems (darwin).  Don't bleat about dlopened modules though!
	  dlopenmodule=
	  for dlpremoduletest in $dlprefiles; do
	    if test "X$dlpremoduletest" = "X$lib"; then
	      dlopenmodule=$dlpremoduletest
	      break
	    fi
	  done
	  if test -z "$dlopenmodule" && test yes = "$shouldnotlink" && test link = "$pass"; then
	    echo
	    if test prog = "$linkmode"; then
	      $ECHO "*** Warning: Linking the executable $output against the loadable module"
	    else
	      $ECHO "*** Warning: Linking the shared library $output against the loadable module"
	    fi
	    $ECHO "*** $linklib is not portable!"
	  fi
	  if test lib = "$linkmode" &&
	     test yes = "$hardcode_into_libs"; then
	    # Hardcode the library path.
	    # Skip directories that are in the system default run-time
	    # search path.
	    case " $sys_lib_dlsearch_path " in
	    *" $absdir "*) ;;
	    *)
	      case "$compile_rpath " in
	      *" $absdir "*) ;;
	      *) func_append compile_rpath " $absdir" ;;
	      esac
	      ;;
	    esac
	    case " $sys_lib_dlsearch_path " in
	    *" $libdir "*) ;;
	    *)
	      case "$finalize_rpath " in
	      *" $libdir "*) ;;
	      *) func_append finalize_rpath " $libdir" ;;
	      esac
	      ;;
	    esac
	  fi

	  if test -n "$old_archive_from_expsyms_cmds"; then
	    # figure out the soname
	    set dummy $library_names
	    shift
	    realname=$1
	    shift
	    libname=`eval "\\$ECHO \"$libname_spec\""`
	    # use dlname if we got it. it's perfectly good, no?
	    if test -n "$dlname"; then
	      soname=$dlname
	    elif test -n "$soname_spec"; then
	      # bleh windows
	      case $host in
	      *cygwin* | mingw* | *cegcc* | *os2*)
	        func_arith $current - $age
		major=$func_arith_result
		versuffix=-$major
		;;
	      esac
	      eval soname=\"$soname_spec\"
	    else
	      soname=$realname
	    fi

	    # Make a new name for the extract_expsyms_cmds to use
	    soroot=$soname
	    func_basename "$soroot"
	    soname=$func_basename_result
	    func_stripname 'lib' '.dll' "$soname"
	    newlib=libimp-$func_stripname_result.a

	    # If the library has no export list, then create one now
	    if test -f "$output_objdir/$soname-def"; then :
	    else
	      func_verbose "extracting exported symbol list from '$soname'"
	      func_execute_cmds "$extract_expsyms_cmds" 'exit $?'
	    fi

	    # Create $newlib
	    if test -f "$output_objdir/$newlib"; then :; else
	      func_verbose "generating import library for '$soname'"
	      func_execute_cmds "$old_archive_from_expsyms_cmds" 'exit $?'
	    fi
	    # make sure the library variables are pointing to the new library
	    dir=$output_objdir
	    linklib=$newlib
	  fi # test -n "$old_archive_from_expsyms_cmds"

	  if test prog = "$linkmode" || test relink != "$opt_mode"; then
	    add_shlibpath=
	    add_dir=
	    add=
	    lib_linked=yes
	    case $hardcode_action in
	    immediate | unsupported)
	      if test no = "$hardcode_direct"; then
		add=$dir/$linklib
		case $host in
		  *-*-sco3.2v5.0.[024]*) add_dir=-L$dir ;;
		  *-*-sysv4*uw2*) add_dir=-L$dir ;;
		  *-*-sysv5OpenUNIX* | *-*-sysv5UnixWare7.[01].[10]* | \
		    *-*-unixware7*) add_dir=-L$dir ;;
		  *-*-darwin* )
		    # if the lib is a (non-dlopened) module then we cannot
		    # link against it, someone is ignoring the earlier warnings
		    if /usr/bin/file -L $add 2> /dev/null |
			 $GREP ": [^:]* bundle" >/dev/null; then
		      if test "X$dlopenmodule" != "X$lib"; then
			$ECHO "*** Warning: lib $linklib is a module, not a shared library"
			if test -z "$old_library"; then
			  echo
			  echo "*** And there doesn't seem to be a static archive available"
			  echo "*** The link will probably fail, sorry"
			else
			  add=$dir/$old_library
			fi
		      elif test -n "$old_library"; then
			add=$dir/$old_library
		      fi
		    fi
		esac
	      elif test no = "$hardcode_minus_L"; then
		case $host in
		*-*-sunos*) add_shlibpath=$dir ;;
		esac
		add_dir=-L$dir
		add=-l$name
	      elif test no = "$hardcode_shlibpath_var"; then
		add_shlibpath=$dir
		add=-l$name
	      else
		lib_linked=no
	      fi
	      ;;
	    relink)
	      if test yes = "$hardcode_direct" &&
	         test no = "$hardcode_direct_absolute"; then
		add=$dir/$linklib
	      elif test yes = "$hardcode_minus_L"; then
		add_dir=-L$absdir
		# Try looking first in the location we're being installed to.
		if test -n "$inst_prefix_dir"; then
		  case $libdir in
		    [\\/]*)
		      func_append add_dir " -L$inst_prefix_dir$libdir"
		      ;;
		  esac
		fi
		add=-l$name
	      elif test yes = "$hardcode_shlibpath_var"; then
		add_shlibpath=$dir
		add=-l$name
	      else
		lib_linked=no
	      fi
	      ;;
	    *) lib_linked=no ;;
	    esac

	    if test yes != "$lib_linked"; then
	      func_fatal_configuration "unsupported hardcode properties"
	    fi

	    if test -n "$add_shlibpath"; then
	      case :$compile_shlibpath: in
	      *":$add_shlibpath:"*) ;;
	      *) func_append compile_shlibpath "$add_shlibpath:" ;;
	      esac
	    fi
	    if test prog = "$linkmode"; then
	      test -n "$add_dir" && compile_deplibs="$add_dir $compile_deplibs"
	      test -n "$add" && compile_deplibs="$add $compile_deplibs"
	    else
	      test -n "$add_dir" && deplibs="$add_dir $deplibs"
	      test -n "$add" && deplibs="$add $deplibs"
	      if test yes != "$hardcode_direct" &&
		 test yes != "$hardcode_minus_L" &&
		 test yes = "$hardcode_shlibpath_var"; then
		case :$finalize_shlibpath: in
		*":$libdir:"*) ;;
		*) func_append finalize_shlibpath "$libdir:" ;;
		esac
	      fi
	    fi
	  fi

	  if test prog = "$linkmode" || test relink = "$opt_mode"; then
	    add_shlibpath=
	    add_dir=
	    add=
	    # Finalize command for both is simple: just hardcode it.
	    if test yes = "$hardcode_direct" &&
	       test no = "$hardcode_direct_absolute"; then
	      add=$libdir/$linklib
	    elif test yes = "$hardcode_minus_L"; then
	      add_dir=-L$libdir
	      add=-l$name
	    elif test yes = "$hardcode_shlibpath_var"; then
	      case :$finalize_shlibpath: in
	      *":$libdir:"*) ;;
	      *) func_append finalize_shlibpath "$libdir:" ;;
	      esac
	      add=-l$name
	    elif test yes = "$hardcode_automatic"; then
	      if test -n "$inst_prefix_dir" &&
		 test -f "$inst_prefix_dir$libdir/$linklib"; then
		add=$inst_prefix_dir$libdir/$linklib
	      else
		add=$libdir/$linklib
	      fi
	    else
	      # We cannot seem to hardcode it, guess we'll fake it.
	      add_dir=-L$libdir
	      # Try looking first in the location we're being installed to.
	      if test -n "$inst_prefix_dir"; then
		case $libdir in
		  [\\/]*)
		    func_append add_dir " -L$inst_prefix_dir$libdir"
		    ;;
		esac
	      fi
	      add=-l$name
	    fi

	    if test prog = "$linkmode"; then
	      test -n "$add_dir" && finalize_deplibs="$add_dir $finalize_deplibs"
	      test -n "$add" && finalize_deplibs="$add $finalize_deplibs"
	    else
	      test -n "$add_dir" && deplibs="$add_dir $deplibs"
	      test -n "$add" && deplibs="$add $deplibs"
	    fi
	  fi
	elif test prog = "$linkmode"; then
	  # Here we assume that one of hardcode_direct or hardcode_minus_L
	  # is not unsupported.  This is valid on all known static and
	  # shared platforms.
	  if test unsupported != "$hardcode_direct"; then
	    test -n "$old_library" && linklib=$old_library
	    compile_deplibs="$dir/$linklib $compile_deplibs"
	    finalize_deplibs="$dir/$linklib $finalize_deplibs"
	  else
	    compile_deplibs="-l$name -L$dir $compile_deplibs"
	    finalize_deplibs="-l$name -L$dir $finalize_deplibs"
	  fi
	elif test yes = "$build_libtool_libs"; then
	  # Not a shared library
	  if test pass_all != "$deplibs_check_method"; then
	    # We're trying link a shared library against a static one
	    # but the system doesn't support it.

	    # Just print a warning and add the library to dependency_libs so
	    # that the program can be linked against the static library.
	    echo
	    $ECHO "*** Warning: This system cannot link to static lib archive $lib."
	    echo "*** I have the capability to make that library automatically link in when"
	    echo "*** you link to this library.  But I can only do this if you have a"
	    echo "*** shared version of the library, which you do not appear to have."
	    if test yes = "$module"; then
	      echo "*** But as you try to build a module library, libtool will still create "
	      echo "*** a static module, that should work as long as the dlopening application"
	      echo "*** is linked with the -dlopen flag to resolve symbols at runtime."
	      if test -z "$global_symbol_pipe"; then
		echo
		echo "*** However, this would only work if libtool was able to extract symbol"
		echo "*** lists from a program, using 'nm' or equivalent, but libtool could"
		echo "*** not find such a program.  So, this module is probably useless."
		echo "*** 'nm' from GNU binutils and a full rebuild may help."
	      fi
	      if test no = "$build_old_libs"; then
		build_libtool_libs=module
		build_old_libs=yes
	      else
		build_libtool_libs=no
	      fi
	    fi
	  else
	    deplibs="$dir/$old_library $deplibs"
	    link_static=yes
	  fi
	fi # link shared/static library?

	if test lib = "$linkmode"; then
	  if test -n "$dependency_libs" &&
	     { test yes != "$hardcode_into_libs" ||
	       test yes = "$build_old_libs" ||
	       test yes = "$link_static"; }; then
	    # Extract -R from dependency_libs
	    temp_deplibs=
	    for libdir in $dependency_libs; do
	      case $libdir in
	      -R*) func_stripname '-R' '' "$libdir"
	           temp_xrpath=$func_stripname_result
		   case " $xrpath " in
		   *" $temp_xrpath "*) ;;
		   *) func_append xrpath " $temp_xrpath";;
		   esac;;
	      *) func_append temp_deplibs " $libdir";;
	      esac
	    done
	    dependency_libs=$temp_deplibs
	  fi

	  func_append newlib_search_path " $absdir"
	  # Link against this library
	  test no = "$link_static" && newdependency_libs="$abs_ladir/$laname $newdependency_libs"
	  # ... and its dependency_libs
	  tmp_libs=
	  for deplib in $dependency_libs; do
	    newdependency_libs="$deplib $newdependency_libs"
	    case $deplib in
              -L*) func_stripname '-L' '' "$deplib"
                   func_resolve_sysroot "$func_stripname_result";;
              *) func_resolve_sysroot "$deplib" ;;
            esac
	    if $opt_preserve_dup_deps; then
	      case "$tmp_libs " in
	      *" $func_resolve_sysroot_result "*)
                func_append specialdeplibs " $func_resolve_sysroot_result" ;;
	      esac
	    fi
	    func_append tmp_libs " $func_resolve_sysroot_result"
	  done

	  if test no != "$link_all_deplibs"; then
	    # Add the search paths of all dependency libraries
	    for deplib in $dependency_libs; do
	      path=
	      case $deplib in
	      -L*) path=$deplib ;;
	      *.la)
	        func_resolve_sysroot "$deplib"
	        deplib=$func_resolve_sysroot_result
	        func_dirname "$deplib" "" "."
		dir=$func_dirname_result
		# We need an absolute path.
		case $dir in
		[\\/]* | [A-Za-z]:[\\/]*) absdir=$dir ;;
		*)
		  absdir=`cd "$dir" && pwd`
		  if test -z "$absdir"; then
		    func_warning "cannot determine absolute directory name of '$dir'"
		    absdir=$dir
		  fi
		  ;;
		esac
		if $GREP "^installed=no" $deplib > /dev/null; then
		case $host in
		*-*-darwin*)
		  depdepl=
		  eval deplibrary_names=`$SED -n -e 's/^library_names=\(.*\)$/\1/p' $deplib`
		  if test -n "$deplibrary_names"; then
		    for tmp in $deplibrary_names; do
		      depdepl=$tmp
		    done
		    if test -f "$absdir/$objdir/$depdepl"; then
		      depdepl=$absdir/$objdir/$depdepl
		      darwin_install_name=`$OTOOL -L $depdepl | awk '{if (NR == 2) {print $1;exit}}'`
                      if test -z "$darwin_install_name"; then
                          darwin_install_name=`$OTOOL64 -L $depdepl  | awk '{if (NR == 2) {print $1;exit}}'`
                      fi
		      func_append compiler_flags " $wl-dylib_file $wl$darwin_install_name:$depdepl"
		      func_append linker_flags " -dylib_file $darwin_install_name:$depdepl"
		      path=
		    fi
		  fi
		  ;;
		*)
		  path=-L$absdir/$objdir
		  ;;
		esac
		else
		  eval libdir=`$SED -n -e 's/^libdir=\(.*\)$/\1/p' $deplib`
		  test -z "$libdir" && \
		    func_fatal_error "'$deplib' is not a valid libtool archive"
		  test "$absdir" != "$libdir" && \
		    func_warning "'$deplib' seems to be moved"

		  path=-L$absdir
		fi
		;;
	      esac
	      case " $deplibs " in
	      *" $path "*) ;;
	      *) deplibs="$path $deplibs" ;;
	      esac
	    done
	  fi # link_all_deplibs != no
	fi # linkmode = lib
      done # for deplib in $libs
      if test link = "$pass"; then
	if test prog = "$linkmode"; then
	  compile_deplibs="$new_inherited_linker_flags $compile_deplibs"
	  finalize_deplibs="$new_inherited_linker_flags $finalize_deplibs"
	else
	  compiler_flags="$compiler_flags "`$ECHO " $new_inherited_linker_flags" | $SED 's% \([^ $]*\).ltframework% -framework \1%g'`
	fi
      fi
      dependency_libs=$newdependency_libs
      if test dlpreopen = "$pass"; then
	# Link the dlpreopened libraries before other libraries
	for deplib in $save_deplibs; do
	  deplibs="$deplib $deplibs"
	done
      fi
      if test dlopen != "$pass"; then
	test conv = "$pass" || {
	  # Make sure lib_search_path contains only unique directories.
	  lib_search_path=
	  for dir in $newlib_search_path; do
	    case "$lib_search_path " in
	    *" $dir "*) ;;
	    *) func_append lib_search_path " $dir" ;;
	    esac
	  done
	  newlib_search_path=
	}

	if test prog,link = "$linkmode,$pass"; then
	  vars="compile_deplibs finalize_deplibs"
	else
	  vars=deplibs
	fi
	for var in $vars dependency_libs; do
	  # Add libraries to $var in reverse order
	  eval tmp_libs=\"\$$var\"
	  new_libs=
	  for deplib in $tmp_libs; do
	    # FIXME: Pedantically, this is the right thing to do, so
	    #        that some nasty dependency loop isn't accidentally
	    #        broken:
	    #new_libs="$deplib $new_libs"
	    # Pragmatically, this seems to cause very few problems in
	    # practice:
	    case $deplib in
	    -L*) new_libs="$deplib $new_libs" ;;
	    -R*) ;;
	    *)
	      # And here is the reason: when a library appears more
	      # than once as an explicit dependence of a library, or
	      # is implicitly linked in more than once by the
	      # compiler, it is considered special, and multiple
	      # occurrences thereof are not removed.  Compare this
	      # with having the same library being listed as a
	      # dependency of multiple other libraries: in this case,
	      # we know (pedantically, we assume) the library does not
	      # need to be listed more than once, so we keep only the
	      # last copy.  This is not always right, but it is rare
	      # enough that we require users that really mean to play
	      # such unportable linking tricks to link the library
	      # using -Wl,-lname, so that libtool does not consider it
	      # for duplicate removal.
	      case " $specialdeplibs " in
	      *" $deplib "*) new_libs="$deplib $new_libs" ;;
	      *)
		case " $new_libs " in
		*" $deplib "*) ;;
		*) new_libs="$deplib $new_libs" ;;
		esac
		;;
	      esac
	      ;;
	    esac
	  done
	  tmp_libs=
	  for deplib in $new_libs; do
	    case $deplib in
	    -L*)
	      case " $tmp_libs " in
	      *" $deplib "*) ;;
	      *) func_append tmp_libs " $deplib" ;;
	      esac
	      ;;
	    *) func_append tmp_libs " $deplib" ;;
	    esac
	  done
	  eval $var=\"$tmp_libs\"
	done # for var
      fi

      # Add Sun CC postdeps if required:
      test CXX = "$tagname" && {
        case $host_os in
        linux*)
          case `$CC -V 2>&1 | sed 5q` in
          *Sun\ C*) # Sun C++ 5.9
            func_suncc_cstd_abi

            if test no != "$suncc_use_cstd_abi"; then
              func_append postdeps ' -library=Cstd -library=Crun'
            fi
            ;;
          esac
          ;;

        solaris*)
          func_cc_basename "$CC"
          case $func_cc_basename_result in
          CC* | sunCC*)
            func_suncc_cstd_abi

            if test no != "$suncc_use_cstd_abi"; then
              func_append postdeps ' -library=Cstd -library=Crun'
            fi
            ;;
          esac
          ;;
        esac
      }

      # Last step: remove runtime libs from dependency_libs
      # (they stay in deplibs)
      tmp_libs=
      for i in $dependency_libs; do
	case " $predeps $postdeps $compiler_lib_search_path " in
	*" $i "*)
	  i=
	  ;;
	esac
	if test -n "$i"; then
	  func_append tmp_libs " $i"
	fi
      done
      dependency_libs=$tmp_libs
    done # for pass
    if test prog = "$linkmode"; then
      dlfiles=$newdlfiles
    fi
    if test prog = "$linkmode" || test lib = "$linkmode"; then
      dlprefiles=$newdlprefiles
    fi

    case $linkmode in
    oldlib)
      if test -n "$dlfiles$dlprefiles" || test no != "$dlself"; then
	func_warning "'-dlopen' is ignored for archives"
      fi

      case " $deplibs" in
      *\ -l* | *\ -L*)
	func_warning "'-l' and '-L' are ignored for archives" ;;
      esac

      test -n "$rpath" && \
	func_warning "'-rpath' is ignored for archives"

      test -n "$xrpath" && \
	func_warning "'-R' is ignored for archives"

      test -n "$vinfo" && \
	func_warning "'-version-info/-version-number' is ignored for archives"

      test -n "$release" && \
	func_warning "'-release' is ignored for archives"

      test -n "$export_symbols$export_symbols_regex" && \
	func_warning "'-export-symbols' is ignored for archives"

      # Now set the variables for building old libraries.
      build_libtool_libs=no
      oldlibs=$output
      func_append objs "$old_deplibs"
      ;;

    lib)
      # Make sure we only generate libraries of the form 'libNAME.la'.
      case $outputname in
      lib*)
	func_stripname 'lib' '.la' "$outputname"
	name=$func_stripname_result
	eval shared_ext=\"$shrext_cmds\"
	eval libname=\"$libname_spec\"
	;;
      *)
	test no = "$module" \
	  && func_fatal_help "libtool library '$output' must begin with 'lib'"

	if test no != "$need_lib_prefix"; then
	  # Add the "lib" prefix for modules if required
	  func_stripname '' '.la' "$outputname"
	  name=$func_stripname_result
	  eval shared_ext=\"$shrext_cmds\"
	  eval libname=\"$libname_spec\"
	else
	  func_stripname '' '.la' "$outputname"
	  libname=$func_stripname_result
	fi
	;;
      esac

      if test -n "$objs"; then
	if test pass_all != "$deplibs_check_method"; then
	  func_fatal_error "cannot build libtool library '$output' from non-libtool objects on this host:$objs"
	else
	  echo
	  $ECHO "*** Warning: Linking the shared library $output against the non-libtool"
	  $ECHO "*** objects $objs is not portable!"
	  func_append libobjs " $objs"
	fi
      fi

      test no = "$dlself" \
	|| func_warning "'-dlopen self' is ignored for libtool libraries"

      set dummy $rpath
      shift
      test 1 -lt "$#" \
	&& func_warning "ignoring multiple '-rpath's for a libtool library"

      install_libdir=$1

      oldlibs=
      if test -z "$rpath"; then
	if test yes = "$build_libtool_libs"; then
	  # Building a libtool convenience library.
	  # Some compilers have problems with a '.al' extension so
	  # convenience libraries should have the same extension an
	  # archive normally would.
	  oldlibs="$output_objdir/$libname.$libext $oldlibs"
	  build_libtool_libs=convenience
	  build_old_libs=yes
	fi

	test -n "$vinfo" && \
	  func_warning "'-version-info/-version-number' is ignored for convenience libraries"

	test -n "$release" && \
	  func_warning "'-release' is ignored for convenience libraries"
      else

	# Parse the version information argument.
	save_ifs=$IFS; IFS=:
	set dummy $vinfo 0 0 0
	shift
	IFS=$save_ifs

	test -n "$7" && \
	  func_fatal_help "too many parameters to '-version-info'"

	# convert absolute version numbers to libtool ages
	# this retains compatibility with .la files and attempts
	# to make the code below a bit more comprehensible

	case $vinfo_number in
	yes)
	  number_major=$1
	  number_minor=$2
	  number_revision=$3
	  #
	  # There are really only two kinds -- those that
	  # use the current revision as the major version
	  # and those that subtract age and use age as
	  # a minor version.  But, then there is irix
	  # that has an extra 1 added just for fun
	  #
	  case $version_type in
	  # correct linux to gnu/linux during the next big refactor
	  darwin|freebsd-elf|linux|osf|windows|none)
	    func_arith $number_major + $number_minor
	    current=$func_arith_result
	    age=$number_minor
	    revision=$number_revision
	    ;;
	  freebsd-aout|qnx|sunos)
	    current=$number_major
	    revision=$number_minor
	    age=0
	    ;;
	  irix|nonstopux)
	    func_arith $number_major + $number_minor
	    current=$func_arith_result
	    age=$number_minor
	    revision=$number_minor
	    lt_irix_increment=no
	    ;;
	  *)
	    func_fatal_configuration "$modename: unknown library version type '$version_type'"
	    ;;
	  esac
	  ;;
	no)
	  current=$1
	  revision=$2
	  age=$3
	  ;;
	esac

	# Check that each of the things are valid numbers.
	case $current in
	0|[1-9]|[1-9][0-9]|[1-9][0-9][0-9]|[1-9][0-9][0-9][0-9]|[1-9][0-9][0-9][0-9][0-9]) ;;
	*)
	  func_error "CURRENT '$current' must be a nonnegative integer"
	  func_fatal_error "'$vinfo' is not valid version information"
	  ;;
	esac

	case $revision in
	0|[1-9]|[1-9][0-9]|[1-9][0-9][0-9]|[1-9][0-9][0-9][0-9]|[1-9][0-9][0-9][0-9][0-9]) ;;
	*)
	  func_error "REVISION '$revision' must be a nonnegative integer"
	  func_fatal_error "'$vinfo' is not valid version information"
	  ;;
	esac

	case $age in
	0|[1-9]|[1-9][0-9]|[1-9][0-9][0-9]|[1-9][0-9][0-9][0-9]|[1-9][0-9][0-9][0-9][0-9]) ;;
	*)
	  func_error "AGE '$age' must be a nonnegative integer"
	  func_fatal_error "'$vinfo' is not valid version information"
	  ;;
	esac

	if test "$age" -gt "$current"; then
	  func_error "AGE '$age' is greater than the current interface number '$current'"
	  func_fatal_error "'$vinfo' is not valid version information"
	fi

	# Calculate the version variables.
	major=
	versuffix=
	verstring=
	case $version_type in
	none) ;;

	darwin)
	  # Like Linux, but with the current version available in
	  # verstring for coding it into the library header
	  func_arith $current - $age
	  major=.$func_arith_result
	  versuffix=$major.$age.$revision
	  # Darwin ld doesn't like 0 for these options...
	  func_arith $current + 1
	  minor_current=$func_arith_result
	  xlcverstring="$wl-compatibility_version $wl$minor_current $wl-current_version $wl$minor_current.$revision"
	  verstring="-compatibility_version $minor_current -current_version $minor_current.$revision"
          # On Darwin other compilers
          case $CC in
              nagfor*)
                  verstring="$wl-compatibility_version $wl$minor_current $wl-current_version $wl$minor_current.$revision"
                  ;;
              *)
                  verstring="-compatibility_version $minor_current -current_version $minor_current.$revision"
                  ;;
          esac
	  ;;

	freebsd-aout)
	  major=.$current
	  versuffix=.$current.$revision
	  ;;

	freebsd-elf)
	  func_arith $current - $age
	  major=.$func_arith_result
	  versuffix=$major.$age.$revision
	  ;;

	irix | nonstopux)
	  if test no = "$lt_irix_increment"; then
	    func_arith $current - $age
	  else
	    func_arith $current - $age + 1
	  fi
	  major=$func_arith_result

	  case $version_type in
	    nonstopux) verstring_prefix=nonstopux ;;
	    *)         verstring_prefix=sgi ;;
	  esac
	  verstring=$verstring_prefix$major.$revision

	  # Add in all the interfaces that we are compatible with.
	  loop=$revision
	  while test 0 -ne "$loop"; do
	    func_arith $revision - $loop
	    iface=$func_arith_result
	    func_arith $loop - 1
	    loop=$func_arith_result
	    verstring=$verstring_prefix$major.$iface:$verstring
	  done

	  # Before this point, $major must not contain '.'.
	  major=.$major
	  versuffix=$major.$revision
	  ;;

	linux) # correct to gnu/linux during the next big refactor
	  func_arith $current - $age
	  major=.$func_arith_result
	  versuffix=$major.$age.$revision
	  ;;

	osf)
	  func_arith $current - $age
	  major=.$func_arith_result
	  versuffix=.$current.$age.$revision
	  verstring=$current.$age.$revision

	  # Add in all the interfaces that we are compatible with.
	  loop=$age
	  while test 0 -ne "$loop"; do
	    func_arith $current - $loop
	    iface=$func_arith_result
	    func_arith $loop - 1
	    loop=$func_arith_result
	    verstring=$verstring:$iface.0
	  done

	  # Make executables depend on our current version.
	  func_append verstring ":$current.0"
	  ;;

	qnx)
	  major=.$current
	  versuffix=.$current
	  ;;

	sco)
	  major=.$current
	  versuffix=.$current
	  ;;

	sunos)
	  major=.$current
	  versuffix=.$current.$revision
	  ;;

	windows)
	  # Use '-' rather than '.', since we only want one
	  # extension on DOS 8.3 file systems.
	  func_arith $current - $age
	  major=$func_arith_result
	  versuffix=-$major
	  ;;

	*)
	  func_fatal_configuration "unknown library version type '$version_type'"
	  ;;
	esac

	# Clear the version info if we defaulted, and they specified a release.
	if test -z "$vinfo" && test -n "$release"; then
	  major=
	  case $version_type in
	  darwin)
	    # we can't check for "0.0" in archive_cmds due to quoting
	    # problems, so we reset it completely
	    verstring=
	    ;;
	  *)
	    verstring=0.0
	    ;;
	  esac
	  if test no = "$need_version"; then
	    versuffix=
	  else
	    versuffix=.0.0
	  fi
	fi

	# Remove version info from name if versioning should be avoided
	if test yes,no = "$avoid_version,$need_version"; then
	  major=
	  versuffix=
	  verstring=
	fi

	# Check to see if the archive will have undefined symbols.
	if test yes = "$allow_undefined"; then
	  if test unsupported = "$allow_undefined_flag"; then
	    if test yes = "$build_old_libs"; then
	      func_warning "undefined symbols not allowed in $host shared libraries; building static only"
	      build_libtool_libs=no
	    else
	      func_fatal_error "can't build $host shared library unless -no-undefined is specified"
	    fi
	  fi
	else
	  # Don't allow undefined symbols.
	  allow_undefined_flag=$no_undefined_flag
	fi

      fi

      func_generate_dlsyms "$libname" "$libname" :
      func_append libobjs " $symfileobj"
      test " " = "$libobjs" && libobjs=

      if test relink != "$opt_mode"; then
	# Remove our outputs, but don't remove object files since they
	# may have been created when compiling PIC objects.
	removelist=
	tempremovelist=`$ECHO "$output_objdir/*"`
	for p in $tempremovelist; do
	  case $p in
	    *.$objext | *.gcno)
	       ;;
	    $output_objdir/$outputname | $output_objdir/$libname.* | $output_objdir/$libname$release.*)
	       if test -n "$precious_files_regex"; then
		 if $ECHO "$p" | $EGREP -e "$precious_files_regex" >/dev/null 2>&1
		 then
		   continue
		 fi
	       fi
	       func_append removelist " $p"
	       ;;
	    *) ;;
	  esac
	done
	test -n "$removelist" && \
	  func_show_eval "${RM}r \$removelist"
      fi

      # Now set the variables for building old libraries.
      if test yes = "$build_old_libs" && test convenience != "$build_libtool_libs"; then
	func_append oldlibs " $output_objdir/$libname.$libext"

	# Transform .lo files to .o files.
	oldobjs="$objs "`$ECHO "$libobjs" | $SP2NL | $SED "/\.$libext$/d; $lo2o" | $NL2SP`
      fi

      # Eliminate all temporary directories.
      #for path in $notinst_path; do
      #	lib_search_path=`$ECHO "$lib_search_path " | $SED "s% $path % %g"`
      #	deplibs=`$ECHO "$deplibs " | $SED "s% -L$path % %g"`
      #	dependency_libs=`$ECHO "$dependency_libs " | $SED "s% -L$path % %g"`
      #done

      if test -n "$xrpath"; then
	# If the user specified any rpath flags, then add them.
	temp_xrpath=
	for libdir in $xrpath; do
	  func_replace_sysroot "$libdir"
	  func_append temp_xrpath " -R$func_replace_sysroot_result"
	  case "$finalize_rpath " in
	  *" $libdir "*) ;;
	  *) func_append finalize_rpath " $libdir" ;;
	  esac
	done
	if test yes != "$hardcode_into_libs" || test yes = "$build_old_libs"; then
	  dependency_libs="$temp_xrpath $dependency_libs"
	fi
      fi

      # Make sure dlfiles contains only unique files that won't be dlpreopened
      old_dlfiles=$dlfiles
      dlfiles=
      for lib in $old_dlfiles; do
	case " $dlprefiles $dlfiles " in
	*" $lib "*) ;;
	*) func_append dlfiles " $lib" ;;
	esac
      done

      # Make sure dlprefiles contains only unique files
      old_dlprefiles=$dlprefiles
      dlprefiles=
      for lib in $old_dlprefiles; do
	case "$dlprefiles " in
	*" $lib "*) ;;
	*) func_append dlprefiles " $lib" ;;
	esac
      done

      if test yes = "$build_libtool_libs"; then
	if test -n "$rpath"; then
	  case $host in
	  *-*-cygwin* | *-*-mingw* | *-*-pw32* | *-*-os2* | *-*-beos* | *-cegcc* | *-*-haiku*)
	    # these systems don't actually have a c library (as such)!
	    ;;
	  *-*-rhapsody* | *-*-darwin1.[012])
	    # Rhapsody C library is in the System framework
	    func_append deplibs " System.ltframework"
	    ;;
	  *-*-netbsd*)
	    # Don't link with libc until the a.out ld.so is fixed.
	    ;;
	  *-*-openbsd* | *-*-freebsd* | *-*-dragonfly*)
	    # Do not include libc due to us having libc/libc_r.
	    ;;
	  *-*-sco3.2v5* | *-*-sco5v6*)
	    # Causes problems with __ctype
	    ;;
	  *-*-sysv4.2uw2* | *-*-sysv5* | *-*-unixware* | *-*-OpenUNIX*)
	    # Compiler inserts libc in the correct place for threads to work
	    ;;
	  *)
	    # Add libc to deplibs on all other systems if necessary.
	    if test yes = "$build_libtool_need_lc"; then
	      func_append deplibs " -lc"
	    fi
	    ;;
	  esac
	fi

	# Transform deplibs into only deplibs that can be linked in shared.
	name_save=$name
	libname_save=$libname
	release_save=$release
	versuffix_save=$versuffix
	major_save=$major
	# I'm not sure if I'm treating the release correctly.  I think
	# release should show up in the -l (ie -lgmp5) so we don't want to
	# add it in twice.  Is that correct?
	release=
	versuffix=
	major=
	newdeplibs=
	droppeddeps=no
	case $deplibs_check_method in
	pass_all)
	  # Don't check for shared/static.  Everything works.
	  # This might be a little naive.  We might want to check
	  # whether the library exists or not.  But this is on
	  # osf3 & osf4 and I'm not really sure... Just
	  # implementing what was already the behavior.
	  newdeplibs=$deplibs
	  ;;
	test_compile)
	  # This code stresses the "libraries are programs" paradigm to its
	  # limits. Maybe even breaks it.  We compile a program, linking it
	  # against the deplibs as a proxy for the library.  Then we can check
	  # whether they linked in statically or dynamically with ldd.
	  $opt_dry_run || $RM conftest.c
	  cat > conftest.c <<EOF
	  int main() { return 0; }
EOF
	  $opt_dry_run || $RM conftest
	  if $LTCC $LTCFLAGS -o conftest conftest.c $deplibs; then
	    ldd_output=`ldd conftest`
	    for i in $deplibs; do
	      case $i in
	      -l*)
		func_stripname -l '' "$i"
		name=$func_stripname_result
		if test yes = "$allow_libtool_libs_with_static_runtimes"; then
		  case " $predeps $postdeps " in
		  *" $i "*)
		    func_append newdeplibs " $i"
		    i=
		    ;;
		  esac
		fi
		if test -n "$i"; then
		  libname=`eval "\\$ECHO \"$libname_spec\""`
		  deplib_matches=`eval "\\$ECHO \"$library_names_spec\""`
		  set dummy $deplib_matches; shift
		  deplib_match=$1
		  if test `expr "$ldd_output" : ".*$deplib_match"` -ne 0; then
		    func_append newdeplibs " $i"
		  else
		    droppeddeps=yes
		    echo
		    $ECHO "*** Warning: dynamic linker does not accept needed library $i."
		    echo "*** I have the capability to make that library automatically link in when"
		    echo "*** you link to this library.  But I can only do this if you have a"
		    echo "*** shared version of the library, which I believe you do not have"
		    echo "*** because a test_compile did reveal that the linker did not use it for"
		    echo "*** its dynamic dependency list that programs get resolved with at runtime."
		  fi
		fi
		;;
	      *)
		func_append newdeplibs " $i"
		;;
	      esac
	    done
	  else
	    # Error occurred in the first compile.  Let's try to salvage
	    # the situation: Compile a separate program for each library.
	    for i in $deplibs; do
	      case $i in
	      -l*)
		func_stripname -l '' "$i"
		name=$func_stripname_result
		$opt_dry_run || $RM conftest
		if $LTCC $LTCFLAGS -o conftest conftest.c $i; then
		  ldd_output=`ldd conftest`
		  if test yes = "$allow_libtool_libs_with_static_runtimes"; then
		    case " $predeps $postdeps " in
		    *" $i "*)
		      func_append newdeplibs " $i"
		      i=
		      ;;
		    esac
		  fi
		  if test -n "$i"; then
		    libname=`eval "\\$ECHO \"$libname_spec\""`
		    deplib_matches=`eval "\\$ECHO \"$library_names_spec\""`
		    set dummy $deplib_matches; shift
		    deplib_match=$1
		    if test `expr "$ldd_output" : ".*$deplib_match"` -ne 0; then
		      func_append newdeplibs " $i"
		    else
		      droppeddeps=yes
		      echo
		      $ECHO "*** Warning: dynamic linker does not accept needed library $i."
		      echo "*** I have the capability to make that library automatically link in when"
		      echo "*** you link to this library.  But I can only do this if you have a"
		      echo "*** shared version of the library, which you do not appear to have"
		      echo "*** because a test_compile did reveal that the linker did not use this one"
		      echo "*** as a dynamic dependency that programs can get resolved with at runtime."
		    fi
		  fi
		else
		  droppeddeps=yes
		  echo
		  $ECHO "*** Warning!  Library $i is needed by this library but I was not able to"
		  echo "*** make it link in!  You will probably need to install it or some"
		  echo "*** library that it depends on before this library will be fully"
		  echo "*** functional.  Installing it before continuing would be even better."
		fi
		;;
	      *)
		func_append newdeplibs " $i"
		;;
	      esac
	    done
	  fi
	  ;;
	file_magic*)
	  set dummy $deplibs_check_method; shift
	  file_magic_regex=`expr "$deplibs_check_method" : "$1 \(.*\)"`
	  for a_deplib in $deplibs; do
	    case $a_deplib in
	    -l*)
	      func_stripname -l '' "$a_deplib"
	      name=$func_stripname_result
	      if test yes = "$allow_libtool_libs_with_static_runtimes"; then
		case " $predeps $postdeps " in
		*" $a_deplib "*)
		  func_append newdeplibs " $a_deplib"
		  a_deplib=
		  ;;
		esac
	      fi
	      if test -n "$a_deplib"; then
		libname=`eval "\\$ECHO \"$libname_spec\""`
		if test -n "$file_magic_glob"; then
		  libnameglob=`func_echo_all "$libname" | $SED -e $file_magic_glob`
		else
		  libnameglob=$libname
		fi
		test yes = "$want_nocaseglob" && nocaseglob=`shopt -p nocaseglob`
		for i in $lib_search_path $sys_lib_search_path $shlib_search_path; do
		  if test yes = "$want_nocaseglob"; then
		    shopt -s nocaseglob
		    potential_libs=`ls $i/$libnameglob[.-]* 2>/dev/null`
		    $nocaseglob
		  else
		    potential_libs=`ls $i/$libnameglob[.-]* 2>/dev/null`
		  fi
		  for potent_lib in $potential_libs; do
		      # Follow soft links.
		      if ls -lLd "$potent_lib" 2>/dev/null |
			 $GREP " -> " >/dev/null; then
			continue
		      fi
		      # The statement above tries to avoid entering an
		      # endless loop below, in case of cyclic links.
		      # We might still enter an endless loop, since a link
		      # loop can be closed while we follow links,
		      # but so what?
		      potlib=$potent_lib
		      while test -h "$potlib" 2>/dev/null; do
			potliblink=`ls -ld $potlib | $SED 's/.* -> //'`
			case $potliblink in
			[\\/]* | [A-Za-z]:[\\/]*) potlib=$potliblink;;
			*) potlib=`$ECHO "$potlib" | $SED 's|[^/]*$||'`"$potliblink";;
			esac
		      done
		      if eval $file_magic_cmd \"\$potlib\" 2>/dev/null |
			 $SED -e 10q |
			 $EGREP "$file_magic_regex" > /dev/null; then
			func_append newdeplibs " $a_deplib"
			a_deplib=
			break 2
		      fi
		  done
		done
	      fi
	      if test -n "$a_deplib"; then
		droppeddeps=yes
		echo
		$ECHO "*** Warning: linker path does not have real file for library $a_deplib."
		echo "*** I have the capability to make that library automatically link in when"
		echo "*** you link to this library.  But I can only do this if you have a"
		echo "*** shared version of the library, which you do not appear to have"
		echo "*** because I did check the linker path looking for a file starting"
		if test -z "$potlib"; then
		  $ECHO "*** with $libname but no candidates were found. (...for file magic test)"
		else
		  $ECHO "*** with $libname and none of the candidates passed a file format test"
		  $ECHO "*** using a file magic. Last file checked: $potlib"
		fi
	      fi
	      ;;
	    *)
	      # Add a -L argument.
	      func_append newdeplibs " $a_deplib"
	      ;;
	    esac
	  done # Gone through all deplibs.
	  ;;
	match_pattern*)
	  set dummy $deplibs_check_method; shift
	  match_pattern_regex=`expr "$deplibs_check_method" : "$1 \(.*\)"`
	  for a_deplib in $deplibs; do
	    case $a_deplib in
	    -l*)
	      func_stripname -l '' "$a_deplib"
	      name=$func_stripname_result
	      if test yes = "$allow_libtool_libs_with_static_runtimes"; then
		case " $predeps $postdeps " in
		*" $a_deplib "*)
		  func_append newdeplibs " $a_deplib"
		  a_deplib=
		  ;;
		esac
	      fi
	      if test -n "$a_deplib"; then
		libname=`eval "\\$ECHO \"$libname_spec\""`
		for i in $lib_search_path $sys_lib_search_path $shlib_search_path; do
		  potential_libs=`ls $i/$libname[.-]* 2>/dev/null`
		  for potent_lib in $potential_libs; do
		    potlib=$potent_lib # see symlink-check above in file_magic test
		    if eval "\$ECHO \"$potent_lib\"" 2>/dev/null | $SED 10q | \
		       $EGREP "$match_pattern_regex" > /dev/null; then
		      func_append newdeplibs " $a_deplib"
		      a_deplib=
		      break 2
		    fi
		  done
		done
	      fi
	      if test -n "$a_deplib"; then
		droppeddeps=yes
		echo
		$ECHO "*** Warning: linker path does not have real file for library $a_deplib."
		echo "*** I have the capability to make that library automatically link in when"
		echo "*** you link to this library.  But I can only do this if you have a"
		echo "*** shared version of the library, which you do not appear to have"
		echo "*** because I did check the linker path looking for a file starting"
		if test -z "$potlib"; then
		  $ECHO "*** with $libname but no candidates were found. (...for regex pattern test)"
		else
		  $ECHO "*** with $libname and none of the candidates passed a file format test"
		  $ECHO "*** using a regex pattern. Last file checked: $potlib"
		fi
	      fi
	      ;;
	    *)
	      # Add a -L argument.
	      func_append newdeplibs " $a_deplib"
	      ;;
	    esac
	  done # Gone through all deplibs.
	  ;;
	none | unknown | *)
	  newdeplibs=
	  tmp_deplibs=`$ECHO " $deplibs" | $SED 's/ -lc$//; s/ -[LR][^ ]*//g'`
	  if test yes = "$allow_libtool_libs_with_static_runtimes"; then
	    for i in $predeps $postdeps; do
	      # can't use Xsed below, because $i might contain '/'
	      tmp_deplibs=`$ECHO " $tmp_deplibs" | $SED "s|$i||"`
	    done
	  fi
	  case $tmp_deplibs in
	  *[!\	\ ]*)
	    echo
	    if test none = "$deplibs_check_method"; then
	      echo "*** Warning: inter-library dependencies are not supported in this platform."
	    else
	      echo "*** Warning: inter-library dependencies are not known to be supported."
	    fi
	    echo "*** All declared inter-library dependencies are being dropped."
	    droppeddeps=yes
	    ;;
	  esac
	  ;;
	esac
	versuffix=$versuffix_save
	major=$major_save
	release=$release_save
	libname=$libname_save
	name=$name_save

	case $host in
	*-*-rhapsody* | *-*-darwin1.[012])
	  # On Rhapsody replace the C library with the System framework
	  newdeplibs=`$ECHO " $newdeplibs" | $SED 's/ -lc / System.ltframework /'`
	  ;;
	esac

	if test yes = "$droppeddeps"; then
	  if test yes = "$module"; then
	    echo
	    echo "*** Warning: libtool could not satisfy all declared inter-library"
	    $ECHO "*** dependencies of module $libname.  Therefore, libtool will create"
	    echo "*** a static module, that should work as long as the dlopening"
	    echo "*** application is linked with the -dlopen flag."
	    if test -z "$global_symbol_pipe"; then
	      echo
	      echo "*** However, this would only work if libtool was able to extract symbol"
	      echo "*** lists from a program, using 'nm' or equivalent, but libtool could"
	      echo "*** not find such a program.  So, this module is probably useless."
	      echo "*** 'nm' from GNU binutils and a full rebuild may help."
	    fi
	    if test no = "$build_old_libs"; then
	      oldlibs=$output_objdir/$libname.$libext
	      build_libtool_libs=module
	      build_old_libs=yes
	    else
	      build_libtool_libs=no
	    fi
	  else
	    echo "*** The inter-library dependencies that have been dropped here will be"
	    echo "*** automatically added whenever a program is linked with this library"
	    echo "*** or is declared to -dlopen it."

	    if test no = "$allow_undefined"; then
	      echo
	      echo "*** Since this library must not contain undefined symbols,"
	      echo "*** because either the platform does not support them or"
	      echo "*** it was explicitly requested with -no-undefined,"
	      echo "*** libtool will only create a static version of it."
	      if test no = "$build_old_libs"; then
		oldlibs=$output_objdir/$libname.$libext
		build_libtool_libs=module
		build_old_libs=yes
	      else
		build_libtool_libs=no
	      fi
	    fi
	  fi
	fi
	# Done checking deplibs!
	deplibs=$newdeplibs
      fi
      # Time to change all our "foo.ltframework" stuff back to "-framework foo"
      case $host in
	*-*-darwin*)
	  newdeplibs=`$ECHO " $newdeplibs" | $SED 's% \([^ $]*\).ltframework% -framework \1%g'`
	  new_inherited_linker_flags=`$ECHO " $new_inherited_linker_flags" | $SED 's% \([^ $]*\).ltframework% -framework \1%g'`
	  deplibs=`$ECHO " $deplibs" | $SED 's% \([^ $]*\).ltframework% -framework \1%g'`
	  ;;
      esac

      # move library search paths that coincide with paths to not yet
      # installed libraries to the beginning of the library search list
      new_libs=
      for path in $notinst_path; do
	case " $new_libs " in
	*" -L$path/$objdir "*) ;;
	*)
	  case " $deplibs " in
	  *" -L$path/$objdir "*)
	    func_append new_libs " -L$path/$objdir" ;;
	  esac
	  ;;
	esac
      done
      for deplib in $deplibs; do
	case $deplib in
	-L*)
	  case " $new_libs " in
	  *" $deplib "*) ;;
	  *) func_append new_libs " $deplib" ;;
	  esac
	  ;;
	*) func_append new_libs " $deplib" ;;
	esac
      done
      deplibs=$new_libs

      # All the library-specific variables (install_libdir is set above).
      library_names=
      old_library=
      dlname=

      # Test again, we may have decided not to build it any more
      if test yes = "$build_libtool_libs"; then
	# Remove $wl instances when linking with ld.
	# FIXME: should test the right _cmds variable.
	case $archive_cmds in
	  *\$LD\ *) wl= ;;
        esac
	if test yes = "$hardcode_into_libs"; then
	  # Hardcode the library paths
	  hardcode_libdirs=
	  dep_rpath=
	  rpath=$finalize_rpath
	  test relink = "$opt_mode" || rpath=$compile_rpath$rpath
	  for libdir in $rpath; do
	    if test -n "$hardcode_libdir_flag_spec"; then
	      if test -n "$hardcode_libdir_separator"; then
		func_replace_sysroot "$libdir"
		libdir=$func_replace_sysroot_result
		if test -z "$hardcode_libdirs"; then
		  hardcode_libdirs=$libdir
		else
		  # Just accumulate the unique libdirs.
		  case $hardcode_libdir_separator$hardcode_libdirs$hardcode_libdir_separator in
		  *"$hardcode_libdir_separator$libdir$hardcode_libdir_separator"*)
		    ;;
		  *)
		    func_append hardcode_libdirs "$hardcode_libdir_separator$libdir"
		    ;;
		  esac
		fi
	      else
		eval flag=\"$hardcode_libdir_flag_spec\"
		func_append dep_rpath " $flag"
	      fi
	    elif test -n "$runpath_var"; then
	      case "$perm_rpath " in
	      *" $libdir "*) ;;
	      *) func_append perm_rpath " $libdir" ;;
	      esac
	    fi
	  done
	  # Substitute the hardcoded libdirs into the rpath.
	  if test -n "$hardcode_libdir_separator" &&
	     test -n "$hardcode_libdirs"; then
	    libdir=$hardcode_libdirs
	    eval "dep_rpath=\"$hardcode_libdir_flag_spec\""
	  fi
	  if test -n "$runpath_var" && test -n "$perm_rpath"; then
	    # We should set the runpath_var.
	    rpath=
	    for dir in $perm_rpath; do
	      func_append rpath "$dir:"
	    done
	    eval "$runpath_var='$rpath\$$runpath_var'; export $runpath_var"
	  fi
	  test -n "$dep_rpath" && deplibs="$dep_rpath $deplibs"
	fi

	shlibpath=$finalize_shlibpath
	test relink = "$opt_mode" || shlibpath=$compile_shlibpath$shlibpath
	if test -n "$shlibpath"; then
	  eval "$shlibpath_var='$shlibpath\$$shlibpath_var'; export $shlibpath_var"
	fi

	# Get the real and link names of the library.
	eval shared_ext=\"$shrext_cmds\"
	eval library_names=\"$library_names_spec\"
	set dummy $library_names
	shift
	realname=$1
	shift

	if test -n "$soname_spec"; then
	  eval soname=\"$soname_spec\"
	else
	  soname=$realname
	fi
	if test -z "$dlname"; then
	  dlname=$soname
	fi

	lib=$output_objdir/$realname
	linknames=
	for link
	do
	  func_append linknames " $link"
	done

	# Use standard objects if they are pic
	test -z "$pic_flag" && libobjs=`$ECHO "$libobjs" | $SP2NL | $SED "$lo2o" | $NL2SP`
	test "X$libobjs" = "X " && libobjs=

	delfiles=
	if test -n "$export_symbols" && test -n "$include_expsyms"; then
	  $opt_dry_run || cp "$export_symbols" "$output_objdir/$libname.uexp"
	  export_symbols=$output_objdir/$libname.uexp
	  func_append delfiles " $export_symbols"
	fi

	orig_export_symbols=
	case $host_os in
	cygwin* | mingw* | cegcc*)
	  if test -n "$export_symbols" && test -z "$export_symbols_regex"; then
	    # exporting using user supplied symfile
	    func_dll_def_p "$export_symbols" || {
	      # and it's NOT already a .def file. Must figure out
	      # which of the given symbols are data symbols and tag
	      # them as such. So, trigger use of export_symbols_cmds.
	      # export_symbols gets reassigned inside the "prepare
	      # the list of exported symbols" if statement, so the
	      # include_expsyms logic still works.
	      orig_export_symbols=$export_symbols
	      export_symbols=
	      always_export_symbols=yes
	    }
	  fi
	  ;;
	esac

	# Prepare the list of exported symbols
	if test -z "$export_symbols"; then
	  if test yes = "$always_export_symbols" || test -n "$export_symbols_regex"; then
	    func_verbose "generating symbol list for '$libname.la'"
	    export_symbols=$output_objdir/$libname.exp
	    $opt_dry_run || $RM $export_symbols
	    cmds=$export_symbols_cmds
	    save_ifs=$IFS; IFS='~'
	    for cmd1 in $cmds; do
	      IFS=$save_ifs
	      # Take the normal branch if the nm_file_list_spec branch
	      # doesn't work or if tool conversion is not needed.
	      case $nm_file_list_spec~$to_tool_file_cmd in
		*~func_convert_file_noop | *~func_convert_file_msys_to_w32 | ~*)
		  try_normal_branch=yes
		  eval cmd=\"$cmd1\"
		  func_len " $cmd"
		  len=$func_len_result
		  ;;
		*)
		  try_normal_branch=no
		  ;;
	      esac
	      if test yes = "$try_normal_branch" \
		 && { test "$len" -lt "$max_cmd_len" \
		      || test "$max_cmd_len" -le -1; }
	      then
		func_show_eval "$cmd" 'exit $?'
		skipped_export=false
	      elif test -n "$nm_file_list_spec"; then
		func_basename "$output"
		output_la=$func_basename_result
		save_libobjs=$libobjs
		save_output=$output
		output=$output_objdir/$output_la.nm
		func_to_tool_file "$output"
		libobjs=$nm_file_list_spec$func_to_tool_file_result
		func_append delfiles " $output"
		func_verbose "creating $NM input file list: $output"
		for obj in $save_libobjs; do
		  func_to_tool_file "$obj"
		  $ECHO "$func_to_tool_file_result"
		done > "$output"
		eval cmd=\"$cmd1\"
		func_show_eval "$cmd" 'exit $?'
		output=$save_output
		libobjs=$save_libobjs
		skipped_export=false
	      else
		# The command line is too long to execute in one step.
		func_verbose "using reloadable object file for export list..."
		skipped_export=:
		# Break out early, otherwise skipped_export may be
		# set to false by a later but shorter cmd.
		break
	      fi
	    done
	    IFS=$save_ifs
	    if test -n "$export_symbols_regex" && test : != "$skipped_export"; then
	      func_show_eval '$EGREP -e "$export_symbols_regex" "$export_symbols" > "${export_symbols}T"'
	      func_show_eval '$MV "${export_symbols}T" "$export_symbols"'
	    fi
	  fi
	fi

	if test -n "$export_symbols" && test -n "$include_expsyms"; then
	  tmp_export_symbols=$export_symbols
	  test -n "$orig_export_symbols" && tmp_export_symbols=$orig_export_symbols
	  $opt_dry_run || eval '$ECHO "$include_expsyms" | $SP2NL >> "$tmp_export_symbols"'
	fi

	if test : != "$skipped_export" && test -n "$orig_export_symbols"; then
	  # The given exports_symbols file has to be filtered, so filter it.
	  func_verbose "filter symbol list for '$libname.la' to tag DATA exports"
	  # FIXME: $output_objdir/$libname.filter potentially contains lots of
	  # 's' commands, which not all seds can handle. GNU sed should be fine
	  # though. Also, the filter scales superlinearly with the number of
	  # global variables. join(1) would be nice here, but unfortunately
	  # isn't a blessed tool.
	  $opt_dry_run || $SED -e '/[ ,]DATA/!d;s,\(.*\)\([ \,].*\),s|^\1$|\1\2|,' < $export_symbols > $output_objdir/$libname.filter
	  func_append delfiles " $export_symbols $output_objdir/$libname.filter"
	  export_symbols=$output_objdir/$libname.def
	  $opt_dry_run || $SED -f $output_objdir/$libname.filter < $orig_export_symbols > $export_symbols
	fi

	tmp_deplibs=
	for test_deplib in $deplibs; do
	  case " $convenience " in
	  *" $test_deplib "*) ;;
	  *)
	    func_append tmp_deplibs " $test_deplib"
	    ;;
	  esac
	done
	deplibs=$tmp_deplibs

	if test -n "$convenience"; then
	  if test -n "$whole_archive_flag_spec" &&
	    test yes = "$compiler_needs_object" &&
	    test -z "$libobjs"; then
	    # extract the archives, so we have objects to list.
	    # TODO: could optimize this to just extract one archive.
	    whole_archive_flag_spec=
	  fi
	  if test -n "$whole_archive_flag_spec"; then
	    save_libobjs=$libobjs
	    eval libobjs=\"\$libobjs $whole_archive_flag_spec\"
	    test "X$libobjs" = "X " && libobjs=
	  else
	    gentop=$output_objdir/${outputname}x
	    func_append generated " $gentop"

	    func_extract_archives $gentop $convenience
	    func_append libobjs " $func_extract_archives_result"
	    test "X$libobjs" = "X " && libobjs=
	  fi
	fi

	if test yes = "$thread_safe" && test -n "$thread_safe_flag_spec"; then
	  eval flag=\"$thread_safe_flag_spec\"
	  func_append linker_flags " $flag"
	fi

	# Make a backup of the uninstalled library when relinking
	if test relink = "$opt_mode"; then
	  $opt_dry_run || eval '(cd $output_objdir && $RM ${realname}U && $MV $realname ${realname}U)' || exit $?
	fi

	# Do each of the archive commands.
	if test yes = "$module" && test -n "$module_cmds"; then
	  if test -n "$export_symbols" && test -n "$module_expsym_cmds"; then
	    eval test_cmds=\"$module_expsym_cmds\"
	    cmds=$module_expsym_cmds
	  else
	    eval test_cmds=\"$module_cmds\"
	    cmds=$module_cmds
	  fi
	else
	  if test -n "$export_symbols" && test -n "$archive_expsym_cmds"; then
	    eval test_cmds=\"$archive_expsym_cmds\"
	    cmds=$archive_expsym_cmds
	  else
	    eval test_cmds=\"$archive_cmds\"
	    cmds=$archive_cmds
	  fi
	fi

	if test : != "$skipped_export" &&
	   func_len " $test_cmds" &&
	   len=$func_len_result &&
	   test "$len" -lt "$max_cmd_len" || test "$max_cmd_len" -le -1; then
	  :
	else
	  # The command line is too long to link in one step, link piecewise
	  # or, if using GNU ld and skipped_export is not :, use a linker
	  # script.

	  # Save the value of $output and $libobjs because we want to
	  # use them later.  If we have whole_archive_flag_spec, we
	  # want to use save_libobjs as it was before
	  # whole_archive_flag_spec was expanded, because we can't
	  # assume the linker understands whole_archive_flag_spec.
	  # This may have to be revisited, in case too many
	  # convenience libraries get linked in and end up exceeding
	  # the spec.
	  if test -z "$convenience" || test -z "$whole_archive_flag_spec"; then
	    save_libobjs=$libobjs
	  fi
	  save_output=$output
	  func_basename "$output"
	  output_la=$func_basename_result

	  # Clear the reloadable object creation command queue and
	  # initialize k to one.
	  test_cmds=
	  concat_cmds=
	  objlist=
	  last_robj=
	  k=1

	  if test -n "$save_libobjs" && test : != "$skipped_export" && test yes = "$with_gnu_ld"; then
	    output=$output_objdir/$output_la.lnkscript
	    func_verbose "creating GNU ld script: $output"
	    echo 'INPUT (' > $output
	    for obj in $save_libobjs
	    do
	      func_to_tool_file "$obj"
	      $ECHO "$func_to_tool_file_result" >> $output
	    done
	    echo ')' >> $output
	    func_append delfiles " $output"
	    func_to_tool_file "$output"
	    output=$func_to_tool_file_result
	  elif test -n "$save_libobjs" && test : != "$skipped_export" && test -n "$file_list_spec"; then
	    output=$output_objdir/$output_la.lnk
	    func_verbose "creating linker input file list: $output"
	    : > $output
	    set x $save_libobjs
	    shift
	    firstobj=
	    if test yes = "$compiler_needs_object"; then
	      firstobj="$1 "
	      shift
	    fi
	    for obj
	    do
	      func_to_tool_file "$obj"
	      $ECHO "$func_to_tool_file_result" >> $output
	    done
	    func_append delfiles " $output"
	    func_to_tool_file "$output"
	    output=$firstobj\"$file_list_spec$func_to_tool_file_result\"
	  else
	    if test -n "$save_libobjs"; then
	      func_verbose "creating reloadable object files..."
	      output=$output_objdir/$output_la-$k.$objext
	      eval test_cmds=\"$reload_cmds\"
	      func_len " $test_cmds"
	      len0=$func_len_result
	      len=$len0

	      # Loop over the list of objects to be linked.
	      for obj in $save_libobjs
	      do
		func_len " $obj"
		func_arith $len + $func_len_result
		len=$func_arith_result
		if test -z "$objlist" ||
		   test "$len" -lt "$max_cmd_len"; then
		  func_append objlist " $obj"
		else
		  # The command $test_cmds is almost too long, add a
		  # command to the queue.
		  if test 1 -eq "$k"; then
		    # The first file doesn't have a previous command to add.
		    reload_objs=$objlist
		    eval concat_cmds=\"$reload_cmds\"
		  else
		    # All subsequent reloadable object files will link in
		    # the last one created.
		    reload_objs="$objlist $last_robj"
		    eval concat_cmds=\"\$concat_cmds~$reload_cmds~\$RM $last_robj\"
		  fi
		  last_robj=$output_objdir/$output_la-$k.$objext
		  func_arith $k + 1
		  k=$func_arith_result
		  output=$output_objdir/$output_la-$k.$objext
		  objlist=" $obj"
		  func_len " $last_robj"
		  func_arith $len0 + $func_len_result
		  len=$func_arith_result
		fi
	      done
	      # Handle the remaining objects by creating one last
	      # reloadable object file.  All subsequent reloadable object
	      # files will link in the last one created.
	      test -z "$concat_cmds" || concat_cmds=$concat_cmds~
	      reload_objs="$objlist $last_robj"
	      eval concat_cmds=\"\$concat_cmds$reload_cmds\"
	      if test -n "$last_robj"; then
	        eval concat_cmds=\"\$concat_cmds~\$RM $last_robj\"
	      fi
	      func_append delfiles " $output"

	    else
	      output=
	    fi

	    ${skipped_export-false} && {
	      func_verbose "generating symbol list for '$libname.la'"
	      export_symbols=$output_objdir/$libname.exp
	      $opt_dry_run || $RM $export_symbols
	      libobjs=$output
	      # Append the command to create the export file.
	      test -z "$concat_cmds" || concat_cmds=$concat_cmds~
	      eval concat_cmds=\"\$concat_cmds$export_symbols_cmds\"
	      if test -n "$last_robj"; then
		eval concat_cmds=\"\$concat_cmds~\$RM $last_robj\"
	      fi
	    }

	    test -n "$save_libobjs" &&
	      func_verbose "creating a temporary reloadable object file: $output"

	    # Loop through the commands generated above and execute them.
	    save_ifs=$IFS; IFS='~'
	    for cmd in $concat_cmds; do
	      IFS=$save_ifs
	      $opt_quiet || {
		  func_quote_for_expand "$cmd"
		  eval "func_echo $func_quote_for_expand_result"
	      }
	      $opt_dry_run || eval "$cmd" || {
		lt_exit=$?

		# Restore the uninstalled library and exit
		if test relink = "$opt_mode"; then
		  ( cd "$output_objdir" && \
		    $RM "${realname}T" && \
		    $MV "${realname}U" "$realname" )
		fi

		exit $lt_exit
	      }
	    done
	    IFS=$save_ifs

	    if test -n "$export_symbols_regex" && ${skipped_export-false}; then
	      func_show_eval '$EGREP -e "$export_symbols_regex" "$export_symbols" > "${export_symbols}T"'
	      func_show_eval '$MV "${export_symbols}T" "$export_symbols"'
	    fi
	  fi

          ${skipped_export-false} && {
	    if test -n "$export_symbols" && test -n "$include_expsyms"; then
	      tmp_export_symbols=$export_symbols
	      test -n "$orig_export_symbols" && tmp_export_symbols=$orig_export_symbols
	      $opt_dry_run || eval '$ECHO "$include_expsyms" | $SP2NL >> "$tmp_export_symbols"'
	    fi

	    if test -n "$orig_export_symbols"; then
	      # The given exports_symbols file has to be filtered, so filter it.
	      func_verbose "filter symbol list for '$libname.la' to tag DATA exports"
	      # FIXME: $output_objdir/$libname.filter potentially contains lots of
	      # 's' commands, which not all seds can handle. GNU sed should be fine
	      # though. Also, the filter scales superlinearly with the number of
	      # global variables. join(1) would be nice here, but unfortunately
	      # isn't a blessed tool.
	      $opt_dry_run || $SED -e '/[ ,]DATA/!d;s,\(.*\)\([ \,].*\),s|^\1$|\1\2|,' < $export_symbols > $output_objdir/$libname.filter
	      func_append delfiles " $export_symbols $output_objdir/$libname.filter"
	      export_symbols=$output_objdir/$libname.def
	      $opt_dry_run || $SED -f $output_objdir/$libname.filter < $orig_export_symbols > $export_symbols
	    fi
	  }

	  libobjs=$output
	  # Restore the value of output.
	  output=$save_output

	  if test -n "$convenience" && test -n "$whole_archive_flag_spec"; then
	    eval libobjs=\"\$libobjs $whole_archive_flag_spec\"
	    test "X$libobjs" = "X " && libobjs=
	  fi
	  # Expand the library linking commands again to reset the
	  # value of $libobjs for piecewise linking.

	  # Do each of the archive commands.
	  if test yes = "$module" && test -n "$module_cmds"; then
	    if test -n "$export_symbols" && test -n "$module_expsym_cmds"; then
	      cmds=$module_expsym_cmds
	    else
	      cmds=$module_cmds
	    fi
	  else
	    if test -n "$export_symbols" && test -n "$archive_expsym_cmds"; then
	      cmds=$archive_expsym_cmds
	    else
	      cmds=$archive_cmds
	    fi
	  fi
	fi

	if test -n "$delfiles"; then
	  # Append the command to remove temporary files to $cmds.
	  eval cmds=\"\$cmds~\$RM $delfiles\"
	fi

	# Add any objects from preloaded convenience libraries
	if test -n "$dlprefiles"; then
	  gentop=$output_objdir/${outputname}x
	  func_append generated " $gentop"

	  func_extract_archives $gentop $dlprefiles
	  func_append libobjs " $func_extract_archives_result"
	  test "X$libobjs" = "X " && libobjs=
	fi

	save_ifs=$IFS; IFS='~'
	for cmd in $cmds; do
	  IFS=$sp$nl
	  eval cmd=\"$cmd\"
	  IFS=$save_ifs
	  $opt_quiet || {
	    func_quote_for_expand "$cmd"
	    eval "func_echo $func_quote_for_expand_result"
	  }
	  $opt_dry_run || eval "$cmd" || {
	    lt_exit=$?

	    # Restore the uninstalled library and exit
	    if test relink = "$opt_mode"; then
	      ( cd "$output_objdir" && \
	        $RM "${realname}T" && \
		$MV "${realname}U" "$realname" )
	    fi

	    exit $lt_exit
	  }
	done
	IFS=$save_ifs

	# Restore the uninstalled library and exit
	if test relink = "$opt_mode"; then
	  $opt_dry_run || eval '(cd $output_objdir && $RM ${realname}T && $MV $realname ${realname}T && $MV ${realname}U $realname)' || exit $?

	  if test -n "$convenience"; then
	    if test -z "$whole_archive_flag_spec"; then
	      func_show_eval '${RM}r "$gentop"'
	    fi
	  fi

	  exit $EXIT_SUCCESS
	fi

	# Create links to the real library.
	for linkname in $linknames; do
	  if test "$realname" != "$linkname"; then
	    func_show_eval '(cd "$output_objdir" && $RM "$linkname" && $LN_S "$realname" "$linkname")' 'exit $?'
	  fi
	done

	# If -module or -export-dynamic was specified, set the dlname.
	if test yes = "$module" || test yes = "$export_dynamic"; then
	  # On all known operating systems, these are identical.
	  dlname=$soname
	fi
      fi
      ;;

    obj)
      if test -n "$dlfiles$dlprefiles" || test no != "$dlself"; then
	func_warning "'-dlopen' is ignored for objects"
      fi

      case " $deplibs" in
      *\ -l* | *\ -L*)
	func_warning "'-l' and '-L' are ignored for objects" ;;
      esac

      test -n "$rpath" && \
	func_warning "'-rpath' is ignored for objects"

      test -n "$xrpath" && \
	func_warning "'-R' is ignored for objects"

      test -n "$vinfo" && \
	func_warning "'-version-info' is ignored for objects"

      test -n "$release" && \
	func_warning "'-release' is ignored for objects"

      case $output in
      *.lo)
	test -n "$objs$old_deplibs" && \
	  func_fatal_error "cannot build library object '$output' from non-libtool objects"

	libobj=$output
	func_lo2o "$libobj"
	obj=$func_lo2o_result
	;;
      *)
	libobj=
	obj=$output
	;;
      esac

      # Delete the old objects.
      $opt_dry_run || $RM $obj $libobj

      # Objects from convenience libraries.  This assumes
      # single-version convenience libraries.  Whenever we create
      # different ones for PIC/non-PIC, this we'll have to duplicate
      # the extraction.
      reload_conv_objs=
      gentop=
      # if reload_cmds runs $LD directly, get rid of -Wl from
      # whole_archive_flag_spec and hope we can get by with turning comma
      # into space.
      case $reload_cmds in
        *\$LD[\ \$]*) wl= ;;
      esac
      if test -n "$convenience"; then
	if test -n "$whole_archive_flag_spec"; then
	  eval tmp_whole_archive_flags=\"$whole_archive_flag_spec\"
	  test -n "$wl" || tmp_whole_archive_flags=`$ECHO "$tmp_whole_archive_flags" | $SED 's|,| |g'`
	  reload_conv_objs=$reload_objs\ $tmp_whole_archive_flags
	else
	  gentop=$output_objdir/${obj}x
	  func_append generated " $gentop"

	  func_extract_archives $gentop $convenience
	  reload_conv_objs="$reload_objs $func_extract_archives_result"
	fi
      fi

      # If we're not building shared, we need to use non_pic_objs
      test yes = "$build_libtool_libs" || libobjs=$non_pic_objects

      # Create the old-style object.
      reload_objs=$objs$old_deplibs' '`$ECHO "$libobjs" | $SP2NL | $SED "/\.$libext$/d; /\.lib$/d; $lo2o" | $NL2SP`' '$reload_conv_objs

      output=$obj
      func_execute_cmds "$reload_cmds" 'exit $?'

      # Exit if we aren't doing a library object file.
      if test -z "$libobj"; then
	if test -n "$gentop"; then
	  func_show_eval '${RM}r "$gentop"'
	fi

	exit $EXIT_SUCCESS
      fi

      test yes = "$build_libtool_libs" || {
	if test -n "$gentop"; then
	  func_show_eval '${RM}r "$gentop"'
	fi

	# Create an invalid libtool object if no PIC, so that we don't
	# accidentally link it into a program.
	# $show "echo timestamp > $libobj"
	# $opt_dry_run || eval "echo timestamp > $libobj" || exit $?
	exit $EXIT_SUCCESS
      }

      if test -n "$pic_flag" || test default != "$pic_mode"; then
	# Only do commands if we really have different PIC objects.
	reload_objs="$libobjs $reload_conv_objs"
	output=$libobj
	func_execute_cmds "$reload_cmds" 'exit $?'
      fi

      if test -n "$gentop"; then
	func_show_eval '${RM}r "$gentop"'
      fi

      exit $EXIT_SUCCESS
      ;;

    prog)
      case $host in
	*cygwin*) func_stripname '' '.exe' "$output"
	          output=$func_stripname_result.exe;;
      esac
      test -n "$vinfo" && \
	func_warning "'-version-info' is ignored for programs"

      test -n "$release" && \
	func_warning "'-release' is ignored for programs"

      $preload \
	&& test unknown,unknown,unknown = "$dlopen_support,$dlopen_self,$dlopen_self_static" \
	&& func_warning "'LT_INIT([dlopen])' not used. Assuming no dlopen support."

      case $host in
      *-*-rhapsody* | *-*-darwin1.[012])
	# On Rhapsody replace the C library is the System framework
	compile_deplibs=`$ECHO " $compile_deplibs" | $SED 's/ -lc / System.ltframework /'`
	finalize_deplibs=`$ECHO " $finalize_deplibs" | $SED 's/ -lc / System.ltframework /'`
	;;
      esac

      case $host in
      *-*-darwin*)
	# Don't allow lazy linking, it breaks C++ global constructors
	# But is supposedly fixed on 10.4 or later (yay!).
	if test CXX = "$tagname"; then
	  case ${MACOSX_DEPLOYMENT_TARGET-10.0} in
	    10.[0123])
	      func_append compile_command " $wl-bind_at_load"
	      func_append finalize_command " $wl-bind_at_load"
	    ;;
	  esac
	fi
	# Time to change all our "foo.ltframework" stuff back to "-framework foo"
	compile_deplibs=`$ECHO " $compile_deplibs" | $SED 's% \([^ $]*\).ltframework% -framework \1%g'`
	finalize_deplibs=`$ECHO " $finalize_deplibs" | $SED 's% \([^ $]*\).ltframework% -framework \1%g'`
	;;
      esac


      # move library search paths that coincide with paths to not yet
      # installed libraries to the beginning of the library search list
      new_libs=
      for path in $notinst_path; do
	case " $new_libs " in
	*" -L$path/$objdir "*) ;;
	*)
	  case " $compile_deplibs " in
	  *" -L$path/$objdir "*)
	    func_append new_libs " -L$path/$objdir" ;;
	  esac
	  ;;
	esac
      done
      for deplib in $compile_deplibs; do
	case $deplib in
	-L*)
	  case " $new_libs " in
	  *" $deplib "*) ;;
	  *) func_append new_libs " $deplib" ;;
	  esac
	  ;;
	*) func_append new_libs " $deplib" ;;
	esac
      done
      compile_deplibs=$new_libs


      func_append compile_command " $compile_deplibs"
      func_append finalize_command " $finalize_deplibs"

      if test -n "$rpath$xrpath"; then
	# If the user specified any rpath flags, then add them.
	for libdir in $rpath $xrpath; do
	  # This is the magic to use -rpath.
	  case "$finalize_rpath " in
	  *" $libdir "*) ;;
	  *) func_append finalize_rpath " $libdir" ;;
	  esac
	done
      fi

      # Now hardcode the library paths
      rpath=
      hardcode_libdirs=
      for libdir in $compile_rpath $finalize_rpath; do
	if test -n "$hardcode_libdir_flag_spec"; then
	  if test -n "$hardcode_libdir_separator"; then
	    if test -z "$hardcode_libdirs"; then
	      hardcode_libdirs=$libdir
	    else
	      # Just accumulate the unique libdirs.
	      case $hardcode_libdir_separator$hardcode_libdirs$hardcode_libdir_separator in
	      *"$hardcode_libdir_separator$libdir$hardcode_libdir_separator"*)
		;;
	      *)
		func_append hardcode_libdirs "$hardcode_libdir_separator$libdir"
		;;
	      esac
	    fi
	  else
	    eval flag=\"$hardcode_libdir_flag_spec\"
	    func_append rpath " $flag"
	  fi
	elif test -n "$runpath_var"; then
	  case "$perm_rpath " in
	  *" $libdir "*) ;;
	  *) func_append perm_rpath " $libdir" ;;
	  esac
	fi
	case $host in
	*-*-cygwin* | *-*-mingw* | *-*-pw32* | *-*-os2* | *-cegcc*)
	  testbindir=`$ECHO "$libdir" | $SED -e 's*/lib$*/bin*'`
	  case :$dllsearchpath: in
	  *":$libdir:"*) ;;
	  ::) dllsearchpath=$libdir;;
	  *) func_append dllsearchpath ":$libdir";;
	  esac
	  case :$dllsearchpath: in
	  *":$testbindir:"*) ;;
	  ::) dllsearchpath=$testbindir;;
	  *) func_append dllsearchpath ":$testbindir";;
	  esac
	  ;;
	esac
      done
      # Substitute the hardcoded libdirs into the rpath.
      if test -n "$hardcode_libdir_separator" &&
	 test -n "$hardcode_libdirs"; then
	libdir=$hardcode_libdirs
	eval rpath=\" $hardcode_libdir_flag_spec\"
      fi
      compile_rpath=$rpath

      rpath=
      hardcode_libdirs=
      for libdir in $finalize_rpath; do
	if test -n "$hardcode_libdir_flag_spec"; then
	  if test -n "$hardcode_libdir_separator"; then
	    if test -z "$hardcode_libdirs"; then
	      hardcode_libdirs=$libdir
	    else
	      # Just accumulate the unique libdirs.
	      case $hardcode_libdir_separator$hardcode_libdirs$hardcode_libdir_separator in
	      *"$hardcode_libdir_separator$libdir$hardcode_libdir_separator"*)
		;;
	      *)
		func_append hardcode_libdirs "$hardcode_libdir_separator$libdir"
		;;
	      esac
	    fi
	  else
	    eval flag=\"$hardcode_libdir_flag_spec\"
	    func_append rpath " $flag"
	  fi
	elif test -n "$runpath_var"; then
	  case "$finalize_perm_rpath " in
	  *" $libdir "*) ;;
	  *) func_append finalize_perm_rpath " $libdir" ;;
	  esac
	fi
      done
      # Substitute the hardcoded libdirs into the rpath.
      if test -n "$hardcode_libdir_separator" &&
	 test -n "$hardcode_libdirs"; then
	libdir=$hardcode_libdirs
	eval rpath=\" $hardcode_libdir_flag_spec\"
      fi
      finalize_rpath=$rpath

      if test -n "$libobjs" && test yes = "$build_old_libs"; then
	# Transform all the library objects into standard objects.
	compile_command=`$ECHO "$compile_command" | $SP2NL | $SED "$lo2o" | $NL2SP`
	finalize_command=`$ECHO "$finalize_command" | $SP2NL | $SED "$lo2o" | $NL2SP`
      fi

      func_generate_dlsyms "$outputname" "@PROGRAM@" false

      # template prelinking step
      if test -n "$prelink_cmds"; then
	func_execute_cmds "$prelink_cmds" 'exit $?'
      fi

      wrappers_required=:
      case $host in
      *cegcc* | *mingw32ce*)
        # Disable wrappers for cegcc and mingw32ce hosts, we are cross compiling anyway.
        wrappers_required=false
        ;;
      *cygwin* | *mingw* )
        test yes = "$build_libtool_libs" || wrappers_required=false
        ;;
      *)
        if test no = "$need_relink" || test yes != "$build_libtool_libs"; then
          wrappers_required=false
        fi
        ;;
      esac
      $wrappers_required || {
	# Replace the output file specification.
	compile_command=`$ECHO "$compile_command" | $SED 's%@OUTPUT@%'"$output"'%g'`
	link_command=$compile_command$compile_rpath

	# We have no uninstalled library dependencies, so finalize right now.
	exit_status=0
	func_show_eval "$link_command" 'exit_status=$?'

	if test -n "$postlink_cmds"; then
	  func_to_tool_file "$output"
	  postlink_cmds=`func_echo_all "$postlink_cmds" | $SED -e 's%@OUTPUT@%'"$output"'%g' -e 's%@TOOL_OUTPUT@%'"$func_to_tool_file_result"'%g'`
	  func_execute_cmds "$postlink_cmds" 'exit $?'
	fi

	# Delete the generated files.
	if test -f "$output_objdir/${outputname}S.$objext"; then
	  func_show_eval '$RM "$output_objdir/${outputname}S.$objext"'
	fi

	exit $exit_status
      }

      if test -n "$compile_shlibpath$finalize_shlibpath"; then
	compile_command="$shlibpath_var=\"$compile_shlibpath$finalize_shlibpath\$$shlibpath_var\" $compile_command"
      fi
      if test -n "$finalize_shlibpath"; then
	finalize_command="$shlibpath_var=\"$finalize_shlibpath\$$shlibpath_var\" $finalize_command"
      fi

      compile_var=
      finalize_var=
      if test -n "$runpath_var"; then
	if test -n "$perm_rpath"; then
	  # We should set the runpath_var.
	  rpath=
	  for dir in $perm_rpath; do
	    func_append rpath "$dir:"
	  done
	  compile_var="$runpath_var=\"$rpath\$$runpath_var\" "
	fi
	if test -n "$finalize_perm_rpath"; then
	  # We should set the runpath_var.
	  rpath=
	  for dir in $finalize_perm_rpath; do
	    func_append rpath "$dir:"
	  done
	  finalize_var="$runpath_var=\"$rpath\$$runpath_var\" "
	fi
      fi

      if test yes = "$no_install"; then
	# We don't need to create a wrapper script.
	link_command=$compile_var$compile_command$compile_rpath
	# Replace the output file specification.
	link_command=`$ECHO "$link_command" | $SED 's%@OUTPUT@%'"$output"'%g'`
	# Delete the old output file.
	$opt_dry_run || $RM $output
	# Link the executable and exit
	func_show_eval "$link_command" 'exit $?'

	if test -n "$postlink_cmds"; then
	  func_to_tool_file "$output"
	  postlink_cmds=`func_echo_all "$postlink_cmds" | $SED -e 's%@OUTPUT@%'"$output"'%g' -e 's%@TOOL_OUTPUT@%'"$func_to_tool_file_result"'%g'`
	  func_execute_cmds "$postlink_cmds" 'exit $?'
	fi

	exit $EXIT_SUCCESS
      fi

      case $hardcode_action,$fast_install in
        relink,*)
	  # Fast installation is not supported
	  link_command=$compile_var$compile_command$compile_rpath
	  relink_command=$finalize_var$finalize_command$finalize_rpath

	  func_warning "this platform does not like uninstalled shared libraries"
	  func_warning "'$output' will be relinked during installation"
	  ;;
        *,yes)
	  link_command=$finalize_var$compile_command$finalize_rpath
	  relink_command=`$ECHO "$compile_var$compile_command$compile_rpath" | $SED 's%@OUTPUT@%\$progdir/\$file%g'`
          ;;
	*,no)
	  link_command=$compile_var$compile_command$compile_rpath
	  relink_command=$finalize_var$finalize_command$finalize_rpath
          ;;
	*,needless)
	  link_command=$finalize_var$compile_command$finalize_rpath
	  relink_command=
          ;;
      esac

      # Replace the output file specification.
      link_command=`$ECHO "$link_command" | $SED 's%@OUTPUT@%'"$output_objdir/$outputname"'%g'`

      # Delete the old output files.
      $opt_dry_run || $RM $output $output_objdir/$outputname $output_objdir/lt-$outputname

      func_show_eval "$link_command" 'exit $?'

      if test -n "$postlink_cmds"; then
	func_to_tool_file "$output_objdir/$outputname"
	postlink_cmds=`func_echo_all "$postlink_cmds" | $SED -e 's%@OUTPUT@%'"$output_objdir/$outputname"'%g' -e 's%@TOOL_OUTPUT@%'"$func_to_tool_file_result"'%g'`
	func_execute_cmds "$postlink_cmds" 'exit $?'
      fi

      # Now create the wrapper script.
      func_verbose "creating $output"

      # Quote the relink command for shipping.
      if test -n "$relink_command"; then
	# Preserve any variables that may affect compiler behavior
	for var in $variables_saved_for_relink; do
	  if eval test -z \"\${$var+set}\"; then
	    relink_command="{ test -z \"\${$var+set}\" || $lt_unset $var || { $var=; export $var; }; }; $relink_command"
	  elif eval var_value=\$$var; test -z "$var_value"; then
	    relink_command="$var=; export $var; $relink_command"
	  else
	    func_quote_for_eval "$var_value"
	    relink_command="$var=$func_quote_for_eval_result; export $var; $relink_command"
	  fi
	done
	relink_command="(cd `pwd`; $relink_command)"
	relink_command=`$ECHO "$relink_command" | $SED "$sed_quote_subst"`
      fi

      # Only actually do things if not in dry run mode.
      $opt_dry_run || {
	# win32 will think the script is a binary if it has
	# a .exe suffix, so we strip it off here.
	case $output in
	  *.exe) func_stripname '' '.exe' "$output"
	         output=$func_stripname_result ;;
	esac
	# test for cygwin because mv fails w/o .exe extensions
	case $host in
	  *cygwin*)
	    exeext=.exe
	    func_stripname '' '.exe' "$outputname"
	    outputname=$func_stripname_result ;;
	  *) exeext= ;;
	esac
	case $host in
	  *cygwin* | *mingw* )
	    func_dirname_and_basename "$output" "" "."
	    output_name=$func_basename_result
	    output_path=$func_dirname_result
	    cwrappersource=$output_path/$objdir/lt-$output_name.c
	    cwrapper=$output_path/$output_name.exe
	    $RM $cwrappersource $cwrapper
	    trap "$RM $cwrappersource $cwrapper; exit $EXIT_FAILURE" 1 2 15

	    func_emit_cwrapperexe_src > $cwrappersource

	    # The wrapper executable is built using the $host compiler,
	    # because it contains $host paths and files. If cross-
	    # compiling, it, like the target executable, must be
	    # executed on the $host or under an emulation environment.
	    $opt_dry_run || {
	      $LTCC $LTCFLAGS -o $cwrapper $cwrappersource
	      $STRIP $cwrapper
	    }

	    # Now, create the wrapper script for func_source use:
	    func_ltwrapper_scriptname $cwrapper
	    $RM $func_ltwrapper_scriptname_result
	    trap "$RM $func_ltwrapper_scriptname_result; exit $EXIT_FAILURE" 1 2 15
	    $opt_dry_run || {
	      # note: this script will not be executed, so do not chmod.
	      if test "x$build" = "x$host"; then
		$cwrapper --lt-dump-script > $func_ltwrapper_scriptname_result
	      else
		func_emit_wrapper no > $func_ltwrapper_scriptname_result
	      fi
	    }
	  ;;
	  * )
	    $RM $output
	    trap "$RM $output; exit $EXIT_FAILURE" 1 2 15

	    func_emit_wrapper no > $output
	    chmod +x $output
	  ;;
	esac
      }
      exit $EXIT_SUCCESS
      ;;
    esac

    # See if we need to build an old-fashioned archive.
    for oldlib in $oldlibs; do

      case $build_libtool_libs in
        convenience)
	  oldobjs="$libobjs_save $symfileobj"
	  addlibs=$convenience
	  build_libtool_libs=no
	  ;;
	module)
	  oldobjs=$libobjs_save
	  addlibs=$old_convenience
	  build_libtool_libs=no
          ;;
	*)
	  oldobjs="$old_deplibs $non_pic_objects"
	  $preload && test -f "$symfileobj" \
	    && func_append oldobjs " $symfileobj"
	  addlibs=$old_convenience
	  ;;
      esac

      if test -n "$addlibs"; then
	gentop=$output_objdir/${outputname}x
	func_append generated " $gentop"

	func_extract_archives $gentop $addlibs
	func_append oldobjs " $func_extract_archives_result"
      fi

      # Do each command in the archive commands.
      if test -n "$old_archive_from_new_cmds" && test yes = "$build_libtool_libs"; then
	cmds=$old_archive_from_new_cmds
      else

	# Add any objects from preloaded convenience libraries
	if test -n "$dlprefiles"; then
	  gentop=$output_objdir/${outputname}x
	  func_append generated " $gentop"

	  func_extract_archives $gentop $dlprefiles
	  func_append oldobjs " $func_extract_archives_result"
	fi

	# POSIX demands no paths to be encoded in archives.  We have
	# to avoid creating archives with duplicate basenames if we
	# might have to extract them afterwards, e.g., when creating a
	# static archive out of a convenience library, or when linking
	# the entirety of a libtool archive into another (currently
	# not supported by libtool).
	if (for obj in $oldobjs
	    do
	      func_basename "$obj"
	      $ECHO "$func_basename_result"
	    done | sort | sort -uc >/dev/null 2>&1); then
	  :
	else
	  echo "copying selected object files to avoid basename conflicts..."
	  gentop=$output_objdir/${outputname}x
	  func_append generated " $gentop"
	  func_mkdir_p "$gentop"
	  save_oldobjs=$oldobjs
	  oldobjs=
	  counter=1
	  for obj in $save_oldobjs
	  do
	    func_basename "$obj"
	    objbase=$func_basename_result
	    case " $oldobjs " in
	    " ") oldobjs=$obj ;;
	    *[\ /]"$objbase "*)
	      while :; do
		# Make sure we don't pick an alternate name that also
		# overlaps.
		newobj=lt$counter-$objbase
		func_arith $counter + 1
		counter=$func_arith_result
		case " $oldobjs " in
		*[\ /]"$newobj "*) ;;
		*) if test ! -f "$gentop/$newobj"; then break; fi ;;
		esac
	      done
	      func_show_eval "ln $obj $gentop/$newobj || cp $obj $gentop/$newobj"
	      func_append oldobjs " $gentop/$newobj"
	      ;;
	    *) func_append oldobjs " $obj" ;;
	    esac
	  done
	fi
	func_to_tool_file "$oldlib" func_convert_file_msys_to_w32
	tool_oldlib=$func_to_tool_file_result
	eval cmds=\"$old_archive_cmds\"

	func_len " $cmds"
	len=$func_len_result
	if test "$len" -lt "$max_cmd_len" || test "$max_cmd_len" -le -1; then
	  cmds=$old_archive_cmds
	elif test -n "$archiver_list_spec"; then
	  func_verbose "using command file archive linking..."
	  for obj in $oldobjs
	  do
	    func_to_tool_file "$obj"
	    $ECHO "$func_to_tool_file_result"
	  done > $output_objdir/$libname.libcmd
	  func_to_tool_file "$output_objdir/$libname.libcmd"
	  oldobjs=" $archiver_list_spec$func_to_tool_file_result"
	  cmds=$old_archive_cmds
	else
	  # the command line is too long to link in one step, link in parts
	  func_verbose "using piecewise archive linking..."
	  save_RANLIB=$RANLIB
	  RANLIB=:
	  objlist=
	  concat_cmds=
	  save_oldobjs=$oldobjs
	  oldobjs=
	  # Is there a better way of finding the last object in the list?
	  for obj in $save_oldobjs
	  do
	    last_oldobj=$obj
	  done
	  eval test_cmds=\"$old_archive_cmds\"
	  func_len " $test_cmds"
	  len0=$func_len_result
	  len=$len0
	  for obj in $save_oldobjs
	  do
	    func_len " $obj"
	    func_arith $len + $func_len_result
	    len=$func_arith_result
	    func_append objlist " $obj"
	    if test "$len" -lt "$max_cmd_len"; then
	      :
	    else
	      # the above command should be used before it gets too long
	      oldobjs=$objlist
	      if test "$obj" = "$last_oldobj"; then
		RANLIB=$save_RANLIB
	      fi
	      test -z "$concat_cmds" || concat_cmds=$concat_cmds~
	      eval concat_cmds=\"\$concat_cmds$old_archive_cmds\"
	      objlist=
	      len=$len0
	    fi
	  done
	  RANLIB=$save_RANLIB
	  oldobjs=$objlist
	  if test -z "$oldobjs"; then
	    eval cmds=\"\$concat_cmds\"
	  else
	    eval cmds=\"\$concat_cmds~\$old_archive_cmds\"
	  fi
	fi
      fi
      func_execute_cmds "$cmds" 'exit $?'
    done

    test -n "$generated" && \
      func_show_eval "${RM}r$generated"

    # Now create the libtool archive.
    case $output in
    *.la)
      old_library=
      test yes = "$build_old_libs" && old_library=$libname.$libext
      func_verbose "creating $output"

      # Preserve any variables that may affect compiler behavior
      for var in $variables_saved_for_relink; do
	if eval test -z \"\${$var+set}\"; then
	  relink_command="{ test -z \"\${$var+set}\" || $lt_unset $var || { $var=; export $var; }; }; $relink_command"
	elif eval var_value=\$$var; test -z "$var_value"; then
	  relink_command="$var=; export $var; $relink_command"
	else
	  func_quote_for_eval "$var_value"
	  relink_command="$var=$func_quote_for_eval_result; export $var; $relink_command"
	fi
      done
      # Quote the link command for shipping.
      relink_command="(cd `pwd`; $SHELL \"$progpath\" $preserve_args --mode=relink $libtool_args @inst_prefix_dir@)"
      relink_command=`$ECHO "$relink_command" | $SED "$sed_quote_subst"`
      if test yes = "$hardcode_automatic"; then
	relink_command=
      fi

      # Only create the output if not a dry run.
      $opt_dry_run || {
	for installed in no yes; do
	  if test yes = "$installed"; then
	    if test -z "$install_libdir"; then
	      break
	    fi
	    output=$output_objdir/${outputname}i
	    # Replace all uninstalled libtool libraries with the installed ones
	    newdependency_libs=
	    for deplib in $dependency_libs; do
	      case $deplib in
	      *.la)
		func_basename "$deplib"
		name=$func_basename_result
		func_resolve_sysroot "$deplib"
		eval libdir=`$SED -n -e 's/^libdir=\(.*\)$/\1/p' $func_resolve_sysroot_result`
		test -z "$libdir" && \
		  func_fatal_error "'$deplib' is not a valid libtool archive"
		func_append newdependency_libs " ${lt_sysroot:+=}$libdir/$name"
		;;
	      -L*)
		func_stripname -L '' "$deplib"
		func_replace_sysroot "$func_stripname_result"
		func_append newdependency_libs " -L$func_replace_sysroot_result"
		;;
	      -R*)
		func_stripname -R '' "$deplib"
		func_replace_sysroot "$func_stripname_result"
		func_append newdependency_libs " -R$func_replace_sysroot_result"
		;;
	      *) func_append newdependency_libs " $deplib" ;;
	      esac
	    done
	    dependency_libs=$newdependency_libs
	    newdlfiles=

	    for lib in $dlfiles; do
	      case $lib in
	      *.la)
	        func_basename "$lib"
		name=$func_basename_result
		eval libdir=`$SED -n -e 's/^libdir=\(.*\)$/\1/p' $lib`
		test -z "$libdir" && \
		  func_fatal_error "'$lib' is not a valid libtool archive"
		func_append newdlfiles " ${lt_sysroot:+=}$libdir/$name"
		;;
	      *) func_append newdlfiles " $lib" ;;
	      esac
	    done
	    dlfiles=$newdlfiles
	    newdlprefiles=
	    for lib in $dlprefiles; do
	      case $lib in
	      *.la)
		# Only pass preopened files to the pseudo-archive (for
		# eventual linking with the app. that links it) if we
		# didn't already link the preopened objects directly into
		# the library:
		func_basename "$lib"
		name=$func_basename_result
		eval libdir=`$SED -n -e 's/^libdir=\(.*\)$/\1/p' $lib`
		test -z "$libdir" && \
		  func_fatal_error "'$lib' is not a valid libtool archive"
		func_append newdlprefiles " ${lt_sysroot:+=}$libdir/$name"
		;;
	      esac
	    done
	    dlprefiles=$newdlprefiles
	  else
	    newdlfiles=
	    for lib in $dlfiles; do
	      case $lib in
		[\\/]* | [A-Za-z]:[\\/]*) abs=$lib ;;
		*) abs=`pwd`"/$lib" ;;
	      esac
	      func_append newdlfiles " $abs"
	    done
	    dlfiles=$newdlfiles
	    newdlprefiles=
	    for lib in $dlprefiles; do
	      case $lib in
		[\\/]* | [A-Za-z]:[\\/]*) abs=$lib ;;
		*) abs=`pwd`"/$lib" ;;
	      esac
	      func_append newdlprefiles " $abs"
	    done
	    dlprefiles=$newdlprefiles
	  fi
	  $RM $output
	  # place dlname in correct position for cygwin
	  # In fact, it would be nice if we could use this code for all target
	  # systems that can't hard-code library paths into their executables
	  # and that have no shared library path variable independent of PATH,
	  # but it turns out we can't easily determine that from inspecting
	  # libtool variables, so we have to hard-code the OSs to which it
	  # applies here; at the moment, that means platforms that use the PE
	  # object format with DLL files.  See the long comment at the top of
	  # tests/bindir.at for full details.
	  tdlname=$dlname
	  case $host,$output,$installed,$module,$dlname in
	    *cygwin*,*lai,yes,no,*.dll | *mingw*,*lai,yes,no,*.dll | *cegcc*,*lai,yes,no,*.dll)
	      # If a -bindir argument was supplied, place the dll there.
	      if test -n "$bindir"; then
		func_relative_path "$install_libdir" "$bindir"
		tdlname=$func_relative_path_result/$dlname
	      else
		# Otherwise fall back on heuristic.
		tdlname=../bin/$dlname
	      fi
	      ;;
	  esac
	  $ECHO > $output "\
# $outputname - a libtool library file
# Generated by $PROGRAM (GNU $PACKAGE) $VERSION
#
# Please DO NOT delete this file!
# It is necessary for linking the library.

# The name that we can dlopen(3).
dlname='$tdlname'

# Names of this library.
library_names='$library_names'

# The name of the static archive.
old_library='$old_library'

# Linker flags that cannot go in dependency_libs.
inherited_linker_flags='$new_inherited_linker_flags'

# Libraries that this one depends upon.
dependency_libs='$dependency_libs'

# Names of additional weak libraries provided by this library
weak_library_names='$weak_libs'

# Version information for $libname.
current=$current
age=$age
revision=$revision

# Is this an already installed library?
installed=$installed

# Should we warn about portability when linking against -modules?
shouldnotlink=$module

# Files to dlopen/dlpreopen
dlopen='$dlfiles'
dlpreopen='$dlprefiles'

# Directory that this library needs to be installed in:
libdir='$install_libdir'"
	  if test no,yes = "$installed,$need_relink"; then
	    $ECHO >> $output "\
relink_command=\"$relink_command\""
	  fi
	done
      }

      # Do a symbolic link so that the libtool archive can be found in
      # LD_LIBRARY_PATH before the program is installed.
      func_show_eval '( cd "$output_objdir" && $RM "$outputname" && $LN_S "../$outputname" "$outputname" )' 'exit $?'
      ;;
    esac
    exit $EXIT_SUCCESS
}

if test link = "$opt_mode" || test relink = "$opt_mode"; then
  func_mode_link ${1+"$@"}
fi


# func_mode_uninstall arg...
func_mode_uninstall ()
{
    $debug_cmd

    RM=$nonopt
    files=
    rmforce=false
    exit_status=0

    # This variable tells wrapper scripts just to set variables rather
    # than running their programs.
    libtool_install_magic=$magic

    for arg
    do
      case $arg in
      -f) func_append RM " $arg"; rmforce=: ;;
      -*) func_append RM " $arg" ;;
      *) func_append files " $arg" ;;
      esac
    done

    test -z "$RM" && \
      func_fatal_help "you must specify an RM program"

    rmdirs=

    for file in $files; do
      func_dirname "$file" "" "."
      dir=$func_dirname_result
      if test . = "$dir"; then
	odir=$objdir
      else
	odir=$dir/$objdir
      fi
      func_basename "$file"
      name=$func_basename_result
      test uninstall = "$opt_mode" && odir=$dir

      # Remember odir for removal later, being careful to avoid duplicates
      if test clean = "$opt_mode"; then
	case " $rmdirs " in
	  *" $odir "*) ;;
	  *) func_append rmdirs " $odir" ;;
	esac
      fi

      # Don't error if the file doesn't exist and rm -f was used.
      if { test -L "$file"; } >/dev/null 2>&1 ||
	 { test -h "$file"; } >/dev/null 2>&1 ||
	 test -f "$file"; then
	:
      elif test -d "$file"; then
	exit_status=1
	continue
      elif $rmforce; then
	continue
      fi

      rmfiles=$file

      case $name in
      *.la)
	# Possibly a libtool archive, so verify it.
	if func_lalib_p "$file"; then
	  func_source $dir/$name

	  # Delete the libtool libraries and symlinks.
	  for n in $library_names; do
	    func_append rmfiles " $odir/$n"
	  done
	  test -n "$old_library" && func_append rmfiles " $odir/$old_library"

	  case $opt_mode in
	  clean)
	    case " $library_names " in
	    *" $dlname "*) ;;
	    *) test -n "$dlname" && func_append rmfiles " $odir/$dlname" ;;
	    esac
	    test -n "$libdir" && func_append rmfiles " $odir/$name $odir/${name}i"
	    ;;
	  uninstall)
	    if test -n "$library_names"; then
	      # Do each command in the postuninstall commands.
	      func_execute_cmds "$postuninstall_cmds" '$rmforce || exit_status=1'
	    fi

	    if test -n "$old_library"; then
	      # Do each command in the old_postuninstall commands.
	      func_execute_cmds "$old_postuninstall_cmds" '$rmforce || exit_status=1'
	    fi
	    # FIXME: should reinstall the best remaining shared library.
	    ;;
	  esac
	fi
	;;

      *.lo)
	# Possibly a libtool object, so verify it.
	if func_lalib_p "$file"; then

	  # Read the .lo file
	  func_source $dir/$name

	  # Add PIC object to the list of files to remove.
	  if test -n "$pic_object" && test none != "$pic_object"; then
	    func_append rmfiles " $dir/$pic_object"
	  fi

	  # Add non-PIC object to the list of files to remove.
	  if test -n "$non_pic_object" && test none != "$non_pic_object"; then
	    func_append rmfiles " $dir/$non_pic_object"
	  fi
	fi
	;;

      *)
	if test clean = "$opt_mode"; then
	  noexename=$name
	  case $file in
	  *.exe)
	    func_stripname '' '.exe' "$file"
	    file=$func_stripname_result
	    func_stripname '' '.exe' "$name"
	    noexename=$func_stripname_result
	    # $file with .exe has already been added to rmfiles,
	    # add $file without .exe
	    func_append rmfiles " $file"
	    ;;
	  esac
	  # Do a test to see if this is a libtool program.
	  if func_ltwrapper_p "$file"; then
	    if func_ltwrapper_executable_p "$file"; then
	      func_ltwrapper_scriptname "$file"
	      relink_command=
	      func_source $func_ltwrapper_scriptname_result
	      func_append rmfiles " $func_ltwrapper_scriptname_result"
	    else
	      relink_command=
	      func_source $dir/$noexename
	    fi

	    # note $name still contains .exe if it was in $file originally
	    # as does the version of $file that was added into $rmfiles
	    func_append rmfiles " $odir/$name $odir/${name}S.$objext"
	    if test yes = "$fast_install" && test -n "$relink_command"; then
	      func_append rmfiles " $odir/lt-$name"
	    fi
	    if test "X$noexename" != "X$name"; then
	      func_append rmfiles " $odir/lt-$noexename.c"
	    fi
	  fi
	fi
	;;
      esac
      func_show_eval "$RM $rmfiles" 'exit_status=1'
    done

    # Try to remove the $objdir's in the directories where we deleted files
    for dir in $rmdirs; do
      if test -d "$dir"; then
	func_show_eval "rmdir $dir >/dev/null 2>&1"
      fi
    done

    exit $exit_status
}

if test uninstall = "$opt_mode" || test clean = "$opt_mode"; then
  func_mode_uninstall ${1+"$@"}
fi

test -z "$opt_mode" && {
  help=$generic_help
  func_fatal_help "you must specify a MODE"
}

test -z "$exec_cmd" && \
  func_fatal_help "invalid operation mode '$opt_mode'"

if test -n "$exec_cmd"; then
  eval exec "$exec_cmd"
  exit $EXIT_FAILURE
fi

exit $exit_status


# The TAGs below are defined such that we never get into a situation
# where we disable both kinds of libraries.  Given conflicting
# choices, we go for a static library, that is the most portable,
# since we can't tell whether shared libraries were disabled because
# the user asked for that or because the platform doesn't support
# them.  This is particularly important on AIX, because we don't
# support having both static and shared libraries enabled at the same
# time on that platform, so we default to a shared-only configuration.
# If a disable-shared tag is given, we'll fallback to a static-only
# configuration.  But we'll never go from static-only to shared-only.

# ### BEGIN LIBTOOL TAG CONFIG: disable-shared
build_libtool_libs=no
build_old_libs=yes
# ### END LIBTOOL TAG CONFIG: disable-shared

# ### BEGIN LIBTOOL TAG CONFIG: disable-static
build_old_libs=`case $build_libtool_libs in yes) echo no;; *) echo yes;; esac`
# ### END LIBTOOL TAG CONFIG: disable-static

# Local Variables:
# mode:shell-script
# sh-indentation:2
# End:<|MERGE_RESOLUTION|>--- conflicted
+++ resolved
@@ -31,11 +31,7 @@
 
 PROGRAM=libtool
 PACKAGE=libtool
-<<<<<<< HEAD
-VERSION="2.4.6 Debian-2.4.6-2"
-=======
 VERSION="2.4.6 Debian-2.4.6-15"
->>>>>>> b604d098
 package_revision=2.4.6
 
 
@@ -1374,7 +1370,7 @@
 #! /bin/sh
 
 # Set a version string for this script.
-scriptversion=2014-01-07.03; # UTC
+scriptversion=2015-10-07.11; # UTC
 
 # A portable, pluggable option parser for Bourne shell.
 # Written by Gary V. Vaughan, 2010
@@ -1534,6 +1530,8 @@
 {
     $debug_cmd
 
+    _G_rc_run_hooks=false
+
     case " $hookable_fns " in
       *" $1 "*) ;;
       *) func_fatal_error "'$1' does not support hook funcions.n" ;;
@@ -1542,16 +1540,16 @@
     eval _G_hook_fns=\$$1_hooks; shift
 
     for _G_hook in $_G_hook_fns; do
-      eval $_G_hook '"$@"'
-
-      # store returned options list back into positional
-      # parameters for next 'cmd' execution.
-      eval _G_hook_result=\$${_G_hook}_result
-      eval set dummy "$_G_hook_result"; shift
+      if eval $_G_hook '"$@"'; then
+        # store returned options list back into positional
+        # parameters for next 'cmd' execution.
+        eval _G_hook_result=\$${_G_hook}_result
+        eval set dummy "$_G_hook_result"; shift
+        _G_rc_run_hooks=:
+      fi
     done
 
-    func_quote_for_eval ${1+"$@"}
-    func_run_hooks_result=$func_quote_for_eval_result
+    $_G_rc_run_hooks && func_run_hooks_result=$_G_hook_result
 }
 
 
@@ -1561,10 +1559,16 @@
 ## --------------- ##
 
 # In order to add your own option parsing hooks, you must accept the
-# full positional parameter list in your hook function, remove any
-# options that you action, and then pass back the remaining unprocessed
+# full positional parameter list in your hook function, you may remove/edit
+# any options that you action, and then pass back the remaining unprocessed
 # options in '<hooked_function_name>_result', escaped suitably for
-# 'eval'.  Like this:
+# 'eval'.  In this case you also must return $EXIT_SUCCESS to let the
+# hook's caller know that it should pay attention to
+# '<hooked_function_name>_result'.  Returning $EXIT_FAILURE signalizes that
+# arguments are left untouched by the hook and therefore caller will ignore the
+# result variable.
+#
+# Like this:
 #
 #    my_options_prep ()
 #    {
@@ -1574,9 +1578,11 @@
 #        usage_message=$usage_message'
 #      -s, --silent       don'\''t print informational messages
 #    '
-#
-#        func_quote_for_eval ${1+"$@"}
-#        my_options_prep_result=$func_quote_for_eval_result
+#        # No change in '$@' (ignored completely by this hook).  There is
+#        # no need to do the equivalent (but slower) action:
+#        # func_quote_for_eval ${1+"$@"}
+#        # my_options_prep_result=$func_quote_for_eval_result
+#        false
 #    }
 #    func_add_hook func_options_prep my_options_prep
 #
@@ -1585,25 +1591,37 @@
 #    {
 #        $debug_cmd
 #
+#        args_changed=false
+#
 #        # Note that for efficiency, we parse as many options as we can
 #        # recognise in a loop before passing the remainder back to the
 #        # caller on the first unrecognised argument we encounter.
 #        while test $# -gt 0; do
 #          opt=$1; shift
 #          case $opt in
-#            --silent|-s) opt_silent=: ;;
+#            --silent|-s) opt_silent=:
+#                         args_changed=:
+#                         ;;
 #            # Separate non-argument short options:
 #            -s*)         func_split_short_opt "$_G_opt"
 #                         set dummy "$func_split_short_opt_name" \
 #                             "-$func_split_short_opt_arg" ${1+"$@"}
 #                         shift
+#                         args_changed=:
 #                         ;;
-#            *)            set dummy "$_G_opt" "$*"; shift; break ;;
+#            *)           # Make sure the first unrecognised option "$_G_opt"
+#                         # is added back to "$@", we could need that later
+#                         # if $args_changed is true.
+#                         set dummy "$_G_opt" ${1+"$@"}; shift; break ;;
 #          esac
 #        done
 #
-#        func_quote_for_eval ${1+"$@"}
-#        my_silent_option_result=$func_quote_for_eval_result
+#        if $args_changed; then
+#          func_quote_for_eval ${1+"$@"}
+#          my_silent_option_result=$func_quote_for_eval_result
+#        fi
+#
+#        $args_changed
 #    }
 #    func_add_hook func_parse_options my_silent_option
 #
@@ -1615,14 +1633,30 @@
 #        $opt_silent && $opt_verbose && func_fatal_help "\
 #    '--silent' and '--verbose' options are mutually exclusive."
 #
-#        func_quote_for_eval ${1+"$@"}
-#        my_option_validation_result=$func_quote_for_eval_result
+#        false
 #    }
 #    func_add_hook func_validate_options my_option_validation
 #
-# You'll alse need to manually amend $usage_message to reflect the extra
+# You'll also need to manually amend $usage_message to reflect the extra
 # options you parse.  It's preferable to append if you can, so that
 # multiple option parsing hooks can be added safely.
+
+
+# func_options_finish [ARG]...
+# ----------------------------
+# Finishing the option parse loop (call 'func_options' hooks ATM).
+func_options_finish ()
+{
+    $debug_cmd
+
+    _G_func_options_finish_exit=false
+    if func_run_hooks func_options ${1+"$@"}; then
+      func_options_finish_result=$func_run_hooks_result
+      _G_func_options_finish_exit=:
+    fi
+
+    $_G_func_options_finish_exit
+}
 
 
 # func_options [ARG]...
@@ -1634,17 +1668,28 @@
 {
     $debug_cmd
 
-    func_options_prep ${1+"$@"}
-    eval func_parse_options \
-        ${func_options_prep_result+"$func_options_prep_result"}
-    eval func_validate_options \
-        ${func_parse_options_result+"$func_parse_options_result"}
-
-    eval func_run_hooks func_options \
-        ${func_validate_options_result+"$func_validate_options_result"}
-
-    # save modified positional parameters for caller
-    func_options_result=$func_run_hooks_result
+    _G_rc_options=false
+
+    for my_func in options_prep parse_options validate_options options_finish
+    do
+      if eval func_$my_func '${1+"$@"}'; then
+        eval _G_res_var='$'"func_${my_func}_result"
+        eval set dummy "$_G_res_var" ; shift
+        _G_rc_options=:
+      fi
+    done
+
+    # Save modified positional parameters for caller.  As a top-level
+    # options-parser function we always need to set the 'func_options_result'
+    # variable (regardless the $_G_rc_options value).
+    if $_G_rc_options; then
+      func_options_result=$_G_res_var
+    else
+      func_quote_for_eval ${1+"$@"}
+      func_options_result=$func_quote_for_eval_result
+    fi
+
+    $_G_rc_options
 }
 
 
@@ -1653,9 +1698,9 @@
 # All initialisations required before starting the option parse loop.
 # Note that when calling hook functions, we pass through the list of
 # positional parameters.  If a hook function modifies that list, and
-# needs to propogate that back to rest of this script, then the complete
+# needs to propagate that back to rest of this script, then the complete
 # modified list must be put in 'func_run_hooks_result' before
-# returning.
+# returning $EXIT_SUCCESS (otherwise $EXIT_FAILURE is returned).
 func_hookable func_options_prep
 func_options_prep ()
 {
@@ -1665,10 +1710,14 @@
     opt_verbose=false
     opt_warning_types=
 
-    func_run_hooks func_options_prep ${1+"$@"}
-
-    # save modified positional parameters for caller
-    func_options_prep_result=$func_run_hooks_result
+    _G_rc_options_prep=false
+    if func_run_hooks func_options_prep ${1+"$@"}; then
+      _G_rc_options_prep=:
+      # save modified positional parameters for caller
+      func_options_prep_result=$func_run_hooks_result
+    fi
+
+    $_G_rc_options_prep
 }
 
 
@@ -1682,18 +1731,20 @@
 
     func_parse_options_result=
 
+    _G_rc_parse_options=false
     # this just eases exit handling
     while test $# -gt 0; do
       # Defer to hook functions for initial option parsing, so they
       # get priority in the event of reusing an option name.
-      func_run_hooks func_parse_options ${1+"$@"}
-
-      # Adjust func_parse_options positional parameters to match
-      eval set dummy "$func_run_hooks_result"; shift
+      if func_run_hooks func_parse_options ${1+"$@"}; then
+        eval set dummy "$func_run_hooks_result"; shift
+        _G_rc_parse_options=:
+      fi
 
       # Break out of the loop if we already parsed every option.
       test $# -gt 0 || break
 
+      _G_match_parse_options=:
       _G_opt=$1
       shift
       case $_G_opt in
@@ -1708,7 +1759,10 @@
 		      ;;
 
         --warnings|--warning|-W)
-                      test $# = 0 && func_missing_arg $_G_opt && break
+                      if test $# = 0 && func_missing_arg $_G_opt; then
+                        _G_rc_parse_options=:
+                        break
+                      fi
                       case " $warning_categories $1" in
                         *" $1 "*)
                           # trailing space prevents matching last $1 above
@@ -1761,15 +1815,25 @@
                       shift
                       ;;
 
-        --)           break ;;
+        --)           _G_rc_parse_options=: ; break ;;
         -*)           func_fatal_help "unrecognised option: '$_G_opt'" ;;
-        *)            set dummy "$_G_opt" ${1+"$@"}; shift; break ;;
+        *)            set dummy "$_G_opt" ${1+"$@"}; shift
+                      _G_match_parse_options=false
+                      break
+                      ;;
       esac
+
+      $_G_match_parse_options && _G_rc_parse_options=:
     done
 
-    # save modified positional parameters for caller
-    func_quote_for_eval ${1+"$@"}
-    func_parse_options_result=$func_quote_for_eval_result
+
+    if $_G_rc_parse_options; then
+      # save modified positional parameters for caller
+      func_quote_for_eval ${1+"$@"}
+      func_parse_options_result=$func_quote_for_eval_result
+    fi
+
+    $_G_rc_parse_options
 }
 
 
@@ -1782,16 +1846,21 @@
 {
     $debug_cmd
 
+    _G_rc_validate_options=false
+
     # Display all warnings if -W was not given.
     test -n "$opt_warning_types" || opt_warning_types=" $warning_categories"
 
-    func_run_hooks func_validate_options ${1+"$@"}
+    if func_run_hooks func_validate_options ${1+"$@"}; then
+      # save modified positional parameters for caller
+      func_validate_options_result=$func_run_hooks_result
+      _G_rc_validate_options=:
+    fi
 
     # Bail if the options were screwed!
     $exit_cmd $EXIT_FAILURE
 
-    # save modified positional parameters for caller
-    func_validate_options_result=$func_run_hooks_result
+    $_G_rc_validate_options
 }
 
 
@@ -2072,11 +2141,7 @@
        compiler:       $LTCC
        compiler flags: $LTCFLAGS
        linker:         $LD (gnu? $with_gnu_ld)
-<<<<<<< HEAD
-       version:        $progname $scriptversion Debian-2.4.6-2
-=======
        version:        $progname $scriptversion Debian-2.4.6-15
->>>>>>> b604d098
        automake:       `($AUTOMAKE --version) 2>/dev/null |$SED 1q`
        autoconf:       `($AUTOCONF --version) 2>/dev/null |$SED 1q`
 
@@ -2278,6 +2343,8 @@
     nonopt=
     preserve_args=
 
+    _G_rc_lt_options_prep=:
+
     # Shorthand for --mode=foo, only valid as the first argument
     case $1 in
     clean|clea|cle|cl)
@@ -2301,11 +2368,18 @@
     uninstall|uninstal|uninsta|uninst|unins|unin|uni|un|u)
       shift; set dummy --mode uninstall ${1+"$@"}; shift
       ;;
+    *)
+      _G_rc_lt_options_prep=false
+      ;;
     esac
 
-    # Pass back the list of options.
-    func_quote_for_eval ${1+"$@"}
-    libtool_options_prep_result=$func_quote_for_eval_result
+    if $_G_rc_lt_options_prep; then
+      # Pass back the list of options.
+      func_quote_for_eval ${1+"$@"}
+      libtool_options_prep_result=$func_quote_for_eval_result
+    fi
+
+    $_G_rc_lt_options_prep
 }
 func_add_hook func_options_prep libtool_options_prep
 
@@ -2317,9 +2391,12 @@
 {
     $debug_cmd
 
+    _G_rc_lt_parse_options=false
+
     # Perform our own loop to consume as many options as possible in
     # each iteration.
     while test $# -gt 0; do
+      _G_match_lt_parse_options=:
       _G_opt=$1
       shift
       case $_G_opt in
@@ -2394,15 +2471,22 @@
                         func_append preserve_args " $_G_opt"
                         ;;
 
-	# An option not handled by this hook function:
-        *)		set dummy "$_G_opt" ${1+"$@"};	shift; break  ;;
+        # An option not handled by this hook function:
+        *)              set dummy "$_G_opt" ${1+"$@"} ; shift
+                        _G_match_lt_parse_options=false
+                        break
+                        ;;
       esac
+      $_G_match_lt_parse_options && _G_rc_lt_parse_options=:
     done
 
-
-    # save modified positional parameters for caller
-    func_quote_for_eval ${1+"$@"}
-    libtool_parse_options_result=$func_quote_for_eval_result
+    if $_G_rc_lt_parse_options; then
+      # save modified positional parameters for caller
+      func_quote_for_eval ${1+"$@"}
+      libtool_parse_options_result=$func_quote_for_eval_result
+    fi
+
+    $_G_rc_lt_parse_options
 }
 func_add_hook func_parse_options libtool_parse_options
 
@@ -7283,12 +7367,6 @@
       # -specs=*             GCC specs files
       # -stdlib=*            select c++ std lib with clang
       # -fsanitize=*         Clang/GCC memory and address sanitizer
-<<<<<<< HEAD
-      -64|-mips[0-9]|-r[0-9][0-9]*|-xarch=*|-xtarget=*|+DA*|+DD*|-q*|-m*| \
-      -t[45]*|-txscale*|-p|-pg|--coverage|-fprofile-*|-F*|@*|-tp=*|--sysroot=*| \
-      -O*|-g*|-flto*|-fwhopr*|-fuse-linker-plugin|-fstack-protector*|-stdlib=*| \
-      -specs=*|-fsanitize=*)
-=======
       # -fuse-ld=*           Linker select flags for GCC
       # -static-*            direct GCC to link specific libraries statically
       # -fcilkplus           Cilk Plus language extension features for C/C++
@@ -7296,7 +7374,6 @@
       -t[45]*|-txscale*|-p|-pg|--coverage|-fprofile-*|-F*|@*|-tp=*|--sysroot=*| \
       -O*|-g*|-flto*|-fwhopr*|-fuse-linker-plugin|-fstack-protector*|-stdlib=*| \
       -specs=*|-fsanitize=*|-fuse-ld=*|-static-*|-fcilkplus)
->>>>>>> b604d098
         func_quote_for_eval "$arg"
 	arg=$func_quote_for_eval_result
         func_append compile_command " $arg"
