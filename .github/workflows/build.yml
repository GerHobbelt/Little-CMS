--- conflicted
+++ resolved
@@ -101,42 +101,3 @@
           meson setup build
           meson compile -C build
           meson test -C build
-<<<<<<< HEAD
-
-  msys2-meson:
-    name: 'msys2-meson ${{ matrix.sys }} ${{ matrix.library }}'
-    runs-on: windows-latest
-    defaults:
-      run:
-        shell: msys2 {0}
-    strategy:
-      matrix:
-        sys:
-          - mingw32
-          - mingw64
-          - ucrt64
-          - clang32
-          - clang64
-        library: ['shared', 'static']
-      fail-fast: false
-    steps:
-      - name: Use MinGW from MSYS
-        uses: msys2/setup-msys2@v2
-        with:
-          msystem: ${{matrix.sys}}
-          update: true
-          pacboy: >-
-            cc:p
-            meson:p
-            ninja:p
-            pkgconf:p
-
-      - uses: actions/checkout@v2
-
-      - name: Build Windows
-        run: |
-          meson setup build -Dfastfloat=true -Dthreaded=true -Dsamples=true -Ddefault_library=${{ matrix.library }}
-          meson compile -C build
-          meson test -C build
-=======
->>>>>>> e85c64ec
