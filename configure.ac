--- conflicted
+++ resolved
@@ -183,15 +183,9 @@
 if test "$with_threads" != 'no'
 then
 
-<<<<<<< HEAD
-  ACX_PTHREAD()
-
-  if test "$acx_pthread_ok" = yes
-=======
   AX_PTHREAD()
- 
+
   if test "$ax_pthread_ok" = yes
->>>>>>> c26d3d28
   then
     have_threads=yes
 
