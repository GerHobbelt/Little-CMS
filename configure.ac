--- conflicted
+++ resolved
@@ -7,11 +7,7 @@
 #
 # Set the package name and version
 #
-<<<<<<< HEAD
-AC_INIT(lcms2mt,2.11)
-=======
-AC_INIT(lcms2,2.12)
->>>>>>> e32ca1d8
+AC_INIT(lcms2mt,2.12)
 
 # Specify directory where m4 macros may be found.
 AC_CONFIG_MACRO_DIR([m4])
@@ -19,15 +15,9 @@
 #
 # Libtool library revision control info
 #
-<<<<<<< HEAD
-LIBRARY_CURRENT=3
-LIBRARY_REVISION=0
-LIBRARY_AGE=1
-=======
 LIBRARY_CURRENT=2
 LIBRARY_REVISION=12
 LIBRARY_AGE=0
->>>>>>> e32ca1d8
 
 AC_SUBST(LIBRARY_CURRENT)dnl
 AC_SUBST(LIBRARY_REVISION)dnl
