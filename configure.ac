--- conflicted
+++ resolved
@@ -7,11 +7,7 @@
 #
 # Set the package name and version
 #
-<<<<<<< HEAD
-AC_INIT(lcms2mt,2.15)
-=======
-AC_INIT(lcms2,2.16)
->>>>>>> 7dd2a834
+AC_INIT(lcms2mt, 2.16)
 
 # Specify directory where m4 macros may be found.
 AC_CONFIG_MACRO_DIR([m4])
