#
# LittleCMS 2 configure script
#

AC_PREREQ(2.60)

#
# Set the package name and version
#
<<<<<<< HEAD
AC_INIT(lcms2mt,2.12)
=======
AC_INIT(lcms2,2.13)
>>>>>>> a622b3d2

# Specify directory where m4 macros may be found.
AC_CONFIG_MACRO_DIR([m4])

#
# Libtool library revision control info
#
LIBRARY_CURRENT=2
LIBRARY_REVISION=13
LIBRARY_AGE=0

AC_SUBST(LIBRARY_CURRENT)dnl
AC_SUBST(LIBRARY_REVISION)dnl
AC_SUBST(LIBRARY_AGE)dnl

# Obtain system type by running config.guess
AC_CANONICAL_HOST

AM_INIT_AUTOMAKE([foreign 1.9 tar-ustar no-define dist-zip subdir-objects])


# Check for programs
AC_PROG_CC_STDC
AC_PROG_CPP
AC_PROG_CXX
LT_INIT

#AM_PROG_LD
#AC_SUBST(LD)
#AC_PROG_INSTALL
#AC_PROG_MAKE_SET
#AC_PROG_LN_S

#
# Tests for Windows
#
AC_EXEEXT
AC_OBJEXT

# Configure libtool
AC_ENABLE_SHARED
AC_ENABLE_STATIC
AC_LIBTOOL_WIN32_DLL
AC_LIBTOOL_SETUP
AC_PROG_LIBTOOL
AC_SUBST(LIBTOOL_DEPS)

LIB_PLUGINS = ''

# Add configure option --enable-maintainer-mode which enables dependency
# checking and generation useful to package maintainers.  This is made an
# option to avoid confusing end users.
AM_MAINTAINER_MODE

# If the C compiler supports the keyword inline, do nothing. Otherwise
# define inline to __inline__ or __inline if it accepts one of those,
# otherwise define inline to be empty.
AC_C_INLINE
AC_SUBST(inline)

# Check if the C compiler supports the "visibility" function attribute
# If supported, defines HAVE_FUNC_ATTRIBUTE_VISIBILITY
AX_GCC_FUNC_ATTRIBUTE(visibility)

# Check if the compiler supports "-fvisibility=hidden" and if yes, add it to CFLAGS
# This means that symbols that are not marked explicitly for export (CMSAPI)
# will not be reachable in the shared library.
AX_APPEND_COMPILE_FLAGS(["-fvisibility=hidden"])

# If words are stored with the most significant byte first (like
# Motorola and SPARC CPUs), define `WORDS_BIGENDIAN'.
AC_C_BIGENDIAN

# Check for threadsafe variants of gmtime
# Note: check for gmtime_s is a bit more complex as it is implemented as a macro
AC_CHECK_FUNCS(gmtime_r, [], [
               AC_MSG_CHECKING([for gmtime_s])
               AC_LINK_IFELSE([
                 AC_LANG_PROGRAM([[#include <time.h>]], [[
                   time_t t;
                   struct tm m;
                   gmtime_s(&m, &t);
                   return 0;
                 ]])],
                 [AC_MSG_RESULT([yes])
                  AC_DEFINE([HAVE_GMTIME_S], [1], [gmtime_s can be used])], 
                 [AC_MSG_RESULT([no])]
               )])

# Point to JPEG installed in DIR or disable JPEG with --without-jpeg.
AC_ARG_WITH(jpeg,
            AS_HELP_STRING([--with-jpeg=DIR],[use jpeg installed in DIR]),
            [
            if [ test "x$withval" = "xno" ]; then
              [with_jpeg='no']
            else
              if [ test "x$withval" != "xyes" ]; then
                with_jpeg=$withval
                JPEG_DIR=$withval
                CPPFLAGS="$CPPFLAGS -I$JPEG_DIR/include"
                LDFLAGS="$LDFLAGS -L$JPEG_DIR/lib"
              fi
              [with_jpeg='yes']
            fi
            ],
	        [with_jpeg='yes'])

# Point to TIFF installed in DIR or disable TIFF with --without-tiff.
AC_ARG_WITH(tiff,
            AS_HELP_STRING([--with-tiff=DIR], [use tiff installed in DIR]),
            [
            if [ test "x$withval" = "xno" ]; then
              [with_tiff='no']
            else
              if [ test "x$withval" != "xyes" ]; then
                with_tiff=$withval
                TIFF_DIR=$withval
                CPPFLAGS="$CPPFLAGS -I$TIFF_DIR/include"
                LDFLAGS="$LDFLAGS -L$TIFF_DIR/lib"
              fi
              [with_tiff='yes']
            fi
            ],
	        [with_tiff='yes'])

# Disable ZLIB
AC_ARG_WITH(zlib,
	      [  --without-zlib          disable ZLIB support],
	      [with_zlib=$withval],
	      [with_zlib='yes'])

#fast_float plugin:
AC_ARG_WITH(fastfloat,
            AS_HELP_STRING([--with-fastfloat],
                           [build and install fast_float plugin, use only if GPL 3.0 is acceptable]),
            [
                with_fastfloat=$withval
            ],
            [
                with_fastfloat='no'
            ])
if test "$with_fastfloat" == "yes"
then
            LIB_PLUGINS="$LIB_PLUGINS -llcms2_fast_float"
fi

#
# Determine POSIX threads settings
#
# Enable support for POSIX thread APIs
AC_ARG_WITH(threads,
	      AS_HELP_STRING([--without-threads],
                             [disable POSIX threads API support]),
	      [with_threads=$withval],
	      [with_threads='yes'])

have_threads=no
if test "$with_threads" != 'no'
then

  ACX_PTHREAD()

  if test "$acx_pthread_ok" = yes
  then
    have_threads=yes

    DEF_THREAD="$PTHREAD_CFLAGS"
    CFLAGS="$CFLAGS $DEF_THREAD"
    CXXFLAGS="$CXXFLAGS $DEF_THREAD"

    if test "$CC" != "$PTHREAD_CC"
    then
      AC_MSG_WARN([Replacing compiler $CC with compiler $PTHREAD_CC to support pthreads.])
      CC="$PTHREAD_CC"
    fi
    if test "$CXX" != "$PTHREAD_CXX"
    then
      AC_MSG_WARN([Replacing compiler $CXX with compiler $PTHREAD_CXX to support pthreads.])
      CXX="$PTHREAD_CXX"
    fi
  fi
fi

# check if compiler supports SSE2 intrinsics
AC_LANG_PUSH([C])

AC_MSG_CHECKING([whether compiler supports SSE2])
AC_COMPILE_IFELSE([AC_LANG_SOURCE([[
    #include <emmintrin.h>
    main() { __m128i n = _mm_set1_epi8(42); }]])],
  [ac_compiler_supports_sse2=yes], [ac_compiler_supports_sse2=no])
AC_MSG_RESULT([$ac_compiler_supports_sse2])
AS_IF([test "x$ac_compiler_supports_sse2" != "xyes"],
  [AC_DEFINE([CMS_DONT_USE_SSE2], [1], [Define if compiler does not support SSE2 intrinsics])])

AC_LANG_POP([C])

#
# Find math library
#
LIB_MATH=''
AC_CHECK_LIB(m,sqrt,LIB_MATH="-lm",,)
LIBS="$LIB_MATH $LIBS"
AC_SUBST(LIB_MATH)

#
# Find Posix threads library
#
LIB_THREAD=''
if test "$with_threads" != 'no' && test "$have_threads" = 'yes'
then
  for lib in pthread pthreads
  do
    if test "x$PTHREAD_LIBS" = "x" ; then
      AC_CHECK_LIB([$lib],pthread_mutex_lock,[PTHREAD_LIBS=-l$lib],,)
    fi
  done

  LIB_THREAD="$PTHREAD_LIBS"
  LIBS="$LIBS $LIB_THREAD"
  AC_DEFINE(HasTHREADS,1,[Define if you have pthreads library])
else
  AC_DEFINE(HasTHREADS,0,[Define if you don't have pthreads library])
fi
AC_SUBST(LIB_THREAD)

#
# Check for JPEG
#
have_jpeg='no'
LIB_JPEG=''
if test ! "$with_jpeg" = 'no'
then
    AC_MSG_CHECKING([for JPEG support])
    AC_MSG_RESULT()
    failed=0;
    passed=0;
    AC_CHECK_HEADER(jconfig.h,passed=`expr $passed + 1`,failed=`expr $failed + 1`)
    AC_CHECK_HEADER(jerror.h,passed=`expr $passed + 1`,failed=`expr $failed + 1`)
    AC_CHECK_HEADER(jmorecfg.h,passed=`expr $passed + 1`,failed=`expr $failed + 1`,[#include <jconfig.h>])
    AC_CHECK_HEADER(jpeglib.h,passed=`expr $passed + 1`,failed=`expr $failed + 1`)
    AC_CHECK_LIB(jpeg,jpeg_read_header,passed=`expr $passed + 1`,failed=`expr $failed + 1`,)

# Test for compatible JPEG library
if test ! "$ac_cv_jpeg_version_ok" = 'yes' ; then
AC_CACHE_CHECK(for JPEG library is version 6b or later, ac_cv_jpeg_version_ok,
[AC_TRY_COMPILE(
#include <stdio.h>
#include <stdlib.h>
#include <jpeglib.h>
,
changequote(<<, >>)dnl
<<
#if JPEG_LIB_VERSION < 62
#error IJG JPEG library must be version 6b or newer!
#endif
return 0;
>>,
changequote([, ])dnl
ac_cv_jpeg_version_ok='yes',
ac_cv_jpeg_version_ok='no')])
if test "$ac_cv_jpeg_version_ok" = 'yes' ; then
 AC_MSG_RESULT(yes)
 passed=`expr $passed + 1`
else
 AC_MSG_RESULT(no)
 failed=`expr $failed + 1`
fi
fi
    AC_MSG_CHECKING(if JPEG package is complete)
    if test $passed -gt 0
    then
    if test $failed -gt 0
    then
	AC_MSG_RESULT(no -- some components failed test)
        have_jpeg='no (failed tests)'
    else
	LIB_JPEG='-ljpeg'
	LIBS="$LIB_JPEG $LIBS"
	AC_DEFINE(HasJPEG,1,Define if you have JPEG library)
	AC_MSG_RESULT(yes)
        have_jpeg='yes'
    fi
    else
        AC_MSG_RESULT(no)
    fi
fi
AM_CONDITIONAL(HasJPEG, test "$have_jpeg" = 'yes')
AC_SUBST(LIB_JPEG)

#
# Check for ZLIB
#
have_zlib='no'
dnl TIFF may require zlib so enable zlib check if TIFF is requested
if test ! "$with_zlib" = 'no' || test ! "$with_tiff" = 'no'
then
  LIB_ZLIB=''
  AC_MSG_CHECKING(for ZLIB support )
  AC_MSG_RESULT()
  failed=0;
  passed=0;
  AC_CHECK_HEADER(zconf.h,passed=`expr $passed + 1`,failed=`expr $failed + 1`)
  AC_CHECK_HEADER(zlib.h,passed=`expr $passed + 1`,failed=`expr $failed + 1`)
  AC_CHECK_LIB(z,compress,passed=`expr $passed + 1`,failed=`expr $failed + 1`,)
  AC_CHECK_LIB(z,uncompress,passed=`expr $passed + 1`,failed=`expr $failed + 1`,)
  AC_CHECK_LIB(z,deflate,passed=`expr $passed + 1`,failed=`expr $failed + 1`,)
  AC_CHECK_LIB(z,inflate,passed=`expr $passed + 1`,failed=`expr $failed + 1`,)
  AC_CHECK_LIB(z,gzseek,passed=`expr $passed + 1`,failed=`expr $failed + 1`,)
  AC_CHECK_LIB(z,gztell,passed=`expr $passed + 1`,failed=`expr $failed + 1`,)
  AC_MSG_CHECKING(if ZLIB package is complete)
  if test $passed -gt 0
  then
    if test $failed -gt 0
    then
      AC_MSG_RESULT(no -- some components failed test)
      have_zlib='no (failed tests)'
    else
      LIB_ZLIB='-lz'
      LIBS="$LIB_ZLIB $LIBS"
      AC_DEFINE(HasZLIB,1,Define if you have zlib compression library)
      AC_MSG_RESULT(yes)
      have_zlib='yes'
    fi
  else
    AC_MSG_RESULT(no)
  fi
fi
AM_CONDITIONAL(HasZLIB, test "$have_zlib" = 'yes')
AC_SUBST(LIB_ZLIB)

#
# Check for TIFF
#
have_tiff='no'
LIB_TIFF=''
if test ! "$with_tiff" = 'no'
then
    AC_MSG_CHECKING([for TIFF support])
    AC_MSG_RESULT()
    failed=0;
    passed=0;
    AC_CHECK_HEADER(tiff.h,passed=`expr $passed + 1`,failed=`expr $failed + 1`)
    AC_CHECK_HEADER(tiffio.h,passed=`expr $passed + 1`,failed=`expr $failed + 1`)
    AC_CHECK_LIB(tiff,TIFFOpen,passed=`expr $passed + 1`,failed=`expr $failed + 1`,)
    AC_CHECK_LIB(tiff,TIFFClientOpen,passed=`expr $passed + 1`,failed=`expr $failed + 1`,)
    AC_CHECK_LIB(tiff,TIFFIsByteSwapped,passed=`expr $passed + 1`,failed=`expr $failed + 1`,)
    AC_MSG_CHECKING(if TIFF package is complete)
    if test $passed -gt 0
    then
    if test $failed -gt 0
    then
	AC_MSG_RESULT(no -- some components failed test)
	have_tiff='no (failed tests)'
    else
	LIB_TIFF='-ltiff'
	LIBS="$LIB_TIFF $LIBS"
	AC_DEFINE(HasTIFF,1,Define if you have TIFF library)
	AC_MSG_RESULT(yes)
	have_tiff='yes'
	AC_CHECK_HEADERS(tiffconf.h)
    fi
    else
    AC_MSG_RESULT(no)
    fi
fi
AM_CONDITIONAL(HasTIFF, test "$have_tiff" = 'yes')
AC_SUBST(LIB_TIFF)


# Libraries that the LCMS2MT library depends on
LCMS_LIB_DEPLIBS="$LIB_MATH $LIB_THREAD"
LCMS_LIB_DEPLIBS=`echo $LCMS_LIB_DEPLIBS | sed -e 's/  */ /g'`
AC_SUBST(LCMS_LIB_DEPLIBS)

echo "LIB_PLUGINS: $LIB_PLUGINS"
AC_SUBST(LIB_PLUGINS)

# Libraries that the jpegicc program depends on
JPEGICC_DEPLIBS="$LIB_JPEG $LIB_MATH $LIB_THREAD"
JPEGICC_DEPLIBS=`echo $JPEGICC_DEPLIBS | sed -e 's/  */ /g'`
AC_SUBST(JPEGICC_DEPLIBS)

# Libraries that the tifficc program depends on
TIFFICC_DEPLIBS="$LIB_TIFF $LIB_JPEG $LIB_ZLIB $LIB_MATH $LIB_THREAD"
TIFFICC_DEPLIBS=`echo $TIFFICC_DEPLIBS | sed -e 's/  */ /g'`
AC_SUBST(TIFFICC_DEPLIBS)

LIBS=''

#
# Perform substitutions
#
AC_CONFIG_FILES([Makefile])
AC_CONFIG_FILES([lcms2mt.pc])
AC_CONFIG_FILES([include/Makefile])
AC_CONFIG_FILES([src/Makefile])
AC_CONFIG_FILES([utils/tificc/Makefile])
AC_CONFIG_FILES([utils/transicc/Makefile])
AC_CONFIG_FILES([utils/linkicc/Makefile])
AC_CONFIG_FILES([utils/jpgicc/Makefile])
AC_CONFIG_FILES([utils/psicc/Makefile])
AC_CONFIG_FILES([testbed/Makefile])
AM_CONDITIONAL([COND_FASTFLOAT], [test "x$with_fastfloat" = "xyes" ])
AC_CONFIG_FILES([plugins/Makefile])
AC_CONFIG_FILES([plugins/fast_float/Makefile])
AC_CONFIG_FILES([plugins/fast_float/src/Makefile])
AC_CONFIG_FILES([plugins/fast_float/include/Makefile])
AC_CONFIG_FILES([plugins/fast_float/testbed/Makefile])
AC_OUTPUT<|MERGE_RESOLUTION|>--- conflicted
+++ resolved
@@ -7,11 +7,7 @@
 #
 # Set the package name and version
 #
-<<<<<<< HEAD
-AC_INIT(lcms2mt,2.12)
-=======
-AC_INIT(lcms2,2.13)
->>>>>>> a622b3d2
+AC_INIT(lcms2mt,2.13)
 
 # Specify directory where m4 macros may be found.
 AC_CONFIG_MACRO_DIR([m4])
