# Makefile.in generated by automake 1.16.5 from Makefile.am.
# @configure_input@

# Copyright (C) 1994-2021 Free Software Foundation, Inc.

# This Makefile.in is free software; the Free Software Foundation
# gives unlimited permission to copy and/or distribute it,
# with or without modifications, as long as this notice is preserved.

# This program is distributed in the hope that it will be useful,
# but WITHOUT ANY WARRANTY, to the extent permitted by law; without
# even the implied warranty of MERCHANTABILITY or FITNESS FOR A
# PARTICULAR PURPOSE.

@SET_MAKE@

#
# Top-Level Makefile for building LittleCMS 2
#

VPATH = @srcdir@
am__is_gnu_make = { \
  if test -z '$(MAKELEVEL)'; then \
    false; \
  elif test -n '$(MAKE_HOST)'; then \
    true; \
  elif test -n '$(MAKE_VERSION)' && test -n '$(CURDIR)'; then \
    true; \
  else \
    false; \
  fi; \
}
am__make_running_with_option = \
  case $${target_option-} in \
      ?) ;; \
      *) echo "am__make_running_with_option: internal error: invalid" \
              "target option '$${target_option-}' specified" >&2; \
         exit 1;; \
  esac; \
  has_opt=no; \
  sane_makeflags=$$MAKEFLAGS; \
  if $(am__is_gnu_make); then \
    sane_makeflags=$$MFLAGS; \
  else \
    case $$MAKEFLAGS in \
      *\\[\ \	]*) \
        bs=\\; \
        sane_makeflags=`printf '%s\n' "$$MAKEFLAGS" \
          | sed "s/$$bs$$bs[$$bs $$bs	]*//g"`;; \
    esac; \
  fi; \
  skip_next=no; \
  strip_trailopt () \
  { \
    flg=`printf '%s\n' "$$flg" | sed "s/$$1.*$$//"`; \
  }; \
  for flg in $$sane_makeflags; do \
    test $$skip_next = yes && { skip_next=no; continue; }; \
    case $$flg in \
      *=*|--*) continue;; \
        -*I) strip_trailopt 'I'; skip_next=yes;; \
      -*I?*) strip_trailopt 'I';; \
        -*O) strip_trailopt 'O'; skip_next=yes;; \
      -*O?*) strip_trailopt 'O';; \
        -*l) strip_trailopt 'l'; skip_next=yes;; \
      -*l?*) strip_trailopt 'l';; \
      -[dEDm]) skip_next=yes;; \
      -[JT]) skip_next=yes;; \
    esac; \
    case $$flg in \
      *$$target_option*) has_opt=yes; break;; \
    esac; \
  done; \
  test $$has_opt = yes
am__make_dryrun = (target_option=n; $(am__make_running_with_option))
am__make_keepgoing = (target_option=k; $(am__make_running_with_option))
pkgdatadir = $(datadir)/@PACKAGE@
pkgincludedir = $(includedir)/@PACKAGE@
pkglibdir = $(libdir)/@PACKAGE@
pkglibexecdir = $(libexecdir)/@PACKAGE@
am__cd = CDPATH="$${ZSH_VERSION+.}$(PATH_SEPARATOR)" && cd
install_sh_DATA = $(install_sh) -c -m 644
install_sh_PROGRAM = $(install_sh) -c
install_sh_SCRIPT = $(install_sh) -c
INSTALL_HEADER = $(INSTALL_DATA)
transform = $(program_transform_name)
NORMAL_INSTALL = :
PRE_INSTALL = :
POST_INSTALL = :
NORMAL_UNINSTALL = :
PRE_UNINSTALL = :
POST_UNINSTALL = :
build_triplet = @build@
host_triplet = @host@
@COND_FASTFLOAT_TRUE@am__append_1 = plugins/fast_float
@COND_THREADED_TRUE@am__append_2 = plugins/threaded
subdir = .
ACLOCAL_M4 = $(top_srcdir)/aclocal.m4
am__aclocal_m4_deps = $(top_srcdir)/m4/ax_append_compile_flags.m4 \
	$(top_srcdir)/m4/ax_append_flag.m4 \
	$(top_srcdir)/m4/ax_check_compile_flag.m4 \
	$(top_srcdir)/m4/ax_gcc_func_attribute.m4 \
	$(top_srcdir)/m4/ax_pthread.m4 \
	$(top_srcdir)/m4/ax_require_defined.m4 \
	$(top_srcdir)/m4/libtool.m4 $(top_srcdir)/m4/ltoptions.m4 \
	$(top_srcdir)/m4/ltsugar.m4 $(top_srcdir)/m4/ltversion.m4 \
	$(top_srcdir)/m4/lt~obsolete.m4 $(top_srcdir)/configure.ac
am__configure_deps = $(am__aclocal_m4_deps) $(CONFIGURE_DEPENDENCIES) \
	$(ACLOCAL_M4)
DIST_COMMON = $(srcdir)/Makefile.am $(top_srcdir)/configure \
	$(am__configure_deps) $(am__DIST_COMMON)
am__CONFIG_DISTCLEAN_FILES = config.status config.cache config.log \
 configure.lineno config.status.lineno
mkinstalldirs = $(install_sh) -d
CONFIG_CLEAN_FILES = lcms2.pc
CONFIG_CLEAN_VPATH_FILES =
AM_V_P = $(am__v_P_@AM_V@)
am__v_P_ = $(am__v_P_@AM_DEFAULT_V@)
am__v_P_0 = false
am__v_P_1 = :
AM_V_GEN = $(am__v_GEN_@AM_V@)
am__v_GEN_ = $(am__v_GEN_@AM_DEFAULT_V@)
am__v_GEN_0 = @echo "  GEN     " $@;
am__v_GEN_1 = 
AM_V_at = $(am__v_at_@AM_V@)
am__v_at_ = $(am__v_at_@AM_DEFAULT_V@)
am__v_at_0 = @
am__v_at_1 = 
SOURCES =
DIST_SOURCES =
RECURSIVE_TARGETS = all-recursive check-recursive cscopelist-recursive \
	ctags-recursive dvi-recursive html-recursive info-recursive \
	install-data-recursive install-dvi-recursive \
	install-exec-recursive install-html-recursive \
	install-info-recursive install-pdf-recursive \
	install-ps-recursive install-recursive installcheck-recursive \
	installdirs-recursive pdf-recursive ps-recursive \
	tags-recursive uninstall-recursive
am__can_run_installinfo = \
  case $$AM_UPDATE_INFO_DIR in \
    n|no|NO) false;; \
    *) (install-info --version) >/dev/null 2>&1;; \
  esac
am__vpath_adj_setup = srcdirstrip=`echo "$(srcdir)" | sed 's|.|.|g'`;
am__vpath_adj = case $$p in \
    $(srcdir)/*) f=`echo "$$p" | sed "s|^$$srcdirstrip/||"`;; \
    *) f=$$p;; \
  esac;
am__strip_dir = f=`echo $$p | sed -e 's|^.*/||'`;
am__install_max = 40
am__nobase_strip_setup = \
  srcdirstrip=`echo "$(srcdir)" | sed 's/[].[^$$\\*|]/\\\\&/g'`
am__nobase_strip = \
  for p in $$list; do echo "$$p"; done | sed -e "s|$$srcdirstrip/||"
am__nobase_list = $(am__nobase_strip_setup); \
  for p in $$list; do echo "$$p $$p"; done | \
  sed "s| $$srcdirstrip/| |;"' / .*\//!s/ .*/ ./; s,\( .*\)/[^/]*$$,\1,' | \
  $(AWK) 'BEGIN { files["."] = "" } { files[$$2] = files[$$2] " " $$1; \
    if (++n[$$2] == $(am__install_max)) \
      { print $$2, files[$$2]; n[$$2] = 0; files[$$2] = "" } } \
    END { for (dir in files) print dir, files[dir] }'
am__base_list = \
  sed '$$!N;$$!N;$$!N;$$!N;$$!N;$$!N;$$!N;s/\n/ /g' | \
  sed '$$!N;$$!N;$$!N;$$!N;s/\n/ /g'
am__uninstall_files_from_dir = { \
  test -z "$$files" \
    || { test ! -d "$$dir" && test ! -f "$$dir" && test ! -r "$$dir"; } \
    || { echo " ( cd '$$dir' && rm -f" $$files ")"; \
         $(am__cd) "$$dir" && rm -f $$files; }; \
  }
am__installdirs = "$(DESTDIR)$(pkgconfigdir)"
DATA = $(pkgconfig_DATA)
RECURSIVE_CLEAN_TARGETS = mostlyclean-recursive clean-recursive	\
  distclean-recursive maintainer-clean-recursive
am__recursive_targets = \
  $(RECURSIVE_TARGETS) \
  $(RECURSIVE_CLEAN_TARGETS) \
  $(am__extra_recursive_targets)
AM_RECURSIVE_TARGETS = $(am__recursive_targets:-recursive=) TAGS CTAGS \
	cscope distdir distdir-am dist dist-all distcheck
am__tagged_files = $(HEADERS) $(SOURCES) $(TAGS_FILES) $(LISP)
# Read a list of newline-separated strings from the standard input,
# and print each of them once, without duplicates.  Input order is
# *not* preserved.
am__uniquify_input = $(AWK) '\
  BEGIN { nonempty = 0; } \
  { items[$$0] = 1; nonempty = 1; } \
  END { if (nonempty) { for (i in items) print i; }; } \
'
# Make sure the list of sources is unique.  This is necessary because,
# e.g., the same source file might be shared among _SOURCES variables
# for different programs/libraries.
am__define_uniq_tagged_files = \
  list='$(am__tagged_files)'; \
  unique=`for i in $$list; do \
    if test -f "$$i"; then echo $$i; else echo $(srcdir)/$$i; fi; \
  done | $(am__uniquify_input)`
DIST_SUBDIRS = src include utils/tificc utils/transicc utils/linkicc \
	utils/jpgicc utils/psicc testbed plugins/fast_float \
	plugins/threaded
am__DIST_COMMON = $(srcdir)/Makefile.in $(srcdir)/lcms2mt.pc.in AUTHORS \
	ChangeLog INSTALL README.md compile config.guess config.sub \
	install-sh ltmain.sh missing
DISTFILES = $(DIST_COMMON) $(DIST_SOURCES) $(TEXINFOS) $(EXTRA_DIST)
distdir = $(PACKAGE)-$(VERSION)
top_distdir = $(distdir)
am__remove_distdir = \
  if test -d "$(distdir)"; then \
    find "$(distdir)" -type d ! -perm -200 -exec chmod u+w {} ';' \
      && rm -rf "$(distdir)" \
      || { sleep 5 && rm -rf "$(distdir)"; }; \
  else :; fi
am__post_remove_distdir = $(am__remove_distdir)
am__relativize = \
  dir0=`pwd`; \
  sed_first='s,^\([^/]*\)/.*$$,\1,'; \
  sed_rest='s,^[^/]*/*,,'; \
  sed_last='s,^.*/\([^/]*\)$$,\1,'; \
  sed_butlast='s,/*[^/]*$$,,'; \
  while test -n "$$dir1"; do \
    first=`echo "$$dir1" | sed -e "$$sed_first"`; \
    if test "$$first" != "."; then \
      if test "$$first" = ".."; then \
        dir2=`echo "$$dir0" | sed -e "$$sed_last"`/"$$dir2"; \
        dir0=`echo "$$dir0" | sed -e "$$sed_butlast"`; \
      else \
        first2=`echo "$$dir2" | sed -e "$$sed_first"`; \
        if test "$$first2" = "$$first"; then \
          dir2=`echo "$$dir2" | sed -e "$$sed_rest"`; \
        else \
          dir2="../$$dir2"; \
        fi; \
        dir0="$$dir0"/"$$first"; \
      fi; \
    fi; \
    dir1=`echo "$$dir1" | sed -e "$$sed_rest"`; \
  done; \
  reldir="$$dir2"
DIST_ARCHIVES = $(distdir).tar.gz $(distdir).zip
GZIP_ENV = --best
DIST_TARGETS = dist-gzip dist-zip
# Exists only to be overridden by the user if desired.
AM_DISTCHECK_DVI_TARGET = dvi
distuninstallcheck_listfiles = find . -type f -print
am__distuninstallcheck_listfiles = $(distuninstallcheck_listfiles) \
  | sed 's|^\./|$(prefix)/|' | grep -v '$(infodir)/dir$$'
distcleancheck_listfiles = find . -type f -print
ACLOCAL = @ACLOCAL@
AMTAR = @AMTAR@
AM_DEFAULT_VERBOSITY = @AM_DEFAULT_VERBOSITY@
AR = @AR@
AS = @AS@
AUTOCONF = @AUTOCONF@
AUTOHEADER = @AUTOHEADER@
AUTOMAKE = @AUTOMAKE@
AWK = @AWK@
CC = @CC@
CCDEPMODE = @CCDEPMODE@
CFLAGS = @CFLAGS@
CPP = @CPP@
CPPFLAGS = @CPPFLAGS@
CSCOPE = @CSCOPE@
CTAGS = @CTAGS@
CXX = @CXX@
CXXCPP = @CXXCPP@
CXXDEPMODE = @CXXDEPMODE@
CXXFLAGS = @CXXFLAGS@
CYGPATH_W = @CYGPATH_W@
DEFS = @DEFS@
DEPDIR = @DEPDIR@
DLLTOOL = @DLLTOOL@
DSYMUTIL = @DSYMUTIL@
DUMPBIN = @DUMPBIN@
ECHO_C = @ECHO_C@
ECHO_N = @ECHO_N@
ECHO_T = @ECHO_T@
EGREP = @EGREP@
ETAGS = @ETAGS@
EXEEXT = @EXEEXT@
FGREP = @FGREP@
FILECMD = @FILECMD@
GREP = @GREP@
INSTALL = @INSTALL@
INSTALL_DATA = @INSTALL_DATA@
INSTALL_PROGRAM = @INSTALL_PROGRAM@
INSTALL_SCRIPT = @INSTALL_SCRIPT@
INSTALL_STRIP_PROGRAM = @INSTALL_STRIP_PROGRAM@
JPEGICC_DEPLIBS = @JPEGICC_DEPLIBS@
LCMS_LIB_DEPLIBS = @LCMS_LIB_DEPLIBS@
LD = @LD@
LDFLAGS = @LDFLAGS@
LIBOBJS = @LIBOBJS@
LIBRARY_AGE = @LIBRARY_AGE@
LIBRARY_CURRENT = @LIBRARY_CURRENT@
LIBRARY_REVISION = @LIBRARY_REVISION@
LIBS = @LIBS@
LIBTOOL = @LIBTOOL@
LIBTOOL_DEPS = @LIBTOOL_DEPS@
LIB_JPEG = @LIB_JPEG@
LIB_MATH = @LIB_MATH@
LIB_PLUGINS = @LIB_PLUGINS@
LIB_THREAD = @LIB_THREAD@
LIB_TIFF = @LIB_TIFF@
LIB_ZLIB = @LIB_ZLIB@
LIPO = @LIPO@
LN_S = @LN_S@
LTLIBOBJS = @LTLIBOBJS@
LT_SYS_LIBRARY_PATH = @LT_SYS_LIBRARY_PATH@
MAINT = @MAINT@
MAKEINFO = @MAKEINFO@
MANIFEST_TOOL = @MANIFEST_TOOL@
MKDIR_P = @MKDIR_P@
NM = @NM@
NMEDIT = @NMEDIT@
OBJDUMP = @OBJDUMP@
OBJEXT = @OBJEXT@
OTOOL = @OTOOL@
OTOOL64 = @OTOOL64@
PACKAGE = @PACKAGE@
PACKAGE_BUGREPORT = @PACKAGE_BUGREPORT@
PACKAGE_NAME = @PACKAGE_NAME@
PACKAGE_STRING = @PACKAGE_STRING@
PACKAGE_TARNAME = @PACKAGE_TARNAME@
PACKAGE_URL = @PACKAGE_URL@
PACKAGE_VERSION = @PACKAGE_VERSION@
PATH_SEPARATOR = @PATH_SEPARATOR@
PTHREAD_CC = @PTHREAD_CC@
PTHREAD_CFLAGS = @PTHREAD_CFLAGS@
PTHREAD_CXX = @PTHREAD_CXX@
PTHREAD_LIBS = @PTHREAD_LIBS@
RANLIB = @RANLIB@
SED = @SED@
SET_MAKE = @SET_MAKE@
SHELL = @SHELL@
STRIP = @STRIP@
TIFFICC_DEPLIBS = @TIFFICC_DEPLIBS@
VERSION = @VERSION@
abs_builddir = @abs_builddir@
abs_srcdir = @abs_srcdir@
abs_top_builddir = @abs_top_builddir@
abs_top_srcdir = @abs_top_srcdir@
ac_ct_AR = @ac_ct_AR@
ac_ct_CC = @ac_ct_CC@
ac_ct_CXX = @ac_ct_CXX@
ac_ct_DUMPBIN = @ac_ct_DUMPBIN@
am__include = @am__include@
am__leading_dot = @am__leading_dot@
am__quote = @am__quote@
am__tar = @am__tar@
am__untar = @am__untar@
ax_pthread_config = @ax_pthread_config@
bindir = @bindir@
build = @build@
build_alias = @build_alias@
build_cpu = @build_cpu@
build_os = @build_os@
build_vendor = @build_vendor@
builddir = @builddir@
datadir = @datadir@
datarootdir = @datarootdir@
docdir = @docdir@
dvidir = @dvidir@
exec_prefix = @exec_prefix@
host = @host@
host_alias = @host_alias@
host_cpu = @host_cpu@
host_os = @host_os@
host_vendor = @host_vendor@
htmldir = @htmldir@
includedir = @includedir@
infodir = @infodir@
inline = @inline@
install_sh = @install_sh@
libdir = @libdir@
libexecdir = @libexecdir@
localedir = @localedir@
localstatedir = @localstatedir@
mandir = @mandir@
mkdir_p = @mkdir_p@
oldincludedir = @oldincludedir@
pdfdir = @pdfdir@
prefix = @prefix@
program_transform_name = @program_transform_name@
psdir = @psdir@
runstatedir = @runstatedir@
sbindir = @sbindir@
sharedstatedir = @sharedstatedir@
srcdir = @srcdir@
sysconfdir = @sysconfdir@
target_alias = @target_alias@
top_build_prefix = @top_build_prefix@
top_builddir = @top_builddir@
top_srcdir = @top_srcdir@

# Don't require all the GNU mandated files
AUTOMAKE_OPTIONS = 1.7.2 dist-zip foreign
ACLOCAL_AMFLAGS = -I m4
USER_PLUGINS = $(am__append_1) $(am__append_2)

# Directories containing Makefiles to 'make'
SUBDIRS = src include utils/tificc utils/transicc utils/linkicc utils/jpgicc utils/psicc testbed $(USER_PLUGINS)

# Additional files to distribute
<<<<<<< HEAD
EXTRA_DIST = AUTHORS COPYING ChangeLog doc Projects include bin Lib INSTALL README.md autogen.sh lcms2.pc.in plugins 
=======
EXTRA_DIST = AUTHORS COPYING ChangeLog doc Projects include bin Lib INSTALL README.md autogen.sh lcms2.pc.in plugins
>>>>>>> 9b03b0c0
pkgconfigdir = $(libdir)/pkgconfig
pkgconfig_DATA = lcms2.pc
all: all-recursive

.SUFFIXES:
am--refresh: Makefile
	@:
$(srcdir)/Makefile.in: @MAINTAINER_MODE_TRUE@ $(srcdir)/Makefile.am  $(am__configure_deps)
	@for dep in $?; do \
	  case '$(am__configure_deps)' in \
	    *$$dep*) \
	      echo ' cd $(srcdir) && $(AUTOMAKE) --foreign'; \
	      $(am__cd) $(srcdir) && $(AUTOMAKE) --foreign \
		&& exit 0; \
	      exit 1;; \
	  esac; \
	done; \
	echo ' cd $(top_srcdir) && $(AUTOMAKE) --foreign Makefile'; \
	$(am__cd) $(top_srcdir) && \
	  $(AUTOMAKE) --foreign Makefile
Makefile: $(srcdir)/Makefile.in $(top_builddir)/config.status
	@case '$?' in \
	  *config.status*) \
	    echo ' $(SHELL) ./config.status'; \
	    $(SHELL) ./config.status;; \
	  *) \
	    echo ' cd $(top_builddir) && $(SHELL) ./config.status $@ $(am__maybe_remake_depfiles)'; \
	    cd $(top_builddir) && $(SHELL) ./config.status $@ $(am__maybe_remake_depfiles);; \
	esac;

$(top_builddir)/config.status: $(top_srcdir)/configure $(CONFIG_STATUS_DEPENDENCIES)
	$(SHELL) ./config.status --recheck

$(top_srcdir)/configure: @MAINTAINER_MODE_TRUE@ $(am__configure_deps)
	$(am__cd) $(srcdir) && $(AUTOCONF)
$(ACLOCAL_M4): @MAINTAINER_MODE_TRUE@ $(am__aclocal_m4_deps)
	$(am__cd) $(srcdir) && $(ACLOCAL) $(ACLOCAL_AMFLAGS)
$(am__aclocal_m4_deps):
lcms2.pc: $(top_builddir)/config.status $(srcdir)/lcms2.pc.in
	cd $(top_builddir) && $(SHELL) ./config.status $@

mostlyclean-libtool:
	-rm -f *.lo

clean-libtool:
	-rm -rf .libs _libs

distclean-libtool:
	-rm -f libtool config.lt
install-pkgconfigDATA: $(pkgconfig_DATA)
	@$(NORMAL_INSTALL)
	@list='$(pkgconfig_DATA)'; test -n "$(pkgconfigdir)" || list=; \
	if test -n "$$list"; then \
	  echo " $(MKDIR_P) '$(DESTDIR)$(pkgconfigdir)'"; \
	  $(MKDIR_P) "$(DESTDIR)$(pkgconfigdir)" || exit 1; \
	fi; \
	for p in $$list; do \
	  if test -f "$$p"; then d=; else d="$(srcdir)/"; fi; \
	  echo "$$d$$p"; \
	done | $(am__base_list) | \
	while read files; do \
	  echo " $(INSTALL_DATA) $$files '$(DESTDIR)$(pkgconfigdir)'"; \
	  $(INSTALL_DATA) $$files "$(DESTDIR)$(pkgconfigdir)" || exit $$?; \
	done

uninstall-pkgconfigDATA:
	@$(NORMAL_UNINSTALL)
	@list='$(pkgconfig_DATA)'; test -n "$(pkgconfigdir)" || list=; \
	files=`for p in $$list; do echo $$p; done | sed -e 's|^.*/||'`; \
	dir='$(DESTDIR)$(pkgconfigdir)'; $(am__uninstall_files_from_dir)

# This directory's subdirectories are mostly independent; you can cd
# into them and run 'make' without going through this Makefile.
# To change the values of 'make' variables: instead of editing Makefiles,
# (1) if the variable is set in 'config.status', edit 'config.status'
#     (which will cause the Makefiles to be regenerated when you run 'make');
# (2) otherwise, pass the desired values on the 'make' command line.
$(am__recursive_targets):
	@fail=; \
	if $(am__make_keepgoing); then \
	  failcom='fail=yes'; \
	else \
	  failcom='exit 1'; \
	fi; \
	dot_seen=no; \
	target=`echo $@ | sed s/-recursive//`; \
	case "$@" in \
	  distclean-* | maintainer-clean-*) list='$(DIST_SUBDIRS)' ;; \
	  *) list='$(SUBDIRS)' ;; \
	esac; \
	for subdir in $$list; do \
	  echo "Making $$target in $$subdir"; \
	  if test "$$subdir" = "."; then \
	    dot_seen=yes; \
	    local_target="$$target-am"; \
	  else \
	    local_target="$$target"; \
	  fi; \
	  ($(am__cd) $$subdir && $(MAKE) $(AM_MAKEFLAGS) $$local_target) \
	  || eval $$failcom; \
	done; \
	if test "$$dot_seen" = "no"; then \
	  $(MAKE) $(AM_MAKEFLAGS) "$$target-am" || exit 1; \
	fi; test -z "$$fail"

ID: $(am__tagged_files)
	$(am__define_uniq_tagged_files); mkid -fID $$unique
tags: tags-recursive
TAGS: tags

tags-am: $(TAGS_DEPENDENCIES) $(am__tagged_files)
	set x; \
	here=`pwd`; \
	if ($(ETAGS) --etags-include --version) >/dev/null 2>&1; then \
	  include_option=--etags-include; \
	  empty_fix=.; \
	else \
	  include_option=--include; \
	  empty_fix=; \
	fi; \
	list='$(SUBDIRS)'; for subdir in $$list; do \
	  if test "$$subdir" = .; then :; else \
	    test ! -f $$subdir/TAGS || \
	      set "$$@" "$$include_option=$$here/$$subdir/TAGS"; \
	  fi; \
	done; \
	$(am__define_uniq_tagged_files); \
	shift; \
	if test -z "$(ETAGS_ARGS)$$*$$unique"; then :; else \
	  test -n "$$unique" || unique=$$empty_fix; \
	  if test $$# -gt 0; then \
	    $(ETAGS) $(ETAGSFLAGS) $(AM_ETAGSFLAGS) $(ETAGS_ARGS) \
	      "$$@" $$unique; \
	  else \
	    $(ETAGS) $(ETAGSFLAGS) $(AM_ETAGSFLAGS) $(ETAGS_ARGS) \
	      $$unique; \
	  fi; \
	fi
ctags: ctags-recursive

CTAGS: ctags
ctags-am: $(TAGS_DEPENDENCIES) $(am__tagged_files)
	$(am__define_uniq_tagged_files); \
	test -z "$(CTAGS_ARGS)$$unique" \
	  || $(CTAGS) $(CTAGSFLAGS) $(AM_CTAGSFLAGS) $(CTAGS_ARGS) \
	     $$unique

GTAGS:
	here=`$(am__cd) $(top_builddir) && pwd` \
	  && $(am__cd) $(top_srcdir) \
	  && gtags -i $(GTAGS_ARGS) "$$here"
cscope: cscope.files
	test ! -s cscope.files \
	  || $(CSCOPE) -b -q $(AM_CSCOPEFLAGS) $(CSCOPEFLAGS) -i cscope.files $(CSCOPE_ARGS)
clean-cscope:
	-rm -f cscope.files
cscope.files: clean-cscope cscopelist
cscopelist: cscopelist-recursive

cscopelist-am: $(am__tagged_files)
	list='$(am__tagged_files)'; \
	case "$(srcdir)" in \
	  [\\/]* | ?:[\\/]*) sdir="$(srcdir)" ;; \
	  *) sdir=$(subdir)/$(srcdir) ;; \
	esac; \
	for i in $$list; do \
	  if test -f "$$i"; then \
	    echo "$(subdir)/$$i"; \
	  else \
	    echo "$$sdir/$$i"; \
	  fi; \
	done >> $(top_builddir)/cscope.files

distclean-tags:
	-rm -f TAGS ID GTAGS GRTAGS GSYMS GPATH tags
	-rm -f cscope.out cscope.in.out cscope.po.out cscope.files
distdir: $(BUILT_SOURCES)
	$(MAKE) $(AM_MAKEFLAGS) distdir-am

distdir-am: $(DISTFILES)
	$(am__remove_distdir)
	test -d "$(distdir)" || mkdir "$(distdir)"
	@srcdirstrip=`echo "$(srcdir)" | sed 's/[].[^$$\\*]/\\\\&/g'`; \
	topsrcdirstrip=`echo "$(top_srcdir)" | sed 's/[].[^$$\\*]/\\\\&/g'`; \
	list='$(DISTFILES)'; \
	  dist_files=`for file in $$list; do echo $$file; done | \
	  sed -e "s|^$$srcdirstrip/||;t" \
	      -e "s|^$$topsrcdirstrip/|$(top_builddir)/|;t"`; \
	case $$dist_files in \
	  */*) $(MKDIR_P) `echo "$$dist_files" | \
			   sed '/\//!d;s|^|$(distdir)/|;s,/[^/]*$$,,' | \
			   sort -u` ;; \
	esac; \
	for file in $$dist_files; do \
	  if test -f $$file || test -d $$file; then d=.; else d=$(srcdir); fi; \
	  if test -d $$d/$$file; then \
	    dir=`echo "/$$file" | sed -e 's,/[^/]*$$,,'`; \
	    if test -d "$(distdir)/$$file"; then \
	      find "$(distdir)/$$file" -type d ! -perm -700 -exec chmod u+rwx {} \;; \
	    fi; \
	    if test -d $(srcdir)/$$file && test $$d != $(srcdir); then \
	      cp -fpR $(srcdir)/$$file "$(distdir)$$dir" || exit 1; \
	      find "$(distdir)/$$file" -type d ! -perm -700 -exec chmod u+rwx {} \;; \
	    fi; \
	    cp -fpR $$d/$$file "$(distdir)$$dir" || exit 1; \
	  else \
	    test -f "$(distdir)/$$file" \
	    || cp -p $$d/$$file "$(distdir)/$$file" \
	    || exit 1; \
	  fi; \
	done
	@list='$(DIST_SUBDIRS)'; for subdir in $$list; do \
	  if test "$$subdir" = .; then :; else \
	    $(am__make_dryrun) \
	      || test -d "$(distdir)/$$subdir" \
	      || $(MKDIR_P) "$(distdir)/$$subdir" \
	      || exit 1; \
	    dir1=$$subdir; dir2="$(distdir)/$$subdir"; \
	    $(am__relativize); \
	    new_distdir=$$reldir; \
	    dir1=$$subdir; dir2="$(top_distdir)"; \
	    $(am__relativize); \
	    new_top_distdir=$$reldir; \
	    echo " (cd $$subdir && $(MAKE) $(AM_MAKEFLAGS) top_distdir="$$new_top_distdir" distdir="$$new_distdir" \\"; \
	    echo "     am__remove_distdir=: am__skip_length_check=: am__skip_mode_fix=: distdir)"; \
	    ($(am__cd) $$subdir && \
	      $(MAKE) $(AM_MAKEFLAGS) \
	        top_distdir="$$new_top_distdir" \
	        distdir="$$new_distdir" \
		am__remove_distdir=: \
		am__skip_length_check=: \
		am__skip_mode_fix=: \
	        distdir) \
	      || exit 1; \
	  fi; \
	done
	-test -n "$(am__skip_mode_fix)" \
	|| find "$(distdir)" -type d ! -perm -755 \
		-exec chmod u+rwx,go+rx {} \; -o \
	  ! -type d ! -perm -444 -links 1 -exec chmod a+r {} \; -o \
	  ! -type d ! -perm -400 -exec chmod a+r {} \; -o \
	  ! -type d ! -perm -444 -exec $(install_sh) -c -m a+r {} {} \; \
	|| chmod -R a+r "$(distdir)"
dist-gzip: distdir
	tardir=$(distdir) && $(am__tar) | eval GZIP= gzip $(GZIP_ENV) -c >$(distdir).tar.gz
	$(am__post_remove_distdir)

dist-bzip2: distdir
	tardir=$(distdir) && $(am__tar) | BZIP2=$${BZIP2--9} bzip2 -c >$(distdir).tar.bz2
	$(am__post_remove_distdir)

dist-lzip: distdir
	tardir=$(distdir) && $(am__tar) | lzip -c $${LZIP_OPT--9} >$(distdir).tar.lz
	$(am__post_remove_distdir)

dist-xz: distdir
	tardir=$(distdir) && $(am__tar) | XZ_OPT=$${XZ_OPT--e} xz -c >$(distdir).tar.xz
	$(am__post_remove_distdir)

dist-zstd: distdir
	tardir=$(distdir) && $(am__tar) | zstd -c $${ZSTD_CLEVEL-$${ZSTD_OPT--19}} >$(distdir).tar.zst
	$(am__post_remove_distdir)

dist-tarZ: distdir
	@echo WARNING: "Support for distribution archives compressed with" \
		       "legacy program 'compress' is deprecated." >&2
	@echo WARNING: "It will be removed altogether in Automake 2.0" >&2
	tardir=$(distdir) && $(am__tar) | compress -c >$(distdir).tar.Z
	$(am__post_remove_distdir)

dist-shar: distdir
	@echo WARNING: "Support for shar distribution archives is" \
	               "deprecated." >&2
	@echo WARNING: "It will be removed altogether in Automake 2.0" >&2
	shar $(distdir) | eval GZIP= gzip $(GZIP_ENV) -c >$(distdir).shar.gz
	$(am__post_remove_distdir)
dist-zip: distdir
	-rm -f $(distdir).zip
	zip -rq $(distdir).zip $(distdir)
	$(am__post_remove_distdir)

dist dist-all:
	$(MAKE) $(AM_MAKEFLAGS) $(DIST_TARGETS) am__post_remove_distdir='@:'
	$(am__post_remove_distdir)

# This target untars the dist file and tries a VPATH configuration.  Then
# it guarantees that the distribution is self-contained by making another
# tarfile.
distcheck: dist
	case '$(DIST_ARCHIVES)' in \
	*.tar.gz*) \
	  eval GZIP= gzip $(GZIP_ENV) -dc $(distdir).tar.gz | $(am__untar) ;;\
	*.tar.bz2*) \
	  bzip2 -dc $(distdir).tar.bz2 | $(am__untar) ;;\
	*.tar.lz*) \
	  lzip -dc $(distdir).tar.lz | $(am__untar) ;;\
	*.tar.xz*) \
	  xz -dc $(distdir).tar.xz | $(am__untar) ;;\
	*.tar.Z*) \
	  uncompress -c $(distdir).tar.Z | $(am__untar) ;;\
	*.shar.gz*) \
	  eval GZIP= gzip $(GZIP_ENV) -dc $(distdir).shar.gz | unshar ;;\
	*.zip*) \
	  unzip $(distdir).zip ;;\
	*.tar.zst*) \
	  zstd -dc $(distdir).tar.zst | $(am__untar) ;;\
	esac
	chmod -R a-w $(distdir)
	chmod u+w $(distdir)
	mkdir $(distdir)/_build $(distdir)/_build/sub $(distdir)/_inst
	chmod a-w $(distdir)
	test -d $(distdir)/_build || exit 0; \
	dc_install_base=`$(am__cd) $(distdir)/_inst && pwd | sed -e 's,^[^:\\/]:[\\/],/,'` \
	  && dc_destdir="$${TMPDIR-/tmp}/am-dc-$$$$/" \
	  && am__cwd=`pwd` \
	  && $(am__cd) $(distdir)/_build/sub \
	  && ../../configure \
	    $(AM_DISTCHECK_CONFIGURE_FLAGS) \
	    $(DISTCHECK_CONFIGURE_FLAGS) \
	    --srcdir=../.. --prefix="$$dc_install_base" \
	  && $(MAKE) $(AM_MAKEFLAGS) \
	  && $(MAKE) $(AM_MAKEFLAGS) $(AM_DISTCHECK_DVI_TARGET) \
	  && $(MAKE) $(AM_MAKEFLAGS) check \
	  && $(MAKE) $(AM_MAKEFLAGS) install \
	  && $(MAKE) $(AM_MAKEFLAGS) installcheck \
	  && $(MAKE) $(AM_MAKEFLAGS) uninstall \
	  && $(MAKE) $(AM_MAKEFLAGS) distuninstallcheck_dir="$$dc_install_base" \
	        distuninstallcheck \
	  && chmod -R a-w "$$dc_install_base" \
	  && ({ \
	       (cd ../.. && umask 077 && mkdir "$$dc_destdir") \
	       && $(MAKE) $(AM_MAKEFLAGS) DESTDIR="$$dc_destdir" install \
	       && $(MAKE) $(AM_MAKEFLAGS) DESTDIR="$$dc_destdir" uninstall \
	       && $(MAKE) $(AM_MAKEFLAGS) DESTDIR="$$dc_destdir" \
	            distuninstallcheck_dir="$$dc_destdir" distuninstallcheck; \
	      } || { rm -rf "$$dc_destdir"; exit 1; }) \
	  && rm -rf "$$dc_destdir" \
	  && $(MAKE) $(AM_MAKEFLAGS) dist \
	  && rm -rf $(DIST_ARCHIVES) \
	  && $(MAKE) $(AM_MAKEFLAGS) distcleancheck \
	  && cd "$$am__cwd" \
	  || exit 1
	$(am__post_remove_distdir)
	@(echo "$(distdir) archives ready for distribution: "; \
	  list='$(DIST_ARCHIVES)'; for i in $$list; do echo $$i; done) | \
	  sed -e 1h -e 1s/./=/g -e 1p -e 1x -e '$$p' -e '$$x'
distuninstallcheck:
	@test -n '$(distuninstallcheck_dir)' || { \
	  echo 'ERROR: trying to run $@ with an empty' \
	       '$$(distuninstallcheck_dir)' >&2; \
	  exit 1; \
	}; \
	$(am__cd) '$(distuninstallcheck_dir)' || { \
	  echo 'ERROR: cannot chdir into $(distuninstallcheck_dir)' >&2; \
	  exit 1; \
	}; \
	test `$(am__distuninstallcheck_listfiles) | wc -l` -eq 0 \
	   || { echo "ERROR: files left after uninstall:" ; \
	        if test -n "$(DESTDIR)"; then \
	          echo "  (check DESTDIR support)"; \
	        fi ; \
	        $(distuninstallcheck_listfiles) ; \
	        exit 1; } >&2
distcleancheck: distclean
	@if test '$(srcdir)' = . ; then \
	  echo "ERROR: distcleancheck can only run from a VPATH build" ; \
	  exit 1 ; \
	fi
	@test `$(distcleancheck_listfiles) | wc -l` -eq 0 \
	  || { echo "ERROR: files left in build directory after distclean:" ; \
	       $(distcleancheck_listfiles) ; \
	       exit 1; } >&2
check-am: all-am
check: check-recursive
all-am: Makefile $(DATA)
installdirs: installdirs-recursive
installdirs-am:
	for dir in "$(DESTDIR)$(pkgconfigdir)"; do \
	  test -z "$$dir" || $(MKDIR_P) "$$dir"; \
	done
install: install-recursive
install-exec: install-exec-recursive
install-data: install-data-recursive
uninstall: uninstall-recursive

install-am: all-am
	@$(MAKE) $(AM_MAKEFLAGS) install-exec-am install-data-am

installcheck: installcheck-recursive
install-strip:
	if test -z '$(STRIP)'; then \
	  $(MAKE) $(AM_MAKEFLAGS) INSTALL_PROGRAM="$(INSTALL_STRIP_PROGRAM)" \
	    install_sh_PROGRAM="$(INSTALL_STRIP_PROGRAM)" INSTALL_STRIP_FLAG=-s \
	      install; \
	else \
	  $(MAKE) $(AM_MAKEFLAGS) INSTALL_PROGRAM="$(INSTALL_STRIP_PROGRAM)" \
	    install_sh_PROGRAM="$(INSTALL_STRIP_PROGRAM)" INSTALL_STRIP_FLAG=-s \
	    "INSTALL_PROGRAM_ENV=STRIPPROG='$(STRIP)'" install; \
	fi
mostlyclean-generic:

clean-generic:

distclean-generic:
	-test -z "$(CONFIG_CLEAN_FILES)" || rm -f $(CONFIG_CLEAN_FILES)
	-test . = "$(srcdir)" || test -z "$(CONFIG_CLEAN_VPATH_FILES)" || rm -f $(CONFIG_CLEAN_VPATH_FILES)

maintainer-clean-generic:
	@echo "This command is intended for maintainers to use"
	@echo "it deletes files that may require special tools to rebuild."
clean: clean-recursive

clean-am: clean-generic clean-libtool clean-local mostlyclean-am

distclean: distclean-recursive
	-rm -f $(am__CONFIG_DISTCLEAN_FILES)
	-rm -f Makefile
distclean-am: clean-am distclean-generic distclean-libtool \
	distclean-tags

dvi: dvi-recursive

dvi-am:

html: html-recursive

html-am:

info: info-recursive

info-am:

install-data-am: install-pkgconfigDATA

install-dvi: install-dvi-recursive

install-dvi-am:

install-exec-am:

install-html: install-html-recursive

install-html-am:

install-info: install-info-recursive

install-info-am:

install-man:

install-pdf: install-pdf-recursive

install-pdf-am:

install-ps: install-ps-recursive

install-ps-am:

installcheck-am:

maintainer-clean: maintainer-clean-recursive
	-rm -f $(am__CONFIG_DISTCLEAN_FILES)
	-rm -rf $(top_srcdir)/autom4te.cache
	-rm -f Makefile
maintainer-clean-am: distclean-am maintainer-clean-generic

mostlyclean: mostlyclean-recursive

mostlyclean-am: mostlyclean-generic mostlyclean-libtool

pdf: pdf-recursive

pdf-am:

ps: ps-recursive

ps-am:

uninstall-am: uninstall-pkgconfigDATA

.MAKE: $(am__recursive_targets) install-am install-strip

.PHONY: $(am__recursive_targets) CTAGS GTAGS TAGS all all-am \
	am--refresh check check-am clean clean-cscope clean-generic \
	clean-libtool clean-local cscope cscopelist-am ctags ctags-am \
	dist dist-all dist-bzip2 dist-gzip dist-lzip dist-shar \
	dist-tarZ dist-xz dist-zip dist-zstd distcheck distclean \
	distclean-generic distclean-libtool distclean-tags \
	distcleancheck distdir distuninstallcheck dvi dvi-am html \
	html-am info info-am install install-am install-data \
	install-data-am install-dvi install-dvi-am install-exec \
	install-exec-am install-html install-html-am install-info \
	install-info-am install-man install-pdf install-pdf-am \
	install-pkgconfigDATA install-ps install-ps-am install-strip \
	installcheck installcheck-am installdirs installdirs-am \
	maintainer-clean maintainer-clean-generic mostlyclean \
	mostlyclean-generic mostlyclean-libtool pdf pdf-am ps ps-am \
	tags tags-am uninstall uninstall-am uninstall-pkgconfigDATA

.PRECIOUS: Makefile


# Make sure get rid of VC stuff...
clean-local:
	rm -rf autom4te.cache
	find Projects -name "*.user" | xargs rm -rf
	find Projects -name "Release" | xargs rm -rf
	find Projects -name "Debug" | xargs rm -rf
	find Projects -name "*.aps" | xargs rm -rf
	find Projects -name "*.suo" | xargs rm -rf
	find Projects -name "*.log" | xargs rm -rf
	find Projects -name "*.sdf" | xargs rm -rf
	find Projects -name "*.opensdf" | xargs rm -rf
	find Projects -name "ipch" | xargs rm -rf

# Tell versions [3.59,3.63) of GNU make to not export all variables.
# Otherwise a system limit (for SysV at least) may be exceeded.
.NOEXPORT:<|MERGE_RESOLUTION|>--- conflicted
+++ resolved
@@ -401,11 +401,7 @@
 SUBDIRS = src include utils/tificc utils/transicc utils/linkicc utils/jpgicc utils/psicc testbed $(USER_PLUGINS)
 
 # Additional files to distribute
-<<<<<<< HEAD
-EXTRA_DIST = AUTHORS COPYING ChangeLog doc Projects include bin Lib INSTALL README.md autogen.sh lcms2.pc.in plugins 
-=======
 EXTRA_DIST = AUTHORS COPYING ChangeLog doc Projects include bin Lib INSTALL README.md autogen.sh lcms2.pc.in plugins
->>>>>>> 9b03b0c0
 pkgconfigdir = $(libdir)/pkgconfig
 pkgconfig_DATA = lcms2.pc
 all: all-recursive
