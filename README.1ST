--- conflicted
+++ resolved
@@ -1,19 +1,20 @@
-This is lcms2mt, version 2.12. This is a forked, binary incompatible
-version of lcms2.12. For details of the differences from vanilla
-lcms2.12 see doc/WhyThisFork.txt
+This is lcms2mt, version 2.13. This is a forked, binary incompatible
+version of lcms2.13. For details of the differences from vanilla
+lcms2.13 see doc/WhyThisFork.txt
+
 
 About Little CMS
+
 Little CMS intends to be an OPEN SOURCE small-footprint color management engine, with special focus on accuracy and performance. It uses the International Color Consortium standard (ICC), which is the modern standard when regarding to color management. The ICC specification is widely used and is referred to in many International and other de-facto standards. It was approved as an International Standard, ISO 15076-1, in 2005.
 
+
 Conformance
-<<<<<<< HEAD
-Little CMS 2.12 is a FULL IMPLEMENTATION of ICC specification 4.3, it fully supports all kind of V2 and V4 profiles, including abstract, devicelink and named color profiles. Check the tutorial for a exhaustive list of features.
-=======
-Little CMS is a FULL IMPLEMENTATION of ICC specification 4.3, it fully supports all kind of V2 and V4 profiles, including abstract, devicelink and named color profiles. Check the tutorial for a exhaustive list of features. 
->>>>>>> 42fd72d9
+
+Little CMS is a FULL IMPLEMENTATION of ICC specification 4.3, it fully supports all kind of V2 and V4 profiles, including abstract, devicelink and named color profiles. Check the tutorial for a exhaustive list of features.
 
 
 A bit of story
+
 Since the initial release, back in 1998, Little CMS has grown to become one of the most popular open-source color management libraries, and has been used in a large number of production projects, in areas as printer firmware, monitors, digital cameras, RIPs, publishing, scientific, and many others. You can find Little CMS in most Linux distributions, and it's released under an open source license.
 
-Please see the complete documentation in doc folder+Please see the complete documentation in doc folder.