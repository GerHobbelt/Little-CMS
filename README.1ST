This is lcms2mt, version 2.10. This is a forked, binary incompatible
version of lcms2.10. For details of the differences from vanilla
lcms2.10 see doc/WhyThisFork.txt

<<<<<<< HEAD
Please see the documentation in doc folder
=======
About Little CMS
Little CMS intends to be an OPEN SOURCE small-footprint color management engine, with special focus on accuracy and performance. It uses the International Color Consortium standard (ICC), which is the modern standard when regarding to color management. The ICC specification is widely used and is referred to in many International and other de-facto standards. It was approved as an International Standard, ISO 15076-1, in 2005. 

Conformance
Little CMS 2.10 is a FULL IMPLEMENTATION of ICC specification 4.3, it fully supports all kind of V2 and V4 profiles, including abstract, devicelink and named color profiles. Check the tutorial for a exhaustive list of features. 


A bit of story
Since the initial release, back in 1998, Little CMS has grown to become one of the most popular open-source color management libraries, and has been used in a large number of production projects, in areas as printer firmware, monitors, digital cameras, RIPs, publishing, scientific, and many others. You can find Little CMS in most Linux distributions, and it's released under an open source license. 

Please see the complete documentation in doc folder
>>>>>>> d2c027ea
<|MERGE_RESOLUTION|>--- conflicted
+++ resolved
@@ -2,18 +2,14 @@
 version of lcms2.10. For details of the differences from vanilla
 lcms2.10 see doc/WhyThisFork.txt
 
-<<<<<<< HEAD
-Please see the documentation in doc folder
-=======
 About Little CMS
-Little CMS intends to be an OPEN SOURCE small-footprint color management engine, with special focus on accuracy and performance. It uses the International Color Consortium standard (ICC), which is the modern standard when regarding to color management. The ICC specification is widely used and is referred to in many International and other de-facto standards. It was approved as an International Standard, ISO 15076-1, in 2005. 
+Little CMS intends to be an OPEN SOURCE small-footprint color management engine, with special focus on accuracy and performance. It uses the International Color Consortium standard (ICC), which is the modern standard when regarding to color management. The ICC specification is widely used and is referred to in many International and other de-facto standards. It was approved as an International Standard, ISO 15076-1, in 2005.
 
 Conformance
-Little CMS 2.10 is a FULL IMPLEMENTATION of ICC specification 4.3, it fully supports all kind of V2 and V4 profiles, including abstract, devicelink and named color profiles. Check the tutorial for a exhaustive list of features. 
+Little CMS 2.10 is a FULL IMPLEMENTATION of ICC specification 4.3, it fully supports all kind of V2 and V4 profiles, including abstract, devicelink and named color profiles. Check the tutorial for a exhaustive list of features.
 
 
 A bit of story
-Since the initial release, back in 1998, Little CMS has grown to become one of the most popular open-source color management libraries, and has been used in a large number of production projects, in areas as printer firmware, monitors, digital cameras, RIPs, publishing, scientific, and many others. You can find Little CMS in most Linux distributions, and it's released under an open source license. 
+Since the initial release, back in 1998, Little CMS has grown to become one of the most popular open-source color management libraries, and has been used in a large number of production projects, in areas as printer firmware, monitors, digital cameras, RIPs, publishing, scientific, and many others. You can find Little CMS in most Linux distributions, and it's released under an open source license.
 
-Please see the complete documentation in doc folder
->>>>>>> d2c027ea
+Please see the complete documentation in doc folder