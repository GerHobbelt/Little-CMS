//---------------------------------------------------------------------------------
//
//  Little Color Management System
//  Copyright (c) 1998-2023 Marti Maria Saguer
//
// Permission is hereby granted, free of charge, to any person obtaining
// a copy of this software and associated documentation files (the "Software"),
// to deal in the Software without restriction, including without limitation
// the rights to use, copy, modify, merge, publish, distribute, sublicense,
// and/or sell copies of the Software, and to permit persons to whom the Software
// is furnished to do so, subject to the following conditions:
//
// The above copyright notice and this permission notice shall be included in
// all copies or substantial portions of the Software.
//
// THE SOFTWARE IS PROVIDED "AS IS", WITHOUT WARRANTY OF ANY KIND,
// EXPRESS OR IMPLIED, INCLUDING BUT NOT LIMITED TO
// THE WARRANTIES OF MERCHANTABILITY, FITNESS FOR A PARTICULAR PURPOSE AND
// NONINFRINGEMENT. IN NO EVENT SHALL THE AUTHORS OR COPYRIGHT HOLDERS BE
// LIABLE FOR ANY CLAIM, DAMAGES OR OTHER LIABILITY, WHETHER IN AN ACTION
// OF CONTRACT, TORT OR OTHERWISE, ARISING FROM, OUT OF OR IN CONNECTION
// WITH THE SOFTWARE OR THE USE OR OTHER DEALINGS IN THE SOFTWARE.
//
//---------------------------------------------------------------------------------
//

#include "testcms2.h"

#include "monolithic_examples.h"


// A single check. Returns 1 if success, 0 if failed
typedef cmsInt32Number (*TestFn)(cmsContext);

// A parametric Tone curve test function
typedef cmsFloat32Number (* dblfnptr)(cmsFloat32Number x, const cmsFloat64Number Params[]);

// Some globals to keep track of error
#define TEXT_ERROR_BUFFER_SIZE  4096

static char ReasonToFailBuffer[TEXT_ERROR_BUFFER_SIZE];
static char SubTestBuffer[TEXT_ERROR_BUFFER_SIZE];
static cmsInt32Number TotalTests = 0, TotalFail = 0;
static cmsBool TrappedError;
static cmsInt32Number SimultaneousErrors;


#define cmsmin(a, b) (((a) < (b)) ? (a) : (b))

// Die, a fatal unexpected error is detected!
void Die(const char* Reason, ...)
{
    va_list args;
    va_start(args, Reason);
    vsprintf(ReasonToFailBuffer, Reason, args);
    va_end(args);
    printf("\n%s\n", ReasonToFailBuffer);
    fflush(stdout);
    exit(1);
}

static
void* chknull(void* mem)
{
    if (mem == NULL)
        Die("Memory may be corrupted");

    return mem;
}

// Memory management replacement -----------------------------------------------------------------------------


// This is just a simple plug-in for malloc, free and realloc to keep track of memory allocated,
// maximum requested as a single block and maximum allocated at a given time. Results are printed at the end
static cmsUInt32Number SingleHit, MaxAllocated=0, TotalMemory=0;

// I'm hiding the size before the block. This is a well-known technique and probably the blocks coming from
// malloc are built in a way similar to that, but I do on my own to be portable.
typedef struct {
    cmsUInt32Number KeepSize;
    cmsContext      WhoAllocated;
    cmsUInt32Number DontCheck;

    union {
        cmsUInt64Number HiSparc;

        // '_cmsMemoryBlock' block is prepended by the
        // allocator for any requested size. Thus, union holds
        // "widest" type to guarantee proper '_cmsMemoryBlock'
        // alignment for any requested size.

    } alignment;


} _cmsMemoryBlock;

#define SIZE_OF_MEM_HEADER (sizeof(_cmsMemoryBlock))

// This is a fake thread descriptor used to check thread integrity.
// Basically it returns a different threadID each time it is called.
// Then the memory management replacement functions does check if each
// free() is being called with same ContextID used on malloc()
static
cmsContext DbgThread(void)
{
    static cmsUInt32Number n = 1;

    return (cmsContext) (void*) ((cmsUInt8Number*) NULL + (n++ % 0xff0));
}

// The allocate routine
static
void* DebugMalloc(cmsContext ContextID, cmsUInt32Number size)
{
    _cmsMemoryBlock* blk;

    if (size <= 0) {
       Die("malloc requested with zero bytes");
    }

    TotalMemory += size;

    if (TotalMemory > MaxAllocated)
        MaxAllocated = TotalMemory;

    if (size > SingleHit)
        SingleHit = size;

    blk = (_cmsMemoryBlock*) chknull(malloc(size + SIZE_OF_MEM_HEADER));
    if (blk == NULL) return NULL;

    blk ->KeepSize = size;
    blk ->WhoAllocated = ContextID;
    blk ->DontCheck = 0;

    return (void*) ((cmsUInt8Number*) blk + SIZE_OF_MEM_HEADER);
}


// The free routine
static
void  DebugFree(cmsContext ContextID, void *Ptr)
{
    _cmsMemoryBlock* blk;

    if (Ptr == NULL) {
        Die("NULL free (which is a no-op in C, but may be an clue of something going wrong)");
    }

    blk = (_cmsMemoryBlock*) (((cmsUInt8Number*) Ptr) - SIZE_OF_MEM_HEADER);
    TotalMemory -= blk ->KeepSize;

    if (blk ->WhoAllocated != ContextID && !blk->DontCheck && ContextID) {
        Die("Trying to free memory allocated by a different thread");
    }

    free(blk);
}


// Reallocate, just a malloc, a copy and a free in this case.
static
void * DebugRealloc(cmsContext ContextID, void* Ptr, cmsUInt32Number NewSize)
{
    _cmsMemoryBlock* blk;
    void*  NewPtr;
    cmsUInt32Number max_sz;

    NewPtr = DebugMalloc(ContextID, NewSize);
    if (Ptr == NULL) return NewPtr;

    blk = (_cmsMemoryBlock*) (((cmsUInt8Number*) Ptr) - SIZE_OF_MEM_HEADER);
    max_sz = blk -> KeepSize > NewSize ? NewSize : blk ->KeepSize;
    memmove(NewPtr, Ptr, max_sz);
    DebugFree(ContextID, Ptr);

    return NewPtr;
}

// Let's know the totals
static
void DebugMemPrintTotals(void)
{
    printf("[Memory statistics]\n");
    printf("Allocated = %u MaxAlloc = %u Single block hit = %u\n", TotalMemory, MaxAllocated, SingleHit);
}


void DebugMemDontCheckThis(void *Ptr)
{
     _cmsMemoryBlock* blk = (_cmsMemoryBlock*) (((cmsUInt8Number*) Ptr) - SIZE_OF_MEM_HEADER);

     blk ->DontCheck = 1;
}


// Memory string
static
const char* MemStr(cmsUInt32Number size)
{
    static char Buffer[1024];

    if (size > 1024*1024) {
        sprintf(Buffer, "%g Mb", (cmsFloat64Number) size / (1024.0*1024.0));
    }
    else
        if (size > 1024) {
            sprintf(Buffer, "%g Kb", (cmsFloat64Number) size / 1024.0);
        }
        else
            sprintf(Buffer, "%g bytes", (cmsFloat64Number) size);

    return Buffer;
}


void TestMemoryLeaks(cmsBool ok)
{
    if (TotalMemory > 0)
        printf("Ok, but %s are left!\n", MemStr(TotalMemory));
    else {
        if (ok) printf("Ok.\n");
    }
}

// Here we go with the plug-in declaration
static cmsPluginMemHandler DebugMemHandler = {{ cmsPluginMagicNumber, 2060-2000, cmsPluginMemHandlerSig, NULL },
                                               DebugMalloc, DebugFree, DebugRealloc, NULL, NULL, NULL };

// Returns a pointer to the memhandler plugin
void* PluginMemHandler(void)
{
    return (void*) &DebugMemHandler;
}

cmsContext WatchDogContext(void* usr)
{
    cmsContext ctx;

    ctx = cmsCreateContext(&DebugMemHandler, usr);

    if (ctx == NULL)
        Die("Unable to create memory managed context");

    DebugMemDontCheckThis(ctx);
    return ctx;
}



static
void FatalErrorQuit(cmsContext ContextID, cmsUInt32Number ErrorCode, const char *Text)
{
    Die(Text);

    cmsUNUSED_PARAMETER(ContextID);
    cmsUNUSED_PARAMETER(ErrorCode);
}


void ResetFatalError(cmsContext ContextID)
{
    cmsSetLogErrorHandler(ContextID, FatalErrorQuit);
}


// Print a dot for gauging
void Dot(void)
{
    fprintf(stdout, "."); fflush(stdout);
}

void Say(const char* str)
{
    fprintf(stdout, "%s", str); fflush(stdout);
}


// Keep track of the reason to fail

void Fail(const char* frm, ...)
{
    va_list args;
    va_start(args, frm);
    vsprintf(ReasonToFailBuffer, frm, args);
    va_end(args);
}

// Keep track of subtest

void SubTest(const char* frm, ...)
{
    va_list args;

    Dot();
    va_start(args, frm);
    vsprintf(SubTestBuffer, frm, args);
    va_end(args);
}

// The check framework
static
void Check(cmsContext ContextID, const char* Title, TestFn Fn)
{
    cmsContext ctx = DbgThread();

    printf("Checking %s ...", Title);
    fflush(stdout);

    ReasonToFailBuffer[0] = 0;
    SubTestBuffer[0] = 0;
    TrappedError = FALSE;
    SimultaneousErrors = 0;
    TotalTests++;

    if (Fn(ctx) && !TrappedError) {

        // It is a good place to check memory
        TestMemoryLeaks(TRUE);

    }
    else {
        printf("FAIL!\n");

        if (SubTestBuffer[0])
            printf("%s: [%s]\n\t%s\n", Title, SubTestBuffer, ReasonToFailBuffer);
        else
            printf("%s:\n\t%s\n", Title, ReasonToFailBuffer);

        if (SimultaneousErrors > 1)
               printf("\tMore than one (%d) errors were reported\n", SimultaneousErrors);

        TotalFail++;
    }
    fflush(stdout);
}

// Dump a tone curve, for easy diagnostic
void DumpToneCurve(cmsContext ContextID, cmsToneCurve* gamma, const char* FileName)
{
    cmsHANDLE hIT8;
    cmsUInt32Number i;

    hIT8 = cmsIT8Alloc(ContextID);

    cmsIT8SetPropertyDbl(ContextID, hIT8, "NUMBER_OF_FIELDS", 2);
    cmsIT8SetPropertyDbl(ContextID, hIT8, "NUMBER_OF_SETS", gamma ->nEntries);

    cmsIT8SetDataFormat(ContextID, hIT8, 0, "SAMPLE_ID");
    cmsIT8SetDataFormat(ContextID, hIT8, 1, "VALUE");

    for (i=0; i < gamma ->nEntries; i++) {
        char Val[30];

        sprintf(Val, "%u", i);
        cmsIT8SetDataRowCol(ContextID, hIT8, i, 0, Val);
        sprintf(Val, "0x%x", gamma ->Table16[i]);
        cmsIT8SetDataRowCol(ContextID, hIT8, i, 1, Val);
    }

    cmsIT8SaveToFile(ContextID, hIT8, FileName);
    cmsIT8Free(ContextID, hIT8);
}

// -------------------------------------------------------------------------------------------------


// Used to perform several checks.
// The space used is a clone of a well-known commercial
// color space which I will name "Above RGB"
static
cmsHPROFILE Create_AboveRGB(cmsContext ctx)
{
    cmsToneCurve* Curve[3];
    cmsHPROFILE hProfile;
    cmsCIExyY D65;
    cmsCIExyYTRIPLE Primaries = {{0.64, 0.33, 1 },
                                 {0.21, 0.71, 1 },
                                 {0.15, 0.06, 1 }};

    Curve[0] = Curve[1] = Curve[2] = cmsBuildGamma(ctx, 2.19921875);

    cmsWhitePointFromTemp(ctx, &D65, 6504);
    hProfile = cmsCreateRGBProfile(ctx, &D65, &Primaries, Curve);
    cmsFreeToneCurve(ctx, Curve[0]);

    return hProfile;
}

// A gamma-2.2 gray space
static
cmsHPROFILE Create_Gray22(cmsContext ctx)
{
    cmsHPROFILE hProfile;
    cmsToneCurve* Curve = cmsBuildGamma(ctx, 2.2);
    if (Curve == NULL) return NULL;

    hProfile = cmsCreateGrayProfile(ctx, cmsD50_xyY(ctx), Curve);
    cmsFreeToneCurve(ctx, Curve);

    return hProfile;
}

// A gamma-3.0 gray space
static
cmsHPROFILE Create_Gray30(cmsContext ctx)
{
    cmsHPROFILE hProfile;
    cmsToneCurve* Curve = cmsBuildGamma(ctx, 3.0);
    if (Curve == NULL) return NULL;

    hProfile = cmsCreateGrayProfile(ctx, cmsD50_xyY(ctx), Curve);
    cmsFreeToneCurve(ctx, Curve);

    return hProfile;
}


static
cmsHPROFILE Create_GrayLab(cmsContext ctx)
{
    cmsHPROFILE hProfile;
    cmsToneCurve* Curve = cmsBuildGamma(ctx, 1.0);
    if (Curve == NULL) return NULL;

    hProfile = cmsCreateGrayProfile(ctx, cmsD50_xyY(ctx), Curve);
    cmsFreeToneCurve(ctx, Curve);

    cmsSetPCS(ctx, hProfile, cmsSigLabData);
    return hProfile;
}

// A CMYK devicelink that adds gamma 3.0 to each channel
static
cmsHPROFILE Create_CMYK_DeviceLink(cmsContext ctx)
{
    cmsHPROFILE hProfile;
    cmsToneCurve* Tab[4];
    cmsToneCurve* Curve = cmsBuildGamma(ctx, 3.0);
    if (Curve == NULL) return NULL;

    Tab[0] = Curve;
    Tab[1] = Curve;
    Tab[2] = Curve;
    Tab[3] = Curve;

    hProfile = cmsCreateLinearizationDeviceLink(ctx, cmsSigCmykData, Tab);
    if (hProfile == NULL) return NULL;

    cmsFreeToneCurve(ctx, Curve);

    return hProfile;
}


// Create a fake CMYK profile, without any other requirement that being coarse CMYK.
// DON'T USE THIS PROFILE FOR ANYTHING, IT IS USELESS BUT FOR TESTING PURPOSES.
typedef struct {

    cmsHTRANSFORM hLab2sRGB;
    cmsHTRANSFORM sRGB2Lab;
    cmsHTRANSFORM hIlimit;

} FakeCMYKParams;

static
cmsFloat64Number Clip(cmsFloat64Number v)
{
    if (v < 0) return 0;
    if (v > 1) return 1;

    return v;
}

static
cmsInt32Number ForwardSampler(cmsContext ContextID, CMSREGISTER const cmsUInt16Number In[], cmsUInt16Number Out[], void* Cargo)
{
    FakeCMYKParams* p = (FakeCMYKParams*) Cargo;
    cmsFloat64Number rgb[3], cmyk[4];
    cmsFloat64Number c, m, y, k;

    cmsDoTransform(ContextID, p ->hLab2sRGB, In, rgb, 1);

    c = 1 - rgb[0];
    m = 1 - rgb[1];
    y = 1 - rgb[2];

    k = (c < m ? cmsmin(c, y) : cmsmin(m, y));

    // NONSENSE WARNING!: I'm doing this just because this is a test
    // profile that may have ink limit up to 400%. There is no UCR here
    // so the profile is basically useless for anything but testing.

    cmyk[0] = c;
    cmyk[1] = m;
    cmyk[2] = y;
    cmyk[3] = k;

    cmsDoTransform(ContextID, p ->hIlimit, cmyk, Out, 1);

    return 1;
}


static
cmsInt32Number ReverseSampler(cmsContext ContextID, CMSREGISTER const cmsUInt16Number In[], CMSREGISTER cmsUInt16Number Out[], CMSREGISTER void* Cargo)
{
    FakeCMYKParams* p = (FakeCMYKParams*) Cargo;
    cmsFloat64Number c, m, y, k, rgb[3];

    c = In[0] / 65535.0;
    m = In[1] / 65535.0;
    y = In[2] / 65535.0;
    k = In[3] / 65535.0;

    if (k == 0) {

        rgb[0] = Clip(1 - c);
        rgb[1] = Clip(1 - m);
        rgb[2] = Clip(1 - y);
    }
    else
        if (k == 1) {

            rgb[0] = rgb[1] = rgb[2] = 0;
        }
        else {

            rgb[0] = Clip((1 - c) * (1 - k));
            rgb[1] = Clip((1 - m) * (1 - k));
            rgb[2] = Clip((1 - y) * (1 - k));
        }

    cmsDoTransform(ContextID, p ->sRGB2Lab, rgb, Out, 1);
    return 1;
}



static
cmsHPROFILE CreateFakeCMYK(cmsContext ContextID, cmsFloat64Number InkLimit, cmsBool lUseAboveRGB)
{
    cmsHPROFILE hICC;
    cmsPipeline* AToB0, *BToA0;
    cmsStage* CLUT;
    FakeCMYKParams p;
    cmsHPROFILE hLab, hsRGB, hLimit;
    cmsUInt32Number cmykfrm;

    if (lUseAboveRGB)
        hsRGB = Create_AboveRGB(ContextID);
    else
       hsRGB  = cmsCreate_sRGBProfile(ContextID);

    hLab   = cmsCreateLab4Profile(ContextID, NULL);
    hLimit = cmsCreateInkLimitingDeviceLink(ContextID, cmsSigCmykData, InkLimit);

    cmykfrm = FLOAT_SH(1) | BYTES_SH(0)|CHANNELS_SH(4);
    p.hLab2sRGB = cmsCreateTransform(ContextID, hLab,  TYPE_Lab_16,  hsRGB, TYPE_RGB_DBL, INTENT_PERCEPTUAL, cmsFLAGS_NOOPTIMIZE|cmsFLAGS_NOCACHE);
    p.sRGB2Lab  = cmsCreateTransform(ContextID, hsRGB, TYPE_RGB_DBL, hLab,  TYPE_Lab_16,  INTENT_PERCEPTUAL, cmsFLAGS_NOOPTIMIZE|cmsFLAGS_NOCACHE);
    p.hIlimit   = cmsCreateTransform(ContextID, hLimit, cmykfrm, NULL, TYPE_CMYK_16, INTENT_PERCEPTUAL, cmsFLAGS_NOOPTIMIZE|cmsFLAGS_NOCACHE);

    cmsCloseProfile(ContextID, hLab); cmsCloseProfile(ContextID, hsRGB); cmsCloseProfile(ContextID, hLimit);

    hICC = cmsCreateProfilePlaceholder(ContextID);
    if (!hICC) return NULL;

    cmsSetProfileVersion(ContextID, hICC, 4.3);

    cmsSetDeviceClass(ContextID, hICC, cmsSigOutputClass);
    cmsSetColorSpace(ContextID, hICC,  cmsSigCmykData);
    cmsSetPCS(ContextID, hICC,         cmsSigLabData);

    BToA0 = cmsPipelineAlloc(ContextID, 3, 4);
    if (BToA0 == NULL) return 0;
    CLUT = cmsStageAllocCLut16bit(ContextID, 17, 3, 4, NULL);
    if (CLUT == NULL) return 0;
    if (!cmsStageSampleCLut16bit(ContextID, CLUT, ForwardSampler, &p, 0)) return 0;

    cmsPipelineInsertStage(ContextID, BToA0, cmsAT_BEGIN, _cmsStageAllocIdentityCurves(ContextID, 3));
    cmsPipelineInsertStage(ContextID, BToA0, cmsAT_END, CLUT);
    cmsPipelineInsertStage(ContextID, BToA0, cmsAT_END, _cmsStageAllocIdentityCurves(ContextID, 4));

    if (!cmsWriteTag(ContextID, hICC, cmsSigBToA0Tag, (void*) BToA0)) return 0;
    cmsPipelineFree(ContextID, BToA0);

    AToB0 = cmsPipelineAlloc(ContextID, 4, 3);
    if (AToB0 == NULL) return 0;
    CLUT = cmsStageAllocCLut16bit(ContextID, 17, 4, 3, NULL);
    if (CLUT == NULL) return 0;
    if (!cmsStageSampleCLut16bit(ContextID, CLUT, ReverseSampler, &p, 0)) return 0;

    cmsPipelineInsertStage(ContextID, AToB0, cmsAT_BEGIN, _cmsStageAllocIdentityCurves(ContextID, 4));
    cmsPipelineInsertStage(ContextID, AToB0, cmsAT_END, CLUT);
    cmsPipelineInsertStage(ContextID, AToB0, cmsAT_END, _cmsStageAllocIdentityCurves(ContextID, 3));

    if (!cmsWriteTag(ContextID, hICC, cmsSigAToB0Tag, (void*) AToB0)) return 0;
    cmsPipelineFree(ContextID, AToB0);

    cmsDeleteTransform(ContextID, p.hLab2sRGB);
    cmsDeleteTransform(ContextID, p.sRGB2Lab);
    cmsDeleteTransform(ContextID, p.hIlimit);

    cmsLinkTag(ContextID, hICC, cmsSigAToB1Tag, cmsSigAToB0Tag);
    cmsLinkTag(ContextID, hICC, cmsSigAToB2Tag, cmsSigAToB0Tag);
    cmsLinkTag(ContextID, hICC, cmsSigBToA1Tag, cmsSigBToA0Tag);
    cmsLinkTag(ContextID, hICC, cmsSigBToA2Tag, cmsSigBToA0Tag);

    return hICC;
}


// Does create several profiles for latter use------------------------------------------------------------------------------------------------

static
cmsInt32Number OneVirtual(cmsContext ctx, cmsHPROFILE h, const char* SubTestTxt, const char* FileName)
{
    SubTest(SubTestTxt);
    if (h == NULL) return 0;

    if (!cmsSaveProfileToFile(ctx, h, FileName)) return 0;
    cmsCloseProfile(ctx, h);

    h = cmsOpenProfileFromFile(ctx, FileName, "r");
    if (h == NULL) return 0;

    cmsCloseProfile(ctx, h);
    return 1;
}



// This test checks the ability of lcms2 to save its built-ins as valid profiles.
// It does not check the functionality of such profiles
static
cmsInt32Number CreateTestProfiles(cmsContext ctx)
{
    cmsHPROFILE h;

    h = cmsCreate_sRGBProfile(ctx);
    if (!OneVirtual(ctx, h, "sRGB profile", "sRGBlcms2.icc")) return 0;

    // ----

    h = Create_AboveRGB(ctx);
    if (!OneVirtual(ctx, h, "aRGB profile", "aRGBlcms2.icc")) return 0;

    // ----

    h = Create_Gray22(ctx);
    if (!OneVirtual(ctx, h, "Gray profile", "graylcms2.icc")) return 0;

    // ----

    h = Create_Gray30(ctx);
    if (!OneVirtual(ctx, h, "Gray 3.0 profile", "gray3lcms2.icc")) return 0;

    // ----

    h = Create_GrayLab(ctx);
    if (!OneVirtual(ctx, h, "Gray Lab profile", "glablcms2.icc")) return 0;

    // ----

    h = Create_CMYK_DeviceLink(ctx);
    if (!OneVirtual(ctx, h, "Linearization profile", "linlcms2.icc")) return 0;

    // -------
    h = cmsCreateInkLimitingDeviceLink(ctx, cmsSigCmykData, 150);
    if (h == NULL) return 0;
    if (!OneVirtual(ctx, h, "Ink-limiting profile", "limitlcms2.icc")) return 0;

    // ------

    h = cmsCreateLab2Profile(ctx, NULL);
    if (!OneVirtual(ctx, h, "Lab 2 identity profile", "labv2lcms2.icc")) return 0;

    // ----

    h = cmsCreateLab4Profile(ctx, NULL);
    if (!OneVirtual(ctx, h, "Lab 4 identity profile", "labv4lcms2.icc")) return 0;

    // ----

    h = cmsCreateXYZProfile(ctx);
    if (!OneVirtual(ctx, h, "XYZ identity profile", "xyzlcms2.icc")) return 0;

    // ----

    h = cmsCreateNULLProfile(ctx);
    if (!OneVirtual(ctx, h, "NULL profile", "nullcms2.icc")) return 0;

    // ---

    h = cmsCreateBCHSWabstractProfile(ctx, 17, 0, 0, 0, 0, 5000, 6000);
    if (!OneVirtual(ctx, h, "BCHS profile", "bchslcms2.icc")) return 0;

    // ---

    h = CreateFakeCMYK(ctx, 300, FALSE);
    if (!OneVirtual(ctx, h, "Fake CMYK profile", "lcms2cmyk.icc")) return 0;

    // ---

    h = cmsCreateBCHSWabstractProfile(ctx, 17, 0, 1.2, 0, 3, 5000, 5000);
    if (!OneVirtual(ctx, h, "Brightness", "brightness.icc")) return 0;
    return 1;
}

static
void RemoveTestProfiles(void)
{
    remove("sRGBlcms2.icc");
    remove("aRGBlcms2.icc");
    remove("graylcms2.icc");
    remove("gray3lcms2.icc");
    remove("linlcms2.icc");
    remove("limitlcms2.icc");
    remove("labv2lcms2.icc");
    remove("labv4lcms2.icc");
    remove("xyzlcms2.icc");
    remove("nullcms2.icc");
    remove("bchslcms2.icc");
    remove("lcms2cmyk.icc");
    remove("glablcms2.icc");
    remove("lcms2link.icc");
    remove("lcms2link2.icc");
    remove("brightness.icc");
}

// -------------------------------------------------------------------------------------------------

// Check the size of basic types. If this test fails, nothing is going to work anyway
static
cmsInt32Number CheckBaseTypes(cmsContext ContextID)
{
    // Ignore warnings about conditional expression
#ifdef _MSC_VER
#pragma warning(disable: 4127)
#endif

    if (sizeof(cmsUInt8Number) != 1) return 0;
    if (sizeof(cmsInt8Number) != 1) return 0;
    if (sizeof(cmsUInt16Number) != 2) return 0;
    if (sizeof(cmsInt16Number) != 2) return 0;
    if (sizeof(cmsUInt32Number) != 4) return 0;
    if (sizeof(cmsInt32Number) != 4) return 0;
    if (sizeof(cmsUInt64Number) != 8) return 0;
    if (sizeof(cmsInt64Number) != 8) return 0;
    if (sizeof(cmsFloat32Number) != 4) return 0;
    if (sizeof(cmsFloat64Number) != 8) return 0;
    if (sizeof(cmsSignature) != 4) return 0;
    if (sizeof(cmsU8Fixed8Number) != 2) return 0;
    if (sizeof(cmsS15Fixed16Number) != 4) return 0;
    if (sizeof(cmsU16Fixed16Number) != 4) return 0;

    return 1;
}

// -------------------------------------------------------------------------------------------------


// Are we little or big endian?  From Harbison&Steele.
static
cmsInt32Number CheckEndianness(cmsContext ContextID)
{
    cmsInt32Number BigEndian, IsOk;
    union {
        long l;
        char c[sizeof (long)];
    } u;

    u.l = 1;
    BigEndian = (u.c[sizeof (long) - 1] == 1);

#ifdef CMS_USE_BIG_ENDIAN
    IsOk = BigEndian;
#else
    IsOk = !BigEndian;
#endif

    if (!IsOk) {
        Die("\nOOOPPSS! You have CMS_USE_BIG_ENDIAN toggle misconfigured!\n\n"
            "Please, edit lcms2mt.h and %s the CMS_USE_BIG_ENDIAN toggle.\n", BigEndian? "uncomment" : "comment");
        return 0;
    }

    return 1;
}

// Check quick floor
static
cmsInt32Number CheckQuickFloor(cmsContext ContextID)
{
    if ((_cmsQuickFloor(1.234) != 1) ||
        (_cmsQuickFloor(32767.234) != 32767) ||
        (_cmsQuickFloor(-1.234) != -2) ||
        (_cmsQuickFloor(-32767.1) != -32768)) {

            Die("\nOOOPPSS! _cmsQuickFloor() does not work as expected in your machine!\n\n"
                "Please, edit lcms2mt.h and uncomment the CMS_DONT_USE_FAST_FLOOR toggle.\n");
            return 0;

    }

    return 1;
}

// Quick floor restricted to word
static
cmsInt32Number CheckQuickFloorWord(cmsContext ContextID)
{
    cmsUInt32Number i;

    for (i=0; i < 65535; i++) {

        if (_cmsQuickFloorWord((cmsFloat64Number) i + 0.1234) != i) {

            Die("\nOOOPPSS! _cmsQuickFloorWord() does not work as expected in your machine!\n\n"
                "Please, edit lcms2mt.h and uncomment the CMS_DONT_USE_FAST_FLOOR toggle.\n");
            return 0;
        }
    }

    return 1;
}

// -------------------------------------------------------------------------------------------------

// Precision stuff.

// On 15.16 fixed point, this is the maximum we can obtain. Remember ICC profiles have storage limits on this number
#define FIXED_PRECISION_15_16 (1.0 / 65535.0)

// On 8.8 fixed point, that is the max we can obtain.
#define FIXED_PRECISION_8_8 (1.0 / 255.0)

// On cmsFloat32Number type, this is the precision we expect
#define FLOAT_PRECISSION      (0.00001)

static cmsFloat64Number MaxErr;

cmsBool IsGoodVal(const char *title, cmsFloat64Number in, cmsFloat64Number out, cmsFloat64Number max)
{
    cmsFloat64Number Err = fabs(in - out);

    if (Err > MaxErr) MaxErr = Err;

        if ((Err > max )) {

              Fail("(%s): Must be %f, But is %f ", title, in, out);
              return FALSE;
              }

       return TRUE;
}


cmsBool  IsGoodFixed15_16(const char *title, cmsFloat64Number in, cmsFloat64Number out)
{
    return IsGoodVal(title, in, out, FIXED_PRECISION_15_16);
}


cmsBool  IsGoodFixed8_8(const char *title, cmsFloat64Number in, cmsFloat64Number out)
{
    return IsGoodVal(title, in, out, FIXED_PRECISION_8_8);
}

cmsBool  IsGoodWord(const char *title, cmsUInt16Number in, cmsUInt16Number out)
{
    if ((abs(in - out) > 0 )) {

        Fail("(%s): Must be %x, But is %x ", title, in, out);
        return FALSE;
    }

    return TRUE;
}

cmsBool  IsGoodWordPrec(const char *title, cmsUInt16Number in, cmsUInt16Number out, cmsUInt16Number maxErr)
{
    if ((abs(in - out) > maxErr )) {

        Fail("(%s): Must be %x, But is %x ", title, in, out);
        return FALSE;
    }

    return TRUE;
}

// Fixed point ----------------------------------------------------------------------------------------------

static
cmsInt32Number TestSingleFixed15_16(cmsContext ContextID, cmsFloat64Number d)
{
    cmsS15Fixed16Number f = _cmsDoubleTo15Fixed16(d);
    cmsFloat64Number RoundTrip = _cms15Fixed16toDouble(f);
    cmsFloat64Number Error     = fabs(d - RoundTrip);

    return ( Error <= FIXED_PRECISION_15_16);
}

static
cmsInt32Number CheckFixedPoint15_16(cmsContext ContextID)
{
    if (!TestSingleFixed15_16(ContextID, 1.0)) return 0;
    if (!TestSingleFixed15_16(ContextID, 2.0)) return 0;
    if (!TestSingleFixed15_16(ContextID, 1.23456)) return 0;
    if (!TestSingleFixed15_16(ContextID, 0.99999)) return 0;
    if (!TestSingleFixed15_16(ContextID, 0.1234567890123456789099999)) return 0;
    if (!TestSingleFixed15_16(ContextID, -1.0)) return 0;
    if (!TestSingleFixed15_16(ContextID, -2.0)) return 0;
    if (!TestSingleFixed15_16(ContextID, -1.23456)) return 0;
    if (!TestSingleFixed15_16(ContextID, -1.1234567890123456789099999)) return 0;
    if (!TestSingleFixed15_16(ContextID, +32767.1234567890123456789099999)) return 0;
    if (!TestSingleFixed15_16(ContextID, -32767.1234567890123456789099999)) return 0;
    return 1;
}

static
cmsInt32Number TestSingleFixed8_8(cmsContext ContextID, cmsFloat64Number d)
{
    cmsS15Fixed16Number f = _cmsDoubleTo8Fixed8(d);
    cmsFloat64Number RoundTrip = _cms8Fixed8toDouble((cmsUInt16Number) f);
    cmsFloat64Number Error     = fabs(d - RoundTrip);

    return ( Error <= FIXED_PRECISION_8_8);
}

static
cmsInt32Number CheckFixedPoint8_8(cmsContext ContextID)
{
    if (!TestSingleFixed8_8(ContextID, 1.0)) return 0;
    if (!TestSingleFixed8_8(ContextID, 2.0)) return 0;
    if (!TestSingleFixed8_8(ContextID, 1.23456)) return 0;
    if (!TestSingleFixed8_8(ContextID, 0.99999)) return 0;
    if (!TestSingleFixed8_8(ContextID, 0.1234567890123456789099999)) return 0;
    if (!TestSingleFixed8_8(ContextID, +255.1234567890123456789099999)) return 0;

    return 1;
}

// D50 constant --------------------------------------------------------------------------------------------

static
cmsInt32Number CheckD50Roundtrip(cmsContext ContextID)
{
    cmsFloat64Number cmsD50X_2 =  0.96420288;
    cmsFloat64Number cmsD50Y_2 =  1.0;
    cmsFloat64Number cmsD50Z_2 = 0.82490540;

    cmsS15Fixed16Number xe = _cmsDoubleTo15Fixed16(cmsD50X);
    cmsS15Fixed16Number ye = _cmsDoubleTo15Fixed16(cmsD50Y);
    cmsS15Fixed16Number ze = _cmsDoubleTo15Fixed16(cmsD50Z);

    cmsFloat64Number x =  _cms15Fixed16toDouble(xe);
    cmsFloat64Number y =  _cms15Fixed16toDouble(ye);
    cmsFloat64Number z =  _cms15Fixed16toDouble(ze);

    double dx = fabs(cmsD50X - x);
    double dy = fabs(cmsD50Y - y);
    double dz = fabs(cmsD50Z - z);

    double euc = sqrt(dx*dx + dy*dy + dz* dz);

    if (euc > 1E-5) {

        Fail("D50 roundtrip |err| > (%f) ", euc);
        return 0;
    }

    xe = _cmsDoubleTo15Fixed16(cmsD50X_2);
    ye = _cmsDoubleTo15Fixed16(cmsD50Y_2);
    ze = _cmsDoubleTo15Fixed16(cmsD50Z_2);

    x =  _cms15Fixed16toDouble(xe);
    y =  _cms15Fixed16toDouble(ye);
    z =  _cms15Fixed16toDouble(ze);

    dx = fabs(cmsD50X_2 - x);
    dy = fabs(cmsD50Y_2 - y);
    dz = fabs(cmsD50Z_2 - z);

    euc = sqrt(dx*dx + dy*dy + dz* dz);

    if (euc > 1E-5) {

        Fail("D50 roundtrip |err| > (%f) ", euc);
        return 0;
    }


    return 1;
}

// Linear interpolation -----------------------------------------------------------------------------------------------

// Since prime factors of 65535 (FFFF) are,
//
//            0xFFFF = 3 * 5 * 17 * 257
//
// I test tables of 2, 4, 6, and 18 points, that will be exact.

static
void BuildTable(cmsInt32Number n, cmsUInt16Number Tab[], cmsBool  Descending)
{
    cmsInt32Number i;

    for (i=0; i < n; i++) {
        cmsFloat64Number v = (cmsFloat64Number) ((cmsFloat64Number) 65535.0 * i ) / (n-1);

        Tab[Descending ? (n - i - 1) : i ] = (cmsUInt16Number) floor(v + 0.5);
    }
}

// A single function that does check 1D interpolation
// nNodesToCheck = number on nodes to check
// Down = Create decreasing tables
// Reverse = Check reverse interpolation
// max_err = max allowed error

static
cmsInt32Number Check1D(cmsContext ContextID, cmsInt32Number nNodesToCheck, cmsBool  Down, cmsInt32Number max_err)
{
    cmsUInt32Number i;
    cmsUInt16Number in, out;
    cmsInterpParams* p;
    cmsUInt16Number* Tab;

    Tab = (cmsUInt16Number*) chknull(malloc(sizeof(cmsUInt16Number)* nNodesToCheck));
    if (Tab == NULL) return 0;

    p = _cmsComputeInterpParams(ContextID, nNodesToCheck, 1, 1, Tab, CMS_LERP_FLAGS_16BITS);
    if (p == NULL) return 0;

    BuildTable(nNodesToCheck, Tab, Down);

    for (i=0; i <= 0xffff; i++) {

        in = (cmsUInt16Number) i;
        out = 0;

        p ->Interpolation.Lerp16(ContextID, &in, &out, p);

        if (Down) out = 0xffff - out;

        if (abs(out - in) > max_err) {

            Fail("(%dp): Must be %x, But is %x : ", nNodesToCheck, in, out);
            _cmsFreeInterpParams(ContextID, p);
            free(Tab);
            return 0;
        }
    }

    _cmsFreeInterpParams(ContextID, p);
    free(Tab);
    return 1;
}


static
cmsInt32Number Check1DLERP2(cmsContext ContextID)
{
    return Check1D(ContextID, 2, FALSE, 0);
}


static
cmsInt32Number Check1DLERP3(cmsContext ContextID)
{
    return Check1D(ContextID, 3, FALSE, 1);
}


static
cmsInt32Number Check1DLERP4(cmsContext ContextID)
{
    return Check1D(ContextID, 4, FALSE, 0);
}

static
cmsInt32Number Check1DLERP6(cmsContext ContextID)
{
    return Check1D(ContextID, 6, FALSE, 0);
}

static
cmsInt32Number Check1DLERP18(cmsContext ContextID)
{
    return Check1D(ContextID, 18, FALSE, 0);
}


static
cmsInt32Number Check1DLERP2Down(cmsContext ContextID)
{
    return Check1D(ContextID, 2, TRUE, 0);
}


static
cmsInt32Number Check1DLERP3Down(cmsContext ContextID)
{
    return Check1D(ContextID, 3, TRUE, 1);
}

static
cmsInt32Number Check1DLERP6Down(cmsContext ContextID)
{
    return Check1D(ContextID, 6, TRUE, 0);
}

static
cmsInt32Number Check1DLERP18Down(cmsContext ContextID)
{
    return Check1D(ContextID, 18, TRUE, 0);
}

static
cmsInt32Number ExhaustiveCheck1DLERP(cmsContext ContextID)
{
    cmsUInt32Number j;

    printf("\n");
    for (j=10; j <= 4096; j++) {

        if ((j % 10) == 0) printf("%u    \r", j);

        if (!Check1D(ContextID, j, FALSE, 1)) return 0;
    }

    printf("\rResult is ");
    return 1;
}

static
cmsInt32Number ExhaustiveCheck1DLERPDown(cmsContext ContextID)
{
    cmsUInt32Number j;

    printf("\n");
    for (j=10; j <= 4096; j++) {

        if ((j % 10) == 0) printf("%u    \r", j);

        if (!Check1D(ContextID, j, TRUE, 1)) return 0;
    }


    printf("\rResult is ");
    return 1;
}



// 3D interpolation -------------------------------------------------------------------------------------------------

static
cmsInt32Number Check3DinterpolationFloatTetrahedral(cmsContext ContextID)
{
    cmsInterpParams* p;
    cmsInt32Number i;
    cmsFloat32Number In[3], Out[3];
    cmsFloat32Number FloatTable[] = { //R     G    B

        0,    0,   0,     // B=0,G=0,R=0
        0,    0,  .25,    // B=1,G=0,R=0

        0,   .5,    0,    // B=0,G=1,R=0
        0,   .5,  .25,    // B=1,G=1,R=0

        1,    0,    0,    // B=0,G=0,R=1
        1,    0,  .25,    // B=1,G=0,R=1

        1,    .5,   0,    // B=0,G=1,R=1
        1,    .5,  .25    // B=1,G=1,R=1

    };

    p = _cmsComputeInterpParams(ContextID, 2, 3, 3, FloatTable, CMS_LERP_FLAGS_FLOAT);


    MaxErr = 0.0;
     for (i=0; i < 0xffff; i++) {

       In[0] = In[1] = In[2] = (cmsFloat32Number) ( (cmsFloat32Number) i / 65535.0F);

        p ->Interpolation.LerpFloat(ContextID, In, Out, p);

       if (!IsGoodFixed15_16("Channel 1", Out[0], In[0])) goto Error;
       if (!IsGoodFixed15_16("Channel 2", Out[1], (cmsFloat32Number) In[1] / 2.F)) goto Error;
       if (!IsGoodFixed15_16("Channel 3", Out[2], (cmsFloat32Number) In[2] / 4.F)) goto Error;
     }

    if (MaxErr > 0) printf("|Err|<%lf ", MaxErr);
    _cmsFreeInterpParams(ContextID, p);
    return 1;

Error:
    _cmsFreeInterpParams(ContextID, p);
    return 0;
}

static
cmsInt32Number Check3DinterpolationFloatTrilinear(cmsContext ContextID)
{
    cmsInterpParams* p;
    cmsInt32Number i;
    cmsFloat32Number In[3], Out[3];
    cmsFloat32Number FloatTable[] = { //R     G    B

        0,    0,   0,     // B=0,G=0,R=0
        0,    0,  .25,    // B=1,G=0,R=0

        0,   .5,    0,    // B=0,G=1,R=0
        0,   .5,  .25,    // B=1,G=1,R=0

        1,    0,    0,    // B=0,G=0,R=1
        1,    0,  .25,    // B=1,G=0,R=1

        1,    .5,   0,    // B=0,G=1,R=1
        1,    .5,  .25    // B=1,G=1,R=1

    };

    p = _cmsComputeInterpParams(ContextID, 2, 3, 3, FloatTable, CMS_LERP_FLAGS_FLOAT|CMS_LERP_FLAGS_TRILINEAR);

    MaxErr = 0.0;
     for (i=0; i < 0xffff; i++) {

       In[0] = In[1] = In[2] = (cmsFloat32Number) ( (cmsFloat32Number) i / 65535.0F);

        p ->Interpolation.LerpFloat(ContextID, In, Out, p);

       if (!IsGoodFixed15_16("Channel 1", Out[0], In[0])) goto Error;
       if (!IsGoodFixed15_16("Channel 2", Out[1], (cmsFloat32Number) In[1] / 2.F)) goto Error;
       if (!IsGoodFixed15_16("Channel 3", Out[2], (cmsFloat32Number) In[2] / 4.F)) goto Error;
     }

    if (MaxErr > 0) printf("|Err|<%lf ", MaxErr);
    _cmsFreeInterpParams(ContextID, p);
    return 1;

Error:
    _cmsFreeInterpParams(ContextID, p);
    return 0;

}

static
cmsInt32Number Check3DinterpolationTetrahedral16(cmsContext ContextID)
{
    cmsInterpParams* p;
    cmsInt32Number i;
    cmsUInt16Number In[3], Out[3];
    cmsUInt16Number Table[] = {

        0,    0,   0,
        0,    0,   0xffff,

        0,    0xffff,    0,
        0,    0xffff,    0xffff,

        0xffff,    0,    0,
        0xffff,    0,    0xffff,

        0xffff,    0xffff,   0,
        0xffff,    0xffff,   0xffff
    };

    p = _cmsComputeInterpParams(ContextID, 2, 3, 3, Table, CMS_LERP_FLAGS_16BITS);

    MaxErr = 0.0;
     for (i=0; i < 0xffff; i++) {

       In[0] = In[1] = In[2] = (cmsUInt16Number) i;

        p ->Interpolation.Lerp16(ContextID, In, Out, p);

       if (!IsGoodWord("Channel 1", Out[0], In[0])) goto Error;
       if (!IsGoodWord("Channel 2", Out[1], In[1])) goto Error;
       if (!IsGoodWord("Channel 3", Out[2], In[2])) goto Error;
     }

    if (MaxErr > 0) printf("|Err|<%lf ", MaxErr);
    _cmsFreeInterpParams(ContextID, p);
    return 1;

Error:
    _cmsFreeInterpParams(ContextID, p);
    return 0;
}

static
cmsInt32Number Check3DinterpolationTrilinear16(cmsContext ContextID)
{
    cmsInterpParams* p;
    cmsInt32Number i;
    cmsUInt16Number In[3], Out[3];
    cmsUInt16Number Table[] = {

        0,    0,   0,
        0,    0,   0xffff,

        0,    0xffff,    0,
        0,    0xffff,    0xffff,

        0xffff,    0,    0,
        0xffff,    0,    0xffff,

        0xffff,    0xffff,   0,
        0xffff,    0xffff,   0xffff
    };

    p = _cmsComputeInterpParams(ContextID, 2, 3, 3, Table, CMS_LERP_FLAGS_TRILINEAR);

    MaxErr = 0.0;
     for (i=0; i < 0xffff; i++) {

       In[0] = In[1] = In[2] = (cmsUInt16Number) i;

        p ->Interpolation.Lerp16(ContextID, In, Out, p);

       if (!IsGoodWord("Channel 1", Out[0], In[0])) goto Error;
       if (!IsGoodWord("Channel 2", Out[1], In[1])) goto Error;
       if (!IsGoodWord("Channel 3", Out[2], In[2])) goto Error;
     }

    if (MaxErr > 0) printf("|Err|<%lf ", MaxErr);
    _cmsFreeInterpParams(ContextID, p);
    return 1;

Error:
    _cmsFreeInterpParams(ContextID, p);
    return 0;
}


static
cmsInt32Number ExaustiveCheck3DinterpolationFloatTetrahedral(cmsContext ContextID)
{
    cmsInterpParams* p;
    cmsInt32Number r, g, b;
    cmsFloat32Number In[3], Out[3];
    cmsFloat32Number FloatTable[] = { //R     G    B

        0,    0,   0,     // B=0,G=0,R=0
        0,    0,  .25,    // B=1,G=0,R=0

        0,   .5,    0,    // B=0,G=1,R=0
        0,   .5,  .25,    // B=1,G=1,R=0

        1,    0,    0,    // B=0,G=0,R=1
        1,    0,  .25,    // B=1,G=0,R=1

        1,    .5,   0,    // B=0,G=1,R=1
        1,    .5,  .25    // B=1,G=1,R=1

    };

    p = _cmsComputeInterpParams(ContextID, 2, 3, 3, FloatTable, CMS_LERP_FLAGS_FLOAT);

    MaxErr = 0.0;
    for (r=0; r < 0xff; r++)
        for (g=0; g < 0xff; g++)
            for (b=0; b < 0xff; b++)
        {

            In[0] = (cmsFloat32Number) r / 255.0F;
            In[1] = (cmsFloat32Number) g / 255.0F;
            In[2] = (cmsFloat32Number) b / 255.0F;


        p ->Interpolation.LerpFloat(ContextID, In, Out, p);

       if (!IsGoodFixed15_16("Channel 1", Out[0], In[0])) goto Error;
       if (!IsGoodFixed15_16("Channel 2", Out[1], (cmsFloat32Number) In[1] / 2.F)) goto Error;
       if (!IsGoodFixed15_16("Channel 3", Out[2], (cmsFloat32Number) In[2] / 4.F)) goto Error;
     }

    if (MaxErr > 0) printf("|Err|<%lf ", MaxErr);
    _cmsFreeInterpParams(ContextID, p);
    return 1;

Error:
    _cmsFreeInterpParams(ContextID, p);
    return 0;
}

static
cmsInt32Number ExaustiveCheck3DinterpolationFloatTrilinear(cmsContext ContextID)
{
    cmsInterpParams* p;
    cmsInt32Number r, g, b;
    cmsFloat32Number In[3], Out[3];
    cmsFloat32Number FloatTable[] = { //R     G    B

        0,    0,   0,     // B=0,G=0,R=0
        0,    0,  .25,    // B=1,G=0,R=0

        0,   .5,    0,    // B=0,G=1,R=0
        0,   .5,  .25,    // B=1,G=1,R=0

        1,    0,    0,    // B=0,G=0,R=1
        1,    0,  .25,    // B=1,G=0,R=1

        1,    .5,   0,    // B=0,G=1,R=1
        1,    .5,  .25    // B=1,G=1,R=1

    };

    p = _cmsComputeInterpParams(ContextID, 2, 3, 3, FloatTable, CMS_LERP_FLAGS_FLOAT|CMS_LERP_FLAGS_TRILINEAR);

    MaxErr = 0.0;
    for (r=0; r < 0xff; r++)
        for (g=0; g < 0xff; g++)
            for (b=0; b < 0xff; b++)
            {

                In[0] = (cmsFloat32Number) r / 255.0F;
                In[1] = (cmsFloat32Number) g / 255.0F;
                In[2] = (cmsFloat32Number) b / 255.0F;


                p ->Interpolation.LerpFloat(ContextID, In, Out, p);

                if (!IsGoodFixed15_16("Channel 1", Out[0], In[0])) goto Error;
                if (!IsGoodFixed15_16("Channel 2", Out[1], (cmsFloat32Number) In[1] / 2.F)) goto Error;
                if (!IsGoodFixed15_16("Channel 3", Out[2], (cmsFloat32Number) In[2] / 4.F)) goto Error;
            }

    if (MaxErr > 0) printf("|Err|<%lf ", MaxErr);
    _cmsFreeInterpParams(ContextID, p);
    return 1;

Error:
    _cmsFreeInterpParams(ContextID, p);
    return 0;

}

static
cmsInt32Number ExhaustiveCheck3DinterpolationTetrahedral16(cmsContext ContextID)
{
    cmsInterpParams* p;
    cmsInt32Number r, g, b;
    cmsUInt16Number In[3], Out[3];
    cmsUInt16Number Table[] = {

        0,    0,   0,
        0,    0,   0xffff,

        0,    0xffff,    0,
        0,    0xffff,    0xffff,

        0xffff,    0,    0,
        0xffff,    0,    0xffff,

        0xffff,    0xffff,   0,
        0xffff,    0xffff,   0xffff
    };

    p = _cmsComputeInterpParams(ContextID, 2, 3, 3, Table, CMS_LERP_FLAGS_16BITS);

    for (r=0; r < 0xff; r++)
        for (g=0; g < 0xff; g++)
            for (b=0; b < 0xff; b++)
        {
            In[0] = (cmsUInt16Number) r ;
            In[1] = (cmsUInt16Number) g ;
            In[2] = (cmsUInt16Number) b ;


        p ->Interpolation.Lerp16(ContextID, In, Out, p);

       if (!IsGoodWord("Channel 1", Out[0], In[0])) goto Error;
       if (!IsGoodWord("Channel 2", Out[1], In[1])) goto Error;
       if (!IsGoodWord("Channel 3", Out[2], In[2])) goto Error;
     }

    _cmsFreeInterpParams(ContextID, p);
    return 1;

Error:
    _cmsFreeInterpParams(ContextID, p);
    return 0;
}

static
cmsInt32Number ExhaustiveCheck3DinterpolationTrilinear16(cmsContext ContextID)
{
    cmsInterpParams* p;
    cmsInt32Number r, g, b;
    cmsUInt16Number In[3], Out[3];
    cmsUInt16Number Table[] = {

        0,    0,   0,
        0,    0,   0xffff,

        0,    0xffff,    0,
        0,    0xffff,    0xffff,

        0xffff,    0,    0,
        0xffff,    0,    0xffff,

        0xffff,    0xffff,   0,
        0xffff,    0xffff,   0xffff
    };

    p = _cmsComputeInterpParams(ContextID, 2, 3, 3, Table, CMS_LERP_FLAGS_TRILINEAR);

    for (r=0; r < 0xff; r++)
        for (g=0; g < 0xff; g++)
            for (b=0; b < 0xff; b++)
        {
            In[0] = (cmsUInt16Number) r ;
            In[1] = (cmsUInt16Number)g ;
            In[2] = (cmsUInt16Number)b ;


        p ->Interpolation.Lerp16(ContextID, In, Out, p);

       if (!IsGoodWord("Channel 1", Out[0], In[0])) goto Error;
       if (!IsGoodWord("Channel 2", Out[1], In[1])) goto Error;
       if (!IsGoodWord("Channel 3", Out[2], In[2])) goto Error;
     }


    _cmsFreeInterpParams(ContextID, p);
    return 1;

Error:
    _cmsFreeInterpParams(ContextID, p);
    return 0;
}

// Check reverse interpolation on LUTS. This is right now exclusively used by K preservation algorithm
static
cmsInt32Number CheckReverseInterpolation3x3(cmsContext ContextID)
{
 cmsPipeline* Lut;
 cmsStage* clut;
 cmsFloat32Number Target[4], Result[4], Hint[4];
 cmsFloat32Number err, max;
 cmsInt32Number i;
 cmsUInt16Number Table[] = {

        0,    0,   0,                 // 0 0 0
        0,    0,   0xffff,            // 0 0 1

        0,    0xffff,    0,           // 0 1 0
        0,    0xffff,    0xffff,      // 0 1 1

        0xffff,    0,    0,           // 1 0 0
        0xffff,    0,    0xffff,      // 1 0 1

        0xffff,    0xffff,   0,       // 1 1 0
        0xffff,    0xffff,   0xffff,  // 1 1 1
    };



   Lut = cmsPipelineAlloc(ContextID, 3, 3);

   clut = cmsStageAllocCLut16bit(ContextID, 2, 3, 3, Table);
   cmsPipelineInsertStage(ContextID, Lut, cmsAT_BEGIN, clut);

   Target[0] = 0; Target[1] = 0; Target[2] = 0;
   Hint[0] = 0; Hint[1] = 0; Hint[2] = 0;
   cmsPipelineEvalReverseFloat(ContextID, Target, Result, NULL, Lut);
   if (Result[0] != 0 || Result[1] != 0 || Result[2] != 0){

       Fail("Reverse interpolation didn't find zero");
       goto Error;
   }

   // Transverse identity
   max = 0;
   for (i=0; i <= 100; i++) {

       cmsFloat32Number in = i / 100.0F;

       Target[0] = in; Target[1] = 0; Target[2] = 0;
       cmsPipelineEvalReverseFloat(ContextID, Target, Result, Hint, Lut);

       err = fabsf(in - Result[0]);
       if (err > max) max = err;

       memcpy(Hint, Result, sizeof(Hint));
   }

    cmsPipelineFree(ContextID, Lut);
    return (max <= FLOAT_PRECISSION);

Error:
    cmsPipelineFree(ContextID, Lut);
    return 0;
}


static
cmsInt32Number CheckReverseInterpolation4x3(cmsContext ContextID)
{
 cmsPipeline* Lut;
 cmsStage* clut;
 cmsFloat32Number Target[4], Result[4], Hint[4];
 cmsFloat32Number err, max;
 cmsInt32Number i;

 // 4 -> 3, output gets 3 first channels copied
 cmsUInt16Number Table[] = {

        0,         0,         0,          //  0 0 0 0   = ( 0, 0, 0)
        0,         0,         0,          //  0 0 0 1   = ( 0, 0, 0)

        0,         0,         0xffff,     //  0 0 1 0   = ( 0, 0, 1)
        0,         0,         0xffff,     //  0 0 1 1   = ( 0, 0, 1)

        0,         0xffff,    0,          //  0 1 0 0   = ( 0, 1, 0)
        0,         0xffff,    0,          //  0 1 0 1   = ( 0, 1, 0)

        0,         0xffff,    0xffff,     //  0 1 1 0    = ( 0, 1, 1)
        0,         0xffff,    0xffff,     //  0 1 1 1    = ( 0, 1, 1)

        0xffff,    0,         0,          //  1 0 0 0    = ( 1, 0, 0)
        0xffff,    0,         0,          //  1 0 0 1    = ( 1, 0, 0)

        0xffff,    0,         0xffff,     //  1 0 1 0    = ( 1, 0, 1)
        0xffff,    0,         0xffff,     //  1 0 1 1    = ( 1, 0, 1)

        0xffff,    0xffff,    0,          //  1 1 0 0    = ( 1, 1, 0)
        0xffff,    0xffff,    0,          //  1 1 0 1    = ( 1, 1, 0)

        0xffff,    0xffff,    0xffff,     //  1 1 1 0    = ( 1, 1, 1)
        0xffff,    0xffff,    0xffff,     //  1 1 1 1    = ( 1, 1, 1)
    };


   Lut = cmsPipelineAlloc(ContextID, 4, 3);

   clut = cmsStageAllocCLut16bit(ContextID, 2, 4, 3, Table);
   cmsPipelineInsertStage(ContextID, Lut, cmsAT_BEGIN, clut);

   // Check if the LUT is behaving as expected
   SubTest("4->3 feasibility");
   for (i=0; i <= 100; i++) {

       Target[0] = i / 100.0F;
       Target[1] = Target[0];
       Target[2] = 0;
       Target[3] = 12;

       cmsPipelineEvalFloat(ContextID, Target, Result, Lut);

       if (!IsGoodFixed15_16("0", Target[0], Result[0])) goto Error;
       if (!IsGoodFixed15_16("1", Target[1], Result[1])) goto Error;
       if (!IsGoodFixed15_16("2", Target[2], Result[2])) goto Error;
   }

   SubTest("4->3 zero");
   Target[0] = 0;
   Target[1] = 0;
   Target[2] = 0;

   // This one holds the fixed K
   Target[3] = 0;

   // This is our hint (which is a big lie in this case)
   Hint[0] = 0.1F; Hint[1] = 0.1F; Hint[2] = 0.1F;

   cmsPipelineEvalReverseFloat(ContextID, Target, Result, Hint, Lut);

   if (Result[0] != 0 || Result[1] != 0 || Result[2] != 0 || Result[3] != 0){

       Fail("Reverse interpolation didn't find zero");
       goto Error;
   }

   SubTest("4->3 find CMY");
   max = 0;
   for (i=0; i <= 100; i++) {

       cmsFloat32Number in = i / 100.0F;

       Target[0] = in; Target[1] = 0; Target[2] = 0;
       cmsPipelineEvalReverseFloat(ContextID, Target, Result, Hint, Lut);

       err = fabsf(in - Result[0]);
       if (err > max) max = err;

       memcpy(Hint, Result, sizeof(Hint));
   }

    cmsPipelineFree(ContextID, Lut);
    return (max <= FLOAT_PRECISSION);

Error:
    cmsPipelineFree(ContextID, Lut);
    return 0;
}



// Check all interpolation.

static
cmsUInt16Number Fn8D1(cmsUInt16Number a1, cmsUInt16Number a2, cmsUInt16Number a3, cmsUInt16Number a4,
                      cmsUInt16Number a5, cmsUInt16Number a6, cmsUInt16Number a7, cmsUInt16Number a8,
                      cmsUInt32Number m)
{
    return (cmsUInt16Number) ((a1 + a2 + a3 + a4 + a5 + a6 + a7 + a8) / m);
}


static
cmsUInt16Number Fn8D2(cmsUInt16Number a1, cmsUInt16Number a2, cmsUInt16Number a3, cmsUInt16Number a4,
                      cmsUInt16Number a5, cmsUInt16Number a6, cmsUInt16Number a7, cmsUInt16Number a8,
                      cmsUInt32Number m)
{
    return (cmsUInt16Number) ((a1 + 3* a2 + 3* a3 + a4 + a5 + a6 + a7 + a8 ) / (m + 4));
}


static
cmsUInt16Number Fn8D3(cmsUInt16Number a1, cmsUInt16Number a2, cmsUInt16Number a3, cmsUInt16Number a4,
                      cmsUInt16Number a5, cmsUInt16Number a6, cmsUInt16Number a7, cmsUInt16Number a8,
                      cmsUInt32Number m)
{
    return (cmsUInt16Number) ((3*a1 + 2*a2 + 3*a3 + a4 + a5 + a6 + a7 + a8) / (m + 5));
}




static
cmsInt32Number Sampler3D(cmsContext ContextID,
               CMSREGISTER const cmsUInt16Number In[],
               CMSREGISTER cmsUInt16Number Out[],
               CMSREGISTER void * Cargo)
{

    Out[0] = Fn8D1(In[0], In[1], In[2], 0, 0, 0, 0, 0, 3);
    Out[1] = Fn8D2(In[0], In[1], In[2], 0, 0, 0, 0, 0, 3);
    Out[2] = Fn8D3(In[0], In[1], In[2], 0, 0, 0, 0, 0, 3);

    return 1;

    cmsUNUSED_PARAMETER(Cargo);

}

static
cmsInt32Number Sampler4D(cmsContext ContextID,
               CMSREGISTER const cmsUInt16Number In[],
               CMSREGISTER cmsUInt16Number Out[],
               CMSREGISTER void * Cargo)
{

    Out[0] = Fn8D1(In[0], In[1], In[2], In[3], 0, 0, 0, 0, 4);
    Out[1] = Fn8D2(In[0], In[1], In[2], In[3], 0, 0, 0, 0, 4);
    Out[2] = Fn8D3(In[0], In[1], In[2], In[3], 0, 0, 0, 0, 4);

    return 1;

    cmsUNUSED_PARAMETER(Cargo);
}

static
cmsInt32Number Sampler5D(cmsContext ContextID,
               CMSREGISTER const cmsUInt16Number In[],
               CMSREGISTER cmsUInt16Number Out[],
               CMSREGISTER void * Cargo)
{

    Out[0] = Fn8D1(In[0], In[1], In[2], In[3], In[4], 0, 0, 0, 5);
    Out[1] = Fn8D2(In[0], In[1], In[2], In[3], In[4], 0, 0, 0, 5);
    Out[2] = Fn8D3(In[0], In[1], In[2], In[3], In[4], 0, 0, 0, 5);

    return 1;

    cmsUNUSED_PARAMETER(Cargo);
}

static
cmsInt32Number Sampler6D(cmsContext ContextID,
               CMSREGISTER const cmsUInt16Number In[],
               CMSREGISTER cmsUInt16Number Out[],
               CMSREGISTER void * Cargo)
{

    Out[0] = Fn8D1(In[0], In[1], In[2], In[3], In[4], In[5], 0, 0, 6);
    Out[1] = Fn8D2(In[0], In[1], In[2], In[3], In[4], In[5], 0, 0, 6);
    Out[2] = Fn8D3(In[0], In[1], In[2], In[3], In[4], In[5], 0, 0, 6);

    return 1;

    cmsUNUSED_PARAMETER(Cargo);
}

static
cmsInt32Number Sampler7D(cmsContext ContextID,
               CMSREGISTER const cmsUInt16Number In[],
               CMSREGISTER cmsUInt16Number Out[],
               CMSREGISTER void * Cargo)
{

    Out[0] = Fn8D1(In[0], In[1], In[2], In[3], In[4], In[5], In[6], 0, 7);
    Out[1] = Fn8D2(In[0], In[1], In[2], In[3], In[4], In[5], In[6], 0, 7);
    Out[2] = Fn8D3(In[0], In[1], In[2], In[3], In[4], In[5], In[6], 0, 7);

    return 1;

    cmsUNUSED_PARAMETER(Cargo);
}

static
cmsInt32Number Sampler8D(cmsContext ContextID,
               CMSREGISTER const cmsUInt16Number In[],
               CMSREGISTER cmsUInt16Number Out[],
               CMSREGISTER void * Cargo)
{

    Out[0] = Fn8D1(In[0], In[1], In[2], In[3], In[4], In[5], In[6], In[7], 8);
    Out[1] = Fn8D2(In[0], In[1], In[2], In[3], In[4], In[5], In[6], In[7], 8);
    Out[2] = Fn8D3(In[0], In[1], In[2], In[3], In[4], In[5], In[6], In[7], 8);

    return 1;

    cmsUNUSED_PARAMETER(Cargo);
}

static
cmsBool CheckOne3D(cmsContext ContextID, cmsPipeline* lut, cmsUInt16Number a1, cmsUInt16Number a2, cmsUInt16Number a3)
{
    cmsUInt16Number In[3], Out1[3], Out2[3];

    In[0] = a1; In[1] = a2; In[2] = a3;

    // This is the interpolated value
    cmsPipelineEval16(ContextID, In, Out1, lut);

    // This is the real value
    Sampler3D(ContextID, In, Out2, NULL);

    // Let's see the difference

    if (!IsGoodWordPrec("Channel 1", Out1[0], Out2[0], 2)) return FALSE;
    if (!IsGoodWordPrec("Channel 2", Out1[1], Out2[1], 2)) return FALSE;
    if (!IsGoodWordPrec("Channel 3", Out1[2], Out2[2], 2)) return FALSE;

    return TRUE;
}

static
cmsBool CheckOne4D(cmsContext ContextID, cmsPipeline* lut, cmsUInt16Number a1, cmsUInt16Number a2, cmsUInt16Number a3, cmsUInt16Number a4)
{
    cmsUInt16Number In[4], Out1[3], Out2[3];

    In[0] = a1; In[1] = a2; In[2] = a3; In[3] = a4;

    // This is the interpolated value
    cmsPipelineEval16(ContextID, In, Out1, lut);

    // This is the real value
    Sampler4D(ContextID, In, Out2, NULL);

    // Let's see the difference

    if (!IsGoodWordPrec("Channel 1", Out1[0], Out2[0], 2)) return FALSE;
    if (!IsGoodWordPrec("Channel 2", Out1[1], Out2[1], 2)) return FALSE;
    if (!IsGoodWordPrec("Channel 3", Out1[2], Out2[2], 2)) return FALSE;

    return TRUE;
}

static
cmsBool CheckOne5D(cmsContext ContextID, cmsPipeline* lut, cmsUInt16Number a1, cmsUInt16Number a2,
                                     cmsUInt16Number a3, cmsUInt16Number a4, cmsUInt16Number a5)
{
    cmsUInt16Number In[5], Out1[3], Out2[3];

    In[0] = a1; In[1] = a2; In[2] = a3; In[3] = a4; In[4] = a5;

    // This is the interpolated value
    cmsPipelineEval16(ContextID, In, Out1, lut);

    // This is the real value
    Sampler5D(ContextID, In, Out2, NULL);

    // Let's see the difference

    if (!IsGoodWordPrec("Channel 1", Out1[0], Out2[0], 2)) return FALSE;
    if (!IsGoodWordPrec("Channel 2", Out1[1], Out2[1], 2)) return FALSE;
    if (!IsGoodWordPrec("Channel 3", Out1[2], Out2[2], 2)) return FALSE;

    return TRUE;
}

static
cmsBool CheckOne6D(cmsContext ContextID, cmsPipeline* lut, cmsUInt16Number a1, cmsUInt16Number a2,
                                     cmsUInt16Number a3, cmsUInt16Number a4,
                                     cmsUInt16Number a5, cmsUInt16Number a6)
{
    cmsUInt16Number In[6], Out1[3], Out2[3];

    In[0] = a1; In[1] = a2; In[2] = a3; In[3] = a4; In[4] = a5; In[5] = a6;

    // This is the interpolated value
    cmsPipelineEval16(ContextID, In, Out1, lut);

    // This is the real value
    Sampler6D(ContextID, In, Out2, NULL);

    // Let's see the difference

    if (!IsGoodWordPrec("Channel 1", Out1[0], Out2[0], 2)) return FALSE;
    if (!IsGoodWordPrec("Channel 2", Out1[1], Out2[1], 2)) return FALSE;
    if (!IsGoodWordPrec("Channel 3", Out1[2], Out2[2], 2)) return FALSE;

    return TRUE;
}


static
cmsBool CheckOne7D(cmsContext ContextID, cmsPipeline* lut, cmsUInt16Number a1, cmsUInt16Number a2,
                                     cmsUInt16Number a3, cmsUInt16Number a4,
                                     cmsUInt16Number a5, cmsUInt16Number a6,
                                     cmsUInt16Number a7)
{
    cmsUInt16Number In[7], Out1[3], Out2[3];

    In[0] = a1; In[1] = a2; In[2] = a3; In[3] = a4; In[4] = a5; In[5] = a6; In[6] = a7;

    // This is the interpolated value
    cmsPipelineEval16(ContextID, In, Out1, lut);

    // This is the real value
    Sampler7D(ContextID, In, Out2, NULL);

    // Let's see the difference

    if (!IsGoodWordPrec("Channel 1", Out1[0], Out2[0], 2)) return FALSE;
    if (!IsGoodWordPrec("Channel 2", Out1[1], Out2[1], 2)) return FALSE;
    if (!IsGoodWordPrec("Channel 3", Out1[2], Out2[2], 2)) return FALSE;

    return TRUE;
}


static
cmsBool CheckOne8D(cmsContext ContextID, cmsPipeline* lut, cmsUInt16Number a1, cmsUInt16Number a2,
                                     cmsUInt16Number a3, cmsUInt16Number a4,
                                     cmsUInt16Number a5, cmsUInt16Number a6,
                                     cmsUInt16Number a7, cmsUInt16Number a8)
{
    cmsUInt16Number In[8], Out1[3], Out2[3];

    In[0] = a1; In[1] = a2; In[2] = a3; In[3] = a4; In[4] = a5; In[5] = a6; In[6] = a7; In[7] = a8;

    // This is the interpolated value
    cmsPipelineEval16(ContextID, In, Out1, lut);

    // This is the real value
    Sampler8D(ContextID, In, Out2, NULL);

    // Let's see the difference

    if (!IsGoodWordPrec("Channel 1", Out1[0], Out2[0], 2)) return FALSE;
    if (!IsGoodWordPrec("Channel 2", Out1[1], Out2[1], 2)) return FALSE;
    if (!IsGoodWordPrec("Channel 3", Out1[2], Out2[2], 2)) return FALSE;

    return TRUE;
}


static
cmsInt32Number Check3Dinterp(cmsContext ContextID)
{
    cmsPipeline* lut;
    cmsStage* mpe;

    lut = cmsPipelineAlloc(ContextID, 3, 3);
    mpe = cmsStageAllocCLut16bit(ContextID, 9, 3, 3, NULL);
    cmsStageSampleCLut16bit(ContextID, mpe, Sampler3D, NULL, 0);
    cmsPipelineInsertStage(ContextID, lut, cmsAT_BEGIN, mpe);

    // Check accuracy

    if (!CheckOne3D(ContextID, lut, 0, 0, 0)) return 0;
    if (!CheckOne3D(ContextID, lut, 0xffff, 0xffff, 0xffff)) return 0;

    if (!CheckOne3D(ContextID, lut, 0x8080, 0x8080, 0x8080)) return 0;
    if (!CheckOne3D(ContextID, lut, 0x0000, 0xFE00, 0x80FF)) return 0;
    if (!CheckOne3D(ContextID, lut, 0x1111, 0x2222, 0x3333)) return 0;
    if (!CheckOne3D(ContextID, lut, 0x0000, 0x0012, 0x0013)) return 0;
    if (!CheckOne3D(ContextID, lut, 0x3141, 0x1415, 0x1592)) return 0;
    if (!CheckOne3D(ContextID, lut, 0xFF00, 0xFF01, 0xFF12)) return 0;

    cmsPipelineFree(ContextID, lut);

    return 1;
}

static
cmsInt32Number Check3DinterpGranular(cmsContext ContextID)
{
    cmsPipeline* lut;
    cmsStage* mpe;
    cmsUInt32Number Dimensions[] = { 7, 8, 9 };

    lut = cmsPipelineAlloc(ContextID, 3, 3);
    mpe = cmsStageAllocCLut16bitGranular(ContextID, Dimensions, 3, 3, NULL);
    cmsStageSampleCLut16bit(ContextID, mpe, Sampler3D, NULL, 0);
    cmsPipelineInsertStage(ContextID, lut, cmsAT_BEGIN, mpe);

    // Check accuracy

    if (!CheckOne3D(ContextID, lut, 0, 0, 0)) return 0;
    if (!CheckOne3D(ContextID, lut, 0xffff, 0xffff, 0xffff)) return 0;

    if (!CheckOne3D(ContextID, lut, 0x8080, 0x8080, 0x8080)) return 0;
    if (!CheckOne3D(ContextID, lut, 0x0000, 0xFE00, 0x80FF)) return 0;
    if (!CheckOne3D(ContextID, lut, 0x1111, 0x2222, 0x3333)) return 0;
    if (!CheckOne3D(ContextID, lut, 0x0000, 0x0012, 0x0013)) return 0;
    if (!CheckOne3D(ContextID, lut, 0x3141, 0x1415, 0x1592)) return 0;
    if (!CheckOne3D(ContextID, lut, 0xFF00, 0xFF01, 0xFF12)) return 0;

    cmsPipelineFree(ContextID, lut);

    return 1;
}


static
cmsInt32Number Check4Dinterp(cmsContext ContextID)
{
    cmsPipeline* lut;
    cmsStage* mpe;

    lut = cmsPipelineAlloc(ContextID, 4, 3);
    mpe = cmsStageAllocCLut16bit(ContextID, 9, 4, 3, NULL);
    cmsStageSampleCLut16bit(ContextID, mpe, Sampler4D, NULL, 0);
    cmsPipelineInsertStage(ContextID, lut, cmsAT_BEGIN, mpe);

    // Check accuracy

    if (!CheckOne4D(ContextID, lut, 0, 0, 0, 0)) return 0;
    if (!CheckOne4D(ContextID, lut, 0xffff, 0xffff, 0xffff, 0xffff)) return 0;

    if (!CheckOne4D(ContextID, lut, 0x8080, 0x8080, 0x8080, 0x8080)) return 0;
    if (!CheckOne4D(ContextID, lut, 0x0000, 0xFE00, 0x80FF, 0x8888)) return 0;
    if (!CheckOne4D(ContextID, lut, 0x1111, 0x2222, 0x3333, 0x4444)) return 0;
    if (!CheckOne4D(ContextID, lut, 0x0000, 0x0012, 0x0013, 0x0014)) return 0;
    if (!CheckOne4D(ContextID, lut, 0x3141, 0x1415, 0x1592, 0x9261)) return 0;
    if (!CheckOne4D(ContextID, lut, 0xFF00, 0xFF01, 0xFF12, 0xFF13)) return 0;

    cmsPipelineFree(ContextID, lut);

    return 1;
}



static
cmsInt32Number Check4DinterpGranular(cmsContext ContextID)
{
    cmsPipeline* lut;
    cmsStage* mpe;
    cmsUInt32Number Dimensions[] = { 9, 8, 7, 6 };

    lut = cmsPipelineAlloc(ContextID, 4, 3);
    mpe = cmsStageAllocCLut16bitGranular(ContextID, Dimensions, 4, 3, NULL);
    cmsStageSampleCLut16bit(ContextID, mpe, Sampler4D, NULL, 0);
    cmsPipelineInsertStage(ContextID, lut, cmsAT_BEGIN, mpe);

    // Check accuracy

    if (!CheckOne4D(ContextID, lut, 0, 0, 0, 0)) return 0;
    if (!CheckOne4D(ContextID, lut, 0xffff, 0xffff, 0xffff, 0xffff)) return 0;

    if (!CheckOne4D(ContextID, lut, 0x8080, 0x8080, 0x8080, 0x8080)) return 0;
    if (!CheckOne4D(ContextID, lut, 0x0000, 0xFE00, 0x80FF, 0x8888)) return 0;
    if (!CheckOne4D(ContextID, lut, 0x1111, 0x2222, 0x3333, 0x4444)) return 0;
    if (!CheckOne4D(ContextID, lut, 0x0000, 0x0012, 0x0013, 0x0014)) return 0;
    if (!CheckOne4D(ContextID, lut, 0x3141, 0x1415, 0x1592, 0x9261)) return 0;
    if (!CheckOne4D(ContextID, lut, 0xFF00, 0xFF01, 0xFF12, 0xFF13)) return 0;

    cmsPipelineFree(ContextID, lut);

    return 1;
}


static
cmsInt32Number Check5DinterpGranular(cmsContext ContextID)
{
    cmsPipeline* lut;
    cmsStage* mpe;
    cmsUInt32Number Dimensions[] = { 3, 2, 2, 2, 2 };

    lut = cmsPipelineAlloc(ContextID, 5, 3);
    mpe = cmsStageAllocCLut16bitGranular(ContextID, Dimensions, 5, 3, NULL);
    cmsStageSampleCLut16bit(ContextID, mpe, Sampler5D, NULL, 0);
    cmsPipelineInsertStage(ContextID, lut, cmsAT_BEGIN, mpe);

    // Check accuracy

    if (!CheckOne5D(ContextID, lut, 0, 0, 0, 0, 0)) return 0;
    if (!CheckOne5D(ContextID, lut, 0xffff, 0xffff, 0xffff, 0xffff, 0xffff)) return 0;

    if (!CheckOne5D(ContextID, lut, 0x8080, 0x8080, 0x8080, 0x8080, 0x1234)) return 0;
    if (!CheckOne5D(ContextID, lut, 0x0000, 0xFE00, 0x80FF, 0x8888, 0x8078)) return 0;
    if (!CheckOne5D(ContextID, lut, 0x1111, 0x2222, 0x3333, 0x4444, 0x1455)) return 0;
    if (!CheckOne5D(ContextID, lut, 0x0000, 0x0012, 0x0013, 0x0014, 0x2333)) return 0;
    if (!CheckOne5D(ContextID, lut, 0x3141, 0x1415, 0x1592, 0x9261, 0x4567)) return 0;
    if (!CheckOne5D(ContextID, lut, 0xFF00, 0xFF01, 0xFF12, 0xFF13, 0xF344)) return 0;

    cmsPipelineFree(ContextID, lut);

    return 1;
}

static
cmsInt32Number Check6DinterpGranular(cmsContext ContextID)
{
    cmsPipeline* lut;
    cmsStage* mpe;
    cmsUInt32Number Dimensions[] = { 4, 3, 3, 2, 2, 2 };

    lut = cmsPipelineAlloc(ContextID, 6, 3);
    mpe = cmsStageAllocCLut16bitGranular(ContextID, Dimensions, 6, 3, NULL);
    cmsStageSampleCLut16bit(ContextID, mpe, Sampler6D, NULL, 0);
    cmsPipelineInsertStage(ContextID, lut, cmsAT_BEGIN, mpe);

    // Check accuracy

    if (!CheckOne6D(ContextID, lut, 0, 0, 0, 0, 0, 0)) return 0;
    if (!CheckOne6D(ContextID, lut, 0xffff, 0xffff, 0xffff, 0xffff, 0xffff, 0xffff)) return 0;

    if (!CheckOne6D(ContextID, lut, 0x8080, 0x8080, 0x8080, 0x8080, 0x1234, 0x1122)) return 0;
    if (!CheckOne6D(ContextID, lut, 0x0000, 0xFE00, 0x80FF, 0x8888, 0x8078, 0x2233)) return 0;
    if (!CheckOne6D(ContextID, lut, 0x1111, 0x2222, 0x3333, 0x4444, 0x1455, 0x3344)) return 0;
    if (!CheckOne6D(ContextID, lut, 0x0000, 0x0012, 0x0013, 0x0014, 0x2333, 0x4455)) return 0;
    if (!CheckOne6D(ContextID, lut, 0x3141, 0x1415, 0x1592, 0x9261, 0x4567, 0x5566)) return 0;
    if (!CheckOne6D(ContextID, lut, 0xFF00, 0xFF01, 0xFF12, 0xFF13, 0xF344, 0x6677)) return 0;

    cmsPipelineFree(ContextID, lut);

    return 1;
}

static
cmsInt32Number Check7DinterpGranular(cmsContext ContextID)
{
    cmsPipeline* lut;
    cmsStage* mpe;
    cmsUInt32Number Dimensions[] = { 4, 3, 3, 2, 2, 2, 2 };

    lut = cmsPipelineAlloc(ContextID, 7, 3);
    mpe = cmsStageAllocCLut16bitGranular(ContextID, Dimensions, 7, 3, NULL);
    cmsStageSampleCLut16bit(ContextID, mpe, Sampler7D, NULL, 0);
    cmsPipelineInsertStage(ContextID, lut, cmsAT_BEGIN, mpe);

    // Check accuracy

    if (!CheckOne7D(ContextID, lut, 0, 0, 0, 0, 0, 0, 0)) return 0;
    if (!CheckOne7D(ContextID, lut, 0xffff, 0xffff, 0xffff, 0xffff, 0xffff, 0xffff, 0xffff)) return 0;

    if (!CheckOne7D(ContextID, lut, 0x8080, 0x8080, 0x8080, 0x8080, 0x1234, 0x1122, 0x0056)) return 0;
    if (!CheckOne7D(ContextID, lut, 0x0000, 0xFE00, 0x80FF, 0x8888, 0x8078, 0x2233, 0x0088)) return 0;
    if (!CheckOne7D(ContextID, lut, 0x1111, 0x2222, 0x3333, 0x4444, 0x1455, 0x3344, 0x1987)) return 0;
    if (!CheckOne7D(ContextID, lut, 0x0000, 0x0012, 0x0013, 0x0014, 0x2333, 0x4455, 0x9988)) return 0;
    if (!CheckOne7D(ContextID, lut, 0x3141, 0x1415, 0x1592, 0x9261, 0x4567, 0x5566, 0xfe56)) return 0;
    if (!CheckOne7D(ContextID, lut, 0xFF00, 0xFF01, 0xFF12, 0xFF13, 0xF344, 0x6677, 0xbabe)) return 0;

    cmsPipelineFree(ContextID, lut);

    return 1;
}


static
cmsInt32Number Check8DinterpGranular(cmsContext ContextID)
{
    cmsPipeline* lut;
    cmsStage* mpe;
    cmsUInt32Number Dimensions[] = { 4, 3, 3, 2, 2, 2, 2, 2 };

    lut = cmsPipelineAlloc(ContextID, 8, 3);
    mpe = cmsStageAllocCLut16bitGranular(ContextID, Dimensions, 8, 3, NULL);
    cmsStageSampleCLut16bit(ContextID, mpe, Sampler8D, NULL, 0);
    cmsPipelineInsertStage(ContextID, lut, cmsAT_BEGIN, mpe);

    // Check accuracy

    if (!CheckOne8D(ContextID, lut, 0, 0, 0, 0, 0, 0, 0, 0)) return 0;
    if (!CheckOne8D(ContextID, lut, 0xffff, 0xffff, 0xffff, 0xffff, 0xffff, 0xffff, 0xffff, 0xffff)) return 0;

    if (!CheckOne8D(ContextID, lut, 0x8080, 0x8080, 0x8080, 0x8080, 0x1234, 0x1122, 0x0056, 0x0011)) return 0;
    if (!CheckOne8D(ContextID, lut, 0x0000, 0xFE00, 0x80FF, 0x8888, 0x8078, 0x2233, 0x0088, 0x2020)) return 0;
    if (!CheckOne8D(ContextID, lut, 0x1111, 0x2222, 0x3333, 0x4444, 0x1455, 0x3344, 0x1987, 0x4532)) return 0;
    if (!CheckOne8D(ContextID, lut, 0x0000, 0x0012, 0x0013, 0x0014, 0x2333, 0x4455, 0x9988, 0x1200)) return 0;
    if (!CheckOne8D(ContextID, lut, 0x3141, 0x1415, 0x1592, 0x9261, 0x4567, 0x5566, 0xfe56, 0x6666)) return 0;
    if (!CheckOne8D(ContextID, lut, 0xFF00, 0xFF01, 0xFF12, 0xFF13, 0xF344, 0x6677, 0xbabe, 0xface)) return 0;

    cmsPipelineFree(ContextID, lut);

    return 1;
}

// Colorimetric conversions -------------------------------------------------------------------------------------------------

// Lab to LCh and back should be performed at 1E-12 accuracy at least
static
cmsInt32Number CheckLab2LCh(cmsContext ContextID)
{
    cmsInt32Number l, a, b;
    cmsFloat64Number dist, Max = 0;
    cmsCIELab Lab, Lab2;
    cmsCIELCh LCh;

    for (l=0; l <= 100; l += 10) {

        for (a=-128; a <= +128; a += 8) {

            for (b=-128; b <= 128; b += 8) {

                Lab.L = l;
                Lab.a = a;
                Lab.b = b;

                cmsLab2LCh(ContextID, &LCh, &Lab);
                cmsLCh2Lab(ContextID, &Lab2, &LCh);

                dist = cmsDeltaE(ContextID, &Lab, &Lab2);
                if (dist > Max) Max = dist;
            }
        }
    }

    return Max < 1E-12;
}

// Lab to LCh and back should be performed at 1E-12 accuracy at least
static
cmsInt32Number CheckLab2XYZ(cmsContext ContextID)
{
    cmsInt32Number l, a, b;
    cmsFloat64Number dist, Max = 0;
    cmsCIELab Lab, Lab2;
    cmsCIEXYZ XYZ;

    for (l=0; l <= 100; l += 10) {

        for (a=-128; a <= +128; a += 8) {

            for (b=-128; b <= 128; b += 8) {

                Lab.L = l;
                Lab.a = a;
                Lab.b = b;

                cmsLab2XYZ(ContextID, NULL, &XYZ, &Lab);
                cmsXYZ2Lab(ContextID, NULL, &Lab2, &XYZ);

                dist = cmsDeltaE(ContextID, &Lab, &Lab2);
                if (dist > Max) Max = dist;

            }
        }
    }

    return Max < 1E-12;
}

// Lab to xyY and back should be performed at 1E-12 accuracy at least
static
cmsInt32Number CheckLab2xyY(cmsContext ContextID)
{
    cmsInt32Number l, a, b;
    cmsFloat64Number dist, Max = 0;
    cmsCIELab Lab, Lab2;
    cmsCIEXYZ XYZ;
    cmsCIExyY xyY;

    for (l=0; l <= 100; l += 10) {

        for (a=-128; a <= +128; a += 8) {

            for (b=-128; b <= 128; b += 8) {

                Lab.L = l;
                Lab.a = a;
                Lab.b = b;

                cmsLab2XYZ(ContextID, NULL, &XYZ, &Lab);
                cmsXYZ2xyY(ContextID, &xyY, &XYZ);
                cmsxyY2XYZ(ContextID, &XYZ, &xyY);
                cmsXYZ2Lab(ContextID, NULL, &Lab2, &XYZ);

                dist = cmsDeltaE(ContextID, &Lab, &Lab2);
                if (dist > Max) Max = dist;

            }
        }
    }

    return Max < 1E-12;
}


static
cmsInt32Number CheckLabV2encoding(cmsContext ContextID)
{
    cmsInt32Number n2, i, j;
    cmsUInt16Number Inw[3], aw[3];
    cmsCIELab Lab;

    n2=0;

    for (j=0; j < 65535; j++) {

        Inw[0] = Inw[1] = Inw[2] = (cmsUInt16Number) j;

        cmsLabEncoded2FloatV2(ContextID, &Lab, Inw);
        cmsFloat2LabEncodedV2(ContextID, aw, &Lab);

        for (i=0; i < 3; i++) {

        if (aw[i] != j) {
            n2++;
        }
        }

    }

    return (n2 == 0);
}

static
cmsInt32Number CheckLabV4encoding(cmsContext ContextID)
{
    cmsInt32Number n2, i, j;
    cmsUInt16Number Inw[3], aw[3];
    cmsCIELab Lab;

    n2=0;

    for (j=0; j < 65535; j++) {

        Inw[0] = Inw[1] = Inw[2] = (cmsUInt16Number) j;

        cmsLabEncoded2Float(ContextID, &Lab, Inw);
        cmsFloat2LabEncoded(ContextID, aw, &Lab);

        for (i=0; i < 3; i++) {

        if (aw[i] != j) {
            n2++;
        }
        }

    }

    return (n2 == 0);
}


// BlackBody -----------------------------------------------------------------------------------------------------

static
cmsInt32Number CheckTemp2CHRM(cmsContext ContextID)
{
    cmsInt32Number j;
    cmsFloat64Number d, v, Max = 0;
    cmsCIExyY White;

    for (j=4000; j < 25000; j++) {

        cmsWhitePointFromTemp(ContextID, &White, j);
        if (!cmsTempFromWhitePoint(ContextID, &v, &White)) return 0;

        d = fabs(v - j);
        if (d > Max) Max = d;
    }

    // 100 degree is the actual resolution
    return (Max < 100);
}



// Tone curves -----------------------------------------------------------------------------------------------------

static
cmsInt32Number CheckGammaEstimation(cmsContext ContextID, cmsToneCurve* c, cmsFloat64Number g)
{
    cmsFloat64Number est = cmsEstimateGamma(ContextID, c, 0.001);

    SubTest("Gamma estimation");
    if (fabs(est - g) > 0.001) return 0;
    return 1;
}

static
cmsInt32Number CheckGammaCreation16(cmsContext ContextID)
{
    cmsToneCurve* LinGamma = cmsBuildGamma(ContextID, 1.0);
    cmsInt32Number i;
    cmsUInt16Number in, out;

    for (i=0; i < 0xffff; i++) {

        in = (cmsUInt16Number) i;
        out = cmsEvalToneCurve16(ContextID, LinGamma, in);
        if (in != out) {
            Fail("(lin gamma): Must be %x, But is %x : ", in, out);
            cmsFreeToneCurve(ContextID, LinGamma);
            return 0;
        }
    }

    if (!CheckGammaEstimation(ContextID, LinGamma, 1.0)) return 0;

    cmsFreeToneCurve(ContextID, LinGamma);
    return 1;

}

static
cmsInt32Number CheckGammaCreationFlt(cmsContext ContextID)
{
    cmsToneCurve* LinGamma = cmsBuildGamma(ContextID, 1.0);
    cmsInt32Number i;
    cmsFloat32Number in, out;

    for (i=0; i < 0xffff; i++) {

        in = (cmsFloat32Number) (i / 65535.0);
        out = cmsEvalToneCurveFloat(ContextID, LinGamma, in);
        if (fabs(in - out) > (1/65535.0)) {
            Fail("(lin gamma): Must be %f, But is %f : ", in, out);
            cmsFreeToneCurve(ContextID, LinGamma);
            return 0;
        }
    }

    if (!CheckGammaEstimation(ContextID, LinGamma, 1.0)) return 0;
    cmsFreeToneCurve(ContextID, LinGamma);
    return 1;
}

// Curve curves using a single power function
// Error is given in 0..ffff counts
static
cmsInt32Number CheckGammaFloat(cmsContext ContextID, cmsFloat64Number g)
{
    cmsToneCurve* Curve = cmsBuildGamma(ContextID, g);
    cmsInt32Number i;
    cmsFloat32Number in, out;
    cmsFloat64Number val, Err;

    MaxErr = 0.0;
    for (i=0; i < 0xffff; i++) {

        in = (cmsFloat32Number) (i / 65535.0);
        out = cmsEvalToneCurveFloat(ContextID, Curve, in);
        val = pow((cmsFloat64Number) in, g);

        Err = fabs( val - out);
        if (Err > MaxErr) MaxErr = Err;
    }

    if (MaxErr > 0) printf("|Err|<%lf ", MaxErr * 65535.0);

    if (!CheckGammaEstimation(ContextID, Curve, g)) return 0;

    cmsFreeToneCurve(ContextID, Curve);
    return 1;
}

static cmsInt32Number CheckGamma18(cmsContext ContextID)
{
    return CheckGammaFloat(ContextID, 1.8);
}

static cmsInt32Number CheckGamma22(cmsContext ContextID)
{
    return CheckGammaFloat(ContextID, 2.2);
}

static cmsInt32Number CheckGamma30(cmsContext ContextID)
{
    return CheckGammaFloat(ContextID, 3.0);
}


// Check table-based gamma functions
static
cmsInt32Number CheckGammaFloatTable(cmsContext ContextID, cmsFloat64Number g)
{
    cmsFloat32Number Values[1025];
    cmsToneCurve* Curve;
    cmsInt32Number i;
    cmsFloat32Number in, out;
    cmsFloat64Number val, Err;

    for (i=0; i <= 1024; i++) {

        in = (cmsFloat32Number) (i / 1024.0);
        Values[i] = powf(in, (float) g);
    }

    Curve = cmsBuildTabulatedToneCurveFloat(ContextID, 1025, Values);

    MaxErr = 0.0;
    for (i=0; i <= 0xffff; i++) {

        in = (cmsFloat32Number) (i / 65535.0);
        out = cmsEvalToneCurveFloat(ContextID, Curve, in);
        val = pow(in, g);

        Err = fabs(val - out);
        if (Err > MaxErr) MaxErr = Err;
    }

    if (MaxErr > 0) printf("|Err|<%lf ", MaxErr * 65535.0);

    if (!CheckGammaEstimation(ContextID, Curve, g)) return 0;

    cmsFreeToneCurve(ContextID, Curve);
    return 1;
}


static cmsInt32Number CheckGamma18Table(cmsContext ContextID)
{
    return CheckGammaFloatTable(ContextID, 1.8);
}

static cmsInt32Number CheckGamma22Table(cmsContext ContextID)
{
    return CheckGammaFloatTable(ContextID, 2.2);
}

static cmsInt32Number CheckGamma30Table(cmsContext ContextID)
{
    return CheckGammaFloatTable(ContextID, 3.0);
}

// Create a curve from a table (which is a pure gamma function) and check it against the pow function.
static
cmsInt32Number CheckGammaWordTable(cmsContext ContextID, cmsFloat64Number g)
{
    cmsUInt16Number Values[1025];
    cmsToneCurve* Curve;
    cmsInt32Number i;
    cmsFloat32Number in, out;
    cmsFloat64Number val, Err;

    for (i=0; i <= 1024; i++) {

        in = (cmsFloat32Number) (i / 1024.0);
        Values[i] = (cmsUInt16Number) floor(pow(in, g) * 65535.0 + 0.5);
    }

    Curve = cmsBuildTabulatedToneCurve16(ContextID, 1025, Values);

    MaxErr = 0.0;
    for (i=0; i <= 0xffff; i++) {

        in = (cmsFloat32Number) (i / 65535.0);
        out = cmsEvalToneCurveFloat(ContextID, Curve, in);
        val = pow(in, g);

        Err = fabs(val - out);
        if (Err > MaxErr) MaxErr = Err;
    }

    if (MaxErr > 0) printf("|Err|<%lf ", MaxErr * 65535.0);

    if (!CheckGammaEstimation(ContextID, Curve, g)) return 0;

    cmsFreeToneCurve(ContextID, Curve);
    return 1;
}

static cmsInt32Number CheckGamma18TableWord(cmsContext ContextID)
{
    return CheckGammaWordTable(ContextID, 1.8);
}

static cmsInt32Number CheckGamma22TableWord(cmsContext ContextID)
{
    return CheckGammaWordTable(ContextID, 2.2);
}

static cmsInt32Number CheckGamma30TableWord(cmsContext ContextID)
{
    return CheckGammaWordTable(ContextID, 3.0);
}


// Curve joining test. Joining two high-gamma of 3.0 curves should
// give something like linear
static
cmsInt32Number CheckJointCurves(cmsContext ContextID)
{
    cmsToneCurve *Forward, *Reverse, *Result;
    cmsBool  rc;

    Forward = cmsBuildGamma(ContextID, 3.0);
    Reverse = cmsBuildGamma(ContextID, 3.0);

    Result = cmsJoinToneCurve(ContextID, Forward, Reverse, 256);

    cmsFreeToneCurve(ContextID, Forward); cmsFreeToneCurve(ContextID, Reverse);

    rc = cmsIsToneCurveLinear(ContextID, Result);
    cmsFreeToneCurve(ContextID, Result);

    if (!rc)
        Fail("Joining same curve twice does not result in a linear ramp");

    return rc;
}


#if 0
// Create a gamma curve by cheating the table
static
cmsToneCurve* GammaTableLinear(cmsContext ContextID, cmsInt32Number nEntries, cmsBool Dir)
{
    cmsInt32Number i;
    cmsToneCurve* g = cmsBuildTabulatedToneCurve16(ContextID, nEntries, NULL);

    for (i=0; i < nEntries; i++) {

        cmsInt32Number v = _cmsQuantizeVal(i, nEntries);

        if (Dir)
            g->Table16[i] = (cmsUInt16Number) v;
        else
            g->Table16[i] = (cmsUInt16Number) (0xFFFF - v);
    }

    return g;
}
#endif


static
cmsInt32Number CheckJointCurvesDescending(cmsContext ContextID)
{
    cmsToneCurve *Forward, *Reverse, *Result;
    cmsInt32Number i, rc;

     Forward = cmsBuildGamma(ContextID, 2.2);

    // Fake the curve to be table-based

    for (i=0; i < 4096; i++)
        Forward ->Table16[i] = 0xffff - Forward->Table16[i];
    Forward ->Segments[0].Type = 0;

    Reverse = cmsReverseToneCurve(ContextID, Forward);

    Result = cmsJoinToneCurve(ContextID, Reverse, Reverse, 256);

    cmsFreeToneCurve(ContextID, Forward);
    cmsFreeToneCurve(ContextID, Reverse);

    rc = cmsIsToneCurveLinear(ContextID, Result);
    cmsFreeToneCurve(ContextID, Result);

    return rc;
}


static
cmsInt32Number CheckFToneCurvePoint(cmsContext ContextID, cmsToneCurve* c, cmsUInt16Number Point, cmsInt32Number Value)
{
    cmsInt32Number Result;

    Result = cmsEvalToneCurve16(ContextID, c, Point);

    return (abs(Value - Result) < 2);
}

static
cmsInt32Number CheckReverseDegenerated(cmsContext ContextID)
{
    cmsToneCurve* p, *g;
    cmsUInt16Number Tab[16];

    Tab[0] = 0;
    Tab[1] = 0;
    Tab[2] = 0;
    Tab[3] = 0;
    Tab[4] = 0;
    Tab[5] = 0x5555;
    Tab[6] = 0x6666;
    Tab[7] = 0x7777;
    Tab[8] = 0x8888;
    Tab[9] = 0x9999;
    Tab[10]= 0xffff;
    Tab[11]= 0xffff;
    Tab[12]= 0xffff;
    Tab[13]= 0xffff;
    Tab[14]= 0xffff;
    Tab[15]= 0xffff;

    p = cmsBuildTabulatedToneCurve16(ContextID, 16, Tab);
    g = cmsReverseToneCurve(ContextID, p);

    // Now let's check some points
    if (!CheckFToneCurvePoint(ContextID, g, 0x5555, 0x5555)) return 0;
    if (!CheckFToneCurvePoint(ContextID, g, 0x7777, 0x7777)) return 0;

    // First point for zero
    if (!CheckFToneCurvePoint(ContextID, g, 0x0000, 0x4444)) return 0;

    // Last point
    if (!CheckFToneCurvePoint(ContextID, g, 0xFFFF, 0xFFFF)) return 0;

    cmsFreeToneCurve(ContextID, p);
    cmsFreeToneCurve(ContextID, g);

    return 1;
}


// Build a parametric sRGB-like curve
static
cmsToneCurve* Build_sRGBGamma(cmsContext ContextID)
{
    cmsFloat64Number Parameters[5];

    Parameters[0] = 2.4;
    Parameters[1] = 1. / 1.055;
    Parameters[2] = 0.055 / 1.055;
    Parameters[3] = 1. / 12.92;
    Parameters[4] = 0.04045;    // d

    return cmsBuildParametricToneCurve(ContextID, 4, Parameters);
}



// Join two gamma tables in floating point format. Result should be a straight line
static
cmsToneCurve* CombineGammaFloat(cmsContext ContextID, cmsToneCurve* g1, cmsToneCurve* g2)
{
    cmsUInt16Number Tab[256];
    cmsFloat32Number f;
    cmsInt32Number i;

    for (i=0; i < 256; i++) {

        f = (cmsFloat32Number) i / 255.0F;
        f = cmsEvalToneCurveFloat(ContextID, g2, cmsEvalToneCurveFloat(ContextID, g1, f));

        Tab[i] = (cmsUInt16Number) floor(f * 65535.0 + 0.5);
    }

    return  cmsBuildTabulatedToneCurve16(ContextID, 256, Tab);
}

// Same of anterior, but using quantized tables
static
cmsToneCurve* CombineGamma16(cmsContext ContextID, cmsToneCurve* g1, cmsToneCurve* g2)
{
    cmsUInt16Number Tab[256];

    cmsInt32Number i;

    for (i=0; i < 256; i++) {

        cmsUInt16Number wValIn;

        wValIn = _cmsQuantizeVal(i, 256);
        Tab[i] = cmsEvalToneCurve16(ContextID, g2, cmsEvalToneCurve16(ContextID, g1, wValIn));
    }

    return  cmsBuildTabulatedToneCurve16(ContextID, 256, Tab);
}

static
cmsInt32Number CheckJointFloatCurves_sRGB(cmsContext ContextID)
{
    cmsToneCurve *Forward, *Reverse, *Result;
    cmsBool  rc;

    Forward = Build_sRGBGamma(ContextID);
    Reverse = cmsReverseToneCurve(ContextID, Forward);
    Result = CombineGammaFloat(ContextID, Forward, Reverse);
    cmsFreeToneCurve(ContextID, Forward); cmsFreeToneCurve(ContextID, Reverse);

    rc = cmsIsToneCurveLinear(ContextID, Result);
    cmsFreeToneCurve(ContextID, Result);

    return rc;
}

static
cmsInt32Number CheckJoint16Curves_sRGB(cmsContext ContextID)
{
    cmsToneCurve *Forward, *Reverse, *Result;
    cmsBool  rc;

    Forward = Build_sRGBGamma(ContextID);
    Reverse = cmsReverseToneCurve(ContextID, Forward);
    Result = CombineGamma16(ContextID, Forward, Reverse);
    cmsFreeToneCurve(ContextID, Forward); cmsFreeToneCurve(ContextID, Reverse);

    rc = cmsIsToneCurveLinear(ContextID, Result);
    cmsFreeToneCurve(ContextID, Result);

    return rc;
}

// sigmoidal curve f(x) = (1-x^g) ^(1/g)

static
cmsInt32Number CheckJointCurvesSShaped(cmsContext ContextID)
{
    cmsFloat64Number p = 3.2;
    cmsToneCurve *Forward, *Reverse, *Result;
    cmsInt32Number rc;

    Forward = cmsBuildParametricToneCurve(ContextID, 108, &p);
    Reverse = cmsReverseToneCurve(ContextID, Forward);
    Result = cmsJoinToneCurve(ContextID, Forward, Forward, 4096);

    cmsFreeToneCurve(ContextID, Forward);
    cmsFreeToneCurve(ContextID, Reverse);

    rc = cmsIsToneCurveLinear(ContextID, Result);
    cmsFreeToneCurve(ContextID, Result);
    return rc;
}


// --------------------------------------------------------------------------------------------------------

// Implementation of some tone curve functions
static
cmsFloat32Number Gamma(cmsFloat32Number x, const cmsFloat64Number Params[])
{
    return (cmsFloat32Number) pow(x, Params[0]);
}

static
cmsFloat32Number CIE122(cmsFloat32Number x, const cmsFloat64Number Params[])

{
    cmsFloat64Number e, Val;

    if (x >= -Params[2] / Params[1]) {

        e = Params[1]*x + Params[2];

        if (e > 0)
            Val = pow(e, Params[0]);
        else
            Val = 0;
    }
    else
        Val = 0;

    return (cmsFloat32Number) Val;
}

static
cmsFloat32Number IEC61966_3(cmsFloat32Number x, const cmsFloat64Number Params[])
{
    cmsFloat64Number e, Val;

    if (x >= -Params[2] / Params[1]) {

        e = Params[1]*x + Params[2];

        if (e > 0)
            Val = pow(e, Params[0]) + Params[3];
        else
            Val = 0;
    }
    else
        Val = Params[3];

    return (cmsFloat32Number) Val;
}

static
cmsFloat32Number IEC61966_21(cmsFloat32Number x, const cmsFloat64Number Params[])
{
    cmsFloat64Number e, Val;

    if (x >= Params[4]) {

        e = Params[1]*x + Params[2];

        if (e > 0)
            Val = pow(e, Params[0]);
        else
            Val = 0;
    }
    else
        Val = x * Params[3];

    return (cmsFloat32Number) Val;
}

static
cmsFloat32Number param_5(cmsFloat32Number x, const cmsFloat64Number Params[])
{
    cmsFloat64Number e, Val;
    // Y = (aX + b)^Gamma + e | X >= d
    // Y = cX + f             | else
    if (x >= Params[4]) {

        e = Params[1]*x + Params[2];
        if (e > 0)
            Val = pow(e, Params[0]) + Params[5];
        else
            Val = 0;
    }
    else
        Val = x*Params[3] + Params[6];

    return (cmsFloat32Number) Val;
}

static
cmsFloat32Number param_6(cmsFloat32Number x, const cmsFloat64Number Params[])
{
    cmsFloat64Number e, Val;

    e = Params[1]*x + Params[2];
    if (e > 0)
        Val = pow(e, Params[0]) + Params[3];
    else
        Val = 0;

    return (cmsFloat32Number) Val;
}

static
cmsFloat32Number param_7(cmsFloat32Number x, const cmsFloat64Number Params[])
{
    cmsFloat64Number Val;


    Val = Params[1]*log10(Params[2] * pow(x, Params[0]) + Params[3]) + Params[4];

    return (cmsFloat32Number) Val;
}


static
cmsFloat32Number param_8(cmsFloat32Number x, const cmsFloat64Number Params[])
{
    cmsFloat64Number Val;

    Val = (Params[0] * pow(Params[1], Params[2] * x + Params[3]) + Params[4]);

    return (cmsFloat32Number) Val;
}


static
cmsFloat32Number sigmoidal(cmsFloat32Number x, const cmsFloat64Number Params[])
{
    cmsFloat64Number Val;

    Val = pow(1.0 - pow(1 - x, 1/Params[0]), 1/Params[0]);

    return (cmsFloat32Number) Val;
}


static
cmsBool CheckSingleParametric(cmsContext ContextID, const char* Name, dblfnptr fn, cmsInt32Number Type, const cmsFloat64Number Params[])
{
    cmsInt32Number i;
    cmsToneCurve* tc;
    cmsToneCurve* tc_1;
    char InverseText[256];

    tc = cmsBuildParametricToneCurve(ContextID, Type, Params);
    tc_1 = cmsBuildParametricToneCurve(ContextID, -Type, Params);

    for (i=0; i <= 1000; i++) {

        cmsFloat32Number x = (cmsFloat32Number) i / 1000;
        cmsFloat32Number y_fn, y_param, x_param, y_param2;

        y_fn = fn(x, Params);
        y_param = cmsEvalToneCurveFloat(ContextID, tc, x);
        x_param = cmsEvalToneCurveFloat(ContextID, tc_1, y_param);

        y_param2 = fn(x_param, Params);

        if (!IsGoodVal(Name, y_fn, y_param, FIXED_PRECISION_15_16))
            goto Error;

        sprintf(InverseText, "Inverse %s", Name);
        if (!IsGoodVal(InverseText, y_fn, y_param2, FIXED_PRECISION_15_16))
            goto Error;
    }

    cmsFreeToneCurve(ContextID, tc);
    cmsFreeToneCurve(ContextID, tc_1);
    return TRUE;

Error:
    cmsFreeToneCurve(ContextID, tc);
    cmsFreeToneCurve(ContextID, tc_1);
    return FALSE;
}

// Check against some known values
static
cmsInt32Number CheckParametricToneCurves(cmsContext ContextID)
{
    cmsFloat64Number Params[10];

     // 1) X = Y ^ Gamma

     Params[0] = 2.2;

     if (!CheckSingleParametric(ContextID, "Gamma", Gamma, 1, Params)) return 0;

     // 2) CIE 122-1966
     // Y = (aX + b)^Gamma  | X >= -b/a
     // Y = 0               | else

     Params[0] = 2.2;
     Params[1] = 1.5;
     Params[2] = -0.5;

     if (!CheckSingleParametric(ContextID, "CIE122-1966", CIE122, 2, Params)) return 0;

     // 3) IEC 61966-3
     // Y = (aX + b)^Gamma | X <= -b/a
     // Y = c              | else

     Params[0] = 2.2;
     Params[1] = 1.5;
     Params[2] = -0.5;
     Params[3] = 0.3;


     if (!CheckSingleParametric(ContextID, "IEC 61966-3", IEC61966_3, 3, Params)) return 0;

     // 4) IEC 61966-2.1 (sRGB)
     // Y = (aX + b)^Gamma | X >= d
     // Y = cX             | X < d

     Params[0] = 2.4;
     Params[1] = 1. / 1.055;
     Params[2] = 0.055 / 1.055;
     Params[3] = 1. / 12.92;
     Params[4] = 0.04045;

     if (!CheckSingleParametric(ContextID, "IEC 61966-2.1", IEC61966_21, 4, Params)) return 0;


     // 5) Y = (aX + b)^Gamma + e | X >= d
     // Y = cX + f             | else

     Params[0] = 2.2;
     Params[1] = 0.7;
     Params[2] = 0.2;
     Params[3] = 0.3;
     Params[4] = 0.1;
     Params[5] = 0.5;
     Params[6] = 0.2;

     if (!CheckSingleParametric(ContextID, "param_5", param_5, 5, Params)) return 0;

     // 6) Y = (aX + b) ^ Gamma + c

     Params[0] = 2.2;
     Params[1] = 0.7;
     Params[2] = 0.2;
     Params[3] = 0.3;

     if (!CheckSingleParametric(ContextID, "param_6", param_6, 6, Params)) return 0;

     // 7) Y = a * log (b * X^Gamma + c) + d

     Params[0] = 2.2;
     Params[1] = 0.9;
     Params[2] = 0.9;
     Params[3] = 0.02;
     Params[4] = 0.1;

     if (!CheckSingleParametric(ContextID, "param_7", param_7, 7, Params)) return 0;

     // 8) Y = a * b ^ (c*X+d) + e

     Params[0] = 0.9;
     Params[1] = 0.9;
     Params[2] = 1.02;
     Params[3] = 0.1;
     Params[4] = 0.2;

     if (!CheckSingleParametric(ContextID, "param_8", param_8, 8, Params)) return 0;

     // 108: S-Shaped: (1 - (1-x)^1/g)^1/g

     Params[0] = 1.9;
     if (!CheckSingleParametric(ContextID, "sigmoidal", sigmoidal, 108, Params)) return 0;

     // All OK

     return 1;
}

// LUT checks ------------------------------------------------------------------------------

static
cmsInt32Number CheckLUTcreation(cmsContext ContextID)
{
    cmsPipeline* lut;
    cmsPipeline* lut2;
    cmsInt32Number n1, n2;

    lut = cmsPipelineAlloc(ContextID, 1, 1);
    n1 = cmsPipelineStageCount(ContextID, lut);
    lut2 = cmsPipelineDup(ContextID, lut);
    n2 = cmsPipelineStageCount(ContextID, lut2);

    cmsPipelineFree(ContextID, lut);
    cmsPipelineFree(ContextID, lut2);

    return (n1 == 0) && (n2 == 0);
}

// Create a MPE for a identity matrix
static
void AddIdentityMatrix(cmsContext ContextID, cmsPipeline* lut)
{
    const cmsFloat64Number Identity[] = { 1, 0, 0,
                          0, 1, 0,
                          0, 0, 1,
                          0, 0, 0 };

    cmsPipelineInsertStage(ContextID, lut, cmsAT_END, cmsStageAllocMatrix(ContextID, 3, 3, Identity, NULL));
}

// Create a MPE for identity cmsFloat32Number CLUT
static
void AddIdentityCLUTfloat(cmsContext ContextID, cmsPipeline* lut)
{
    const cmsFloat32Number  Table[] = {

        0,    0,    0,
        0,    0,    1.0,

        0,    1.0,    0,
        0,    1.0,    1.0,

        1.0,    0,    0,
        1.0,    0,    1.0,

        1.0,    1.0,    0,
        1.0,    1.0,    1.0
    };

    cmsPipelineInsertStage(ContextID, lut, cmsAT_END, cmsStageAllocCLutFloat(ContextID, 2, 3, 3, Table));
}

// Create a MPE for identity cmsFloat32Number CLUT
static
void AddIdentityCLUT16(cmsContext ContextID, cmsPipeline* lut)
{
    const cmsUInt16Number Table[] = {

        0,    0,    0,
        0,    0,    0xffff,

        0,    0xffff,    0,
        0,    0xffff,    0xffff,

        0xffff,    0,    0,
        0xffff,    0,    0xffff,

        0xffff,    0xffff,    0,
        0xffff,    0xffff,    0xffff
    };


    cmsPipelineInsertStage(ContextID, lut, cmsAT_END, cmsStageAllocCLut16bit(ContextID, 2, 3, 3, Table));
}


// Create a 3 fn identity curves

static
void Add3GammaCurves(cmsContext ContextID, cmsPipeline* lut, cmsFloat64Number Curve)
{
    cmsToneCurve* id = cmsBuildGamma(ContextID, Curve);
    cmsToneCurve* id3[3];

    id3[0] = id;
    id3[1] = id;
    id3[2] = id;

    cmsPipelineInsertStage(ContextID, lut, cmsAT_END, cmsStageAllocToneCurves(ContextID, 3, id3));

    cmsFreeToneCurve(ContextID, id);
}


static
cmsInt32Number CheckFloatLUT(cmsContext ContextID, cmsPipeline* lut)
{
    cmsInt32Number n1, i, j;
    cmsFloat32Number Inf[3], Outf[3];

    n1=0;

    for (j=0; j < 65535; j++) {

        cmsInt32Number af[3];

        Inf[0] = Inf[1] = Inf[2] = (cmsFloat32Number) j / 65535.0F;
        cmsPipelineEvalFloat(ContextID, Inf, Outf, lut);

        af[0] = (cmsInt32Number) floor(Outf[0]*65535.0 + 0.5);
        af[1] = (cmsInt32Number) floor(Outf[1]*65535.0 + 0.5);
        af[2] = (cmsInt32Number) floor(Outf[2]*65535.0 + 0.5);

        for (i=0; i < 3; i++) {

            if (af[i] != j) {
                n1++;
            }
        }

    }

    return (n1 == 0);
}


static
cmsInt32Number Check16LUT(cmsContext ContextID, cmsPipeline* lut)
{
    cmsInt32Number n2, i, j;
    cmsUInt16Number Inw[3], Outw[3];

    n2=0;

    for (j=0; j < 65535; j++) {

        cmsInt32Number aw[3];

        Inw[0] = Inw[1] = Inw[2] = (cmsUInt16Number) j;
        cmsPipelineEval16(ContextID, Inw, Outw, lut);
        aw[0] = Outw[0];
        aw[1] = Outw[1];
        aw[2] = Outw[2];

        for (i=0; i < 3; i++) {

        if (aw[i] != j) {
            n2++;
        }
        }

    }

    return (n2 == 0);
}


// Check any LUT that is linear
static
cmsInt32Number CheckStagesLUT(cmsContext ContextID, cmsPipeline* lut, cmsInt32Number ExpectedStages)
{

    cmsInt32Number nInpChans, nOutpChans, nStages;

    nInpChans  = cmsPipelineInputChannels(ContextID, lut);
    nOutpChans = cmsPipelineOutputChannels(ContextID, lut);
    nStages    = cmsPipelineStageCount(ContextID, lut);

    return (nInpChans == 3) && (nOutpChans == 3) && (nStages == ExpectedStages);
}


static
cmsInt32Number CheckFullLUT(cmsContext ContextID, cmsPipeline* lut, cmsInt32Number ExpectedStages)
{
    cmsInt32Number rc = CheckStagesLUT(ContextID, lut, ExpectedStages) && Check16LUT(ContextID, lut) && CheckFloatLUT(ContextID, lut);

    cmsPipelineFree(ContextID, lut);
    return rc;
}


static
cmsInt32Number Check1StageLUT(cmsContext ContextID)
{
    cmsPipeline* lut = cmsPipelineAlloc(ContextID, 3, 3);

    AddIdentityMatrix(ContextID, lut);
    return CheckFullLUT(ContextID, lut, 1);
}



static
cmsInt32Number Check2StageLUT(cmsContext ContextID)
{
    cmsPipeline* lut = cmsPipelineAlloc(ContextID, 3, 3);

    AddIdentityMatrix(ContextID, lut);
    AddIdentityCLUTfloat(ContextID, lut);

    return CheckFullLUT(ContextID, lut, 2);
}

static
cmsInt32Number Check2Stage16LUT(cmsContext ContextID)
{
    cmsPipeline* lut = cmsPipelineAlloc(ContextID, 3, 3);

    AddIdentityMatrix(ContextID, lut);
    AddIdentityCLUT16(ContextID, lut);

    return CheckFullLUT(ContextID, lut, 2);
}



static
cmsInt32Number Check3StageLUT(cmsContext ContextID)
{
    cmsPipeline* lut = cmsPipelineAlloc(ContextID, 3, 3);

    AddIdentityMatrix(ContextID, lut);
    AddIdentityCLUTfloat(ContextID, lut);
    Add3GammaCurves(ContextID, lut, 1.0);

    return CheckFullLUT(ContextID, lut, 3);
}

static
cmsInt32Number Check3Stage16LUT(cmsContext ContextID)
{
    cmsPipeline* lut = cmsPipelineAlloc(ContextID, 3, 3);

    AddIdentityMatrix(ContextID, lut);
    AddIdentityCLUT16(ContextID, lut);
    Add3GammaCurves(ContextID, lut, 1.0);

    return CheckFullLUT(ContextID, lut, 3);
}



static
cmsInt32Number Check4StageLUT(cmsContext ContextID)
{
    cmsPipeline* lut = cmsPipelineAlloc(ContextID, 3, 3);

    AddIdentityMatrix(ContextID, lut);
    AddIdentityCLUTfloat(ContextID, lut);
    Add3GammaCurves(ContextID, lut, 1.0);
    AddIdentityMatrix(ContextID, lut);

    return CheckFullLUT(ContextID, lut, 4);
}

static
cmsInt32Number Check4Stage16LUT(cmsContext ContextID)
{
    cmsPipeline* lut = cmsPipelineAlloc(ContextID, 3, 3);

    AddIdentityMatrix(ContextID, lut);
    AddIdentityCLUT16(ContextID, lut);
    Add3GammaCurves(ContextID, lut, 1.0);
    AddIdentityMatrix(ContextID, lut);

    return CheckFullLUT(ContextID, lut, 4);
}

static
cmsInt32Number Check5StageLUT(cmsContext ContextID)
{
    cmsPipeline* lut = cmsPipelineAlloc(ContextID, 3, 3);

    AddIdentityMatrix(ContextID, lut);
    AddIdentityCLUTfloat(ContextID, lut);
    Add3GammaCurves(ContextID, lut, 1.0);
    AddIdentityMatrix(ContextID, lut);
    Add3GammaCurves(ContextID, lut, 1.0);

    return CheckFullLUT(ContextID, lut, 5);
}


static
cmsInt32Number Check5Stage16LUT(cmsContext ContextID)
{
    cmsPipeline* lut = cmsPipelineAlloc(ContextID, 3, 3);

    AddIdentityMatrix(ContextID, lut);
    AddIdentityCLUT16(ContextID, lut);
    Add3GammaCurves(ContextID, lut, 1.0);
    AddIdentityMatrix(ContextID, lut);
    Add3GammaCurves(ContextID, lut, 1.0);

    return CheckFullLUT(ContextID, lut, 5);
}

static
cmsInt32Number Check6StageLUT(cmsContext ContextID)
{
    cmsPipeline* lut = cmsPipelineAlloc(ContextID, 3, 3);

    AddIdentityMatrix(ContextID, lut);
    Add3GammaCurves(ContextID, lut, 1.0);
    AddIdentityCLUTfloat(ContextID, lut);
    Add3GammaCurves(ContextID, lut, 1.0);
    AddIdentityMatrix(ContextID, lut);
    Add3GammaCurves(ContextID, lut, 1.0);

    return CheckFullLUT(ContextID, lut, 6);
}

static
cmsInt32Number Check6Stage16LUT(cmsContext ContextID)
{
    cmsPipeline* lut = cmsPipelineAlloc(ContextID, 3, 3);

    AddIdentityMatrix(ContextID, lut);
    Add3GammaCurves(ContextID, lut, 1.0);
    AddIdentityCLUT16(ContextID, lut);
    Add3GammaCurves(ContextID, lut, 1.0);
    AddIdentityMatrix(ContextID, lut);
    Add3GammaCurves(ContextID, lut, 1.0);

    return CheckFullLUT(ContextID, lut, 6);
}


static
cmsInt32Number CheckLab2LabLUT(cmsContext ContextID)
{
    cmsPipeline* lut = cmsPipelineAlloc(ContextID, 3, 3);
    cmsInt32Number rc;

    cmsPipelineInsertStage(ContextID, lut, cmsAT_END, _cmsStageAllocLab2XYZ(ContextID));
    cmsPipelineInsertStage(ContextID, lut, cmsAT_END, _cmsStageAllocXYZ2Lab(ContextID));

    rc = CheckFloatLUT(ContextID, lut) && CheckStagesLUT(ContextID, lut, 2);

    cmsPipelineFree(ContextID, lut);

    return rc;
}


static
cmsInt32Number CheckXYZ2XYZLUT(cmsContext ContextID)
{
    cmsPipeline* lut = cmsPipelineAlloc(ContextID, 3, 3);
    cmsInt32Number rc;

    cmsPipelineInsertStage(ContextID, lut, cmsAT_END, _cmsStageAllocXYZ2Lab(ContextID));
    cmsPipelineInsertStage(ContextID, lut, cmsAT_END, _cmsStageAllocLab2XYZ(ContextID));

    rc = CheckFloatLUT(ContextID, lut) && CheckStagesLUT(ContextID, lut, 2);

    cmsPipelineFree(ContextID, lut);

    return rc;
}



static
cmsInt32Number CheckLab2LabMatLUT(cmsContext ContextID)
{
    cmsPipeline* lut = cmsPipelineAlloc(ContextID, 3, 3);
    cmsInt32Number rc;

    cmsPipelineInsertStage(ContextID, lut, cmsAT_END, _cmsStageAllocLab2XYZ(ContextID));
    AddIdentityMatrix(ContextID, lut);
    cmsPipelineInsertStage(ContextID, lut, cmsAT_END, _cmsStageAllocXYZ2Lab(ContextID));

    rc = CheckFloatLUT(ContextID, lut) && CheckStagesLUT(ContextID, lut, 3);

    cmsPipelineFree(ContextID, lut);

    return rc;
}

static
cmsInt32Number CheckNamedColorLUT(cmsContext ContextID)
{
    cmsPipeline* lut = cmsPipelineAlloc(ContextID, 3, 3);
    cmsNAMEDCOLORLIST* nc;
    cmsInt32Number i,j, rc = 1, n2;
    cmsUInt16Number PCS[3];
    cmsUInt16Number Colorant[cmsMAXCHANNELS];
    char Name[255];
    cmsUInt16Number Inw[3], Outw[3];



    nc = cmsAllocNamedColorList(ContextID, 256, 3, "pre", "post");
    if (nc == NULL) return 0;

    for (i=0; i < 256; i++) {

        PCS[0] = PCS[1] = PCS[2] = (cmsUInt16Number) i;
        Colorant[0] = Colorant[1] = Colorant[2] = Colorant[3] = (cmsUInt16Number) i;

        sprintf(Name, "#%d", i);
        if (!cmsAppendNamedColor(ContextID, nc, Name, PCS, Colorant)) { rc = 0; break; }
    }

    cmsPipelineInsertStage(ContextID, lut, cmsAT_END, _cmsStageAllocNamedColor(ContextID, nc, FALSE));

    cmsFreeNamedColorList(ContextID, nc);
    if (rc == 0) return 0;

    n2=0;

    for (j=0; j < 256; j++) {

        Inw[0] = (cmsUInt16Number) j;

        cmsPipelineEval16(ContextID, Inw, Outw, lut);
        for (i=0; i < 3; i++) {

            if (Outw[i] != j) {
                n2++;
            }
        }

    }

    cmsPipelineFree(ContextID, lut);
    return (n2 == 0);
}



// --------------------------------------------------------------------------------------------

// A lightweight test of multilocalized unicode structures.

static
cmsInt32Number CheckMLU(cmsContext ContextID)
{
    cmsMLU* mlu, *mlu2, *mlu3;
    char Buffer[256], Buffer2[256];
    cmsInt32Number rc = 1;
    cmsInt32Number i;
    cmsHPROFILE h= NULL;

    // Allocate a MLU structure, no preferred size
    mlu = cmsMLUalloc(ContextID, 0);

    // Add some localizations
    cmsMLUsetWide(ContextID, mlu, "en", "US", L"Hello, world");
    cmsMLUsetWide(ContextID, mlu, "es", "ES", L"Hola, mundo");
    cmsMLUsetWide(ContextID, mlu, "fr", "FR", L"Bonjour, le monde");
    cmsMLUsetWide(ContextID, mlu, "ca", "CA", L"Hola, mon");


    // Check the returned string for each language

    cmsMLUgetASCII(ContextID, mlu, "en", "US", Buffer, 256);
    if (strcmp(Buffer, "Hello, world") != 0) rc = 0;


    cmsMLUgetASCII(ContextID, mlu, "es", "ES", Buffer, 256);
    if (strcmp(Buffer, "Hola, mundo") != 0) rc = 0;


    cmsMLUgetASCII(ContextID, mlu, "fr", "FR", Buffer, 256);
    if (strcmp(Buffer, "Bonjour, le monde") != 0) rc = 0;


    cmsMLUgetASCII(ContextID, mlu, "ca", "CA", Buffer, 256);
    if (strcmp(Buffer, "Hola, mon") != 0) rc = 0;

    if (rc == 0)
        Fail("Unexpected string '%s'", Buffer);

    // So far, so good.
    cmsMLUfree(ContextID, mlu);

    // Now for performance, allocate an empty struct
    mlu = cmsMLUalloc(ContextID, 0);

    // Fill it with several thousands of different lenguages
    for (i=0; i < 4096; i++) {

        char Lang[3];

        Lang[0] = (char) (i % 255);
        Lang[1] = (char) (i / 255);
        Lang[2] = 0;

        sprintf(Buffer, "String #%i", i);
        cmsMLUsetASCII(ContextID, mlu, Lang, Lang, Buffer);
    }

    // Duplicate it
    mlu2 = cmsMLUdup(ContextID, mlu);

    // Get rid of original
    cmsMLUfree(ContextID, mlu);

    // Check all is still in place
    for (i=0; i < 4096; i++) {

        char Lang[3];

        Lang[0] = (char)(i % 255);
        Lang[1] = (char)(i / 255);
        Lang[2] = 0;

        cmsMLUgetASCII(ContextID, mlu2, Lang, Lang, Buffer2, 256);
        sprintf(Buffer, "String #%i", i);

        if (strcmp(Buffer, Buffer2) != 0) { rc = 0; break; }
    }

    if (rc == 0)
        Fail("Unexpected string '%s'", Buffer2);

    // Check profile IO

    h = cmsOpenProfileFromFile(ContextID, "mlucheck.icc", "w");

    cmsSetProfileVersion(ContextID, h, 4.3);

    cmsWriteTag(ContextID, h, cmsSigProfileDescriptionTag, mlu2);
    cmsCloseProfile(ContextID, h);
    cmsMLUfree(ContextID, mlu2);


    h = cmsOpenProfileFromFile(ContextID, "mlucheck.icc", "r");

    mlu3 = (cmsMLU *) cmsReadTag(ContextID, h, cmsSigProfileDescriptionTag);
    if (mlu3 == NULL) { Fail("Profile didn't get the MLU\n"); rc = 0; goto Error; }

    // Check all is still in place
    for (i=0; i < 4096; i++) {

        char Lang[3];

        Lang[0] = (char) (i % 255);
        Lang[1] = (char) (i / 255);
        Lang[2] = 0;

        cmsMLUgetASCII(ContextID, mlu3, Lang, Lang, Buffer2, 256);
        sprintf(Buffer, "String #%i", i);

        if (strcmp(Buffer, Buffer2) != 0) { rc = 0; break; }
    }

    if (rc == 0) Fail("Unexpected string '%s'", Buffer2);

Error:

    if (h != NULL) cmsCloseProfile(ContextID, h);
    remove("mlucheck.icc");

    return rc;
}


// Check UTF8 encoding
static
cmsInt32Number CheckMLU_UTF8(void)
{
    cmsMLU* mlu;
    char Buffer[256];
    cmsInt32Number rc = 1;
        
    mlu = cmsMLUalloc(DbgThread(), 0);
    
    cmsMLUsetWide(mlu, "en", "US", L"\x3b2\x14b");

    cmsMLUgetUTF8(mlu, "en", "US", Buffer, 256);
    if (strcmp(Buffer, "\xce\xb2\xc5\x8b") != 0) rc = 0;

    if (rc == 0)
        Fail("Unexpected string '%s'", Buffer);

    cmsMLUfree(mlu);
    return rc;
}



// A lightweight test of named color structures.
static
cmsInt32Number CheckNamedColorList(cmsContext ContextID)
{
    cmsNAMEDCOLORLIST* nc = NULL, *nc2;
    cmsInt32Number i, j, rc=1;
    char Name[cmsMAX_PATH];
    cmsUInt16Number PCS[3];
    cmsUInt16Number Colorant[cmsMAXCHANNELS];
    char CheckName[cmsMAX_PATH];
    cmsUInt16Number CheckPCS[3];
    cmsUInt16Number CheckColorant[cmsMAXCHANNELS];
    cmsHPROFILE h;

    nc = cmsAllocNamedColorList(ContextID, 0, 4, "prefix", "suffix");
    if (nc == NULL) return 0;

    for (i=0; i < 4096; i++) {


        PCS[0] = PCS[1] = PCS[2] = (cmsUInt16Number) i;
        Colorant[0] = Colorant[1] = Colorant[2] = Colorant[3] = (cmsUInt16Number) (4096 - i);

        sprintf(Name, "#%d", i);
        if (!cmsAppendNamedColor(ContextID, nc, Name, PCS, Colorant)) { rc = 0; break; }
    }

    for (i=0; i < 4096; i++) {

        CheckPCS[0] = CheckPCS[1] = CheckPCS[2] = (cmsUInt16Number) i;
        CheckColorant[0] = CheckColorant[1] = CheckColorant[2] = CheckColorant[3] = (cmsUInt16Number) (4096 - i);

        sprintf(CheckName, "#%d", i);
        if (!cmsNamedColorInfo(ContextID, nc, i, Name, NULL, NULL, PCS, Colorant)) { rc = 0; goto Error; }


        for (j=0; j < 3; j++) {
            if (CheckPCS[j] != PCS[j]) { rc = 0; Fail("Invalid PCS"); goto Error; }
        }

        for (j=0; j < 4; j++) {
            if (CheckColorant[j] != Colorant[j]) { rc = 0; Fail("Invalid Colorant"); goto Error; };
        }

        if (strcmp(Name, CheckName) != 0) {rc = 0; Fail("Invalid Name"); goto Error; };
    }

    h = cmsOpenProfileFromFile(ContextID, "namedcol.icc", "w");
    if (h == NULL) return 0;
    if (!cmsWriteTag(ContextID, h, cmsSigNamedColor2Tag, nc)) return 0;
    cmsCloseProfile(ContextID, h);
    cmsFreeNamedColorList(ContextID, nc);
    nc = NULL;

    h = cmsOpenProfileFromFile(ContextID, "namedcol.icc", "r");
    nc2 = (cmsNAMEDCOLORLIST *) cmsReadTag(ContextID, h, cmsSigNamedColor2Tag);

    if (cmsNamedColorCount(ContextID, nc2) != 4096) { rc = 0; Fail("Invalid count"); goto Error; }

    i = cmsNamedColorIndex(ContextID, nc2, "#123");
    if (i != 123) { rc = 0; Fail("Invalid index"); goto Error; }


    for (i=0; i < 4096; i++) {

        CheckPCS[0] = CheckPCS[1] = CheckPCS[2] = (cmsUInt16Number) i;
        CheckColorant[0] = CheckColorant[1] = CheckColorant[2] = CheckColorant[3] = (cmsUInt16Number) (4096 - i);

        sprintf(CheckName, "#%d", i);
        if (!cmsNamedColorInfo(ContextID, nc2, i, Name, NULL, NULL, PCS, Colorant)) { rc = 0; goto Error; }


        for (j=0; j < 3; j++) {
            if (CheckPCS[j] != PCS[j]) { rc = 0; Fail("Invalid PCS"); goto Error; }
        }

        for (j=0; j < 4; j++) {
            if (CheckColorant[j] != Colorant[j]) { rc = 0; Fail("Invalid Colorant"); goto Error; };
        }

        if (strcmp(Name, CheckName) != 0) {rc = 0; Fail("Invalid Name"); goto Error; };
    }

    cmsCloseProfile(ContextID, h);
    remove("namedcol.icc");

Error:
    if (nc != NULL) cmsFreeNamedColorList(ContextID, nc);
    return rc;
}



// For educational purposes ONLY. No error checking is performed!
static
cmsInt32Number CreateNamedColorProfile(cmsContext ContextID)
{
    // Color list database
    cmsNAMEDCOLORLIST* colors = cmsAllocNamedColorList(ContextID, 10, 4, "PANTONE", "TCX");

    // Containers for names
    cmsMLU* DescriptionMLU, *CopyrightMLU;

    // Create n empty profile
    cmsHPROFILE hProfile = cmsOpenProfileFromFile(ContextID, "named.icc", "w");

    // Values
    cmsCIELab Lab;
    cmsUInt16Number PCS[3], Colorant[cmsMAXCHANNELS];

    // Set profile class
    cmsSetProfileVersion(ContextID, hProfile, 4.3);
    cmsSetDeviceClass(ContextID, hProfile, cmsSigNamedColorClass);
    cmsSetColorSpace(ContextID, hProfile, cmsSigCmykData);
    cmsSetPCS(ContextID, hProfile, cmsSigLabData);
    cmsSetHeaderRenderingIntent(ContextID, hProfile, INTENT_PERCEPTUAL);

    // Add description and copyright only in english/US
    DescriptionMLU = cmsMLUalloc(ContextID, 1);
    CopyrightMLU   = cmsMLUalloc(ContextID, 1);

    cmsMLUsetWide(ContextID, DescriptionMLU, "en", "US", L"Profile description");
    cmsMLUsetWide(ContextID, CopyrightMLU,   "en", "US", L"Profile copyright");

    cmsWriteTag(ContextID, hProfile, cmsSigProfileDescriptionTag, DescriptionMLU);
    cmsWriteTag(ContextID, hProfile, cmsSigCopyrightTag, CopyrightMLU);

    // Set the media white point
    cmsWriteTag(ContextID, hProfile, cmsSigMediaWhitePointTag, cmsD50_XYZ(ContextID));


    // Populate one value, Colorant = CMYK values in 16 bits, PCS[] = Encoded Lab values (in V2 format!!)
    Lab.L = 50; Lab.a = 10; Lab.b = -10;
    cmsFloat2LabEncodedV2(ContextID, PCS, &Lab);
    Colorant[0] = 10 * 257; Colorant[1] = 20 * 257; Colorant[2] = 30 * 257; Colorant[3] = 40 * 257;
    cmsAppendNamedColor(ContextID, colors, "Hazelnut 14-1315", PCS, Colorant);

    // Another one. Consider to write a routine for that
    Lab.L = 40; Lab.a = -5; Lab.b = 8;
    cmsFloat2LabEncodedV2(ContextID, PCS, &Lab);
    Colorant[0] = 10 * 257; Colorant[1] = 20 * 257; Colorant[2] = 30 * 257; Colorant[3] = 40 * 257;
    cmsAppendNamedColor(ContextID, colors, "Kale 18-0107", PCS, Colorant);

    // Write the colors database
    cmsWriteTag(ContextID, hProfile, cmsSigNamedColor2Tag, colors);

    // That will create the file
    cmsCloseProfile(ContextID, hProfile);

    // Free resources
    cmsFreeNamedColorList(ContextID, colors);
    cmsMLUfree(ContextID, DescriptionMLU);
    cmsMLUfree(ContextID, CopyrightMLU);

    remove("named.icc");

    return 1;
}


// ----------------------------------------------------------------------------------------------------------

// Formatters

static cmsBool  FormatterFailed;

static
void CheckSingleFormatter16(cmsContext id, cmsUInt32Number Type, const char* Text)
{
    cmsUInt16Number Values[cmsMAXCHANNELS];
    cmsUInt8Number Buffer[1024];
    cmsFormatter f, b;
    cmsInt32Number i, j, nChannels, bytes;
    _cmsTRANSFORM info;

    // Already failed?
    if (FormatterFailed) return;

    memset(&info, 0, sizeof(info));
    info.OutputFormat = info.InputFormat = Type;

    // Go forth and back
    f = _cmsGetFormatter(id, Type,  cmsFormatterInput, CMS_PACK_FLAGS_16BITS);
    b = _cmsGetFormatter(id, Type,  cmsFormatterOutput, CMS_PACK_FLAGS_16BITS);

    if (f.Fmt16 == NULL || b.Fmt16 == NULL) {
        Fail("no formatter for %s", Text);
        FormatterFailed = TRUE;

        // Useful for debug
        f = _cmsGetFormatter(id, Type,  cmsFormatterInput, CMS_PACK_FLAGS_16BITS);
        b = _cmsGetFormatter(id, Type,  cmsFormatterOutput, CMS_PACK_FLAGS_16BITS);
        return;
    }

    nChannels = T_CHANNELS(Type);
    bytes     = T_BYTES(Type);

    for (j=0; j < 5; j++) {

        for (i=0; i < nChannels; i++) {
            Values[i] = (cmsUInt16Number) (i+j);
            // For 8-bit
            if (bytes == 1)
                Values[i] <<= 8;
        }

    b.Fmt16(id, &info, Values, Buffer, 2);
    memset(Values, 0, sizeof(Values));
    f.Fmt16(id, &info, Values, Buffer, 2);

    for (i=0; i < nChannels; i++) {
        if (bytes == 1)
            Values[i] >>= 8;

        if (Values[i] != i+j) {

            Fail("%s failed", Text);
            FormatterFailed = TRUE;

            // Useful for debug
            for (i=0; i < nChannels; i++) {
                Values[i] = (cmsUInt16Number) (i+j);
                // For 8-bit
                if (bytes == 1)
                    Values[i] <<= 8;
            }

            b.Fmt16(id, &info, Values, Buffer, 1);
            f.Fmt16(id, &info, Values, Buffer, 1);
            return;
        }
    }
    }
}

#define C(a) CheckSingleFormatter16(0, a, #a)


// Check all formatters
static
cmsInt32Number CheckFormatters16(cmsContext ContextID)
{
    FormatterFailed = FALSE;

   C( TYPE_GRAY_8            );
   C( TYPE_GRAY_8_REV        );
   C( TYPE_GRAY_16           );
   C( TYPE_GRAY_16_REV       );
   C( TYPE_GRAY_16_SE        );
   C( TYPE_GRAYA_8           );
   C( TYPE_GRAYA_16          );
   C( TYPE_GRAYA_16_SE       );
   C( TYPE_GRAYA_8_PLANAR    );
   C( TYPE_GRAYA_16_PLANAR   );
   C( TYPE_RGB_8             );
   C( TYPE_RGB_8_PLANAR      );
   C( TYPE_BGR_8             );
   C( TYPE_BGR_8_PLANAR      );
   C( TYPE_RGB_16            );
   C( TYPE_RGB_16_PLANAR     );
   C( TYPE_RGB_16_SE         );
   C( TYPE_BGR_16            );
   C( TYPE_BGR_16_PLANAR     );
   C( TYPE_BGR_16_SE         );
   C( TYPE_RGBA_8            );
   C( TYPE_RGBA_8_PLANAR     );
   C( TYPE_RGBA_16           );
   C( TYPE_RGBA_16_PLANAR    );
   C( TYPE_RGBA_16_SE        );
   C( TYPE_ARGB_8            );
   C( TYPE_ARGB_8_PLANAR     );
   C( TYPE_ARGB_16           );
   C( TYPE_ABGR_8            );
   C( TYPE_ABGR_8_PLANAR     );
   C( TYPE_ABGR_16           );
   C( TYPE_ABGR_16_PLANAR    );
   C( TYPE_ABGR_16_SE        );
   C( TYPE_BGRA_8            );
   C( TYPE_BGRA_8_PLANAR     );
   C( TYPE_BGRA_16           );
   C( TYPE_BGRA_16_SE        );
   C( TYPE_CMY_8             );
   C( TYPE_CMY_8_PLANAR      );
   C( TYPE_CMY_16            );
   C( TYPE_CMY_16_PLANAR     );
   C( TYPE_CMY_16_SE         );
   C( TYPE_CMYK_8            );
   C( TYPE_CMYKA_8           );
   C( TYPE_CMYK_8_REV        );
   C( TYPE_YUVK_8            );
   C( TYPE_CMYK_8_PLANAR     );
   C( TYPE_CMYK_16           );
   C( TYPE_CMYK_16_REV       );
   C( TYPE_YUVK_16           );
   C( TYPE_CMYK_16_PLANAR    );
   C( TYPE_CMYK_16_SE        );
   C( TYPE_KYMC_8            );
   C( TYPE_KYMC_16           );
   C( TYPE_KYMC_16_SE        );
   C( TYPE_KCMY_8            );
   C( TYPE_KCMY_8_REV        );
   C( TYPE_KCMY_16           );
   C( TYPE_KCMY_16_REV       );
   C( TYPE_KCMY_16_SE        );
   C( TYPE_CMYK5_8           );
   C( TYPE_CMYK5_16          );
   C( TYPE_CMYK5_16_SE       );
   C( TYPE_KYMC5_8           );
   C( TYPE_KYMC5_16          );
   C( TYPE_KYMC5_16_SE       );
   C( TYPE_CMYK6_8           );
   C( TYPE_CMYK6_8_PLANAR    );
   C( TYPE_CMYK6_16          );
   C( TYPE_CMYK6_16_PLANAR   );
   C( TYPE_CMYK6_16_SE       );
   C( TYPE_CMYK7_8           );
   C( TYPE_CMYK7_16          );
   C( TYPE_CMYK7_16_SE       );
   C( TYPE_KYMC7_8           );
   C( TYPE_KYMC7_16          );
   C( TYPE_KYMC7_16_SE       );
   C( TYPE_CMYK8_8           );
   C( TYPE_CMYK8_16          );
   C( TYPE_CMYK8_16_SE       );
   C( TYPE_KYMC8_8           );
   C( TYPE_KYMC8_16          );
   C( TYPE_KYMC8_16_SE       );
   C( TYPE_CMYK9_8           );
   C( TYPE_CMYK9_16          );
   C( TYPE_CMYK9_16_SE       );
   C( TYPE_KYMC9_8           );
   C( TYPE_KYMC9_16          );
   C( TYPE_KYMC9_16_SE       );
   C( TYPE_CMYK10_8          );
   C( TYPE_CMYK10_16         );
   C( TYPE_CMYK10_16_SE      );
   C( TYPE_KYMC10_8          );
   C( TYPE_KYMC10_16         );
   C( TYPE_KYMC10_16_SE      );
   C( TYPE_CMYK11_8          );
   C( TYPE_CMYK11_16         );
   C( TYPE_CMYK11_16_SE      );
   C( TYPE_KYMC11_8          );
   C( TYPE_KYMC11_16         );
   C( TYPE_KYMC11_16_SE      );
   C( TYPE_CMYK12_8          );
   C( TYPE_CMYK12_16         );
   C( TYPE_CMYK12_16_SE      );
   C( TYPE_KYMC12_8          );
   C( TYPE_KYMC12_16         );
   C( TYPE_KYMC12_16_SE      );
   C( TYPE_XYZ_16            );
   C( TYPE_Lab_8             );
   C( TYPE_ALab_8            );
   C( TYPE_Lab_16            );
   C( TYPE_Yxy_16            );
   C( TYPE_YCbCr_8           );
   C( TYPE_YCbCr_8_PLANAR    );
   C( TYPE_YCbCr_16          );
   C( TYPE_YCbCr_16_PLANAR   );
   C( TYPE_YCbCr_16_SE       );
   C( TYPE_YUV_8             );
   C( TYPE_YUV_8_PLANAR      );
   C( TYPE_YUV_16            );
   C( TYPE_YUV_16_PLANAR     );
   C( TYPE_YUV_16_SE         );
   C( TYPE_HLS_8             );
   C( TYPE_HLS_8_PLANAR      );
   C( TYPE_HLS_16            );
   C( TYPE_HLS_16_PLANAR     );
   C( TYPE_HLS_16_SE         );
   C( TYPE_HSV_8             );
   C( TYPE_HSV_8_PLANAR      );
   C( TYPE_HSV_16            );
   C( TYPE_HSV_16_PLANAR     );
   C( TYPE_HSV_16_SE         );

   C( TYPE_XYZ_FLT  );
   C( TYPE_Lab_FLT  );
   C( TYPE_GRAY_FLT );
   C( TYPE_RGB_FLT  );
   C( TYPE_BGR_FLT  );
   C( TYPE_CMYK_FLT );
   C( TYPE_LabA_FLT );
   C( TYPE_RGBA_FLT );
   C( TYPE_ARGB_FLT );
   C( TYPE_BGRA_FLT );
   C( TYPE_ABGR_FLT );


   C( TYPE_XYZ_DBL  );
   C( TYPE_Lab_DBL  );
   C( TYPE_GRAY_DBL );
   C( TYPE_RGB_DBL  );
   C( TYPE_BGR_DBL  );
   C( TYPE_CMYK_DBL );

   C( TYPE_LabV2_8  );
   C( TYPE_ALabV2_8 );
   C( TYPE_LabV2_16 );

#ifndef CMS_NO_HALF_SUPPORT

   C( TYPE_GRAY_HALF_FLT );
   C( TYPE_RGB_HALF_FLT  );
   C( TYPE_CMYK_HALF_FLT );
   C( TYPE_RGBA_HALF_FLT );

   C( TYPE_RGBA_HALF_FLT );
   C( TYPE_ARGB_HALF_FLT );
   C( TYPE_BGR_HALF_FLT  );
   C( TYPE_BGRA_HALF_FLT );
   C( TYPE_ABGR_HALF_FLT );

#endif

   return FormatterFailed == 0 ? 1 : 0;
}
#undef C

static
void CheckSingleFormatterFloat(cmsContext ContextID, cmsUInt32Number Type, const char* Text)
{
    cmsFloat32Number Values[cmsMAXCHANNELS];
    cmsUInt8Number Buffer[1024];
    cmsFormatter f, b;
    cmsInt32Number i, j, nChannels;
    _cmsTRANSFORM info;

    // Already failed?
    if (FormatterFailed) return;

    memset(&info, 0, sizeof(info));
    info.OutputFormat = info.InputFormat = Type;

    // Go forth and back
    f = _cmsGetFormatter(ContextID, Type,  cmsFormatterInput, CMS_PACK_FLAGS_FLOAT);
    b = _cmsGetFormatter(ContextID, Type,  cmsFormatterOutput, CMS_PACK_FLAGS_FLOAT);

    if (f.FmtFloat == NULL || b.FmtFloat == NULL) {
        Fail("no formatter for %s", Text);
        FormatterFailed = TRUE;

        // Useful for debug
        f = _cmsGetFormatter(ContextID, Type,  cmsFormatterInput, CMS_PACK_FLAGS_FLOAT);
        b = _cmsGetFormatter(ContextID, Type,  cmsFormatterOutput, CMS_PACK_FLAGS_FLOAT);
        return;
    }

    nChannels = T_CHANNELS(Type);

    for (j=0; j < 5; j++) {

        for (i=0; i < nChannels; i++) {
            Values[i] = (cmsFloat32Number) (i+j);
        }

        b.FmtFloat(ContextID, &info, Values, Buffer, 1);
        memset(Values, 0, sizeof(Values));
        f.FmtFloat(ContextID, &info, Values, Buffer, 1);

        for (i=0; i < nChannels; i++) {

            cmsFloat64Number delta = fabs(Values[i] - ( i+j));

            if (delta > 0.000000001) {

                Fail("%s failed", Text);
                FormatterFailed = TRUE;

                // Useful for debug
                for (i=0; i < nChannels; i++) {
                    Values[i] = (cmsFloat32Number) (i+j);
                }

                b.FmtFloat(ContextID, &info, Values, Buffer, 1);
                f.FmtFloat(ContextID, &info, Values, Buffer, 1);
                return;
            }
        }
    }
}

#define C(a) CheckSingleFormatterFloat(ContextID, a, #a)

static
cmsInt32Number CheckFormattersFloat(cmsContext ContextID)
{
    FormatterFailed = FALSE;

    C( TYPE_XYZ_FLT  );
    C( TYPE_Lab_FLT  );
    C( TYPE_GRAY_FLT );
    C( TYPE_RGB_FLT  );
    C( TYPE_BGR_FLT  );
    C( TYPE_CMYK_FLT );

    C( TYPE_LabA_FLT );
    C( TYPE_RGBA_FLT );

    C( TYPE_ARGB_FLT );
    C( TYPE_BGRA_FLT );
    C( TYPE_ABGR_FLT );

    C( TYPE_XYZ_DBL  );
    C( TYPE_Lab_DBL  );
    C( TYPE_GRAY_DBL );
    C( TYPE_RGB_DBL  );
    C( TYPE_BGR_DBL  );
    C( TYPE_CMYK_DBL );
    C( TYPE_XYZ_FLT  );

#ifndef CMS_NO_HALF_SUPPORT
   C( TYPE_GRAY_HALF_FLT );
   C( TYPE_RGB_HALF_FLT  );
   C( TYPE_CMYK_HALF_FLT );
   C( TYPE_RGBA_HALF_FLT );

   C( TYPE_RGBA_HALF_FLT );
   C( TYPE_ARGB_HALF_FLT );
   C( TYPE_BGR_HALF_FLT  );
   C( TYPE_BGRA_HALF_FLT );
   C( TYPE_ABGR_HALF_FLT );
#endif




   return FormatterFailed == 0 ? 1 : 0;
}
#undef C

#ifndef CMS_NO_HALF_SUPPORT

// Check half float
#define my_isfinite(x) ((x) != (x))
static
cmsInt32Number CheckFormattersHalf(cmsContext ContextID)
{
    int i, j;


    for (i=0; i < 0xffff; i++) {

        cmsFloat32Number f = _cmsHalf2Float((cmsUInt16Number) i);

        if (!my_isfinite(f))  {

            j = _cmsFloat2Half(f);

            if (i != j) {
                Fail("%d != %d in Half float support!\n", i, j);
                return 0;
            }
        }
    }

    return 1;
}

#endif

static
cmsInt32Number CheckOneRGB(cmsContext ContextID, cmsHTRANSFORM xform, cmsUInt16Number R, cmsUInt16Number G, cmsUInt16Number B, cmsUInt16Number Ro, cmsUInt16Number Go, cmsUInt16Number Bo)
{
    cmsUInt16Number RGB[3];
    cmsUInt16Number Out[3];

    RGB[0] = R;
    RGB[1] = G;
    RGB[2] = B;

    cmsDoTransform(ContextID, xform, RGB, Out, 1);

    return IsGoodWord("R", Ro , Out[0]) &&
           IsGoodWord("G", Go , Out[1]) &&
           IsGoodWord("B", Bo , Out[2]);
}

// Check known values going from sRGB to XYZ
static
cmsInt32Number CheckOneRGB_double(cmsContext ContextID, cmsHTRANSFORM xform, cmsFloat64Number R, cmsFloat64Number G, cmsFloat64Number B, cmsFloat64Number Ro, cmsFloat64Number Go, cmsFloat64Number Bo)
{
    cmsFloat64Number RGB[3];
    cmsFloat64Number Out[3];

    RGB[0] = R;
    RGB[1] = G;
    RGB[2] = B;

    cmsDoTransform(ContextID, xform, RGB, Out, 1);

    return IsGoodVal("R", Ro , Out[0], 0.01) &&
           IsGoodVal("G", Go , Out[1], 0.01) &&
           IsGoodVal("B", Bo , Out[2], 0.01);
}


static
cmsInt32Number CheckChangeBufferFormat(cmsContext ContextID)
{
    cmsHPROFILE hsRGB = cmsCreate_sRGBProfile(ContextID);
    cmsHTRANSFORM xform;
    cmsHTRANSFORM xform2;


    xform = cmsCreateTransform(ContextID, hsRGB, TYPE_RGB_16, hsRGB, TYPE_RGB_16, INTENT_PERCEPTUAL, 0);
    cmsCloseProfile(ContextID, hsRGB);
    if (xform == NULL) return 0;


    if (!CheckOneRGB(ContextID, xform, 0, 0, 0, 0, 0, 0)) return 0;
    if (!CheckOneRGB(ContextID, xform, 120, 0, 0, 120, 0, 0)) return 0;
    if (!CheckOneRGB(ContextID, xform, 0, 222, 255, 0, 222, 255)) return 0;

    xform2 = cmsCloneTransformChangingFormats(ContextID, xform, TYPE_BGR_16, TYPE_RGB_16);
    if (!xform2) return 0;

    if (!CheckOneRGB(ContextID, xform2, 0, 0, 123, 123, 0, 0)) return 0;
    if (!CheckOneRGB(ContextID, xform2, 154, 234, 0, 0, 234, 154)) return 0;

    cmsDeleteTransform(ContextID,xform2);
    xform2 = cmsCloneTransformChangingFormats(ContextID, xform, TYPE_RGB_DBL, TYPE_RGB_DBL);
    if (!xform2) return 0;

    if (!CheckOneRGB_double(ContextID, xform2, 0.20, 0, 0, 0.20, 0, 0)) return 0;
    if (!CheckOneRGB_double(ContextID, xform2, 0, 0.9, 1, 0, 0.9, 1)) return 0;

    cmsDeleteTransform(ContextID,xform2);
    cmsDeleteTransform(ContextID,xform);

return 1;
}


// Write tag testbed ----------------------------------------------------------------------------------------

static
cmsInt32Number CheckXYZ(cmsContext ContextID, cmsInt32Number Pass, cmsHPROFILE hProfile, cmsTagSignature tag)
{
    cmsCIEXYZ XYZ, *Pt;


    switch (Pass) {

        case 1:

            XYZ.X = 1.0; XYZ.Y = 1.1; XYZ.Z = 1.2;
            return cmsWriteTag(ContextID, hProfile, tag, &XYZ);

        case 2:
            Pt = (cmsCIEXYZ *) cmsReadTag(ContextID, hProfile, tag);
            if (Pt == NULL) return 0;
            return IsGoodFixed15_16("X", 1.0, Pt ->X) &&
                   IsGoodFixed15_16("Y", 1.1, Pt->Y) &&
                   IsGoodFixed15_16("Z", 1.2, Pt -> Z);

        default:
            return 0;
    }
}


static
cmsInt32Number CheckGamma(cmsContext ContextID, cmsInt32Number Pass, cmsHPROFILE hProfile, cmsTagSignature tag)
{
    cmsToneCurve *g, *Pt;
    cmsInt32Number rc;

    switch (Pass) {

        case 1:
            g = cmsBuildGamma(ContextID, 1.0);
            rc = cmsWriteTag(ContextID, hProfile, tag, g);
            cmsFreeToneCurve(ContextID, g);
            return rc;

        case 2:
            Pt = (cmsToneCurve *) cmsReadTag(ContextID, hProfile, tag);
            if (Pt == NULL) return 0;
            return cmsIsToneCurveLinear(ContextID, Pt);

        default:
            return 0;
    }
}

static
cmsInt32Number CheckTextSingle(cmsContext ContextID, cmsInt32Number Pass, cmsHPROFILE hProfile, cmsTagSignature tag)
{
    cmsMLU *m, *Pt;
    cmsInt32Number rc;
    char Buffer[256];


    switch (Pass) {

    case 1:
        m = cmsMLUalloc(ContextID, 0);
        cmsMLUsetASCII(ContextID, m, cmsNoLanguage, cmsNoCountry, "Test test");
        rc = cmsWriteTag(ContextID, hProfile, tag, m);
        cmsMLUfree(ContextID, m);
        return rc;

    case 2:
        Pt = (cmsMLU *) cmsReadTag(ContextID, hProfile, tag);
        if (Pt == NULL) return 0;
        cmsMLUgetASCII(ContextID, Pt, cmsNoLanguage, cmsNoCountry, Buffer, 256);
        if (strcmp(Buffer, "Test test") != 0) return FALSE;
        return TRUE;

    default:
        return 0;
    }
}


static
cmsInt32Number CheckText(cmsContext ContextID, cmsInt32Number Pass, cmsHPROFILE hProfile, cmsTagSignature tag)
{
    cmsMLU *m, *Pt;
    cmsInt32Number rc;
    char Buffer[256];


    switch (Pass) {

        case 1:
            m = cmsMLUalloc(ContextID, 0);
            cmsMLUsetASCII(ContextID, m, cmsNoLanguage, cmsNoCountry, "Test test");
            cmsMLUsetASCII(ContextID, m, "en",  "US",  "1 1 1 1");
            cmsMLUsetASCII(ContextID, m, "es",  "ES",  "2 2 2 2");
            cmsMLUsetASCII(ContextID, m, "ct",  "ES",  "3 3 3 3");
            cmsMLUsetASCII(ContextID, m, "en",  "GB",  "444444444");
            rc = cmsWriteTag(ContextID, hProfile, tag, m);
            cmsMLUfree(ContextID, m);
            return rc;

        case 2:
            Pt = (cmsMLU *) cmsReadTag(ContextID, hProfile, tag);
            if (Pt == NULL) return 0;
            cmsMLUgetASCII(ContextID, Pt, cmsNoLanguage, cmsNoCountry, Buffer, 256);
            if (strcmp(Buffer, "Test test") != 0) return FALSE;
            cmsMLUgetASCII(ContextID, Pt, "en", "US", Buffer, 256);
            if (strcmp(Buffer, "1 1 1 1") != 0) return FALSE;
            cmsMLUgetASCII(ContextID, Pt, "es", "ES", Buffer, 256);
            if (strcmp(Buffer, "2 2 2 2") != 0) return FALSE;
            cmsMLUgetASCII(ContextID, Pt, "ct", "ES", Buffer, 256);
            if (strcmp(Buffer, "3 3 3 3") != 0) return FALSE;
            cmsMLUgetASCII(ContextID, Pt, "en", "GB",  Buffer, 256);
            if (strcmp(Buffer, "444444444") != 0) return FALSE;
            return TRUE;

        default:
            return 0;
    }
}

static
cmsInt32Number CheckData(cmsContext ContextID, cmsInt32Number Pass,  cmsHPROFILE hProfile, cmsTagSignature tag)
{
    cmsICCData *Pt;
    cmsICCData d = { 1, 0, { '?' }};
    cmsInt32Number rc;


    switch (Pass) {

        case 1:
            rc = cmsWriteTag(ContextID, hProfile, tag, &d);
            return rc;

        case 2:
            Pt = (cmsICCData *) cmsReadTag(ContextID, hProfile, tag);
            if (Pt == NULL) return 0;
            return (Pt ->data[0] == '?') && (Pt ->flag == 0) && (Pt ->len == 1);

        default:
            return 0;
    }
}


static
cmsInt32Number CheckSignature(cmsContext ContextID, cmsInt32Number Pass,  cmsHPROFILE hProfile, cmsTagSignature tag)
{
    cmsTagSignature *Pt, Holder;

    switch (Pass) {

        case 1:
            Holder = (cmsTagSignature) cmsSigPerceptualReferenceMediumGamut;
            return cmsWriteTag(ContextID, hProfile, tag, &Holder);

        case 2:
            Pt = (cmsTagSignature *) cmsReadTag(ContextID, hProfile, tag);
            if (Pt == NULL) return 0;
            return *Pt == cmsSigPerceptualReferenceMediumGamut;

        default:
            return 0;
    }
}


static
cmsInt32Number CheckDateTime(cmsContext ContextID, cmsInt32Number Pass,  cmsHPROFILE hProfile, cmsTagSignature tag)
{
    struct tm *Pt, Holder;

    switch (Pass) {

        case 1:
            Holder.tm_hour = 1;
            Holder.tm_min = 2;
            Holder.tm_sec = 3;
            Holder.tm_mday = 4;
            Holder.tm_mon = 5;
            Holder.tm_year = 2009 - 1900;
            return cmsWriteTag(ContextID, hProfile, tag, &Holder);

        case 2:
            Pt = (struct tm *) cmsReadTag(ContextID, hProfile, tag);
            if (Pt == NULL) return 0;

            return (Pt ->tm_hour == 1 &&
                Pt ->tm_min == 2 &&
                Pt ->tm_sec == 3 &&
                Pt ->tm_mday == 4 &&
                Pt ->tm_mon == 5 &&
                Pt ->tm_year == 2009 - 1900);

        default:
            return 0;
    }

}


static
cmsInt32Number CheckNamedColor(cmsContext ContextID, cmsInt32Number Pass,  cmsHPROFILE hProfile, cmsTagSignature tag, cmsInt32Number max_check, cmsBool  colorant_check)
{
    cmsNAMEDCOLORLIST* nc;
    cmsInt32Number i, j, rc;
    char Name[255];
    cmsUInt16Number PCS[3];
    cmsUInt16Number Colorant[cmsMAXCHANNELS];
    char CheckName[255];
    cmsUInt16Number CheckPCS[3];
    cmsUInt16Number CheckColorant[cmsMAXCHANNELS];

    switch (Pass) {

    case 1:
        nc = cmsAllocNamedColorList(ContextID, 0, 4, "prefix", "suffix");
        if (nc == NULL) return 0;

        for (i=0; i < max_check; i++) {

            PCS[0] = PCS[1] = PCS[2] = (cmsUInt16Number) i;
            Colorant[0] = Colorant[1] = Colorant[2] = Colorant[3] = (cmsUInt16Number) (max_check - i);

            sprintf(Name, "#%d", i);
            if (!cmsAppendNamedColor(ContextID, nc, Name, PCS, Colorant)) { Fail("Couldn't append named color"); return 0; }
        }

        rc = cmsWriteTag(ContextID, hProfile, tag, nc);
        cmsFreeNamedColorList(ContextID, nc);
        return rc;

    case 2:
        nc = (cmsNAMEDCOLORLIST *) cmsReadTag(ContextID, hProfile, tag);
        if (nc == NULL) return 0;

        for (i=0; i < max_check; i++) {

            CheckPCS[0] = CheckPCS[1] = CheckPCS[2] = (cmsUInt16Number) i;
            CheckColorant[0] = CheckColorant[1] = CheckColorant[2] = CheckColorant[3] = (cmsUInt16Number) (max_check - i);

            sprintf(CheckName, "#%d", i);
            if (!cmsNamedColorInfo(ContextID, nc, i, Name, NULL, NULL, PCS, Colorant)) { Fail("Invalid string"); return 0; }


            for (j=0; j < 3; j++) {
                if (CheckPCS[j] != PCS[j]) {  Fail("Invalid PCS"); return 0; }
            }

            // This is only used on named color list
            if (colorant_check) {

            for (j=0; j < 4; j++) {
                if (CheckColorant[j] != Colorant[j]) { Fail("Invalid Colorant"); return 0; };
            }
            }

            if (strcmp(Name, CheckName) != 0) { Fail("Invalid Name");  return 0; };
        }
        return 1;


    default: return 0;
    }
}


static
cmsInt32Number CheckLUT(cmsContext ContextID, cmsInt32Number Pass,  cmsHPROFILE hProfile, cmsTagSignature tag)
{
    cmsPipeline* Lut, *Pt;
    cmsInt32Number rc;


    switch (Pass) {

        case 1:
            Lut = cmsPipelineAlloc(ContextID, 3, 3);
            if (Lut == NULL) return 0;

            // Create an identity LUT
            cmsPipelineInsertStage(ContextID, Lut, cmsAT_BEGIN, _cmsStageAllocIdentityCurves(ContextID, 3));
            cmsPipelineInsertStage(ContextID, Lut, cmsAT_END, _cmsStageAllocIdentityCLut(ContextID, 3));
            cmsPipelineInsertStage(ContextID, Lut, cmsAT_END, _cmsStageAllocIdentityCurves(ContextID, 3));

            rc =  cmsWriteTag(ContextID, hProfile, tag, Lut);
            cmsPipelineFree(ContextID, Lut);
            return rc;

        case 2:
            Pt = (cmsPipeline *) cmsReadTag(ContextID, hProfile, tag);
            if (Pt == NULL) return 0;

            // Transform values, check for identity
            return Check16LUT(ContextID, Pt);

        default:
            return 0;
    }
}

static
cmsInt32Number CheckCHAD(cmsContext ContextID, cmsInt32Number Pass,  cmsHPROFILE hProfile, cmsTagSignature tag)
{
    cmsFloat64Number *Pt;
    cmsFloat64Number CHAD[] = { 0, .1, .2, .3, .4, .5, .6, .7, .8 };
    cmsInt32Number i;

    switch (Pass) {

        case 1:
            return cmsWriteTag(ContextID, hProfile, tag, CHAD);


        case 2:
            Pt = (cmsFloat64Number *) cmsReadTag(ContextID, hProfile, tag);
            if (Pt == NULL) return 0;

            for (i=0; i < 9; i++) {
                if (!IsGoodFixed15_16("CHAD", Pt[i], CHAD[i])) return 0;
            }

            return 1;

        default:
            return 0;
    }
}

static
cmsInt32Number CheckChromaticity(cmsContext ContextID, cmsInt32Number Pass,  cmsHPROFILE hProfile, cmsTagSignature tag)
{
    cmsCIExyYTRIPLE *Pt, c = { {0, .1, 1 }, { .3, .4, 1 }, { .6, .7, 1 }};

    switch (Pass) {

        case 1:
            return cmsWriteTag(ContextID, hProfile, tag, &c);


        case 2:
            Pt = (cmsCIExyYTRIPLE *) cmsReadTag(ContextID, hProfile, tag);
            if (Pt == NULL) return 0;

            if (!IsGoodFixed15_16("xyY", Pt ->Red.x, c.Red.x)) return 0;
            if (!IsGoodFixed15_16("xyY", Pt ->Red.y, c.Red.y)) return 0;
            if (!IsGoodFixed15_16("xyY", Pt ->Green.x, c.Green.x)) return 0;
            if (!IsGoodFixed15_16("xyY", Pt ->Green.y, c.Green.y)) return 0;
            if (!IsGoodFixed15_16("xyY", Pt ->Blue.x, c.Blue.x)) return 0;
            if (!IsGoodFixed15_16("xyY", Pt ->Blue.y, c.Blue.y)) return 0;
            return 1;

        default:
            return 0;
    }
}


static
cmsInt32Number CheckColorantOrder(cmsContext ContextID, cmsInt32Number Pass,  cmsHPROFILE hProfile, cmsTagSignature tag)
{
    cmsUInt8Number *Pt, c[cmsMAXCHANNELS];
    cmsInt32Number i;

    switch (Pass) {

        case 1:
            for (i=0; i < cmsMAXCHANNELS; i++) c[i] = (cmsUInt8Number) (cmsMAXCHANNELS - i - 1);
            return cmsWriteTag(ContextID, hProfile, tag, c);


        case 2:
            Pt = (cmsUInt8Number *) cmsReadTag(ContextID, hProfile, tag);
            if (Pt == NULL) return 0;

            for (i=0; i < cmsMAXCHANNELS; i++) {
                if (Pt[i] != ( cmsMAXCHANNELS - i - 1 )) return 0;
            }
            return 1;

        default:
            return 0;
    }
}

static
cmsInt32Number CheckMeasurement(cmsContext ContextID, cmsInt32Number Pass,  cmsHPROFILE hProfile, cmsTagSignature tag)
{
    cmsICCMeasurementConditions *Pt, m;

    switch (Pass) {

        case 1:
            m.Backing.X = 0.1;
            m.Backing.Y = 0.2;
            m.Backing.Z = 0.3;
            m.Flare = 1.0;
            m.Geometry = 1;
            m.IlluminantType = cmsILLUMINANT_TYPE_D50;
            m.Observer = 1;
            return cmsWriteTag(ContextID, hProfile, tag, &m);


        case 2:
            Pt = (cmsICCMeasurementConditions *) cmsReadTag(ContextID, hProfile, tag);
            if (Pt == NULL) return 0;

            if (!IsGoodFixed15_16("Backing", Pt ->Backing.X, 0.1)) return 0;
            if (!IsGoodFixed15_16("Backing", Pt ->Backing.Y, 0.2)) return 0;
            if (!IsGoodFixed15_16("Backing", Pt ->Backing.Z, 0.3)) return 0;
            if (!IsGoodFixed15_16("Flare",   Pt ->Flare, 1.0)) return 0;

            if (Pt ->Geometry != 1) return 0;
            if (Pt ->IlluminantType != cmsILLUMINANT_TYPE_D50) return 0;
            if (Pt ->Observer != 1) return 0;
            return 1;

        default:
            return 0;
    }
}


static
cmsInt32Number CheckUcrBg(cmsContext ContextID, cmsInt32Number Pass,  cmsHPROFILE hProfile, cmsTagSignature tag)
{
    cmsUcrBg *Pt, m;
    cmsInt32Number rc;
    char Buffer[256];

    switch (Pass) {

        case 1:
            m.Ucr = cmsBuildGamma(ContextID, 2.4);
            m.Bg  = cmsBuildGamma(ContextID, -2.2);
            m.Desc = cmsMLUalloc(ContextID, 1);
            cmsMLUsetASCII(ContextID, m.Desc,  cmsNoLanguage, cmsNoCountry, "test UCR/BG");
            rc = cmsWriteTag(ContextID, hProfile, tag, &m);
            cmsMLUfree(ContextID, m.Desc);
            cmsFreeToneCurve(ContextID, m.Bg);
            cmsFreeToneCurve(ContextID, m.Ucr);
            return rc;


        case 2:
            Pt = (cmsUcrBg *) cmsReadTag(ContextID, hProfile, tag);
            if (Pt == NULL) return 0;

            cmsMLUgetASCII(ContextID, Pt ->Desc, cmsNoLanguage, cmsNoCountry, Buffer, 256);
            if (strcmp(Buffer, "test UCR/BG") != 0) return 0;
            return 1;

        default:
            return 0;
    }
}


static
cmsInt32Number CheckCRDinfo(cmsContext ContextID, cmsInt32Number Pass,  cmsHPROFILE hProfile, cmsTagSignature tag)
{
    cmsMLU *mlu;
    char Buffer[256];
    cmsInt32Number rc;

    switch (Pass) {

        case 1:
            mlu = cmsMLUalloc(ContextID, 5);

            cmsMLUsetWide(ContextID, mlu,  "PS", "nm", L"test postscript");
            cmsMLUsetWide(ContextID, mlu,  "PS", "#0", L"perceptual");
            cmsMLUsetWide(ContextID, mlu,  "PS", "#1", L"relative_colorimetric");
            cmsMLUsetWide(ContextID, mlu,  "PS", "#2", L"saturation");
            cmsMLUsetWide(ContextID, mlu,  "PS", "#3", L"absolute_colorimetric");
            rc = cmsWriteTag(ContextID, hProfile, tag, mlu);
            cmsMLUfree(ContextID, mlu);
            return rc;


        case 2:
            mlu = (cmsMLU*) cmsReadTag(ContextID, hProfile, tag);
            if (mlu == NULL) return 0;



             cmsMLUgetASCII(ContextID, mlu, "PS", "nm", Buffer, 256);
             if (strcmp(Buffer, "test postscript") != 0) return 0;


             cmsMLUgetASCII(ContextID, mlu, "PS", "#0", Buffer, 256);
             if (strcmp(Buffer, "perceptual") != 0) return 0;


             cmsMLUgetASCII(ContextID, mlu, "PS", "#1", Buffer, 256);
             if (strcmp(Buffer, "relative_colorimetric") != 0) return 0;


             cmsMLUgetASCII(ContextID, mlu, "PS", "#2", Buffer, 256);
             if (strcmp(Buffer, "saturation") != 0) return 0;


             cmsMLUgetASCII(ContextID, mlu, "PS", "#3", Buffer, 256);
             if (strcmp(Buffer, "absolute_colorimetric") != 0) return 0;
             return 1;

        default:
            return 0;
    }
}


static
cmsToneCurve *CreateSegmentedCurve(cmsContext ContextID)
{
    cmsCurveSegment Seg[3];
    cmsFloat32Number Sampled[2] = { 0, 1};

    Seg[0].Type = 6;
    Seg[0].Params[0] = 1;
    Seg[0].Params[1] = 0;
    Seg[0].Params[2] = 0;
    Seg[0].Params[3] = 0;
    Seg[0].x0 = -1E22F;
    Seg[0].x1 = 0;

    Seg[1].Type = 0;
    Seg[1].nGridPoints = 2;
    Seg[1].SampledPoints = Sampled;
    Seg[1].x0 = 0;
    Seg[1].x1 = 1;

    Seg[2].Type = 6;
    Seg[2].Params[0] = 1;
    Seg[2].Params[1] = 0;
    Seg[2].Params[2] = 0;
    Seg[2].Params[3] = 0;
    Seg[2].x0 = 1;
    Seg[2].x1 = 1E22F;

    return cmsBuildSegmentedToneCurve(ContextID, 3, Seg);
}


static
cmsInt32Number CheckMPE(cmsContext ContextID, cmsInt32Number Pass,  cmsHPROFILE hProfile, cmsTagSignature tag)
{
    cmsPipeline* Lut, *Pt;
    cmsToneCurve* G[3];
    cmsInt32Number rc;

    switch (Pass) {

        case 1:

            Lut = cmsPipelineAlloc(ContextID, 3, 3);

            cmsPipelineInsertStage(ContextID, Lut, cmsAT_BEGIN, _cmsStageAllocLabV2ToV4(ContextID));
            cmsPipelineInsertStage(ContextID, Lut, cmsAT_END, _cmsStageAllocLabV4ToV2(ContextID));
            AddIdentityCLUTfloat(ContextID, Lut);

            G[0] = G[1] = G[2] = CreateSegmentedCurve(ContextID);
            cmsPipelineInsertStage(ContextID, Lut, cmsAT_END, cmsStageAllocToneCurves(ContextID, 3, G));
            cmsFreeToneCurve(ContextID, G[0]);

            rc = cmsWriteTag(ContextID, hProfile, tag, Lut);
            cmsPipelineFree(ContextID, Lut);
            return rc;

        case 2:
            Pt = (cmsPipeline *) cmsReadTag(ContextID, hProfile, tag);
            if (Pt == NULL) return 0;
            return CheckFloatLUT(ContextID, Pt);

        default:
            return 0;
    }
}


static
cmsInt32Number CheckScreening(cmsContext ContextID, cmsInt32Number Pass,  cmsHPROFILE hProfile, cmsTagSignature tag)
{
    cmsScreening *Pt, sc;
    cmsInt32Number rc;

    switch (Pass) {

        case 1:

            sc.Flag = 0;
            sc.nChannels = 1;
            sc.Channels[0].Frequency = 2.0;
            sc.Channels[0].ScreenAngle = 3.0;
            sc.Channels[0].SpotShape = cmsSPOT_ELLIPSE;

            rc = cmsWriteTag(ContextID, hProfile, tag, &sc);
            return rc;


        case 2:
            Pt = (cmsScreening *) cmsReadTag(ContextID, hProfile, tag);
            if (Pt == NULL) return 0;

            if (Pt ->nChannels != 1) return 0;
            if (Pt ->Flag      != 0) return 0;
            if (!IsGoodFixed15_16("Freq", Pt ->Channels[0].Frequency, 2.0)) return 0;
            if (!IsGoodFixed15_16("Angle", Pt ->Channels[0].ScreenAngle, 3.0)) return 0;
            if (Pt ->Channels[0].SpotShape != cmsSPOT_ELLIPSE) return 0;
            return 1;

        default:
            return 0;
    }
}


static
cmsBool CheckOneStr(cmsContext ContextID, cmsMLU* mlu, cmsInt32Number n)
{
    char Buffer[256], Buffer2[256];


    cmsMLUgetASCII(ContextID, mlu, "en", "US", Buffer, 255);
    sprintf(Buffer2, "Hello, world %d", n);
    if (strcmp(Buffer, Buffer2) != 0) return FALSE;


    cmsMLUgetASCII(ContextID, mlu, "es", "ES", Buffer, 255);
    sprintf(Buffer2, "Hola, mundo %d", n);
    if (strcmp(Buffer, Buffer2) != 0) return FALSE;

    return TRUE;
}


static
void SetOneStr(cmsContext ContextID, cmsMLU** mlu, const wchar_t* s1, const wchar_t* s2)
{
    *mlu = cmsMLUalloc(ContextID, 0);
    cmsMLUsetWide(ContextID, *mlu, "en", "US", s1);
    cmsMLUsetWide(ContextID, *mlu, "es", "ES", s2);
}


static
cmsInt32Number CheckProfileSequenceTag(cmsContext ContextID, cmsInt32Number Pass,  cmsHPROFILE hProfile)
{
    cmsSEQ* s;
    cmsInt32Number i;

    switch (Pass) {

    case 1:

        s = cmsAllocProfileSequenceDescription(ContextID, 3);
        if (s == NULL) return 0;

        SetOneStr(ContextID, &s -> seq[0].Manufacturer, L"Hello, world 0", L"Hola, mundo 0");
        SetOneStr(ContextID, &s -> seq[0].Model, L"Hello, world 0", L"Hola, mundo 0");
        SetOneStr(ContextID, &s -> seq[1].Manufacturer, L"Hello, world 1", L"Hola, mundo 1");
        SetOneStr(ContextID, &s -> seq[1].Model, L"Hello, world 1", L"Hola, mundo 1");
        SetOneStr(ContextID, &s -> seq[2].Manufacturer, L"Hello, world 2", L"Hola, mundo 2");
        SetOneStr(ContextID, &s -> seq[2].Model, L"Hello, world 2", L"Hola, mundo 2");


#ifdef CMS_DONT_USE_INT64
        s ->seq[0].attributes[0] = cmsTransparency|cmsMatte;
        s ->seq[0].attributes[1] = 0;
#else
        s ->seq[0].attributes = cmsTransparency|cmsMatte;
#endif

#ifdef CMS_DONT_USE_INT64
        s ->seq[1].attributes[0] = cmsReflective|cmsMatte;
        s ->seq[1].attributes[1] = 0;
#else
        s ->seq[1].attributes = cmsReflective|cmsMatte;
#endif

#ifdef CMS_DONT_USE_INT64
        s ->seq[2].attributes[0] = cmsTransparency|cmsGlossy;
        s ->seq[2].attributes[1] = 0;
#else
        s ->seq[2].attributes = cmsTransparency|cmsGlossy;
#endif

        if (!cmsWriteTag(ContextID, hProfile, cmsSigProfileSequenceDescTag, s)) return 0;
        cmsFreeProfileSequenceDescription(ContextID, s);
        return 1;

    case 2:

        s = (cmsSEQ *) cmsReadTag(ContextID, hProfile, cmsSigProfileSequenceDescTag);
        if (s == NULL) return 0;

        if (s ->n != 3) return 0;

#ifdef CMS_DONT_USE_INT64
        if (s ->seq[0].attributes[0] != (cmsTransparency|cmsMatte)) return 0;
        if (s ->seq[0].attributes[1] != 0) return 0;
#else
        if (s ->seq[0].attributes != (cmsTransparency|cmsMatte)) return 0;
#endif

#ifdef CMS_DONT_USE_INT64
        if (s ->seq[1].attributes[0] != (cmsReflective|cmsMatte)) return 0;
        if (s ->seq[1].attributes[1] != 0) return 0;
#else
        if (s ->seq[1].attributes != (cmsReflective|cmsMatte)) return 0;
#endif

#ifdef CMS_DONT_USE_INT64
        if (s ->seq[2].attributes[0] != (cmsTransparency|cmsGlossy)) return 0;
        if (s ->seq[2].attributes[1] != 0) return 0;
#else
        if (s ->seq[2].attributes != (cmsTransparency|cmsGlossy)) return 0;
#endif

        // Check MLU
        for (i=0; i < 3; i++) {

            if (!CheckOneStr(ContextID, s -> seq[i].Manufacturer, i)) return 0;
            if (!CheckOneStr(ContextID, s -> seq[i].Model, i)) return 0;
        }
        return 1;

    default:
        return 0;
    }
}


static
cmsInt32Number CheckProfileSequenceIDTag(cmsContext ContextID, cmsInt32Number Pass,  cmsHPROFILE hProfile)
{
    cmsSEQ* s;
    cmsInt32Number i;

    switch (Pass) {

    case 1:

        s = cmsAllocProfileSequenceDescription(ContextID, 3);
        if (s == NULL) return 0;

        memcpy(s ->seq[0].ProfileID.ID8, "0123456789ABCDEF", 16);
        memcpy(s ->seq[1].ProfileID.ID8, "1111111111111111", 16);
        memcpy(s ->seq[2].ProfileID.ID8, "2222222222222222", 16);


        SetOneStr(ContextID, &s -> seq[0].Description, L"Hello, world 0", L"Hola, mundo 0");
        SetOneStr(ContextID, &s -> seq[1].Description, L"Hello, world 1", L"Hola, mundo 1");
        SetOneStr(ContextID, &s -> seq[2].Description, L"Hello, world 2", L"Hola, mundo 2");

        if (!cmsWriteTag(ContextID, hProfile, cmsSigProfileSequenceIdTag, s)) return 0;
        cmsFreeProfileSequenceDescription(ContextID, s);
        return 1;

    case 2:

        s = (cmsSEQ *) cmsReadTag(ContextID, hProfile, cmsSigProfileSequenceIdTag);
        if (s == NULL) return 0;

        if (s ->n != 3) return 0;

        if (memcmp(s ->seq[0].ProfileID.ID8, "0123456789ABCDEF", 16) != 0) return 0;
        if (memcmp(s ->seq[1].ProfileID.ID8, "1111111111111111", 16) != 0) return 0;
        if (memcmp(s ->seq[2].ProfileID.ID8, "2222222222222222", 16) != 0) return 0;

        for (i=0; i < 3; i++) {

            if (!CheckOneStr(ContextID, s -> seq[i].Description, i)) return 0;
        }

        return 1;

    default:
        return 0;
    }
}


static
cmsInt32Number CheckICCViewingConditions(cmsContext ContextID, cmsInt32Number Pass,  cmsHPROFILE hProfile)
{
    cmsICCViewingConditions* v;
    cmsICCViewingConditions  s;

    switch (Pass) {

        case 1:
            s.IlluminantType = 1;
            s.IlluminantXYZ.X = 0.1;
            s.IlluminantXYZ.Y = 0.2;
            s.IlluminantXYZ.Z = 0.3;
            s.SurroundXYZ.X = 0.4;
            s.SurroundXYZ.Y = 0.5;
            s.SurroundXYZ.Z = 0.6;

            if (!cmsWriteTag(ContextID, hProfile, cmsSigViewingConditionsTag, &s)) return 0;
            return 1;

        case 2:
            v = (cmsICCViewingConditions *) cmsReadTag(ContextID, hProfile, cmsSigViewingConditionsTag);
            if (v == NULL) return 0;

            if (v ->IlluminantType != 1) return 0;
            if (!IsGoodVal("IlluminantXYZ.X", v ->IlluminantXYZ.X, 0.1, 0.001)) return 0;
            if (!IsGoodVal("IlluminantXYZ.Y", v ->IlluminantXYZ.Y, 0.2, 0.001)) return 0;
            if (!IsGoodVal("IlluminantXYZ.Z", v ->IlluminantXYZ.Z, 0.3, 0.001)) return 0;

            if (!IsGoodVal("SurroundXYZ.X", v ->SurroundXYZ.X, 0.4, 0.001)) return 0;
            if (!IsGoodVal("SurroundXYZ.Y", v ->SurroundXYZ.Y, 0.5, 0.001)) return 0;
            if (!IsGoodVal("SurroundXYZ.Z", v ->SurroundXYZ.Z, 0.6, 0.001)) return 0;

            return 1;

        default:
            return 0;
    }

}


static
cmsInt32Number CheckVCGT(cmsContext ContextID, cmsInt32Number Pass,  cmsHPROFILE hProfile)
{
    cmsToneCurve* Curves[3];
    cmsToneCurve** PtrCurve;

     switch (Pass) {

        case 1:
            Curves[0] = cmsBuildGamma(ContextID, 1.1);
            Curves[1] = cmsBuildGamma(ContextID, 2.2);
            Curves[2] = cmsBuildGamma(ContextID, 3.4);

            if (!cmsWriteTag(ContextID, hProfile, cmsSigVcgtTag, Curves)) return 0;

            cmsFreeToneCurveTriple(ContextID, Curves);
            return 1;


        case 2:

             PtrCurve = (cmsToneCurve **) cmsReadTag(ContextID, hProfile, cmsSigVcgtTag);
             if (PtrCurve == NULL) return 0;
             if (!IsGoodVal("VCGT R", cmsEstimateGamma(ContextID, PtrCurve[0], 0.01), 1.1, 0.001)) return 0;
             if (!IsGoodVal("VCGT G", cmsEstimateGamma(ContextID, PtrCurve[1], 0.01), 2.2, 0.001)) return 0;
             if (!IsGoodVal("VCGT B", cmsEstimateGamma(ContextID, PtrCurve[2], 0.01), 3.4, 0.001)) return 0;
             return 1;

        default:;
    }

    return 0;
}


// Only one of the two following may be used, as they share the same tag
static
cmsInt32Number CheckDictionary16(cmsContext ContextID, cmsInt32Number Pass,  cmsHPROFILE hProfile)
{
      cmsHANDLE hDict;
      const cmsDICTentry* e;
      switch (Pass) {

        case 1:
            hDict = cmsDictAlloc(ContextID);
            cmsDictAddEntry(ContextID, hDict, L"Name0",  NULL, NULL, NULL);
            cmsDictAddEntry(ContextID, hDict, L"Name1",  L"", NULL, NULL);
            cmsDictAddEntry(ContextID, hDict, L"Name",  L"String", NULL, NULL);
            cmsDictAddEntry(ContextID, hDict, L"Name2", L"12",    NULL, NULL);
            if (!cmsWriteTag(ContextID, hProfile, cmsSigMetaTag, hDict)) return 0;
            cmsDictFree(ContextID, hDict);
            return 1;


        case 2:

             hDict = cmsReadTag(ContextID, hProfile, cmsSigMetaTag);
             if (hDict == NULL) return 0;
             e = cmsDictGetEntryList(ContextID, hDict);
             if (memcmp(e ->Name, L"Name2", sizeof(wchar_t) * 5) != 0) return 0;
             if (memcmp(e ->Value, L"12",  sizeof(wchar_t) * 2) != 0) return 0;
             e = cmsDictNextEntry(ContextID, e);
             if (memcmp(e ->Name, L"Name", sizeof(wchar_t) * 4) != 0) return 0;
             if (memcmp(e ->Value, L"String",  sizeof(wchar_t) * 6) != 0) return 0;
             e = cmsDictNextEntry(ContextID, e);
             if (memcmp(e ->Name, L"Name1", sizeof(wchar_t) *5) != 0) return 0;
             if (e ->Value == NULL) return 0;
             if (*e->Value != 0) return 0;
             e = cmsDictNextEntry(ContextID, e);
             if (memcmp(e ->Name, L"Name0", sizeof(wchar_t) * 5) != 0) return 0;
             if (e ->Value != NULL) return 0;
             return 1;


        default:;
    }

    return 0;
}



static
cmsInt32Number CheckDictionary24(cmsContext ContextID, cmsInt32Number Pass,  cmsHPROFILE hProfile)
{
    cmsHANDLE hDict;
    const cmsDICTentry* e;
    cmsMLU* DisplayName;
    char Buffer[256];
    cmsInt32Number rc = 1;

    switch (Pass) {

    case 1:
        hDict = cmsDictAlloc(ContextID);

        DisplayName = cmsMLUalloc(ContextID, 0);

        cmsMLUsetWide(ContextID, DisplayName, "en", "US", L"Hello, world");
        cmsMLUsetWide(ContextID, DisplayName, "es", "ES", L"Hola, mundo");
        cmsMLUsetWide(ContextID, DisplayName, "fr", "FR", L"Bonjour, le monde");
        cmsMLUsetWide(ContextID, DisplayName, "ca", "CA", L"Hola, mon");

        cmsDictAddEntry(ContextID, hDict, L"Name",  L"String", DisplayName, NULL);
        cmsMLUfree(ContextID, DisplayName);

        cmsDictAddEntry(ContextID, hDict, L"Name2", L"12",    NULL, NULL);
        if (!cmsWriteTag(ContextID, hProfile, cmsSigMetaTag, hDict)) return 0;
        cmsDictFree(ContextID, hDict);

        return 1;


    case 2:

        hDict = cmsReadTag(ContextID, hProfile, cmsSigMetaTag);
        if (hDict == NULL) return 0;

        e = cmsDictGetEntryList(ContextID, hDict);
        if (memcmp(e ->Name, L"Name2", sizeof(wchar_t) * 5) != 0) return 0;
        if (memcmp(e ->Value, L"12",  sizeof(wchar_t) * 2) != 0) return 0;
        e = cmsDictNextEntry(ContextID, e);
        if (memcmp(e ->Name, L"Name", sizeof(wchar_t) * 4) != 0) return 0;
        if (memcmp(e ->Value, L"String",  sizeof(wchar_t) * 6) != 0) return 0;

        cmsMLUgetASCII(ContextID, e->DisplayName, "en", "US", Buffer, 256);
        if (strcmp(Buffer, "Hello, world") != 0) rc = 0;


        cmsMLUgetASCII(ContextID, e->DisplayName, "es", "ES", Buffer, 256);
        if (strcmp(Buffer, "Hola, mundo") != 0) rc = 0;


        cmsMLUgetASCII(ContextID, e->DisplayName, "fr", "FR", Buffer, 256);
        if (strcmp(Buffer, "Bonjour, le monde") != 0) rc = 0;


        cmsMLUgetASCII(ContextID, e->DisplayName, "ca", "CA", Buffer, 256);
        if (strcmp(Buffer, "Hola, mon") != 0) rc = 0;

        if (rc == 0)
            Fail("Unexpected string '%s'", Buffer);
        return 1;

    default:;
    }

    return 0;
}

static
cmsInt32Number CheckRAWtags(cmsContext ContextID, cmsInt32Number Pass,  cmsHPROFILE hProfile)
{
    char Buffer[7];

    switch (Pass) {

        case 1:
            return cmsWriteRawTag(ContextID, hProfile, (cmsTagSignature) 0x31323334, "data123", 7);

        case 2:
            if (!cmsReadRawTag(ContextID, hProfile, (cmsTagSignature) 0x31323334, Buffer, 7)) return 0;

            if (memcmp(Buffer, "data123", 7) != 0) return 0;
            return 1;

        default:
            return 0;
    }
}



static
cmsInt32Number Check_cicp(cmsContext ContextID, cmsInt32Number Pass, cmsHPROFILE hProfile)
{
    cmsVideoSignalType* v;
    cmsVideoSignalType  s;

    switch (Pass) {

    case 1:
        s.ColourPrimaries = 1;
        s.TransferCharacteristics = 13;
        s.MatrixCoefficients = 0;
        s.VideoFullRangeFlag = 1;

        if (!cmsWriteTag(ContextID, hProfile, cmsSigcicpTag, &s)) return 0;
        return 1;

    case 2:
        v = (cmsVideoSignalType*)cmsReadTag(ContextID, hProfile, cmsSigcicpTag);
        if (v == NULL) return 0;

        if (v->ColourPrimaries != 1) return 0;
        if (v->TransferCharacteristics != 13) return 0;
        if (v->MatrixCoefficients != 0) return 0;
        if (v->VideoFullRangeFlag != 1) return 0;
        return 1;

    default:
        return 0;
    }

}


static
void SetMHC2Matrix(cmsFloat64Number XYZ2XYZmatrix[3][4])
{
    XYZ2XYZmatrix[0][0] = 0.5; XYZ2XYZmatrix[0][1] = 0.1; XYZ2XYZmatrix[0][2] = 0.1; XYZ2XYZmatrix[0][3] = 0.0;
    XYZ2XYZmatrix[1][0] = 0.0; XYZ2XYZmatrix[1][1] = 1.0; XYZ2XYZmatrix[1][2] = 0.0; XYZ2XYZmatrix[1][3] = 0.0;
    XYZ2XYZmatrix[2][0] = 0.3; XYZ2XYZmatrix[2][1] = 0.2; XYZ2XYZmatrix[2][2] = 0.4; XYZ2XYZmatrix[2][3] = 0.0;
}

static
cmsBool CloseEnough(cmsFloat64Number a, cmsFloat64Number b)
{
    return fabs(b - a) < (1.0 / 65535.0);
}

static
cmsBool IsOriginalMHC2Matrix(cmsContext ContextID, cmsFloat64Number XYZ2XYZmatrix[3][4])
{
    cmsFloat64Number m[3][4];
    int i, j;

    SetMHC2Matrix(m);

    for (i = 0; i < 3; i++)
        for (j = 0; j < 4; j++)
            if (!CloseEnough(XYZ2XYZmatrix[i][j], m[i][j])) return FALSE;

    return TRUE;
}


static
cmsInt32Number Check_MHC2(cmsContext ContextID, cmsInt32Number Pass, cmsHPROFILE hProfile)
{
    cmsMHC2Type* v;
    cmsMHC2Type  s;
    double curve[] = { 0, 0.5, 1.0 };

    switch (Pass) {

    case 1:
        SetMHC2Matrix(s.XYZ2XYZmatrix);
        s.CurveEntries = 3;
        s.GreenCurve = curve;
        s.RedCurve = curve;
        s.BlueCurve = curve;
        s.MinLuminance = 0.1;
        s.PeakLuminance = 100.0;
        
        if (!cmsWriteTag(ContextID, hProfile, cmsSigMHC2Tag, &s)) return 0;
        return 1;

    case 2:
        v = (cmsMHC2Type*)cmsReadTag(ContextID, hProfile, cmsSigMHC2Tag);
        if (v == NULL) return 0;

        if (!IsOriginalMHC2Matrix(ContextID, v->XYZ2XYZmatrix)) return 0;
        if (v->CurveEntries != 3) return 0;
        return 1;

    default:
        return 0;
    }

}


// This is a very big test that checks every single tag
static
cmsInt32Number CheckProfileCreation(cmsContext ContextID)
{
    cmsHPROFILE h;
    cmsInt32Number Pass;

    h = cmsCreateProfilePlaceholder(ContextID);
    if (h == NULL) return 0;

    cmsSetProfileVersion(ContextID, h, 4.3);
    if (cmsGetTagCount(ContextID, h) != 0) { Fail("Empty profile with nonzero number of tags"); goto Error; }
    if (cmsIsTag(ContextID, h, cmsSigAToB0Tag)) { Fail("Found a tag in an empty profile"); goto Error; }

    cmsSetColorSpace(ContextID, h, cmsSigRgbData);
    if (cmsGetColorSpace(ContextID, h) !=  cmsSigRgbData) { Fail("Unable to set colorspace"); goto Error; }

    cmsSetPCS(ContextID, h, cmsSigLabData);
    if (cmsGetPCS(ContextID, h) !=  cmsSigLabData) { Fail("Unable to set colorspace"); goto Error; }

    cmsSetDeviceClass(ContextID, h, cmsSigDisplayClass);
    if (cmsGetDeviceClass(ContextID, h) != cmsSigDisplayClass) { Fail("Unable to set deviceclass"); goto Error; }

    cmsSetHeaderRenderingIntent(ContextID, h, INTENT_SATURATION);
    if (cmsGetHeaderRenderingIntent(ContextID, h) != INTENT_SATURATION) { Fail("Unable to set rendering intent"); goto Error; }

    for (Pass = 1; Pass <= 2; Pass++) {

        SubTest("Tags holding XYZ");

        if (!CheckXYZ(ContextID, Pass, h, cmsSigBlueColorantTag)) goto Error;
        if (!CheckXYZ(ContextID, Pass, h, cmsSigGreenColorantTag)) goto Error;
        if (!CheckXYZ(ContextID, Pass, h, cmsSigRedColorantTag)) goto Error;
        if (!CheckXYZ(ContextID, Pass, h, cmsSigMediaBlackPointTag)) goto Error;
        if (!CheckXYZ(ContextID, Pass, h, cmsSigMediaWhitePointTag)) goto Error;
        if (!CheckXYZ(ContextID, Pass, h, cmsSigLuminanceTag)) goto Error;

        SubTest("Tags holding curves");

        if (!CheckGamma(ContextID, Pass, h, cmsSigBlueTRCTag)) goto Error;
        if (!CheckGamma(ContextID, Pass, h, cmsSigGrayTRCTag)) goto Error;
        if (!CheckGamma(ContextID, Pass, h, cmsSigGreenTRCTag)) goto Error;
        if (!CheckGamma(ContextID, Pass, h, cmsSigRedTRCTag)) goto Error;

        SubTest("Tags holding text");

        if (!CheckTextSingle(ContextID, Pass, h, cmsSigCharTargetTag)) goto Error;
        if (!CheckTextSingle(ContextID, Pass, h, cmsSigScreeningDescTag)) goto Error;

        if (!CheckText(ContextID, Pass, h, cmsSigCopyrightTag)) goto Error;
        if (!CheckText(ContextID, Pass, h, cmsSigProfileDescriptionTag)) goto Error;
        if (!CheckText(ContextID, Pass, h, cmsSigDeviceMfgDescTag)) goto Error;
        if (!CheckText(ContextID, Pass, h, cmsSigDeviceModelDescTag)) goto Error;
        if (!CheckText(ContextID, Pass, h, cmsSigViewingCondDescTag)) goto Error;



        SubTest("Tags holding cmsICCData");

        if (!CheckData(ContextID, Pass, h, cmsSigPs2CRD0Tag)) goto Error;
        if (!CheckData(ContextID, Pass, h, cmsSigPs2CRD1Tag)) goto Error;
        if (!CheckData(ContextID, Pass, h, cmsSigPs2CRD2Tag)) goto Error;
        if (!CheckData(ContextID, Pass, h, cmsSigPs2CRD3Tag)) goto Error;
        if (!CheckData(ContextID, Pass, h, cmsSigPs2CSATag)) goto Error;
        if (!CheckData(ContextID, Pass, h, cmsSigPs2RenderingIntentTag)) goto Error;

        SubTest("Tags holding signatures");

        if (!CheckSignature(ContextID, Pass, h, cmsSigColorimetricIntentImageStateTag)) goto Error;
        if (!CheckSignature(ContextID, Pass, h, cmsSigPerceptualRenderingIntentGamutTag)) goto Error;
        if (!CheckSignature(ContextID, Pass, h, cmsSigSaturationRenderingIntentGamutTag)) goto Error;
        if (!CheckSignature(ContextID, Pass, h, cmsSigTechnologyTag)) goto Error;

        SubTest("Tags holding date_time");

        if (!CheckDateTime(ContextID, Pass, h, cmsSigCalibrationDateTimeTag)) goto Error;
        if (!CheckDateTime(ContextID, Pass, h, cmsSigDateTimeTag)) goto Error;

        SubTest("Tags holding named color lists");

        if (!CheckNamedColor(ContextID, Pass, h, cmsSigColorantTableTag, 15, FALSE)) goto Error;
        if (!CheckNamedColor(ContextID, Pass, h, cmsSigColorantTableOutTag, 15, FALSE)) goto Error;
        if (!CheckNamedColor(ContextID, Pass, h, cmsSigNamedColor2Tag, 4096, TRUE)) goto Error;

        SubTest("Tags holding LUTs");

        if (!CheckLUT(ContextID, Pass, h, cmsSigAToB0Tag)) goto Error;
        if (!CheckLUT(ContextID, Pass, h, cmsSigAToB1Tag)) goto Error;
        if (!CheckLUT(ContextID, Pass, h, cmsSigAToB2Tag)) goto Error;
        if (!CheckLUT(ContextID, Pass, h, cmsSigBToA0Tag)) goto Error;
        if (!CheckLUT(ContextID, Pass, h, cmsSigBToA1Tag)) goto Error;
        if (!CheckLUT(ContextID, Pass, h, cmsSigBToA2Tag)) goto Error;
        if (!CheckLUT(ContextID, Pass, h, cmsSigPreview0Tag)) goto Error;
        if (!CheckLUT(ContextID, Pass, h, cmsSigPreview1Tag)) goto Error;
        if (!CheckLUT(ContextID, Pass, h, cmsSigPreview2Tag)) goto Error;
        if (!CheckLUT(ContextID, Pass, h, cmsSigGamutTag)) goto Error;

        SubTest("Tags holding CHAD");
        if (!CheckCHAD(ContextID, Pass, h, cmsSigChromaticAdaptationTag)) goto Error;

        SubTest("Tags holding Chromaticity");
        if (!CheckChromaticity(ContextID, Pass, h, cmsSigChromaticityTag)) goto Error;

        SubTest("Tags holding colorant order");
        if (!CheckColorantOrder(ContextID, Pass, h, cmsSigColorantOrderTag)) goto Error;

        SubTest("Tags holding measurement");
        if (!CheckMeasurement(ContextID, Pass, h, cmsSigMeasurementTag)) goto Error;

        SubTest("Tags holding CRD info");
        if (!CheckCRDinfo(ContextID, Pass, h, cmsSigCrdInfoTag)) goto Error;

        SubTest("Tags holding UCR/BG");
        if (!CheckUcrBg(ContextID, Pass, h, cmsSigUcrBgTag)) goto Error;

        SubTest("Tags holding MPE");
        if (!CheckMPE(ContextID, Pass, h, cmsSigDToB0Tag)) goto Error;
        if (!CheckMPE(ContextID, Pass, h, cmsSigDToB1Tag)) goto Error;
        if (!CheckMPE(ContextID, Pass, h, cmsSigDToB2Tag)) goto Error;
        if (!CheckMPE(ContextID, Pass, h, cmsSigDToB3Tag)) goto Error;
        if (!CheckMPE(ContextID, Pass, h, cmsSigBToD0Tag)) goto Error;
        if (!CheckMPE(ContextID, Pass, h, cmsSigBToD1Tag)) goto Error;
        if (!CheckMPE(ContextID, Pass, h, cmsSigBToD2Tag)) goto Error;
        if (!CheckMPE(ContextID, Pass, h, cmsSigBToD3Tag)) goto Error;

        SubTest("Tags using screening");
        if (!CheckScreening(ContextID, Pass, h, cmsSigScreeningTag)) goto Error;

        SubTest("Tags holding profile sequence description");
        if (!CheckProfileSequenceTag(ContextID, Pass, h)) goto Error;
        if (!CheckProfileSequenceIDTag(ContextID, Pass, h)) goto Error;

        SubTest("Tags holding ICC viewing conditions");
        if (!CheckICCViewingConditions(ContextID, Pass, h)) goto Error;

        SubTest("VCGT tags");
        if (!CheckVCGT(ContextID, Pass, h)) goto Error;

        SubTest("RAW tags");
        if (!CheckRAWtags(ContextID, Pass, h)) goto Error;

        SubTest("Dictionary meta tags");
        // if (!CheckDictionary16(ContextID, Pass, h)) goto Error;
        if (!CheckDictionary24(ContextID, Pass, h)) goto Error;

        SubTest("cicp Video Signal Type");
        if (!Check_cicp(ContextID, Pass, h)) goto Error;

        SubTest("Microsoft MHC2 tag");
        if (!Check_MHC2(ContextID, Pass, h)) goto Error;


        if (Pass == 1) {
            cmsSaveProfileToFile(ContextID, h, "alltags.icc");
            cmsCloseProfile(ContextID, h);
            h = cmsOpenProfileFromFile(ContextID, "alltags.icc", "r");
        }

    }

    /*
    Not implemented (by design):

    cmsSigDataTag                           = 0x64617461,  // 'data'  -- Unused
    cmsSigDeviceSettingsTag                 = 0x64657673,  // 'devs'  -- Unused
    cmsSigNamedColorTag                     = 0x6E636f6C,  // 'ncol'  -- Don't use this one, deprecated by ICC
    cmsSigOutputResponseTag                 = 0x72657370,  // 'resp'  -- Possible patent on this
    */

    cmsCloseProfile(ContextID, h);
    remove("alltags.icc");
    return 1;

Error:
    cmsCloseProfile(ContextID, h);
    remove("alltags.icc");
    return 0;
}


// Thanks to Christopher James Halse Rogers for the bugfixing and providing this test
static
cmsInt32Number CheckVersionHeaderWriting(cmsContext ContextID)
{
    cmsHPROFILE h;
    int index;
    float test_versions[] = {
      2.3f,
      4.08f,
      4.09f,
      4.3f
    };

    for (index = 0; index < sizeof(test_versions)/sizeof(test_versions[0]); index++) {

      h = cmsCreateProfilePlaceholder(ContextID);
      if (h == NULL) return 0;

      cmsSetProfileVersion(ContextID, h, test_versions[index]);

      cmsSaveProfileToFile(ContextID, h, "versions.icc");
      cmsCloseProfile(ContextID, h);

      h = cmsOpenProfileFromFile(ContextID, "versions.icc", "r");

      // Only the first 3 digits are significant
      if (fabs(cmsGetProfileVersion(ContextID, h) - test_versions[index]) > 0.005) {
        Fail("Version failed to round-trip: wrote %.2f, read %.2f",
             test_versions[index], cmsGetProfileVersion(ContextID, h));
        return 0;
      }

      cmsCloseProfile(ContextID, h);
      remove("versions.icc");
    }
    return 1;
}


// Test on Richard Hughes "crayons.icc"
static
cmsInt32Number CheckMultilocalizedProfile(cmsContext ContextID)
{
    cmsHPROFILE hProfile;
    cmsMLU *Pt;
    char Buffer[256];

    hProfile = cmsOpenProfileFromFile(ContextID, "crayons.icc", "r");

    Pt = (cmsMLU *) cmsReadTag(ContextID, hProfile, cmsSigProfileDescriptionTag);
    cmsMLUgetASCII(ContextID, Pt, "en", "GB", Buffer, 256);
    if (strcmp(Buffer, "Crayon Colours") != 0) return FALSE;
    cmsMLUgetASCII(ContextID, Pt, "en", "US", Buffer, 256);
    if (strcmp(Buffer, "Crayon Colors") != 0) return FALSE;

    cmsCloseProfile(ContextID, hProfile);

    return TRUE;
}


// Error reporting  -------------------------------------------------------------------------------------------------------


static
void ErrorReportingFunction(cmsContext ContextID, cmsUInt32Number ErrorCode, const char *Text)
{
    TrappedError = TRUE;
    SimultaneousErrors++;
    strncpy(ReasonToFailBuffer, Text, TEXT_ERROR_BUFFER_SIZE-1);

    cmsUNUSED_PARAMETER(ContextID);
    cmsUNUSED_PARAMETER(ErrorCode);
}


static
cmsInt32Number CheckBadProfiles(cmsContext ContextID)
{
    cmsHPROFILE h;

    h = cmsOpenProfileFromFile(ContextID, "IDoNotExist.icc", "r");
    if (h != NULL) {
        cmsCloseProfile(ContextID, h);
        return 0;
    }

    h = cmsOpenProfileFromFile(ContextID, "IAmIllFormed*.icc", "r");
    if (h != NULL) {
        cmsCloseProfile(ContextID, h);
        return 0;
    }

    // No profile name given
    h = cmsOpenProfileFromFile(ContextID, "", "r");
    if (h != NULL) {
        cmsCloseProfile(ContextID, h);
        return 0;
    }

    h = cmsOpenProfileFromFile(ContextID, "..", "r");
    if (h != NULL) {
        cmsCloseProfile(ContextID, h);
        return 0;
    }

    h = cmsOpenProfileFromFile(ContextID, "IHaveBadAccessMode.icc", "@");
    if (h != NULL) {
        cmsCloseProfile(ContextID, h);
        return 0;
    }

    h = cmsOpenProfileFromFile(ContextID, "bad.icc", "r");
    if (h != NULL) {
        cmsCloseProfile(ContextID, h);
        return 0;
    }

     h = cmsOpenProfileFromFile(ContextID, "toosmall.icc", "r");
    if (h != NULL) {
        cmsCloseProfile(ContextID, h);
        return 0;
    }

    h = cmsOpenProfileFromMem(ContextID, NULL, 3);
    if (h != NULL) {
        cmsCloseProfile(ContextID, h);
        return 0;
    }

    h = cmsOpenProfileFromMem(ContextID, "123", 3);
    if (h != NULL) {
        cmsCloseProfile(ContextID, h);
        return 0;
    }

    if (SimultaneousErrors != 9) return 0;

    return 1;
}


static
cmsInt32Number CheckErrReportingOnBadProfiles(cmsContext ContextID)
{
    cmsInt32Number rc;

    cmsSetLogErrorHandler(ContextID, ErrorReportingFunction);
    rc = CheckBadProfiles(ContextID);
    cmsSetLogErrorHandler(ContextID, FatalErrorQuit);

    // Reset the error state
    TrappedError = FALSE;
    return rc;
}


static
cmsInt32Number CheckBadTransforms(cmsContext ContextID)
{
    cmsHPROFILE h1 = cmsCreate_sRGBProfile(ContextID);
    cmsHTRANSFORM x1;

    x1 = cmsCreateTransform(ContextID, NULL, 0, NULL, 0, 0, 0);
    if (x1 != NULL) {
        cmsDeleteTransform(ContextID, x1);
        return 0;
    }



    x1 = cmsCreateTransform(ContextID, h1, TYPE_RGB_8, h1, TYPE_RGB_8, 12345, 0);
    if (x1 != NULL) {
        cmsDeleteTransform(ContextID, x1);
        return 0;
    }

    x1 = cmsCreateTransform(ContextID, h1, TYPE_CMYK_8, h1, TYPE_RGB_8, 0, 0);
    if (x1 != NULL) {
        cmsDeleteTransform(ContextID, x1);
        return 0;
    }

    x1 = cmsCreateTransform(ContextID, h1, TYPE_RGB_8, h1, TYPE_CMYK_8, 1, 0);
    if (x1 != NULL) {
        cmsDeleteTransform(ContextID, x1);
        return 0;
    }

    // sRGB does its output as XYZ!
    x1 = cmsCreateTransform(ContextID, h1, TYPE_RGB_8, NULL, TYPE_Lab_8, 1, 0);
    if (x1 != NULL) {
        cmsDeleteTransform(ContextID, x1);
        return 0;
    }

    cmsCloseProfile(ContextID, h1);


    {

    cmsHPROFILE hp1 = cmsOpenProfileFromFile(ContextID,  "test1.icc", "r");
    cmsHPROFILE hp2 = cmsCreate_sRGBProfile(ContextID);

    x1 = cmsCreateTransform(ContextID, hp1, TYPE_BGR_8, hp2, TYPE_BGR_8, INTENT_PERCEPTUAL, 0);

    cmsCloseProfile(ContextID, hp1); cmsCloseProfile(ContextID, hp2);
    if (x1 != NULL) {
        cmsDeleteTransform(ContextID, x1);
        return 0;
    }
    }

    return 1;

}

static
cmsInt32Number CheckErrReportingOnBadTransforms(cmsContext ContextID)
{
    cmsInt32Number rc;

    cmsSetLogErrorHandler(ContextID, ErrorReportingFunction);
    rc = CheckBadTransforms(ContextID);
    cmsSetLogErrorHandler(ContextID, FatalErrorQuit);

    // Reset the error state
    TrappedError = FALSE;
    return rc;
}




// ---------------------------------------------------------------------------------------------------------

// Check a linear xform
static
cmsInt32Number Check8linearXFORM(cmsContext ContextID, cmsHTRANSFORM xform, cmsInt32Number nChan)
{
    cmsInt32Number n2, i, j;
    cmsUInt8Number Inw[cmsMAXCHANNELS], Outw[cmsMAXCHANNELS];

    n2=0;

    for (j=0; j < 0xFF; j++) {

        memset(Inw, j, sizeof(Inw));
        cmsDoTransform(ContextID, xform, Inw, Outw, 1);

        for (i=0; i < nChan; i++) {

           cmsInt32Number dif = abs(Outw[i] - j);
           if (dif > n2) n2 = dif;

        }
    }

   // We allow 2 contone of difference on 8 bits
    if (n2 > 2) {

        Fail("Differences too big (%x)", n2);
        return 0;
    }

    return 1;
}

static
cmsInt32Number Compare8bitXFORM(cmsContext ContextID, cmsHTRANSFORM xform1, cmsHTRANSFORM xform2, cmsInt32Number nChan)
{
    cmsInt32Number n2, i, j;
    cmsUInt8Number Inw[cmsMAXCHANNELS], Outw1[cmsMAXCHANNELS], Outw2[cmsMAXCHANNELS];;

    n2=0;

    for (j=0; j < 0xFF; j++) {

        memset(Inw, j, sizeof(Inw));
        cmsDoTransform(ContextID, xform1, Inw, Outw1, 1);
        cmsDoTransform(ContextID, xform2, Inw, Outw2, 1);

        for (i=0; i < nChan; i++) {

           cmsInt32Number dif = abs(Outw2[i] - Outw1[i]);
           if (dif > n2) n2 = dif;

        }
    }

   // We allow 2 contone of difference on 8 bits
    if (n2 > 2) {

        Fail("Differences too big (%x)", n2);
        return 0;
    }


    return 1;
}


// Check a linear xform
static
cmsInt32Number Check16linearXFORM(cmsContext ContextID, cmsHTRANSFORM xform, cmsInt32Number nChan)
{
    cmsInt32Number n2, i, j;
    cmsUInt16Number Inw[cmsMAXCHANNELS], Outw[cmsMAXCHANNELS];

    n2=0;
    for (j=0; j < 0xFFFF; j++) {

        for (i=0; i < nChan; i++) Inw[i] = (cmsUInt16Number) j;

        cmsDoTransform(ContextID, xform, Inw, Outw, 1);

        for (i=0; i < nChan; i++) {

           cmsInt32Number dif = abs(Outw[i] - j);
           if (dif > n2) n2 = dif;

        }


   // We allow 2 contone of difference on 16 bits
    if (n2 > 0x200) {

        Fail("Differences too big (%x)", n2);
        return 0;
    }
    }

    return 1;
}

static
cmsInt32Number Compare16bitXFORM(cmsContext ContextID, cmsHTRANSFORM xform1, cmsHTRANSFORM xform2, cmsInt32Number nChan)
{
    cmsInt32Number n2, i, j;
    cmsUInt16Number Inw[cmsMAXCHANNELS], Outw1[cmsMAXCHANNELS], Outw2[cmsMAXCHANNELS];;

    n2=0;

    for (j=0; j < 0xFFFF; j++) {

        for (i=0; i < nChan; i++) Inw[i] = (cmsUInt16Number) j;

        cmsDoTransform(ContextID, xform1, Inw, Outw1, 1);
        cmsDoTransform(ContextID, xform2, Inw, Outw2, 1);

        for (i=0; i < nChan; i++) {

           cmsInt32Number dif = abs(Outw2[i] - Outw1[i]);
           if (dif > n2) n2 = dif;

        }
    }

   // We allow 2 contone of difference on 16 bits
    if (n2 > 0x200) {

        Fail("Differences too big (%x)", n2);
        return 0;
    }


    return 1;
}


// Check a linear xform
static
cmsInt32Number CheckFloatlinearXFORM(cmsContext ContextID, cmsHTRANSFORM xform, cmsInt32Number nChan)
{
    cmsInt32Number i, j;
    cmsFloat32Number In[cmsMAXCHANNELS], Out[cmsMAXCHANNELS];

    for (j=0; j < 0xFFFF; j++) {

        for (i=0; i < nChan; i++) In[i] = (cmsFloat32Number) (j / 65535.0);;

        cmsDoTransform(ContextID, xform, In, Out, 1);

        for (i=0; i < nChan; i++) {

           // We allow no difference in floating point
            if (!IsGoodFixed15_16("linear xform cmsFloat32Number", Out[i], (cmsFloat32Number) (j / 65535.0)))
                return 0;
        }
    }

    return 1;
}


// Check a linear xform
static
cmsInt32Number CompareFloatXFORM(cmsContext ContextID, cmsHTRANSFORM xform1, cmsHTRANSFORM xform2, cmsInt32Number nChan)
{
    cmsInt32Number i, j;
    cmsFloat32Number In[cmsMAXCHANNELS], Out1[cmsMAXCHANNELS], Out2[cmsMAXCHANNELS];

    for (j=0; j < 0xFFFF; j++) {

        for (i=0; i < nChan; i++) In[i] = (cmsFloat32Number) (j / 65535.0);;

        cmsDoTransform(ContextID, xform1, In, Out1, 1);
        cmsDoTransform(ContextID, xform2, In, Out2, 1);

        for (i=0; i < nChan; i++) {

           // We allow no difference in floating point
            if (!IsGoodFixed15_16("linear xform cmsFloat32Number", Out1[i], Out2[i]))
                return 0;
        }

    }

    return 1;
}


// Curves only transforms ----------------------------------------------------------------------------------------

static
cmsInt32Number CheckCurvesOnlyTransforms(cmsContext ContextID)
{

    cmsHTRANSFORM xform1, xform2;
    cmsHPROFILE h1, h2, h3;
    cmsToneCurve* c1, *c2, *c3;
    cmsInt32Number rc = 1;


    c1 = cmsBuildGamma(ContextID, 2.2);
    c2 = cmsBuildGamma(ContextID, 1/2.2);
    c3 = cmsBuildGamma(ContextID, 4.84);

    h1 = cmsCreateLinearizationDeviceLink(ContextID, cmsSigGrayData, &c1);
    h2 = cmsCreateLinearizationDeviceLink(ContextID, cmsSigGrayData, &c2);
    h3 = cmsCreateLinearizationDeviceLink(ContextID, cmsSigGrayData, &c3);

    SubTest("Gray float optimizeable transform");
    xform1 = cmsCreateTransform(ContextID, h1, TYPE_GRAY_FLT, h2, TYPE_GRAY_FLT, INTENT_PERCEPTUAL, 0);
    rc &= CheckFloatlinearXFORM(ContextID, xform1, 1);
    cmsDeleteTransform(ContextID, xform1);
    if (rc == 0) goto Error;

    SubTest("Gray 8 optimizeable transform");
    xform1 = cmsCreateTransform(ContextID, h1, TYPE_GRAY_8, h2, TYPE_GRAY_8, INTENT_PERCEPTUAL, 0);
    rc &= Check8linearXFORM(ContextID, xform1, 1);
    cmsDeleteTransform(ContextID, xform1);
    if (rc == 0) goto Error;

    SubTest("Gray 16 optimizeable transform");
    xform1 = cmsCreateTransform(ContextID, h1, TYPE_GRAY_16, h2, TYPE_GRAY_16, INTENT_PERCEPTUAL, 0);
    rc &= Check16linearXFORM(ContextID, xform1, 1);
    cmsDeleteTransform(ContextID, xform1);
    if (rc == 0) goto Error;

    SubTest("Gray float non-optimizeable transform");
    xform1 = cmsCreateTransform(ContextID, h1, TYPE_GRAY_FLT, h1, TYPE_GRAY_FLT, INTENT_PERCEPTUAL, 0);
    xform2 = cmsCreateTransform(ContextID, h3, TYPE_GRAY_FLT, NULL, TYPE_GRAY_FLT, INTENT_PERCEPTUAL, 0);

    rc &= CompareFloatXFORM(ContextID, xform1, xform2, 1);
    cmsDeleteTransform(ContextID, xform1);
    cmsDeleteTransform(ContextID, xform2);
    if (rc == 0) goto Error;

    SubTest("Gray 8 non-optimizeable transform");
    xform1 = cmsCreateTransform(ContextID, h1, TYPE_GRAY_8, h1, TYPE_GRAY_8, INTENT_PERCEPTUAL, 0);
    xform2 = cmsCreateTransform(ContextID, h3, TYPE_GRAY_8, NULL, TYPE_GRAY_8, INTENT_PERCEPTUAL, 0);

    rc &= Compare8bitXFORM(ContextID, xform1, xform2, 1);
    cmsDeleteTransform(ContextID, xform1);
    cmsDeleteTransform(ContextID, xform2);
    if (rc == 0) goto Error;


    SubTest("Gray 16 non-optimizeable transform");
    xform1 = cmsCreateTransform(ContextID, h1, TYPE_GRAY_16, h1, TYPE_GRAY_16, INTENT_PERCEPTUAL, 0);
    xform2 = cmsCreateTransform(ContextID, h3, TYPE_GRAY_16, NULL, TYPE_GRAY_16, INTENT_PERCEPTUAL, 0);

    rc &= Compare16bitXFORM(ContextID, xform1, xform2, 1);
    cmsDeleteTransform(ContextID, xform1);
    cmsDeleteTransform(ContextID, xform2);
    if (rc == 0) goto Error;

Error:

    cmsCloseProfile(ContextID, h1); cmsCloseProfile(ContextID, h2); cmsCloseProfile(ContextID, h3);
    cmsFreeToneCurve(ContextID, c1); cmsFreeToneCurve(ContextID, c2); cmsFreeToneCurve(ContextID, c3);

    return rc;
}



// Lab to Lab trivial transforms ----------------------------------------------------------------------------------------

static cmsFloat64Number MaxDE;

static
cmsInt32Number CheckOneLab(cmsContext ContextID, cmsHTRANSFORM xform, cmsFloat64Number L, cmsFloat64Number a, cmsFloat64Number b)
{
    cmsCIELab In, Out;
    cmsFloat64Number dE;

    In.L = L; In.a = a; In.b = b;
    cmsDoTransform(ContextID, xform, &In, &Out, 1);

    dE = cmsDeltaE(ContextID, &In, &Out);

    if (dE > MaxDE) MaxDE = dE;

    if (MaxDE >  0.003) {
        Fail("dE=%f Lab1=(%f, %f, %f)\n\tLab2=(%f %f %f)", MaxDE, In.L, In.a, In.b, Out.L, Out.a, Out.b);
        cmsDoTransform(ContextID, xform, &In, &Out, 1);
        return 0;
    }

    return 1;
}

// Check several Lab, slicing at non-exact values. Precision should be 16 bits. 50x50x50 checks aprox.
static
cmsInt32Number CheckSeveralLab(cmsContext ContextID, cmsHTRANSFORM xform)
{
    cmsInt32Number L, a, b;

    MaxDE = 0;
    for (L=0; L < 65536; L += 1311) {

        for (a = 0; a < 65536; a += 1232) {

            for (b = 0; b < 65536; b += 1111) {

                if (!CheckOneLab(ContextID, xform, (L * 100.0) / 65535.0,
                                        (a  / 257.0) - 128, (b / 257.0) - 128))
                    return 0;
            }

        }

    }
    return 1;
}


static
cmsInt32Number OneTrivialLab(cmsContext ContextID, cmsHPROFILE hLab1, cmsHPROFILE hLab2, const char* txt)
{
    cmsHTRANSFORM xform;
    cmsInt32Number rc;

    SubTest(txt);
    xform = cmsCreateTransform(ContextID, hLab1, TYPE_Lab_DBL, hLab2, TYPE_Lab_DBL, INTENT_RELATIVE_COLORIMETRIC, 0);
    cmsCloseProfile(ContextID, hLab1); cmsCloseProfile(ContextID, hLab2);

    rc = CheckSeveralLab(ContextID, xform);
    cmsDeleteTransform(ContextID, xform);
    return rc;
}


static
cmsInt32Number CheckFloatLabTransforms(cmsContext ContextID)
{
    return OneTrivialLab(ContextID, cmsCreateLab4Profile(ContextID, NULL), cmsCreateLab4Profile(ContextID, NULL),  "Lab4/Lab4") &&
           OneTrivialLab(ContextID, cmsCreateLab2Profile(ContextID, NULL), cmsCreateLab2Profile(ContextID, NULL),  "Lab2/Lab2") &&
           OneTrivialLab(ContextID, cmsCreateLab4Profile(ContextID, NULL), cmsCreateLab2Profile(ContextID, NULL),  "Lab4/Lab2") &&
           OneTrivialLab(ContextID, cmsCreateLab2Profile(ContextID, NULL), cmsCreateLab4Profile(ContextID, NULL),  "Lab2/Lab4");
}


static
cmsInt32Number CheckEncodedLabTransforms(cmsContext ContextID)
{
    cmsHTRANSFORM xform;
    cmsUInt16Number In[3];
    cmsUInt16Number wLab[3];
    cmsCIELab Lab;
    cmsCIELab White = { 100, 0, 0 };
    cmsCIELab Color = { 7.11070, -76, 26 };
    cmsHPROFILE hLab1 = cmsCreateLab4Profile(ContextID, NULL);
    cmsHPROFILE hLab2 = cmsCreateLab4Profile(ContextID, NULL);


    xform = cmsCreateTransform(ContextID, hLab1, TYPE_Lab_16, hLab2, TYPE_Lab_DBL, INTENT_RELATIVE_COLORIMETRIC, 0);
    cmsCloseProfile(ContextID, hLab1); cmsCloseProfile(ContextID, hLab2);

    In[0] = 0xFFFF;
    In[1] = 0x8080;
    In[2] = 0x8080;

    cmsDoTransform(ContextID, xform, In, &Lab, 1);

    if (cmsDeltaE(ContextID, &Lab, &White) > 0.0001) return 0;


    In[0] = 0x1234;
    In[1] = 0x3434;
    In[2] = 0x9A9A;

    cmsDoTransform(ContextID, xform, In, &Lab, 1);
    cmsFloat2LabEncoded(ContextID, wLab, &Lab);
    if (memcmp(In, wLab, sizeof(wLab)) != 0) return 0;
    if (cmsDeltaE(ContextID, &Lab, &Color) > 0.0001) return 0;

    cmsDeleteTransform(ContextID, xform);

    hLab1 = cmsCreateLab2Profile(ContextID, NULL);
    hLab2 = cmsCreateLab4Profile(ContextID, NULL);

    xform = cmsCreateTransform(ContextID, hLab1, TYPE_LabV2_16, hLab2, TYPE_Lab_DBL, INTENT_RELATIVE_COLORIMETRIC, 0);
    cmsCloseProfile(ContextID, hLab1); cmsCloseProfile(ContextID, hLab2);

    In[0] = 0xFF00;
    In[1] = 0x8000;
    In[2] = 0x8000;

    cmsDoTransform(ContextID, xform, In, &Lab, 1);

    if (cmsDeltaE(ContextID, &Lab, &White) > 0.0001) return 0;

    cmsDeleteTransform(ContextID, xform);

    hLab2 = cmsCreateLab2Profile(ContextID, NULL);
    hLab1 = cmsCreateLab4Profile(ContextID, NULL);

    xform = cmsCreateTransform(ContextID, hLab1, TYPE_Lab_DBL, hLab2, TYPE_LabV2_16, INTENT_RELATIVE_COLORIMETRIC, 0);
    cmsCloseProfile(ContextID, hLab1); cmsCloseProfile(ContextID, hLab2);

    Lab.L = 100;
    Lab.a = 0;
    Lab.b = 0;

    cmsDoTransform(ContextID, xform, &Lab, In, 1);
    if (In[0] != 0xFF00 ||
        In[1] != 0x8000 ||
        In[2] != 0x8000) return 0;

    cmsDeleteTransform(ContextID, xform);

    hLab1 = cmsCreateLab4Profile(ContextID, NULL);
    hLab2 = cmsCreateLab4Profile(ContextID, NULL);

    xform = cmsCreateTransform(ContextID, hLab1, TYPE_Lab_DBL, hLab2, TYPE_Lab_16, INTENT_RELATIVE_COLORIMETRIC, 0);
    cmsCloseProfile(ContextID, hLab1); cmsCloseProfile(ContextID, hLab2);

    Lab.L = 100;
    Lab.a = 0;
    Lab.b = 0;

    cmsDoTransform(ContextID, xform, &Lab, In, 1);

    if (In[0] != 0xFFFF ||
        In[1] != 0x8080 ||
        In[2] != 0x8080) return 0;

    cmsDeleteTransform(ContextID, xform);

    return 1;
}

static
cmsInt32Number CheckStoredIdentities(cmsContext ContextID)
{
    cmsHPROFILE hLab, hLink, h4, h2;
    cmsHTRANSFORM xform;
    cmsInt32Number rc = 1;

    hLab  = cmsCreateLab4Profile(ContextID, NULL);
    xform = cmsCreateTransform(ContextID, hLab, TYPE_Lab_8, hLab, TYPE_Lab_8, 0, 0);

    hLink = cmsTransform2DeviceLink(ContextID, xform, 3.4, 0);
    cmsSaveProfileToFile(ContextID, hLink, "abstractv2.icc");
    cmsCloseProfile(ContextID, hLink);

    hLink = cmsTransform2DeviceLink(ContextID, xform, 4.3, 0);
    cmsSaveProfileToFile(ContextID, hLink, "abstractv4.icc");
    cmsCloseProfile(ContextID, hLink);

    cmsDeleteTransform(ContextID, xform);
    cmsCloseProfile(ContextID, hLab);

    h4 = cmsOpenProfileFromFile(ContextID, "abstractv4.icc", "r");

    xform = cmsCreateTransform(ContextID, h4, TYPE_Lab_DBL, h4, TYPE_Lab_DBL, INTENT_RELATIVE_COLORIMETRIC, 0);

    SubTest("V4");
    rc &= CheckSeveralLab(ContextID, xform);

    cmsDeleteTransform(ContextID, xform);
    cmsCloseProfile(ContextID, h4);
    if (!rc) goto Error;


    SubTest("V2");
    h2 = cmsOpenProfileFromFile(ContextID, "abstractv2.icc", "r");

    xform = cmsCreateTransform(ContextID, h2, TYPE_Lab_DBL, h2, TYPE_Lab_DBL, INTENT_RELATIVE_COLORIMETRIC, 0);
    rc &= CheckSeveralLab(ContextID, xform);
    cmsDeleteTransform(ContextID, xform);
    cmsCloseProfile(ContextID, h2);
    if (!rc) goto Error;


    SubTest("V2 -> V4");
    h2 = cmsOpenProfileFromFile(ContextID, "abstractv2.icc", "r");
    h4 = cmsOpenProfileFromFile(ContextID, "abstractv4.icc", "r");

    xform = cmsCreateTransform(ContextID, h4, TYPE_Lab_DBL, h2, TYPE_Lab_DBL, INTENT_RELATIVE_COLORIMETRIC, 0);
    rc &= CheckSeveralLab(ContextID, xform);
    cmsDeleteTransform(ContextID, xform);
    cmsCloseProfile(ContextID, h2);
    cmsCloseProfile(ContextID, h4);

    SubTest("V4 -> V2");
    h2 = cmsOpenProfileFromFile(ContextID, "abstractv2.icc", "r");
    h4 = cmsOpenProfileFromFile(ContextID, "abstractv4.icc", "r");

    xform = cmsCreateTransform(ContextID, h2, TYPE_Lab_DBL, h4, TYPE_Lab_DBL, INTENT_RELATIVE_COLORIMETRIC, 0);
    rc &= CheckSeveralLab(ContextID, xform);
    cmsDeleteTransform(ContextID, xform);
    cmsCloseProfile(ContextID, h2);
    cmsCloseProfile(ContextID, h4);

Error:
    remove("abstractv2.icc");
    remove("abstractv4.icc");
    return rc;

}



// Check a simple xform from a matrix profile to itself. Test floating point accuracy.
static
cmsInt32Number CheckMatrixShaperXFORMFloat(cmsContext ContextID)
{
    cmsHPROFILE hAbove, hSRGB;
    cmsHTRANSFORM xform;
    cmsInt32Number rc1, rc2;

    hAbove = Create_AboveRGB(ContextID);
    xform = cmsCreateTransform(ContextID, hAbove, TYPE_RGB_FLT, hAbove, TYPE_RGB_FLT,  INTENT_RELATIVE_COLORIMETRIC, 0);
    cmsCloseProfile(ContextID, hAbove);
    rc1 = CheckFloatlinearXFORM(ContextID, xform, 3);
    cmsDeleteTransform(ContextID, xform);

    hSRGB = cmsCreate_sRGBProfile(ContextID);
    xform = cmsCreateTransform(ContextID, hSRGB, TYPE_RGB_FLT, hSRGB, TYPE_RGB_FLT,  INTENT_RELATIVE_COLORIMETRIC, 0);
    cmsCloseProfile(ContextID, hSRGB);
    rc2 = CheckFloatlinearXFORM(ContextID, xform, 3);
    cmsDeleteTransform(ContextID, xform);


    return rc1 && rc2;
}

// Check a simple xform from a matrix profile to itself. Test 16 bits accuracy.
static
cmsInt32Number CheckMatrixShaperXFORM16(cmsContext ContextID)
{
    cmsHPROFILE hAbove, hSRGB;
    cmsHTRANSFORM xform;
    cmsInt32Number rc1, rc2;

    hAbove = Create_AboveRGB(ContextID);
    xform = cmsCreateTransform(ContextID, hAbove, TYPE_RGB_16, hAbove, TYPE_RGB_16,  INTENT_RELATIVE_COLORIMETRIC, 0);
    cmsCloseProfile(ContextID, hAbove);

    rc1 = Check16linearXFORM(ContextID, xform, 3);
    cmsDeleteTransform(ContextID, xform);

    hSRGB = cmsCreate_sRGBProfile(ContextID);
    xform = cmsCreateTransform(ContextID, hSRGB, TYPE_RGB_16, hSRGB, TYPE_RGB_16,  INTENT_RELATIVE_COLORIMETRIC, 0);
    cmsCloseProfile(ContextID, hSRGB);
    rc2 = Check16linearXFORM(ContextID, xform, 3);
    cmsDeleteTransform(ContextID, xform);

    return rc1 && rc2;

}


// Check a simple xform from a matrix profile to itself. Test 8 bits accuracy.
static
cmsInt32Number CheckMatrixShaperXFORM8(cmsContext ContextID)
{
    cmsHPROFILE hAbove, hSRGB;
    cmsHTRANSFORM xform;
    cmsInt32Number rc1, rc2;

    hAbove = Create_AboveRGB(ContextID);
    xform = cmsCreateTransform(ContextID, hAbove, TYPE_RGB_8, hAbove, TYPE_RGB_8,  INTENT_RELATIVE_COLORIMETRIC, 0);
    cmsCloseProfile(ContextID, hAbove);
    rc1 = Check8linearXFORM(ContextID, xform, 3);
    cmsDeleteTransform(ContextID, xform);

    hSRGB = cmsCreate_sRGBProfile(ContextID);
    xform = cmsCreateTransform(ContextID, hSRGB, TYPE_RGB_8, hSRGB, TYPE_RGB_8,  INTENT_RELATIVE_COLORIMETRIC, 0);
    cmsCloseProfile(ContextID, hSRGB);
    rc2 = Check8linearXFORM(ContextID, xform, 3);
    cmsDeleteTransform(ContextID, xform);


    return rc1 && rc2;
}


// TODO: Check LUT based to LUT based transforms for CMYK






// -----------------------------------------------------------------------------------------------------------------


// Check known values going from sRGB to XYZ
static
cmsInt32Number CheckOneRGB_f(cmsContext ContextID, cmsHTRANSFORM xform, cmsInt32Number R, cmsInt32Number G, cmsInt32Number B, cmsFloat64Number X, cmsFloat64Number Y, cmsFloat64Number Z, cmsFloat64Number err)
{
    cmsFloat32Number RGB[3];
    cmsFloat64Number Out[3];

    RGB[0] = (cmsFloat32Number) (R / 255.0);
    RGB[1] = (cmsFloat32Number) (G / 255.0);
    RGB[2] = (cmsFloat32Number) (B / 255.0);

    cmsDoTransform(ContextID, xform, RGB, Out, 1);

    return IsGoodVal("X", X , Out[0], err) &&
           IsGoodVal("Y", Y , Out[1], err) &&
           IsGoodVal("Z", Z , Out[2], err);
}

static
cmsInt32Number Chack_sRGB_Float(cmsContext ContextID)
{
    cmsHPROFILE hsRGB, hXYZ, hLab;
    cmsHTRANSFORM xform1, xform2;
    cmsInt32Number rc;


    hsRGB = cmsCreate_sRGBProfile(ContextID);
    hXYZ  = cmsCreateXYZProfile(ContextID);
    hLab  = cmsCreateLab4Profile(ContextID, NULL);

    xform1 =  cmsCreateTransform(ContextID, hsRGB, TYPE_RGB_FLT, hXYZ, TYPE_XYZ_DBL,
                                INTENT_RELATIVE_COLORIMETRIC, 0);

    xform2 =  cmsCreateTransform(ContextID, hsRGB, TYPE_RGB_FLT, hLab, TYPE_Lab_DBL,
                                INTENT_RELATIVE_COLORIMETRIC, 0);
    cmsCloseProfile(ContextID, hsRGB);
    cmsCloseProfile(ContextID, hXYZ);
    cmsCloseProfile(ContextID, hLab);

    MaxErr = 0;

    // Xform 1 goes from 8 bits to XYZ,
    rc  = CheckOneRGB_f(ContextID, xform1, 1, 1, 1,        0.0002927, 0.0003035,  0.000250,  0.0001);
    rc  &= CheckOneRGB_f(ContextID, xform1, 127, 127, 127, 0.2046329, 0.212230,   0.175069,  0.0001);
    rc  &= CheckOneRGB_f(ContextID, xform1, 12, 13, 15,    0.0038364, 0.0039928,  0.003853,  0.0001);
    rc  &= CheckOneRGB_f(ContextID, xform1, 128, 0, 0,     0.0941240, 0.0480256,  0.003005,  0.0001);
    rc  &= CheckOneRGB_f(ContextID, xform1, 190, 25, 210,  0.3204592, 0.1605926,  0.468213,  0.0001);

    // Xform 2 goes from 8 bits to Lab, we allow 0.01 error max
    rc  &= CheckOneRGB_f(ContextID, xform2, 1, 1, 1,       0.2741748, 0, 0,                   0.01);
    rc  &= CheckOneRGB_f(ContextID, xform2, 127, 127, 127, 53.192776, 0, 0,                   0.01);
    rc  &= CheckOneRGB_f(ContextID, xform2, 190, 25, 210,  47.052136, 74.565610, -56.883274,  0.01);
    rc  &= CheckOneRGB_f(ContextID, xform2, 128, 0, 0,     26.164701, 48.478171, 39.4384713,  0.01);

    cmsDeleteTransform(ContextID, xform1);
    cmsDeleteTransform(ContextID, xform2);
    return rc;
}


// ---------------------------------------------------

static
cmsBool GetProfileRGBPrimaries(cmsContext ContextID,
                                cmsHPROFILE hProfile,
                                cmsCIEXYZTRIPLE *result,
                                cmsUInt32Number intent)
{
    cmsHPROFILE hXYZ;
    cmsHTRANSFORM hTransform;
    cmsFloat64Number rgb[3][3] = {{1., 0., 0.},
    {0., 1., 0.},
    {0., 0., 1.}};

    hXYZ = cmsCreateXYZProfile(ContextID);
    if (hXYZ == NULL) return FALSE;

    hTransform = cmsCreateTransform(ContextID, hProfile, TYPE_RGB_DBL, hXYZ, TYPE_XYZ_DBL,
        intent, cmsFLAGS_NOCACHE | cmsFLAGS_NOOPTIMIZE);
    cmsCloseProfile(ContextID, hXYZ);
    if (hTransform == NULL) return FALSE;

    cmsDoTransform(ContextID, hTransform, rgb, result, 3);
    cmsDeleteTransform(ContextID, hTransform);
    return TRUE;
}


static
int CheckRGBPrimaries(cmsContext ContextID)
{
    cmsHPROFILE hsRGB;
    cmsCIEXYZTRIPLE tripXYZ;
    cmsCIExyYTRIPLE tripxyY;
    cmsBool result;

    cmsSetAdaptationState(ContextID, 0);
    hsRGB = cmsCreate_sRGBProfile(ContextID);
    if (!hsRGB) return 0;

    result = GetProfileRGBPrimaries(ContextID, hsRGB, &tripXYZ,
        INTENT_ABSOLUTE_COLORIMETRIC);

    cmsCloseProfile(ContextID, hsRGB);
    if (!result) return 0;

    cmsXYZ2xyY(ContextID, &tripxyY.Red, &tripXYZ.Red);
    cmsXYZ2xyY(ContextID, &tripxyY.Green, &tripXYZ.Green);
    cmsXYZ2xyY(ContextID, &tripxyY.Blue, &tripXYZ.Blue);

    /* valus were taken from
    http://en.wikipedia.org/wiki/RGB_color_spaces#Specifications */

    if (!IsGoodFixed15_16("xRed", tripxyY.Red.x, 0.64) ||
        !IsGoodFixed15_16("yRed", tripxyY.Red.y, 0.33) ||
        !IsGoodFixed15_16("xGreen", tripxyY.Green.x, 0.30) ||
        !IsGoodFixed15_16("yGreen", tripxyY.Green.y, 0.60) ||
        !IsGoodFixed15_16("xBlue", tripxyY.Blue.x, 0.15) ||
        !IsGoodFixed15_16("yBlue", tripxyY.Blue.y, 0.06)) {
            Fail("One or more primaries are wrong.");
            return FALSE;
    }

    return TRUE;
}


// -----------------------------------------------------------------------------------------------------------------

// This function will check CMYK -> CMYK transforms. It uses FOGRA29 and SWOP ICC profiles

static
cmsInt32Number CheckCMYK(cmsContext ContextID, cmsInt32Number Intent, const char *Profile1, const char* Profile2)
{
    cmsHPROFILE hSWOP  = cmsOpenProfileFromFile(ContextID, Profile1, "r");
    cmsHPROFILE hFOGRA = cmsOpenProfileFromFile(ContextID, Profile2, "r");
    cmsHTRANSFORM xform, swop_lab, fogra_lab;
    cmsFloat32Number CMYK1[4], CMYK2[4];
    cmsCIELab Lab1, Lab2;
    cmsHPROFILE hLab;
    cmsFloat64Number DeltaL, Max;
    cmsInt32Number i;

    hLab = cmsCreateLab4Profile(ContextID, NULL);

    xform = cmsCreateTransform(ContextID, hSWOP, TYPE_CMYK_FLT, hFOGRA, TYPE_CMYK_FLT, Intent, 0);

    swop_lab = cmsCreateTransform(ContextID, hSWOP,   TYPE_CMYK_FLT, hLab, TYPE_Lab_DBL, Intent, 0);
    fogra_lab = cmsCreateTransform(ContextID, hFOGRA, TYPE_CMYK_FLT, hLab, TYPE_Lab_DBL, Intent, 0);

    Max = 0;
    for (i=0; i <= 100; i++) {

        CMYK1[0] = 10;
        CMYK1[1] = 20;
        CMYK1[2] = 30;
        CMYK1[3] = (cmsFloat32Number) i;

        cmsDoTransform(ContextID, swop_lab, CMYK1, &Lab1, 1);
        cmsDoTransform(ContextID, xform, CMYK1, CMYK2, 1);
        cmsDoTransform(ContextID, fogra_lab, CMYK2, &Lab2, 1);

        DeltaL = fabs(Lab1.L - Lab2.L);

        if (DeltaL > Max) Max = DeltaL;
    }


    cmsDeleteTransform(ContextID, xform);


    xform = cmsCreateTransform(ContextID,  hFOGRA, TYPE_CMYK_FLT, hSWOP, TYPE_CMYK_FLT, Intent, 0);

    for (i=0; i <= 100; i++) {
        CMYK1[0] = 10;
        CMYK1[1] = 20;
        CMYK1[2] = 30;
        CMYK1[3] = (cmsFloat32Number) i;

        cmsDoTransform(ContextID, fogra_lab, CMYK1, &Lab1, 1);
        cmsDoTransform(ContextID, xform, CMYK1, CMYK2, 1);
        cmsDoTransform(ContextID, swop_lab, CMYK2, &Lab2, 1);

        DeltaL = fabs(Lab1.L - Lab2.L);

        if (DeltaL > Max) Max = DeltaL;
    }


    cmsCloseProfile(ContextID, hSWOP);
    cmsCloseProfile(ContextID, hFOGRA);
    cmsCloseProfile(ContextID, hLab);

    cmsDeleteTransform(ContextID, xform);
    cmsDeleteTransform(ContextID, swop_lab);
    cmsDeleteTransform(ContextID, fogra_lab);

    return Max < 3.0;
}

static
cmsInt32Number CheckCMYKRoundtrip(cmsContext ContextID)
{
    return CheckCMYK(ContextID, INTENT_RELATIVE_COLORIMETRIC, "test1.icc", "test1.icc");
}


static
cmsInt32Number CheckCMYKPerceptual(cmsContext ContextID)
{
    return CheckCMYK(ContextID, INTENT_PERCEPTUAL, "test1.icc", "test2.icc");
}


#if 0
static
cmsInt32Number CheckCMYKRelCol(cmsContext ContextID)
{
    return CheckCMYK(ContextID, INTENT_RELATIVE_COLORIMETRIC, "test1.icc", "test2.icc");
}
#endif


static
cmsInt32Number CheckKOnlyBlackPreserving(cmsContext ContextID)
{
    cmsHPROFILE hSWOP  = cmsOpenProfileFromFile(ContextID, "test1.icc", "r");
    cmsHPROFILE hFOGRA = cmsOpenProfileFromFile(ContextID, "test2.icc", "r");
    cmsHTRANSFORM xform, swop_lab, fogra_lab;
    cmsFloat32Number CMYK1[4], CMYK2[4];
    cmsCIELab Lab1, Lab2;
    cmsHPROFILE hLab;
    cmsFloat64Number DeltaL, Max;
    cmsInt32Number i;

    hLab = cmsCreateLab4Profile(ContextID, NULL);

    xform = cmsCreateTransform(ContextID, hSWOP, TYPE_CMYK_FLT, hFOGRA, TYPE_CMYK_FLT, INTENT_PRESERVE_K_ONLY_PERCEPTUAL, 0);

    swop_lab = cmsCreateTransform(ContextID, hSWOP,   TYPE_CMYK_FLT, hLab, TYPE_Lab_DBL, INTENT_PERCEPTUAL, 0);
    fogra_lab = cmsCreateTransform(ContextID, hFOGRA, TYPE_CMYK_FLT, hLab, TYPE_Lab_DBL, INTENT_PERCEPTUAL, 0);

    Max = 0;

    for (i=0; i <= 100; i++) {
        CMYK1[0] = 0;
        CMYK1[1] = 0;
        CMYK1[2] = 0;
        CMYK1[3] = (cmsFloat32Number) i;

        // SWOP CMYK to Lab1
        cmsDoTransform(ContextID, swop_lab, CMYK1, &Lab1, 1);

        // SWOP To FOGRA using black preservation
        cmsDoTransform(ContextID, xform, CMYK1, CMYK2, 1);

        // Obtained FOGRA CMYK to Lab2
        cmsDoTransform(ContextID, fogra_lab, CMYK2, &Lab2, 1);

        // We care only on L*
        DeltaL = fabs(Lab1.L - Lab2.L);

        if (DeltaL > Max) Max = DeltaL;
    }


    cmsDeleteTransform(ContextID, xform);

    // dL should be below 3.0


    // Same, but FOGRA to SWOP
    xform = cmsCreateTransform(ContextID, hFOGRA, TYPE_CMYK_FLT, hSWOP, TYPE_CMYK_FLT, INTENT_PRESERVE_K_ONLY_PERCEPTUAL, 0);

    for (i=0; i <= 100; i++) {
        CMYK1[0] = 0;
        CMYK1[1] = 0;
        CMYK1[2] = 0;
        CMYK1[3] = (cmsFloat32Number) i;

        cmsDoTransform(ContextID, fogra_lab, CMYK1, &Lab1, 1);
        cmsDoTransform(ContextID, xform, CMYK1, CMYK2, 1);
        cmsDoTransform(ContextID, swop_lab, CMYK2, &Lab2, 1);

        DeltaL = fabs(Lab1.L - Lab2.L);

        if (DeltaL > Max) Max = DeltaL;
    }


    cmsCloseProfile(ContextID, hSWOP);
    cmsCloseProfile(ContextID, hFOGRA);
    cmsCloseProfile(ContextID, hLab);

    cmsDeleteTransform(ContextID, xform);
    cmsDeleteTransform(ContextID, swop_lab);
    cmsDeleteTransform(ContextID, fogra_lab);

    return Max < 3.0;
}

static
cmsInt32Number CheckKPlaneBlackPreserving(cmsContext ContextID)
{
    cmsHPROFILE hSWOP  = cmsOpenProfileFromFile(ContextID, "test1.icc", "r");
    cmsHPROFILE hFOGRA = cmsOpenProfileFromFile(ContextID, "test2.icc", "r");
    cmsHTRANSFORM xform, swop_lab, fogra_lab;
    cmsFloat32Number CMYK1[4], CMYK2[4];
    cmsCIELab Lab1, Lab2;
    cmsHPROFILE hLab;
    cmsFloat64Number DeltaE, Max;
    cmsInt32Number i;

    hLab = cmsCreateLab4Profile(ContextID, NULL);

    xform = cmsCreateTransform(ContextID, hSWOP, TYPE_CMYK_FLT, hFOGRA, TYPE_CMYK_FLT, INTENT_PERCEPTUAL, 0);

    swop_lab = cmsCreateTransform(ContextID, hSWOP,  TYPE_CMYK_FLT, hLab, TYPE_Lab_DBL, INTENT_PERCEPTUAL, 0);
    fogra_lab = cmsCreateTransform(ContextID, hFOGRA, TYPE_CMYK_FLT, hLab, TYPE_Lab_DBL, INTENT_PERCEPTUAL, 0);

    Max = 0;

    for (i=0; i <= 100; i++) {
        CMYK1[0] = 0;
        CMYK1[1] = 0;
        CMYK1[2] = 0;
        CMYK1[3] = (cmsFloat32Number) i;

        cmsDoTransform(ContextID, swop_lab, CMYK1, &Lab1, 1);
        cmsDoTransform(ContextID, xform, CMYK1, CMYK2, 1);
        cmsDoTransform(ContextID, fogra_lab, CMYK2, &Lab2, 1);

        DeltaE = cmsDeltaE(ContextID, &Lab1, &Lab2);

        if (DeltaE > Max) Max = DeltaE;
    }


    cmsDeleteTransform(ContextID, xform);

    xform = cmsCreateTransform(ContextID,  hFOGRA, TYPE_CMYK_FLT, hSWOP, TYPE_CMYK_FLT, INTENT_PRESERVE_K_PLANE_PERCEPTUAL, 0);

    for (i=0; i <= 100; i++) {
        CMYK1[0] = 30;
        CMYK1[1] = 20;
        CMYK1[2] = 10;
        CMYK1[3] = (cmsFloat32Number) i;

        cmsDoTransform(ContextID, fogra_lab, CMYK1, &Lab1, 1);
        cmsDoTransform(ContextID, xform, CMYK1, CMYK2, 1);
        cmsDoTransform(ContextID, swop_lab, CMYK2, &Lab2, 1);

        DeltaE = cmsDeltaE(ContextID, &Lab1, &Lab2);

        if (DeltaE > Max) Max = DeltaE;
    }

    cmsDeleteTransform(ContextID, xform);



    cmsCloseProfile(ContextID, hSWOP);
    cmsCloseProfile(ContextID, hFOGRA);
    cmsCloseProfile(ContextID, hLab);


    cmsDeleteTransform(ContextID, swop_lab);
    cmsDeleteTransform(ContextID, fogra_lab);

    return Max < 30.0;
}


// ------------------------------------------------------------------------------------------------------


static
cmsInt32Number CheckProofingXFORMFloat(cmsContext ContextID)
{
    cmsHPROFILE hAbove;
    cmsHTRANSFORM xform;
    cmsInt32Number rc;

    hAbove = Create_AboveRGB(ContextID);
    xform =  cmsCreateProofingTransform(ContextID, hAbove, TYPE_RGB_FLT, hAbove, TYPE_RGB_FLT, hAbove,
                                INTENT_RELATIVE_COLORIMETRIC, INTENT_RELATIVE_COLORIMETRIC, cmsFLAGS_SOFTPROOFING);
    cmsCloseProfile(ContextID, hAbove);
    rc = CheckFloatlinearXFORM(ContextID, xform, 3);
    cmsDeleteTransform(ContextID, xform);
    return rc;
}

static
cmsInt32Number CheckProofingXFORM16(cmsContext ContextID)
{
    cmsHPROFILE hAbove;
    cmsHTRANSFORM xform;
    cmsInt32Number rc;

    hAbove = Create_AboveRGB(ContextID);
    xform =  cmsCreateProofingTransform(ContextID, hAbove, TYPE_RGB_16, hAbove, TYPE_RGB_16, hAbove,
                                INTENT_RELATIVE_COLORIMETRIC, INTENT_RELATIVE_COLORIMETRIC, cmsFLAGS_SOFTPROOFING|cmsFLAGS_NOCACHE);
    cmsCloseProfile(ContextID, hAbove);
    rc = Check16linearXFORM(ContextID, xform, 3);
    cmsDeleteTransform(ContextID, xform);
    return rc;
}


static
cmsInt32Number CheckGamutCheck(cmsContext ContextID)
{
        cmsHPROFILE hSRGB, hAbove;
        cmsHTRANSFORM xform;
        cmsInt32Number rc;
        cmsUInt16Number Alarm[16] = { 0xDEAD, 0xBABE, 0xFACE };

        // Set alarm codes to fancy values so we could check the out of gamut condition
        cmsSetAlarmCodes(ContextID, Alarm);

        // Create the profiles
        hSRGB  = cmsCreate_sRGBProfile(ContextID);
        hAbove = Create_AboveRGB(ContextID);

        if (hSRGB == NULL || hAbove == NULL) return 0;  // Failed

        SubTest("Gamut check on floating point");

        // Create a gamut checker in the same space. No value should be out of gamut
        xform = cmsCreateProofingTransform(ContextID, hAbove, TYPE_RGB_FLT, hAbove, TYPE_RGB_FLT, hAbove,
                                INTENT_RELATIVE_COLORIMETRIC, INTENT_RELATIVE_COLORIMETRIC, cmsFLAGS_GAMUTCHECK);


        if (!CheckFloatlinearXFORM(ContextID, xform, 3)) {
            cmsCloseProfile(ContextID, hSRGB);
            cmsCloseProfile(ContextID, hAbove);
            cmsDeleteTransform(ContextID, xform);
            Fail("Gamut check on same profile failed");
            return 0;
        }

        cmsDeleteTransform(ContextID, xform);

        SubTest("Gamut check on 16 bits");

        xform = cmsCreateProofingTransform(ContextID, hAbove, TYPE_RGB_16, hAbove, TYPE_RGB_16, hSRGB,
                                INTENT_RELATIVE_COLORIMETRIC, INTENT_RELATIVE_COLORIMETRIC, cmsFLAGS_GAMUTCHECK);

        cmsCloseProfile(ContextID, hSRGB);
        cmsCloseProfile(ContextID, hAbove);

        rc = Check16linearXFORM(ContextID, xform, 3);

        cmsDeleteTransform(ContextID, xform);

        return rc;
}



// -------------------------------------------------------------------------------------------------------------------

static
cmsInt32Number CheckBlackPoint(cmsContext ContextID)
{
    cmsHPROFILE hProfile;
    cmsCIEXYZ Black;
    cmsCIELab Lab;

    hProfile  = cmsOpenProfileFromFile(ContextID, "test5.icc", "r");
    cmsDetectDestinationBlackPoint(ContextID, &Black, hProfile, INTENT_RELATIVE_COLORIMETRIC, 0);
    cmsCloseProfile(ContextID, hProfile);


    hProfile = cmsOpenProfileFromFile(ContextID, "test1.icc", "r");
    cmsDetectDestinationBlackPoint(ContextID, &Black, hProfile, INTENT_RELATIVE_COLORIMETRIC, 0);
    cmsXYZ2Lab(ContextID, NULL, &Lab, &Black);
    cmsCloseProfile(ContextID, hProfile);

    hProfile = cmsOpenProfileFromFile(ContextID, "lcms2cmyk.icc", "r");
    cmsDetectDestinationBlackPoint(ContextID, &Black, hProfile, INTENT_RELATIVE_COLORIMETRIC, 0);
    cmsXYZ2Lab(ContextID, NULL, &Lab, &Black);
    cmsCloseProfile(ContextID, hProfile);

    hProfile = cmsOpenProfileFromFile(ContextID, "test2.icc", "r");
    cmsDetectDestinationBlackPoint(ContextID, &Black, hProfile, INTENT_RELATIVE_COLORIMETRIC, 0);
    cmsXYZ2Lab(ContextID, NULL, &Lab, &Black);
    cmsCloseProfile(ContextID, hProfile);

    hProfile = cmsOpenProfileFromFile(ContextID, "test1.icc", "r");
    cmsDetectDestinationBlackPoint(ContextID, &Black, hProfile, INTENT_PERCEPTUAL, 0);
    cmsXYZ2Lab(ContextID, NULL, &Lab, &Black);
    cmsCloseProfile(ContextID, hProfile);

    return 1;
}


static
cmsInt32Number CheckOneTAC(cmsContext ContextID, cmsFloat64Number InkLimit)
{
    cmsHPROFILE h;
    cmsFloat64Number d;

    h =CreateFakeCMYK(ContextID, InkLimit, TRUE);
    cmsSaveProfileToFile(ContextID, h, "lcmstac.icc");
    cmsCloseProfile(ContextID, h);

    h = cmsOpenProfileFromFile(ContextID, "lcmstac.icc", "r");
    d = cmsDetectTAC(ContextID, h);
    cmsCloseProfile(ContextID, h);

    remove("lcmstac.icc");

    if (fabs(d - InkLimit) > 5) return 0;

    return 1;
}


static
cmsInt32Number CheckTAC(cmsContext ContextID)
{
    if (!CheckOneTAC(ContextID, 180)) return 0;
    if (!CheckOneTAC(ContextID, 220)) return 0;
    if (!CheckOneTAC(ContextID, 286)) return 0;
    if (!CheckOneTAC(ContextID, 310)) return 0;
    if (!CheckOneTAC(ContextID, 330)) return 0;

    return 1;
}

// -------------------------------------------------------------------------------------------------------


#define NPOINTS_IT8 10  // (17*17*17*17)

static
cmsInt32Number CheckCGATS(cmsContext ContextID)
{
    cmsHANDLE  it8;
    cmsInt32Number i;

    SubTest("IT8 creation");
    it8 = cmsIT8Alloc(ContextID);
    if (it8 == NULL) return 0;

    cmsIT8SetSheetType(ContextID, it8, "LCMS/TESTING");
    cmsIT8SetPropertyStr(ContextID, it8, "ORIGINATOR",   "1 2 3 4");
    cmsIT8SetPropertyUncooked(ContextID, it8, "DESCRIPTOR",   "1234");
    cmsIT8SetPropertyStr(ContextID, it8, "MANUFACTURER", "3");
    cmsIT8SetPropertyDbl(ContextID, it8, "CREATED",      4);
    cmsIT8SetPropertyDbl(ContextID, it8, "SERIAL",       5);
    cmsIT8SetPropertyHex(ContextID, it8, "MATERIAL",     0x123);

    cmsIT8SetPropertyDbl(ContextID, it8, "NUMBER_OF_SETS", NPOINTS_IT8);
    cmsIT8SetPropertyDbl(ContextID, it8, "NUMBER_OF_FIELDS", 4);

    cmsIT8SetDataFormat(ContextID, it8, 0, "SAMPLE_ID");
    cmsIT8SetDataFormat(ContextID, it8, 1, "RGB_R");
    cmsIT8SetDataFormat(ContextID, it8, 2, "RGB_G");
    cmsIT8SetDataFormat(ContextID, it8, 3, "RGB_B");

    SubTest("Table creation");
    for (i=0; i < NPOINTS_IT8; i++) {

          char Patch[20];

          sprintf(Patch, "P%d", i);

          cmsIT8SetDataRowCol(ContextID, it8, i, 0, Patch);
          cmsIT8SetDataRowColDbl(ContextID, it8, i, 1, i);
          cmsIT8SetDataRowColDbl(ContextID, it8, i, 2, i);
          cmsIT8SetDataRowColDbl(ContextID, it8, i, 3, i);
    }

    SubTest("Save to file");
    cmsIT8SaveToFile(ContextID, it8, "TEST.IT8");
    cmsIT8Free(ContextID, it8);

    SubTest("Load from file");
    it8 = cmsIT8LoadFromFile(ContextID, "TEST.IT8");
    if (it8 == NULL) return 0;

    SubTest("Save again file");
    cmsIT8SaveToFile(ContextID, it8, "TEST.IT8");
    cmsIT8Free(ContextID, it8);


    SubTest("Load from file (II)");
    it8 = cmsIT8LoadFromFile(ContextID, "TEST.IT8");
    if (it8 == NULL) return 0;


     SubTest("Change prop value");
    if (cmsIT8GetPropertyDbl(ContextID, it8, "DESCRIPTOR") != 1234) {

        return 0;
    }


    cmsIT8SetPropertyDbl(ContextID, it8, "DESCRIPTOR", 5678);
    if (cmsIT8GetPropertyDbl(ContextID, it8, "DESCRIPTOR") != 5678) {

        return 0;
    }

     SubTest("Positive numbers");
    if (cmsIT8GetDataDbl(ContextID, it8, "P3", "RGB_G") != 3) {

        return 0;
    }


     SubTest("Positive exponent numbers");
     cmsIT8SetPropertyDbl(ContextID, it8, "DBL_PROP", 123E+12);
     if ((cmsIT8GetPropertyDbl(ContextID, it8, "DBL_PROP") - 123E+12) > 1 ) {

        return 0;
    }

    SubTest("Negative exponent numbers");
    cmsIT8SetPropertyDbl(ContextID, it8, "DBL_PROP_NEG", 123E-45);
     if ((cmsIT8GetPropertyDbl(ContextID, it8, "DBL_PROP_NEG") - 123E-45) > 1E-45 ) {

        return 0;
    }


    SubTest("Negative numbers");
    cmsIT8SetPropertyDbl(ContextID, it8, "DBL_NEG_VAL", -123);
    if ((cmsIT8GetPropertyDbl(ContextID, it8, "DBL_NEG_VAL")) != -123 ) {

        return 0;
    }

    cmsIT8Free(ContextID, it8);

    remove("TEST.IT8");
    return 1;

}


static
cmsInt32Number CheckCGATS2(cmsContext ContextID)
{
    cmsHANDLE handle;
    const cmsUInt8Number junk[] = { 0x0, 0xd, 0xd, 0xa, 0x20, 0xd, 0x20, 0x20, 0x20, 0x3a, 0x31, 0x3d, 0x3d, 0x3d, 0x3d };

    handle = cmsIT8LoadFromMem(ContextID, (const void*)junk, sizeof(junk));
    if (handle)
        cmsIT8Free(ContextID, handle);

    return 1;
}


static
cmsInt32Number CheckCGATS_Overflow(cmsContext ContextID)
{
    cmsHANDLE handle;
    const cmsUInt8Number junk[] = { "@\nA 1.e2147483648\n" };

    handle = cmsIT8LoadFromMem(ContextID, (const void*)junk, sizeof(junk));
    if (handle)
        cmsIT8Free(ContextID, handle);

    return 1;
}

// Create CSA/CRD

static
void GenerateCSA(cmsContext BuffThread, const char* cInProf, const char* FileName)
{
    cmsHPROFILE hProfile;
    cmsUInt32Number n;
    char* Buffer;
    FILE* o;


    if (cInProf == NULL)
        hProfile = cmsCreateLab4Profile(BuffThread, NULL);
    else
        hProfile = cmsOpenProfileFromFile(BuffThread, cInProf, "r");

    n = cmsGetPostScriptCSA(BuffThread, hProfile, 0, 0, NULL, 0);
    if (n == 0) return;

    Buffer = (char*) _cmsMalloc(BuffThread, n + 1);
    cmsGetPostScriptCSA(BuffThread, hProfile, 0, 0, Buffer, n);
    Buffer[n] = 0;

    if (FileName != NULL) {
        o = fopen(FileName, "wb");
        fwrite(Buffer, n, 1, o);
        fclose(o);
    }

    _cmsFree(BuffThread, Buffer);
    cmsCloseProfile(BuffThread, hProfile);
    if (FileName != NULL)
        remove(FileName);
}


static
void GenerateCRD(cmsContext BuffThread, const char* cOutProf, const char* FileName)
{
    cmsHPROFILE hProfile;
    cmsUInt32Number n;
    char* Buffer;
    cmsUInt32Number dwFlags = 0;


    if (cOutProf == NULL)
        hProfile = cmsCreateLab4Profile(BuffThread, NULL);
    else
        hProfile = cmsOpenProfileFromFile(BuffThread, cOutProf, "r");

    n = cmsGetPostScriptCRD(BuffThread, hProfile, 0, dwFlags, NULL, 0);
    if (n == 0) return;

    Buffer = (char*) _cmsMalloc(BuffThread, n + 1);
    cmsGetPostScriptCRD(BuffThread, hProfile, 0, dwFlags, Buffer, n);
    Buffer[n] = 0;

    if (FileName != NULL) {
        FILE* o = fopen(FileName, "wb");
        fwrite(Buffer, n, 1, o);
        fclose(o);
    }

    _cmsFree(BuffThread, Buffer);
    cmsCloseProfile(BuffThread, hProfile);
    if (FileName != NULL)
        remove(FileName);
}

static
cmsInt32Number CheckPostScript(cmsContext ContextID)
{
    GenerateCSA(ContextID, "test5.icc", "sRGB_CSA.ps");
    GenerateCSA(ContextID, "aRGBlcms2.icc", "aRGB_CSA.ps");
    GenerateCSA(ContextID, "test4.icc", "sRGBV4_CSA.ps");
    GenerateCSA(ContextID, "test1.icc", "SWOP_CSA.ps");
    GenerateCSA(ContextID, NULL, "Lab_CSA.ps");
    GenerateCSA(ContextID, "graylcms2.icc", "gray_CSA.ps");

    GenerateCRD(ContextID, "test5.icc", "sRGB_CRD.ps");
    GenerateCRD(ContextID, "aRGBlcms2.icc", "aRGB_CRD.ps");
    GenerateCRD(ContextID, NULL, "Lab_CRD.ps");
    GenerateCRD(ContextID, "test1.icc", "SWOP_CRD.ps");
    GenerateCRD(ContextID, "test4.icc", "sRGBV4_CRD.ps");
    GenerateCRD(ContextID, "graylcms2.icc", "gray_CRD.ps");

    return 1;
}


static
cmsInt32Number CheckGray(cmsContext ContextID, cmsHTRANSFORM xform, cmsUInt8Number g, double L)
{
    cmsCIELab Lab;

    cmsDoTransform(ContextID, xform, &g, &Lab, 1);

    if (!IsGoodVal("a axis on gray", 0, Lab.a, 0.001)) return 0;
    if (!IsGoodVal("b axis on gray", 0, Lab.b, 0.001)) return 0;

    return IsGoodVal("Gray value", L, Lab.L, 0.01);
}

static
cmsInt32Number CheckInputGray(cmsContext ContextID)
{
    cmsHPROFILE hGray = Create_Gray22(ContextID);
    cmsHPROFILE hLab  = cmsCreateLab4Profile(ContextID, NULL);
    cmsHTRANSFORM xform;

    if (hGray == NULL || hLab == NULL) return 0;

    xform = cmsCreateTransform(ContextID, hGray, TYPE_GRAY_8, hLab, TYPE_Lab_DBL, INTENT_RELATIVE_COLORIMETRIC, 0);
    cmsCloseProfile(ContextID, hGray); cmsCloseProfile(ContextID, hLab);

    if (!CheckGray(ContextID, xform, 0, 0)) return 0;
    if (!CheckGray(ContextID, xform, 125, 52.768)) return 0;
    if (!CheckGray(ContextID, xform, 200, 81.069)) return 0;
    if (!CheckGray(ContextID, xform, 255, 100.0)) return 0;

    cmsDeleteTransform(ContextID, xform);
    return 1;
}

static
cmsInt32Number CheckLabInputGray(cmsContext ContextID)
{
    cmsHPROFILE hGray = Create_GrayLab(ContextID);
    cmsHPROFILE hLab  = cmsCreateLab4Profile(ContextID, NULL);
    cmsHTRANSFORM xform;

    if (hGray == NULL || hLab == NULL) return 0;

    xform = cmsCreateTransform(ContextID, hGray, TYPE_GRAY_8, hLab, TYPE_Lab_DBL, INTENT_RELATIVE_COLORIMETRIC, 0);
    cmsCloseProfile(ContextID, hGray); cmsCloseProfile(ContextID, hLab);

    if (!CheckGray(ContextID, xform, 0, 0)) return 0;
    if (!CheckGray(ContextID, xform, 125, 49.019)) return 0;
    if (!CheckGray(ContextID, xform, 200, 78.431)) return 0;
    if (!CheckGray(ContextID, xform, 255, 100.0)) return 0;

    cmsDeleteTransform(ContextID, xform);
    return 1;
}


static
cmsInt32Number CheckOutGray(cmsContext ContextID, cmsHTRANSFORM xform, double L, cmsUInt8Number g)
{
    cmsCIELab Lab;
    cmsUInt8Number g_out;

    Lab.L = L;
    Lab.a = 0;
    Lab.b = 0;

    cmsDoTransform(ContextID, xform, &Lab, &g_out, 1);

    return IsGoodVal("Gray value", g, (double) g_out, 0.01);
}

static
cmsInt32Number CheckOutputGray(cmsContext ContextID)
{
    cmsHPROFILE hGray = Create_Gray22(ContextID);
    cmsHPROFILE hLab  = cmsCreateLab4Profile(ContextID, NULL);
    cmsHTRANSFORM xform;

    if (hGray == NULL || hLab == NULL) return 0;

    xform = cmsCreateTransform(ContextID, hLab, TYPE_Lab_DBL, hGray, TYPE_GRAY_8, INTENT_RELATIVE_COLORIMETRIC, 0);
    cmsCloseProfile(ContextID, hGray); cmsCloseProfile(ContextID, hLab);

    if (!CheckOutGray(ContextID, xform, 0, 0)) return 0;
    if (!CheckOutGray(ContextID, xform, 100, 255)) return 0;

    if (!CheckOutGray(ContextID, xform, 20, 52)) return 0;
    if (!CheckOutGray(ContextID, xform, 50, 118)) return 0;


    cmsDeleteTransform(ContextID, xform);
    return 1;
}


static
cmsInt32Number CheckLabOutputGray(cmsContext ContextID)
{
    cmsHPROFILE hGray = Create_GrayLab(ContextID);
    cmsHPROFILE hLab  = cmsCreateLab4Profile(ContextID, NULL);
    cmsHTRANSFORM xform;
    cmsInt32Number i;

    if (hGray == NULL || hLab == NULL) return 0;

    xform = cmsCreateTransform(ContextID, hLab, TYPE_Lab_DBL, hGray, TYPE_GRAY_8, INTENT_RELATIVE_COLORIMETRIC, 0);
    cmsCloseProfile(ContextID, hGray); cmsCloseProfile(ContextID, hLab);

    if (!CheckOutGray(ContextID, xform, 0, 0)) return 0;
    if (!CheckOutGray(ContextID, xform, 100, 255)) return 0;

    for (i=0; i < 100; i++) {

        cmsUInt8Number g;

        g = (cmsUInt8Number) floor(i * 255.0 / 100.0 + 0.5);

        if (!CheckOutGray(ContextID, xform, i, g)) return 0;
    }


    cmsDeleteTransform(ContextID, xform);
    return 1;
}


static
cmsInt32Number CheckV4gamma(cmsContext ContextID)
{
    cmsHPROFILE h;
    cmsUInt16Number Lin[] = {0, 0xffff};
    cmsToneCurve*g = cmsBuildTabulatedToneCurve16(ContextID, 2, Lin);

    h = cmsOpenProfileFromFile(ContextID, "v4gamma.icc", "w");
    if (h == NULL) return 0;


    cmsSetProfileVersion(ContextID, h, 4.3);

    if (!cmsWriteTag(ContextID, h, cmsSigGrayTRCTag, g)) return 0;
    cmsCloseProfile(ContextID, h);

    cmsFreeToneCurve(ContextID, g);
    remove("v4gamma.icc");
    return 1;
}

// cmsBool cmsGBDdumpVRML(cmsHANDLE hGBD, const char* fname);

// Gamut descriptor routines
static
cmsInt32Number CheckGBD(cmsContext ContextID)
{
    cmsCIELab Lab;
    cmsHANDLE  h;
    cmsInt32Number L, a, b;
    cmsUInt32Number r1, g1, b1;
    cmsHPROFILE hLab, hsRGB;
    cmsHTRANSFORM xform;

    h = cmsGBDAlloc(ContextID);
    if (h == NULL) return 0;

    // Fill all Lab gamut as valid
    SubTest("Filling RAW gamut");

    for (L=0; L <= 100; L += 10)
        for (a = -128; a <= 128; a += 5)
            for (b = -128; b <= 128; b += 5) {

                Lab.L = L;
                Lab.a = a;
                Lab.b = b;
                if (!cmsGDBAddPoint(ContextID, h, &Lab)) return 0;
            }

    // Complete boundaries
    SubTest("computing Lab gamut");
    if (!cmsGDBCompute(ContextID, h, 0)) return 0;


    // All points should be inside gamut
    SubTest("checking Lab gamut");
    for (L=10; L <= 90; L += 25)
        for (a = -120; a <= 120; a += 25)
            for (b = -120; b <= 120; b += 25) {

                Lab.L = L;
                Lab.a = a;
                Lab.b = b;
                if (!cmsGDBCheckPoint(ContextID, h, &Lab)) {
                    return 0;
                }
            }
    cmsGBDFree(ContextID, h);


    // Now for sRGB
    SubTest("checking sRGB gamut");
    h = cmsGBDAlloc(ContextID);
    hsRGB = cmsCreate_sRGBProfile(ContextID);
    hLab  = cmsCreateLab4Profile(ContextID, NULL);

    xform = cmsCreateTransform(ContextID, hsRGB, TYPE_RGB_8, hLab, TYPE_Lab_DBL, INTENT_RELATIVE_COLORIMETRIC, cmsFLAGS_NOCACHE);
    cmsCloseProfile(ContextID, hsRGB); cmsCloseProfile(ContextID, hLab);


    for (r1=0; r1 < 256; r1 += 5) {
        for (g1=0; g1 < 256; g1 += 5)
            for (b1=0; b1 < 256; b1 += 5) {


                cmsUInt8Number rgb[3];

                rgb[0] = (cmsUInt8Number) r1;
                rgb[1] = (cmsUInt8Number) g1;
                rgb[2] = (cmsUInt8Number) b1;

                cmsDoTransform(ContextID, xform, rgb, &Lab, 1);

                // if (fabs(Lab.b) < 20 && Lab.a > 0) continue;

                if (!cmsGDBAddPoint(ContextID, h, &Lab)) {
                    cmsGBDFree(ContextID, h);
                    return 0;
                }


            }
    }


    if (!cmsGDBCompute(ContextID, h, 0)) return 0;
    // cmsGBDdumpVRML(h, "c:\\colormaps\\lab.wrl");

    for (r1=10; r1 < 200; r1 += 10) {
        for (g1=10; g1 < 200; g1 += 10)
            for (b1=10; b1 < 200; b1 += 10) {


                cmsUInt8Number rgb[3];

                rgb[0] = (cmsUInt8Number) r1;
                rgb[1] = (cmsUInt8Number) g1;
                rgb[2] = (cmsUInt8Number) b1;

                cmsDoTransform(ContextID, xform, rgb, &Lab, 1);
                if (!cmsGDBCheckPoint(ContextID, h, &Lab)) {

                    cmsDeleteTransform(ContextID, xform);
                    cmsGBDFree(ContextID, h);
                    return 0;
                }
            }
    }


    cmsDeleteTransform(ContextID, xform);
    cmsGBDFree(ContextID, h);

    SubTest("checking LCh chroma ring");
    h = cmsGBDAlloc(ContextID);


    for (r1=0; r1 < 360; r1++) {

        cmsCIELCh LCh;

        LCh.L = 70;
        LCh.C = 60;
        LCh.h = r1;

        cmsLCh2Lab(ContextID, &Lab, &LCh);
        if (!cmsGDBAddPoint(ContextID, h, &Lab)) {
                    cmsGBDFree(ContextID, h);
                    return 0;
                }
    }


    if (!cmsGDBCompute(ContextID, h, 0)) return 0;

    cmsGBDFree(ContextID, h);

    return 1;
}


static
int CheckMD5(cmsContext ContextID)
{    
    cmsHPROFILE pProfile = cmsOpenProfileFromFile(ContextID, "sRGBlcms2.icc", "r");
    cmsProfileID ProfileID1, ProfileID2, ProfileID3, ProfileID4;
 
    if (cmsMD5computeID(ContextID, pProfile)) cmsGetHeaderProfileID(ContextID, pProfile, ProfileID1.ID8);
    if (cmsMD5computeID(ContextID, pProfile)) cmsGetHeaderProfileID(ContextID, pProfile,ProfileID2.ID8);

    cmsCloseProfile(ContextID, pProfile);

    pProfile = cmsOpenProfileFromFile(ContextID, "sRGBlcms2.icc", "r");
    
    if (cmsMD5computeID(ContextID, pProfile)) cmsGetHeaderProfileID(ContextID, pProfile, ProfileID3.ID8);
    if (cmsMD5computeID(ContextID, pProfile)) cmsGetHeaderProfileID(ContextID, pProfile,ProfileID4.ID8);

    cmsCloseProfile(ContextID, pProfile);

    return ((memcmp(ProfileID1.ID8, ProfileID3.ID8, sizeof(ProfileID1)) == 0) &&
            (memcmp(ProfileID2.ID8, ProfileID4.ID8, sizeof(ProfileID2)) == 0));
}



static
int CheckLinking(cmsContext ContextID)
{
    cmsHPROFILE h;
    cmsPipeline * pipeline;
    cmsStage *stageBegin, *stageEnd;

    // Create a CLUT based profile
     h = cmsCreateInkLimitingDeviceLink(ContextID, cmsSigCmykData, 150);

     // link a second tag
     cmsLinkTag(ContextID, h, cmsSigAToB1Tag, cmsSigAToB0Tag);

     // Save the linked devicelink
    if (!cmsSaveProfileToFile(ContextID, h, "lcms2link.icc")) return 0;
    cmsCloseProfile(ContextID, h);

    // Now open the profile and read the pipeline
    h = cmsOpenProfileFromFile(ContextID, "lcms2link.icc", "r");
    if (h == NULL) return 0;

    pipeline = (cmsPipeline*) cmsReadTag(ContextID, h, cmsSigAToB1Tag);
    if (pipeline == NULL)
    {
        return 0;
    }

    pipeline = cmsPipelineDup(ContextID, pipeline);

    // extract stage from pipe line
    cmsPipelineUnlinkStage(ContextID, pipeline, cmsAT_BEGIN, &stageBegin);
    cmsPipelineUnlinkStage(ContextID, pipeline, cmsAT_END,   &stageEnd);
    cmsPipelineInsertStage(ContextID, pipeline, cmsAT_END,    stageEnd);
    cmsPipelineInsertStage(ContextID, pipeline, cmsAT_BEGIN,  stageBegin);

    if (cmsTagLinkedTo(ContextID, h, cmsSigAToB1Tag) != cmsSigAToB0Tag) return 0;

    cmsWriteTag(ContextID, h, cmsSigAToB0Tag, pipeline);
    cmsPipelineFree(ContextID, pipeline);

    if (!cmsSaveProfileToFile(ContextID, h, "lcms2link2.icc")) return 0;
    cmsCloseProfile(ContextID, h);


    return 1;

}

//  TestMPE
//
//  Created by Paul Miller on 30/08/2016.
//
static
cmsHPROFILE IdentityMatrixProfile(cmsContext ctx, cmsColorSpaceSignature dataSpace)
{
    cmsVEC3 zero = {{0,0,0}};
    cmsMAT3 identity;
    cmsPipeline* forward;
    cmsPipeline* reverse;
    cmsHPROFILE identityProfile = cmsCreateProfilePlaceholder(ctx);


    cmsSetProfileVersion(ctx, identityProfile, 4.3);

    cmsSetDeviceClass(ctx,  identityProfile,     cmsSigColorSpaceClass);
    cmsSetColorSpace(ctx, identityProfile,       dataSpace);
    cmsSetPCS(ctx, identityProfile,              cmsSigXYZData);

    cmsSetHeaderRenderingIntent(ctx, identityProfile,  INTENT_RELATIVE_COLORIMETRIC);

    cmsWriteTag(ctx, identityProfile, cmsSigMediaWhitePointTag, cmsD50_XYZ(ctx));



    _cmsMAT3identity(ctx,  &identity);

    // build forward transform.... (RGB to PCS)
    forward = cmsPipelineAlloc(ctx, 3, 3);
    cmsPipelineInsertStage(ctx,  forward, cmsAT_END, cmsStageAllocMatrix( ctx, 3, 3, (cmsFloat64Number*)&identity, (cmsFloat64Number*)&zero));
    cmsWriteTag(ctx,  identityProfile, cmsSigDToB1Tag, forward);

    cmsPipelineFree(ctx, forward);

    reverse = cmsPipelineAlloc(ctx, 3, 3);
    cmsPipelineInsertStage(ctx,  reverse, cmsAT_END, cmsStageAllocMatrix( ctx, 3, 3, (cmsFloat64Number*)&identity, (cmsFloat64Number*)&zero));
    cmsWriteTag(ctx,  identityProfile, cmsSigBToD1Tag, reverse);

    cmsPipelineFree(ctx, reverse);

    return identityProfile;
}

static
cmsInt32Number CheckFloatXYZ(cmsContext ctx)
{
    cmsHPROFILE input;
    cmsHPROFILE xyzProfile = cmsCreateXYZProfile(ctx);
    cmsHTRANSFORM xform;
    cmsFloat32Number in[4];
    cmsFloat32Number out[4];

    in[0] = 1.0;
    in[1] = 1.0;
    in[2] = 1.0;
    in[3] = 0.5;

    // RGB to XYZ
    input = IdentityMatrixProfile(ctx, cmsSigRgbData);

    xform = cmsCreateTransform(ctx, input, TYPE_RGB_FLT, xyzProfile, TYPE_XYZ_FLT, INTENT_RELATIVE_COLORIMETRIC, 0);
    cmsCloseProfile(ctx, input);

    cmsDoTransform(ctx,  xform, in, out, 1);
    cmsDeleteTransform(ctx,  xform);

    if (!IsGoodVal("Float RGB->XYZ", in[0], out[0], FLOAT_PRECISSION) ||
        !IsGoodVal("Float RGB->XYZ", in[1], out[1], FLOAT_PRECISSION) ||
        !IsGoodVal("Float RGB->XYZ", in[2], out[2], FLOAT_PRECISSION))
           return 0;


    // XYZ to XYZ
    input = IdentityMatrixProfile(ctx, cmsSigXYZData);

    xform = cmsCreateTransform(ctx, input, TYPE_XYZ_FLT, xyzProfile, TYPE_XYZ_FLT, INTENT_RELATIVE_COLORIMETRIC, 0);
    cmsCloseProfile(ctx, input);

    cmsDoTransform(ctx,  xform, in, out, 1);


    cmsDeleteTransform(ctx,  xform);

     if (!IsGoodVal("Float XYZ->XYZ", in[0], out[0], FLOAT_PRECISSION) ||
         !IsGoodVal("Float XYZ->XYZ", in[1], out[1], FLOAT_PRECISSION) ||
         !IsGoodVal("Float XYZ->XYZ", in[2], out[2], FLOAT_PRECISSION))
           return 0;


    input = IdentityMatrixProfile(ctx, cmsSigXYZData);

#   define TYPE_XYZA_FLT          (FLOAT_SH(1)|COLORSPACE_SH(PT_XYZ)|EXTRA_SH(1)|CHANNELS_SH(3)|BYTES_SH(4))

    xform = cmsCreateTransform(ctx, input, TYPE_XYZA_FLT, xyzProfile, TYPE_XYZA_FLT, INTENT_RELATIVE_COLORIMETRIC, cmsFLAGS_COPY_ALPHA);
    cmsCloseProfile(ctx, input);

    cmsDoTransform(ctx, xform, in, out, 1);


    cmsDeleteTransform(ctx,  xform);

     if (!IsGoodVal("Float XYZA->XYZA", in[0], out[0], FLOAT_PRECISSION) ||
         !IsGoodVal("Float XYZA->XYZA", in[1], out[1], FLOAT_PRECISSION) ||
         !IsGoodVal("Float XYZA->XYZA", in[2], out[2], FLOAT_PRECISSION) ||
         !IsGoodVal("Float XYZA->XYZA", in[3], out[3], FLOAT_PRECISSION))
           return 0;


    // XYZ to RGB
    input = IdentityMatrixProfile(ctx, cmsSigRgbData);

    xform = cmsCreateTransform(ctx, xyzProfile, TYPE_XYZ_FLT, input, TYPE_RGB_FLT, INTENT_RELATIVE_COLORIMETRIC, 0);
    cmsCloseProfile(ctx, input);

    cmsDoTransform(ctx,  xform, in, out, 1);

    cmsDeleteTransform(ctx,  xform);

       if (!IsGoodVal("Float XYZ->RGB", in[0], out[0], FLOAT_PRECISSION) ||
           !IsGoodVal("Float XYZ->RGB", in[1], out[1], FLOAT_PRECISSION) ||
           !IsGoodVal("Float XYZ->RGB", in[2], out[2], FLOAT_PRECISSION))
           return 0;


    // Now the optimizer should remove a stage

    // XYZ to RGB
    input = IdentityMatrixProfile(ctx, cmsSigRgbData);

    xform = cmsCreateTransform(ctx, input, TYPE_RGB_FLT, input, TYPE_RGB_FLT, INTENT_RELATIVE_COLORIMETRIC, 0);
    cmsCloseProfile(ctx, input);

    cmsDoTransform(ctx,  xform, in, out, 1);

    cmsDeleteTransform(ctx,  xform);

       if (!IsGoodVal("Float RGB->RGB", in[0], out[0], FLOAT_PRECISSION) ||
           !IsGoodVal("Float RGB->RGB", in[1], out[1], FLOAT_PRECISSION) ||
           !IsGoodVal("Float RGB->RGB", in[2], out[2], FLOAT_PRECISSION))
           return 0;

    cmsCloseProfile(ctx, xyzProfile);


    return 1;
}


/*
Bug reported

        1)
        sRGB built-in V4.3 -> Lab identity built-in V4.3
        Flags: "cmsFLAGS_NOCACHE", "cmsFLAGS_NOOPTIMIZE"
        Input format: TYPE_RGBA_FLT
        Output format: TYPE_LabA_FLT

        2) and back
        Lab identity built-in V4.3 -> sRGB built-in V4.3
        Flags: "cmsFLAGS_NOCACHE", "cmsFLAGS_NOOPTIMIZE"
        Input format: TYPE_LabA_FLT
        Output format: TYPE_RGBA_FLT

*/
static
cmsInt32Number ChecksRGB2LabFLT(cmsContext ctx)
{
    cmsHPROFILE hSRGB = cmsCreate_sRGBProfile(ctx);
    cmsHPROFILE hLab  = cmsCreateLab4Profile(ctx, NULL);

    cmsHTRANSFORM xform1 = cmsCreateTransform(ctx, hSRGB, TYPE_RGBA_FLT, hLab, TYPE_LabA_FLT, 0, cmsFLAGS_NOCACHE|cmsFLAGS_NOOPTIMIZE);
    cmsHTRANSFORM xform2 = cmsCreateTransform(ctx, hLab, TYPE_LabA_FLT, hSRGB, TYPE_RGBA_FLT, 0, cmsFLAGS_NOCACHE|cmsFLAGS_NOOPTIMIZE);

    cmsFloat32Number RGBA1[4], RGBA2[4], LabA[4];
    int i;


    for (i = 0; i <= 100; i++)
    {
        RGBA1[0] = i / 100.0F;
        RGBA1[1] = i / 100.0F;
        RGBA1[2] = i / 100.0F;
        RGBA1[3] = 0;

        cmsDoTransform(ctx, xform1, RGBA1, LabA,  1);
        cmsDoTransform(ctx, xform2, LabA, RGBA2, 1);

        if (!IsGoodVal("Float RGB->RGB", RGBA1[0], RGBA2[0], FLOAT_PRECISSION) ||
            !IsGoodVal("Float RGB->RGB", RGBA1[1], RGBA2[1], FLOAT_PRECISSION) ||
            !IsGoodVal("Float RGB->RGB", RGBA1[2], RGBA2[2], FLOAT_PRECISSION))
            return 0;
    }


    cmsDeleteTransform(ctx, xform1);
    cmsDeleteTransform(ctx, xform2);
    cmsCloseProfile(ctx, hSRGB);
    cmsCloseProfile(ctx, hLab);

    return 1;
}

/*
 * parametric curve for Rec709
 */
static
double Rec709(double L)
{
    if (L <0.018) return 4.5*L;
    else
    {
          double a = 1.099* pow(L, 0.45);

          a = a - 0.099;
          return a;
    }
}


static
cmsInt32Number CheckParametricRec709(cmsContext ContextID)
{
    cmsFloat64Number params[7];
    cmsToneCurve* t;
    int i;

    params[0] = 0.45; /* y */
    params[1] = pow(1.099, 1.0 / 0.45); /* a */
    params[2] = 0.0; /* b */
    params[3] = 4.5; /* c */
    params[4] = 0.018; /* d */
    params[5] = -0.099; /* e */
    params[6] = 0.0; /* f */

    t = cmsBuildParametricToneCurve (ContextID, 5, params);


    for (i=0; i < 256; i++)
    {
        cmsFloat32Number n = (cmsFloat32Number) i / 255.0F;
        cmsUInt16Number f1 = (cmsUInt16Number) floor(255.0 * cmsEvalToneCurveFloat(ContextID, t, n) + 0.5);
        cmsUInt16Number f2 = (cmsUInt16Number) floor(255.0*Rec709((double) i / 255.0) + 0.5);

        if (f1 != f2)
        {
            cmsFreeToneCurve(ContextID, t);
            return 0;
        }
    }

    cmsFreeToneCurve(ContextID, t);
    return 1;
}


#define kNumPoints  10

typedef cmsFloat32Number(*Function)(cmsFloat32Number x);

static cmsFloat32Number StraightLine( cmsFloat32Number x)
{
    return (cmsFloat32Number) (0.1 + 0.9 * x);
}

static cmsInt32Number TestCurve(cmsContext ContextID, const char* label, cmsToneCurve* curve, Function fn)
{
    cmsInt32Number ok = 1;
    int i;
    for (i = 0; i < kNumPoints*3; i++) {

        cmsFloat32Number x = (cmsFloat32Number)i / (kNumPoints*3 - 1);
        cmsFloat32Number expectedY = fn(x);
        cmsFloat32Number out = cmsEvalToneCurveFloat(ContextID,  curve, x);

        if (!IsGoodVal(label, expectedY, out, FLOAT_PRECISSION)) {
            ok = 0;
        }
    }
    return ok;
}

static
cmsInt32Number CheckFloatSamples(cmsContext ContextID)
{
    cmsFloat32Number y[kNumPoints];
    int i;
    cmsToneCurve *curve;
    cmsInt32Number ok;

    for (i = 0; i < kNumPoints; i++) {
        cmsFloat32Number x = (cmsFloat32Number)i / (kNumPoints-1);

        y[i] = StraightLine(x);
    }

    curve = cmsBuildTabulatedToneCurveFloat(ContextID, kNumPoints, y);
    ok = TestCurve(ContextID, "Float Samples", curve, StraightLine);
    cmsFreeToneCurve(ContextID, curve);

    return ok;
}

static
cmsInt32Number CheckFloatSegments(cmsContext ContextID)
{
    cmsInt32Number ok = 1;
    int i;
    cmsToneCurve *curve;

    cmsFloat32Number y[ kNumPoints];

    // build a segmented curve with a sampled section...
    cmsCurveSegment Seg[3];

    // Initialize segmented curve part up to 0.1
    Seg[0].x0 = -1e22f;      // -infinity
    Seg[0].x1 = 0.1f;
    Seg[0].Type = 6;             // Y = (a * X + b) ^ Gamma + c
    Seg[0].Params[0] = 1.0f;     // gamma
    Seg[0].Params[1] = 0.9f;     // a
    Seg[0].Params[2] = 0.0f;        // b
    Seg[0].Params[3] = 0.1f;     // c
    Seg[0].Params[4] = 0.0f;

    // From zero to 1
    Seg[1].x0 = 0.1f;
    Seg[1].x1 = 0.9f;
    Seg[1].Type = 0;

    Seg[1].nGridPoints = kNumPoints;
    Seg[1].SampledPoints = y;

    for (i = 0; i < kNumPoints; i++) {
        cmsFloat32Number x = (cmsFloat32Number) (0.1 + ((cmsFloat32Number)i / (kNumPoints-1)) * (0.9 - 0.1));
        y[i] = StraightLine(x);
    }

    // from 1 to +infinity
    Seg[2].x0 = 0.9f;
    Seg[2].x1 = 1e22f;   // +infinity
    Seg[2].Type = 6;

    Seg[2].Params[0] = 1.0f;
    Seg[2].Params[1] = 0.9f;
    Seg[2].Params[2] = 0.0f;
    Seg[2].Params[3] = 0.1f;
    Seg[2].Params[4] = 0.0f;

    curve = cmsBuildSegmentedToneCurve(ContextID, 3, Seg);

    ok = TestCurve(ContextID, "Float Segmented Curve", curve, StraightLine);

    cmsFreeToneCurve(ContextID, curve);

    return ok;
}

static
cmsInt32Number CheckReadRAW(cmsContext ContextID)
{
    cmsInt32Number tag_size, tag_size1;
    char buffer[37009];
    cmsHPROFILE hProfile;

    SubTest("RAW read on on-disk");
    hProfile = cmsOpenProfileFromFile(ContextID, "test1.icc", "r");

    if (hProfile == NULL)
        return 0;
	tag_size1 = cmsReadRawTag(ContextID, hProfile, cmsSigGamutTag, NULL, 0);
	tag_size = cmsReadRawTag(ContextID, hProfile, cmsSigGamutTag, buffer, 37009);

    cmsCloseProfile(ContextID, hProfile);

    if (tag_size != 37009)
        return 0;

    if (tag_size1 != 37009)
        return 0;

    SubTest("RAW read on in-memory created profiles");
    hProfile = cmsCreate_sRGBProfile(ContextID);
	tag_size1 = cmsReadRawTag(ContextID, hProfile, cmsSigGreenColorantTag, NULL, 0);
	tag_size = cmsReadRawTag(ContextID, hProfile, cmsSigGreenColorantTag, buffer, 20);

    cmsCloseProfile(ContextID, hProfile);

    if (tag_size != 20)
        return 0;
    if (tag_size1 != 20)
        return 0;

    return 1;
}

static
cmsInt32Number CheckMeta(cmsContext ContextID)
{
    char *data;
    cmsHANDLE dict;
    cmsHPROFILE p;
    cmsUInt32Number clen;
    FILE *fp;
    int rc;

    /* open file */
    p = cmsOpenProfileFromFile(ContextID, "ibm-t61.icc", "r");
    if (p == NULL) return 0;

    /* read dictionary, but don't do anything with the value */
    //COMMENT OUT THE NEXT TWO LINES AND IT WORKS FINE!!!
    dict = cmsReadTag(ContextID, p, cmsSigMetaTag);
    if (dict == NULL) return 0;

    /* serialize profile to memory */
    rc = cmsSaveProfileToMem(ContextID, p, NULL, &clen);
    if (!rc) return 0;

    data = (char*) chknull(malloc(clen));
    rc = cmsSaveProfileToMem(ContextID, p, data, &clen);
    if (!rc) return 0;

    /* write the memory blob to a file */
    //NOTE: The crash does not happen if cmsSaveProfileToFile() is used */
    fp = fopen("new.icc", "wb");
    fwrite(data, 1, clen, fp);
    fclose(fp);
    free(data);

    cmsCloseProfile(ContextID, p);

    /* open newly created file and read metadata */
    p = cmsOpenProfileFromFile(ContextID, "new.icc", "r");
    //ERROR: Bad dictionary Name/Value
    //ERROR: Corrupted tag 'meta'
    //test: test.c:59: main: Assertion `dict' failed.
    dict = cmsReadTag(ContextID, p, cmsSigMetaTag);
    if (dict == NULL) return 0;

    cmsCloseProfile(ContextID, p);
    return 1;
}


// Bug on applying null transforms on floating point buffers
static
cmsInt32Number CheckFloatNULLxform(cmsContext ContextID)
{
    int i;
    cmsFloat32Number in[10] = { 0, 1, 2, 3, 4, 5, 6, 7, 8, 9 };
    cmsFloat32Number out[10];

    cmsHTRANSFORM xform = cmsCreateTransform(ContextID, NULL, TYPE_GRAY_FLT, NULL, TYPE_GRAY_FLT, INTENT_PERCEPTUAL, cmsFLAGS_NULLTRANSFORM);

    if (xform == NULL) {
        Fail("Unable to create float null transform");
        return 0;
    }

    cmsDoTransform(ContextID, xform, in, out, 10);

    cmsDeleteTransform(ContextID, xform);
    for (i=0; i < 10; i++) {

        if (!IsGoodVal("float nullxform", in[i], out[i], 0.001)) {

            return 0;
        }
    }

    return 1;
}

static
cmsInt32Number CheckRemoveTag(cmsContext ContextID)
{
    cmsHPROFILE p;
    cmsMLU *mlu;
    int ret;

    p = cmsCreate_sRGBProfile(ContextID);

    /* set value */
    mlu = cmsMLUalloc (ContextID, 1);
    ret = cmsMLUsetASCII(ContextID, mlu, "en", "US", "bar");
    if (!ret) return 0;

    ret = cmsWriteTag(ContextID, p, cmsSigDeviceMfgDescTag, mlu);
    if (!ret) return 0;

    cmsMLUfree(ContextID, mlu);

    /* remove the tag  */
    ret = cmsWriteTag(ContextID, p, cmsSigDeviceMfgDescTag, NULL);
    if (!ret) return 0;

    /* THIS EXPLODES */
    cmsCloseProfile(ContextID, p);
    return 1;
}


static
cmsInt32Number CheckMatrixSimplify(cmsContext ContextID)
{

       cmsHPROFILE pIn;
       cmsHPROFILE pOut;
       cmsHTRANSFORM t;
       unsigned char buf[3] = { 127, 32, 64 };


       pIn = cmsCreate_sRGBProfile(ContextID);
       pOut = cmsOpenProfileFromFile(ContextID, "ibm-t61.icc", "r");
       if (pIn == NULL || pOut == NULL)
              return 0;

       t = cmsCreateTransform(ContextID, pIn, TYPE_RGB_8, pOut, TYPE_RGB_8, INTENT_PERCEPTUAL, 0);
       cmsDoTransformStride(ContextID, t, buf, buf, 1, 1);
       cmsDeleteTransform(ContextID, t);
       cmsCloseProfile(ContextID, pIn);
       cmsCloseProfile(ContextID, pOut);


       return buf[0] == 144 && buf[1] == 0 && buf[2] == 69;
}



static
cmsInt32Number CheckTransformLineStride(cmsContext ContextID)
{

       cmsHPROFILE pIn;
       cmsHPROFILE pOut;
       cmsHTRANSFORM t;

       // Our buffer is formed by 4 RGB8 lines, each line is 2 pixels wide plus a padding of one byte

       cmsUInt8Number buf1[]= { 0xff, 0xff, 0xff, 0xff, 0xff, 0xff, 0,
                                0xff, 0xff, 0xff, 0xff, 0xff, 0xff, 0,
                                0xff, 0xff, 0xff, 0xff, 0xff, 0xff, 0,
                                0xff, 0xff, 0xff, 0xff, 0xff, 0xff, 0, };

       // Our buffer2 is formed by 4 RGBA lines, each line is 2 pixels wide plus a padding of one byte

       cmsUInt8Number buf2[] = { 0xff, 0xff, 0xff, 1, 0xff, 0xff, 0xff, 1, 0,
                                 0xff, 0xff, 0xff, 1, 0xff, 0xff, 0xff, 1, 0,
                                 0xff, 0xff, 0xff, 1, 0xff, 0xff, 0xff, 1, 0,
                                 0xff, 0xff, 0xff, 1, 0xff, 0xff, 0xff, 1, 0};

       // Our buffer3 is formed by 4 RGBA16 lines, each line is 2 pixels wide plus a padding of two bytes

       cmsUInt16Number buf3[] = { 0xffff, 0xffff, 0xffff, 0x0101, 0xffff, 0xffff, 0xffff, 0x0101, 0,
                                  0xffff, 0xffff, 0xffff, 0x0101, 0xffff, 0xffff, 0xffff, 0x0101, 0,
                                  0xffff, 0xffff, 0xffff, 0x0101, 0xffff, 0xffff, 0xffff, 0x0101, 0,
                                  0xffff, 0xffff, 0xffff, 0x0101, 0xffff, 0xffff, 0xffff, 0x0101, 0 };

       cmsUInt8Number out[1024];


       memset(out, 0, sizeof(out));
       pIn = cmsCreate_sRGBProfile(ContextID);
       pOut = cmsOpenProfileFromFile(ContextID,  "ibm-t61.icc", "r");
       if (pIn == NULL || pOut == NULL)
              return 0;

       t = cmsCreateTransform(ContextID, pIn, TYPE_RGB_8, pOut, TYPE_RGB_8, INTENT_PERCEPTUAL, cmsFLAGS_COPY_ALPHA);

       cmsDoTransformLineStride(ContextID, t, buf1, out, 2, 4, 7, 7, 0, 0);
       cmsDeleteTransform(ContextID, t);

       if (memcmp(out, buf1, sizeof(buf1)) != 0) {
              Fail("Failed transform line stride on RGB8");
              cmsCloseProfile(ContextID, pIn);
              cmsCloseProfile(ContextID, pOut);
              return 0;
       }

       memset(out, 0, sizeof(out));

       t = cmsCreateTransform(ContextID, pIn, TYPE_RGBA_8, pOut, TYPE_RGBA_8, INTENT_PERCEPTUAL, cmsFLAGS_COPY_ALPHA);

       cmsDoTransformLineStride(ContextID, t, buf2, out, 2, 4, 9, 9, 0, 0);

       cmsDeleteTransform(ContextID, t);


       if (memcmp(out, buf2, sizeof(buf2)) != 0) {
              cmsCloseProfile(ContextID, pIn);
              cmsCloseProfile(ContextID, pOut);
              Fail("Failed transform line stride on RGBA8");
              return 0;
       }

       memset(out, 0, sizeof(out));

       t = cmsCreateTransform(ContextID, pIn, TYPE_RGBA_16, pOut, TYPE_RGBA_16, INTENT_PERCEPTUAL, cmsFLAGS_COPY_ALPHA);

       cmsDoTransformLineStride(ContextID, t, buf3, out, 2, 4, 18, 18, 0, 0);

       cmsDeleteTransform(ContextID, t);

       if (memcmp(out, buf3, sizeof(buf3)) != 0) {
              cmsCloseProfile(ContextID, pIn);
              cmsCloseProfile(ContextID, pOut);
              Fail("Failed transform line stride on RGBA16");
              return 0;
       }


       memset(out, 0, sizeof(out));


       // From 8 to 16
       t = cmsCreateTransform(ContextID, pIn, TYPE_RGBA_8, pOut, TYPE_RGBA_16, INTENT_PERCEPTUAL, cmsFLAGS_COPY_ALPHA);

       cmsDoTransformLineStride(ContextID, t, buf2, out, 2, 4, 9, 18, 0, 0);

       cmsDeleteTransform(ContextID, t);

       if (memcmp(out, buf3, sizeof(buf3)) != 0) {
              cmsCloseProfile(ContextID, pIn);
              cmsCloseProfile(ContextID, pOut);
              Fail("Failed transform line stride on RGBA16");
              return 0;
       }



       cmsCloseProfile(ContextID, pIn);
       cmsCloseProfile(ContextID, pOut);

       return 1;
}


static
int CheckPlanar8opt(cmsContext ContextID)
{
    cmsHPROFILE aboveRGB = Create_AboveRGB(ContextID);
    cmsHPROFILE sRGB = cmsCreate_sRGBProfile(ContextID);

    cmsHTRANSFORM transform = cmsCreateTransform(ContextID,
        sRGB, TYPE_RGB_8_PLANAR,
        aboveRGB, TYPE_RGB_8_PLANAR,
        INTENT_PERCEPTUAL, 0);

    cmsDeleteTransform(ContextID, transform);
    cmsCloseProfile(ContextID, aboveRGB);
    cmsCloseProfile(ContextID, sRGB);

    return 1;
}

/**
* Bug reported & fixed. Thanks to Kornel Lesinski for spotting this.
*/
static
int CheckSE(cmsContext ContextID)
{
    cmsHPROFILE input_profile = Create_AboveRGB(ContextID);
    cmsHPROFILE output_profile = cmsCreate_sRGBProfile(ContextID);

    cmsHTRANSFORM tr = cmsCreateTransform(ContextID, input_profile, TYPE_RGBA_8, output_profile, TYPE_RGBA_16_SE, INTENT_RELATIVE_COLORIMETRIC, cmsFLAGS_COPY_ALPHA);

    cmsUInt8Number rgba[4] = { 40, 41, 41, 0xfa };
    cmsUInt16Number out[4];

    cmsDoTransform(ContextID, tr, rgba, out, 1);
    cmsCloseProfile(ContextID, input_profile);
    cmsCloseProfile(ContextID, output_profile);
    cmsDeleteTransform(ContextID, tr);

    if (out[0] != 0xf622 || out[1] != 0x7f24 || out[2] != 0x7f24)
        return 0;

    return 1;
}

/**
* Bug reported.
*/
static
int CheckForgedMPE(cmsContext ContextID)
{
    cmsUInt32Number i;
    cmsHPROFILE srcProfile;
    cmsHPROFILE dstProfile;
    cmsColorSpaceSignature srcCS;
    cmsUInt32Number nSrcComponents;
    cmsUInt32Number srcFormat;
    cmsUInt32Number intent = 0;
    cmsUInt32Number flags = 0;
    cmsHTRANSFORM hTransform;
    cmsUInt8Number output[4];

    srcProfile = cmsOpenProfileFromFile(ContextID, "bad_mpe.icc", "r");
    if (!srcProfile)
        return 0;

    dstProfile = cmsCreate_sRGBProfile(ContextID);
    if (!dstProfile) {
        cmsCloseProfile(ContextID, srcProfile);
        return 0;
    }

    srcCS = cmsGetColorSpace(ContextID, srcProfile);
    nSrcComponents = cmsChannelsOfColorSpace(ContextID, srcCS);

    if (srcCS == cmsSigLabData) {
        srcFormat =
            COLORSPACE_SH(PT_Lab) | CHANNELS_SH(nSrcComponents) | BYTES_SH(0);
    }
    else {
        srcFormat =
            COLORSPACE_SH(PT_ANY) | CHANNELS_SH(nSrcComponents) | BYTES_SH(1);
    }

    cmsSetLogErrorHandler(ContextID, ErrorReportingFunction);

    hTransform = cmsCreateTransform(ContextID, srcProfile, srcFormat, dstProfile,
        TYPE_BGR_8, intent, flags);
    cmsCloseProfile(ContextID, srcProfile);
    cmsCloseProfile(ContextID, dstProfile);

    cmsSetLogErrorHandler(ContextID, FatalErrorQuit);

    // Should report error
    if (!TrappedError) return 0;

    TrappedError = FALSE;

    // Transform should NOT be created
    if (!hTransform) return 1;

    // Never should reach here
    if (T_BYTES(srcFormat) == 0) {  // 0 means double
        double input[128];
        for (i = 0; i < nSrcComponents; i++)
            input[i] = 0.5f;
        cmsDoTransform(ContextID, hTransform, input, output, 1);
    }
    else {
        cmsUInt8Number input[128];
        for (i = 0; i < nSrcComponents; i++)
            input[i] = 128;
        cmsDoTransform(ContextID, hTransform, input, output, 1);
    }
    cmsDeleteTransform(ContextID, hTransform);

    return 0;
}

/**
* What the self test is trying to do is creating a proofing transform
* with gamut check, so we can getting the coverage of one profile of
* another, i.e. to approximate the gamut intersection. e.g.
* Thanks to Richard Hughes for providing the test
*/
static
int CheckProofingIntersection(cmsContext ContextID)
{
    cmsHPROFILE profile_null, hnd1, hnd2;
    cmsHTRANSFORM transform;

    hnd1 = cmsCreate_sRGBProfile(ContextID);
    hnd2 = Create_AboveRGB(ContextID);

    profile_null = cmsCreateNULLProfile(ContextID);
    transform = cmsCreateProofingTransform(ContextID,
        hnd1,
        TYPE_RGB_FLT,
        profile_null,
        TYPE_GRAY_FLT,
        hnd2,
        INTENT_ABSOLUTE_COLORIMETRIC,
        INTENT_ABSOLUTE_COLORIMETRIC,
        cmsFLAGS_GAMUTCHECK |
        cmsFLAGS_SOFTPROOFING);

    cmsCloseProfile(ContextID, hnd1);
    cmsCloseProfile(ContextID, hnd2);
    cmsCloseProfile(ContextID, profile_null);

    // Failed?
    if (transform == NULL) return 0;

    cmsDeleteTransform(ContextID, transform);
    return 1;
}

/**
* In 2.11: When I create a RGB profile, set the copyright data with an empty string,
* then call cmsMD5computeID on said profile, the program crashes.
*/
static
int CheckEmptyMLUC(cmsContext ContextID)
{
    cmsCIExyY white = { 0.31271, 0.32902, 1.0 };
    cmsCIExyYTRIPLE primaries =
    {
    .Red = { 0.640, 0.330, 1.0 },
    .Green = { 0.300, 0.600, 1.0 },
    .Blue = { 0.150, 0.060, 1.0 }
    };

    cmsFloat64Number parameters[10] = { 2.6, 0.0, 0.0, 0.0, 0.0, 0.0, 0.0, 0.0, 0.0, 0.0 };
    cmsToneCurve* toneCurve = cmsBuildParametricToneCurve(ContextID, 1, parameters);
    cmsToneCurve* toneCurves[3] = { toneCurve, toneCurve, toneCurve };

    cmsHPROFILE profile = cmsCreateRGBProfile(ContextID, &white, &primaries, toneCurves);

    cmsSetLogErrorHandler(ContextID, FatalErrorQuit);

    cmsFreeToneCurve(ContextID, toneCurve);

    // Set an empty copyright tag. This should log an error.
    cmsMLU* mlu = cmsMLUalloc(ContextID, 1);

    cmsMLUsetASCII(ContextID, mlu, "en", "AU", "");
    cmsMLUsetWide(ContextID, mlu,  "en", "EN", L"");
    cmsWriteTag(ContextID, profile, cmsSigCopyrightTag, mlu);
    cmsMLUfree(ContextID, mlu);

    // This will cause a crash after setting an empty copyright tag.
    cmsMD5computeID(ContextID, profile);

    // Cleanup
    cmsCloseProfile(ContextID, profile);
    //DebugMemDontCheckThis(ContextID);
    cmsDeleteContext(ContextID);

    return 1;
}

static
double distance(const cmsUInt16Number* a, const cmsUInt16Number* b)
{
    double d1 = a[0] - b[0];
    double d2 = a[1] - b[1];
    double d3 = a[2] - b[2];

    return sqrt(d1 * d1 + d2 * d2 + d3 * d3);
}

/**
* In 2.12, a report suggest that the built-in sRGB has roundtrip errors that makes color to move
* when roundtripping again and again
*/
static
int Check_sRGB_Rountrips(cmsContext contextID)
{
    cmsUInt16Number rgb[3], seed[3];
    cmsCIELab Lab;
    int i, r, g, b;
    double err, maxErr;
    cmsHPROFILE hsRGB = cmsCreate_sRGBProfile(contextID);
    cmsHPROFILE hLab = cmsCreateLab4Profile(contextID, NULL);

    cmsHTRANSFORM hBack = cmsCreateTransform(contextID, hLab, TYPE_Lab_DBL, hsRGB, TYPE_RGB_16, INTENT_RELATIVE_COLORIMETRIC, 0);
    cmsHTRANSFORM hForth = cmsCreateTransform(contextID, hsRGB, TYPE_RGB_16, hLab, TYPE_Lab_DBL, INTENT_RELATIVE_COLORIMETRIC, 0);

    cmsCloseProfile(contextID, hLab);
    cmsCloseProfile(contextID, hsRGB);

    maxErr = 0.0;
    for (r = 0; r <= 255; r += 16)
        for (g = 0; g <= 255; g += 16)
            for (b = 0; b <= 255; b += 16)
            {
                seed[0] = rgb[0] = (cmsUInt16Number) ((r << 8) | r);
                seed[1] = rgb[1] = (cmsUInt16Number) ((g << 8) | g);
                seed[2] = rgb[2] = (cmsUInt16Number) ((b << 8) | b);

                for (i = 0; i < 50; i++)
                {
                    cmsDoTransform(contextID, hForth, rgb, &Lab, 1);
                    cmsDoTransform(contextID, hBack, &Lab, rgb, 1);
                }

                err = distance(seed, rgb);

                if (err > maxErr)
                    maxErr = err;
            }


    cmsDeleteTransform(contextID, hBack);
    cmsDeleteTransform(contextID, hForth);

    if (maxErr > 20.0)
    {
        printf("Maximum sRGB roundtrip error %f!\n", maxErr);
        return 0;
    }

    return 1;
}

/**
* Check OKLab colorspace
*/
static
int Check_OkLab(cmsContext ContextID)
{
    cmsHPROFILE hOkLab = cmsCreate_OkLabProfile(ContextID);
    cmsHPROFILE hXYZ = cmsCreateXYZProfile(ContextID);
    cmsCIEXYZ xyz, xyz2;
    cmsCIELab okLab;
	cmsFloat64Number dist, Max = 0;

    cmsHTRANSFORM xform  = cmsCreateTransform(ContextID, hXYZ, TYPE_XYZ_DBL,  hOkLab, TYPE_OKLAB_DBL, INTENT_RELATIVE_COLORIMETRIC, 0);
    cmsHTRANSFORM xform2 = cmsCreateTransform(ContextID, hOkLab, TYPE_OKLAB_DBL, hXYZ, TYPE_XYZ_DBL,  INTENT_RELATIVE_COLORIMETRIC, 0);

    /**
    * D50 should be converted to white by PCS definition
    */
    xyz.X = 0.9642; xyz.Y = 1.0000; xyz.Z = 0.8249;
    cmsDoTransform(ContextID, xform, &xyz, &okLab, 1);
    cmsDoTransform(ContextID, xform2, &okLab, &xyz2, 1);

	// XYZ to OkLab and back should be performed at 1E-12 accuracy at least
	dist = cmsXYZDeltaE(ContextID, &xyz, &xyz2);
	if (dist > Max) Max = dist;


    xyz.X = 1.0; xyz.Y = 0.0; xyz.Z = 0.0;
    cmsDoTransform(ContextID, xform, &xyz, &okLab, 1);
    cmsDoTransform(ContextID, xform2, &okLab, &xyz2, 1);

	dist = cmsXYZDeltaE(ContextID, &xyz, &xyz2);
	if (dist > Max) Max = dist;


    xyz.X = 0.0; xyz.Y = 1.0; xyz.Z = 0.0;
    cmsDoTransform(ContextID, xform, &xyz, &okLab, 1);
    cmsDoTransform(ContextID, xform2, &okLab, &xyz2, 1);

	dist = cmsXYZDeltaE(ContextID, &xyz, &xyz2);
	if (dist > Max) Max = dist;


    xyz.X = 0.0; xyz.Y = 0.0; xyz.Z = 1.0;
    cmsDoTransform(ContextID, xform, &xyz, &okLab, 1);
    cmsDoTransform(ContextID, xform2, &okLab, &xyz2, 1);

	dist = cmsXYZDeltaE(ContextID, &xyz, &xyz2);
	if (dist > Max) Max = dist;


    cmsDeleteTransform(ContextID, xform);
    cmsDeleteTransform(ContextID, xform2);
    cmsCloseProfile(ContextID, hOkLab);
    cmsCloseProfile(ContextID, hXYZ);

	return Max < 1E-12;
}

static
cmsHPROFILE createRgbGamma(cmsContext contextID, cmsFloat64Number g)
{
	cmsCIExyY       D65 = { 0.3127, 0.3290, 1.0 };
    cmsCIExyYTRIPLE Rec709Primaries = {
                                {0.6400, 0.3300, 1.0},
                                {0.3000, 0.6000, 1.0},
                                {0.1500, 0.0600, 1.0}
    };
    cmsToneCurve* Gamma[3];
    cmsHPROFILE  hRGB;

    Gamma[0] = Gamma[1] = Gamma[2] = cmsBuildGamma(contextID, g);
    if (Gamma[0] == NULL) return NULL;

    hRGB = cmsCreateRGBProfile(contextID, &D65, &Rec709Primaries, Gamma);
    cmsFreeToneCurve(contextID, Gamma[0]);
    return hRGB;
}


static
int CheckGammaSpaceDetection(cmsContext contextID)
{
	cmsFloat64Number i;

    for (i = 0.5; i < 3; i += 0.1)
    {
        cmsHPROFILE hProfile = createRgbGamma(contextID, i);

        cmsFloat64Number gamma = cmsDetectRGBProfileGamma(contextID, hProfile, 0.01);

        cmsCloseProfile(contextID, hProfile);

        if (fabs(gamma - i) > 0.1)
        {
            Fail("Failed profile gamma detection of %f (got %f)", i, gamma);
            return 0;
        }
    }

    return 1;
}

// Per issue #308. A built-in is corrupted by using write raw tag was causing a segfault
static
int CheckInducedCorruption(cmsContext contextID)
{
    cmsHTRANSFORM xform0;
    char garbage[] = "\x01\x02\x03\x04\x05\x06\x07\x08\x09\x0a\x0b";
    cmsHPROFILE hsrgb = cmsCreate_sRGBProfile(contextID);
    cmsHPROFILE hLab = cmsCreateLab4Profile(contextID, NULL);

    cmsSetLogErrorHandler(contextID, NULL);
    cmsWriteRawTag(contextID, hsrgb, cmsSigBlueColorantTag, &garbage, sizeof(garbage));

    xform0 = cmsCreateTransform(contextID, hsrgb, TYPE_RGB_16, hLab, TYPE_Lab_16, INTENT_RELATIVE_COLORIMETRIC, 0);

    if (xform0) cmsDeleteTransform(contextID, xform0);

    cmsCloseProfile(contextID, hsrgb);
    cmsCloseProfile(contextID, hLab);

    ResetFatalError(contextID);
    return 1;
}

#if 0

// You need to download following profiles to execute this test: sRGB-elle-V4-srgbtrc.icc, sRGB-elle-V4-g10.icc
// The include this line in the checks list:  Check("KInear spaces detection", CheckLinearSpacesOptimization);
static
void uint16toFloat(cmsUInt16Number* src, cmsFloat32Number* dst)
{
    for (int i = 0; i < 3; i++) {
        dst[i] = src[i] / 65535.f;
    }
}

static
int CheckLinearSpacesOptimization(cmsContext contextID)
{
    cmsHPROFILE lcms_sRGB = cmsCreate_sRGBProfile(contextID);
    cmsHPROFILE elle_sRGB = cmsOpenProfileFromFile(contextID, "sRGB-elle-V4-srgbtrc.icc", "r");
    cmsHPROFILE elle_linear = cmsOpenProfileFromFile(contextID, "sRGB-elle-V4-g10.icc", "r");
    cmsHTRANSFORM transform1 = cmsCreateTransform(contextID, elle_sRGB, TYPE_RGB_16, elle_linear, TYPE_RGB_16, INTENT_RELATIVE_COLORIMETRIC, 0);
    cmsHTRANSFORM transform2 = cmsCreateTransform(contextID, elle_linear, TYPE_RGB_16, lcms_sRGB, TYPE_RGB_16, INTENT_RELATIVE_COLORIMETRIC, 0);
    cmsHTRANSFORM transform2a = cmsCreateTransform(contextID, elle_linear, TYPE_RGB_FLT, lcms_sRGB, TYPE_RGB_16, INTENT_RELATIVE_COLORIMETRIC, 0);

    cmsUInt16Number sourceCol[3] = { 43 * 257, 27 * 257, 6 * 257 };
    cmsUInt16Number linearCol[3] = { 0 };
    float linearColF[3] = { 0 };
    cmsUInt16Number finalCol[3] = { 0 };
    int difR, difG, difB;
    int difR2, difG2, difB2;

    cmsDoTransform(contextID, transform1, sourceCol, linearCol, 1);
    cmsDoTransform(contextID, transform2, linearCol, finalCol, 1);

    cmsCloseProfile(contextID, lcms_sRGB); cmsCloseProfile(contextID, elle_sRGB); cmsCloseProfile(contextID, elle_linear);


    difR = (int)sourceCol[0] - finalCol[0];
    difG = (int)sourceCol[1] - finalCol[1];
    difB = (int)sourceCol[2] - finalCol[2];


    uint16toFloat(linearCol, linearColF);
    cmsDoTransform(contextID, transform2a, linearColF, finalCol, 1);

    difR2 = (int)sourceCol[0] - finalCol[0];
    difG2 = (int)sourceCol[1] - finalCol[1];
    difB2 = (int)sourceCol[2] - finalCol[2];

    cmsDeleteTransform(contextID, transform1);
    cmsDeleteTransform(contextID, transform2);
    cmsDeleteTransform(contextID, transform2a);

    if (abs(difR2 - difR) > 5 || abs(difG2 - difG) > 5 || abs(difB2 - difB) > 5)
    {
        Fail("Linear detection failed");
        return 0;
    }

    return 1;
}
#endif



static
int CheckBadCGATS(cmsContext ContextID)
{
    const char* bad_it8 =
        " \"\"\n"
        "NUMBER_OF_FIELDS 4\n"
        "BEGIN_DATA_FORMAT\n"
        "I R G G\n"
        "END_DATA_FORMAT\n"
        "NUMBER_OF_FIELDS 9\n"
        "NUMBER_OF_SETS 2\n"
        "BEGIN_DATA\n"
        "d\n"
        "0 0Bd\n"
        "0Ba	$ $ t .";

    cmsHANDLE hIT8;
    
    cmsSetLogErrorHandler(ContextID, NULL);

    hIT8 = cmsIT8LoadFromMem(ContextID, bad_it8, (cmsUInt32Number) strlen(bad_it8));
    
    ResetFatalError(ContextID);

    if (hIT8 != NULL)
    {
        Fail("Wrong IT8 accepted as ok");
        cmsIT8Free(ContextID, hIT8);
    }

    return 1;
}

static
int CheckIntToFloatTransform(cmsContext ContextID)
{
    cmsHPROFILE hAbove = Create_AboveRGB(ContextID);
    cmsHPROFILE hsRGB = cmsCreate_sRGBProfile(ContextID);

    cmsHTRANSFORM xform = cmsCreateTransform(ContextID, hAbove, TYPE_RGB_8, hsRGB, TYPE_RGB_DBL, INTENT_PERCEPTUAL, 0);

    cmsUInt8Number rgb8[3] = { 12, 253, 21 };
    cmsFloat64Number rgbDBL[3] = { 0 };

    cmsCloseProfile(ContextID, hAbove);
	cmsCloseProfile(ContextID, hsRGB);

    cmsDoTransform(ContextID, xform, rgb8, rgbDBL, 1);


    cmsDeleteTransform(ContextID, xform);

    if (rgbDBL[0] < 0 && rgbDBL[2] < 0) return 1;

    Fail("Unbounded transforms with integer input failed");

    return 0;
}

static
int CheckSaveLinearizationDevicelink(cmsContext ContextID)
{
	int rc = 1;
    const cmsFloat32Number table[] = { 0, 0.5f, 1.0f };

    cmsToneCurve* tone = cmsBuildTabulatedToneCurveFloat(ContextID, 3, table);

    cmsToneCurve* rgb_curves[3] = { tone, tone, tone };

    cmsHPROFILE hDeviceLink = cmsCreateLinearizationDeviceLink(ContextID, cmsSigRgbData, rgb_curves);

    cmsBool result;
    cmsHTRANSFORM xform;
    int i;
    
    cmsFreeToneCurve(ContextID, tone);

    result = cmsSaveProfileToFile(ContextID, hDeviceLink, "lin_rgb.icc");

    cmsCloseProfile(ContextID, hDeviceLink);

    if (!result)
    {
        remove("lin_rgb.icc");
        Fail("Couldn't save linearization devicelink");        
		rc = 0;
    }


    hDeviceLink = cmsOpenProfileFromFile(ContextID, "lin_rgb.icc", "r");

    if (hDeviceLink == NULL)
    {
        remove("lin_rgb.icc");
        Fail("Could't open devicelink");
		rc = 0;
	}

    xform = cmsCreateTransform(ContextID, hDeviceLink, TYPE_RGB_8, NULL, TYPE_RGB_8, INTENT_PERCEPTUAL, 0);
    cmsCloseProfile(ContextID, hDeviceLink);

    for (i = 0; i < 256; i++)
    {
        cmsUInt8Number rgb_in[3] = { i, i, i };
        cmsUInt8Number rgb_out[3];

        cmsDoTransform(ContextID, xform, rgb_in, rgb_out, 1);

        if (rgb_in[0] != rgb_out[0] ||
            rgb_in[1] != rgb_out[1] ||
            rgb_in[2] != rgb_out[2])
        {
            remove("lin_rgb.icc");
            Fail("Saved devicelink was not working");
			rc = 0;
		}
    }


    cmsDeleteTransform(ContextID, xform);
    remove("lin_rgb.icc");

    return rc;
}


// --------------------------------------------------------------------------------------------------
// P E R F O R M A N C E   C H E C K S
// --------------------------------------------------------------------------------------------------


typedef struct {cmsUInt8Number r, g, b, a;}    Scanline_rgba8;
typedef struct {cmsUInt16Number r, g, b, a;}   Scanline_rgba16;
typedef struct {cmsFloat32Number r, g, b, a;}  Scanline_rgba32;
typedef struct {cmsUInt8Number r, g, b;}       Scanline_rgb8;
typedef struct {cmsUInt16Number r, g, b;}      Scanline_rgb16;
typedef struct {cmsFloat32Number r, g, b;}     Scanline_rgb32;


static
void TitlePerformance(const char* Txt)
{
    printf("%-45s: ", Txt); fflush(stdout);
}

static
void PrintPerformance(cmsUInt32Number Bytes, cmsUInt32Number SizeOfPixel, cmsFloat64Number diff)
{
    cmsFloat64Number seconds  = (cmsFloat64Number) diff / CLOCKS_PER_SEC;
    cmsFloat64Number mpix_sec = Bytes / (1024.0*1024.0*seconds*SizeOfPixel);

    printf("%#4.3g MPixel/sec.\n", mpix_sec);
    fflush(stdout);
}


static
void SpeedTest32bits(cmsContext ContextID, const char * Title, cmsHPROFILE hlcmsProfileIn, cmsHPROFILE hlcmsProfileOut, cmsInt32Number Intent)
{
    cmsInt32Number r, g, b, j;
    clock_t atime;
    cmsFloat64Number diff;
    cmsHTRANSFORM hlcmsxform;
    Scanline_rgba32 *In;
    cmsUInt32Number Mb;
    cmsUInt32Number Interval = 4; // Power of 2 number to increment r,g,b values by in the loops to keep the test duration practically short
    cmsUInt32Number NumPixels;

    if (hlcmsProfileIn == NULL || hlcmsProfileOut == NULL)
        Die("Unable to open profiles");

    hlcmsxform  = cmsCreateTransform(ContextID, hlcmsProfileIn, TYPE_RGBA_FLT,
        hlcmsProfileOut, TYPE_RGBA_FLT, Intent, cmsFLAGS_NOCACHE);
    cmsCloseProfile(ContextID, hlcmsProfileIn);
    cmsCloseProfile(ContextID, hlcmsProfileOut);

    NumPixels = 256 / Interval * 256 / Interval * 256 / Interval;
    Mb = NumPixels * sizeof(Scanline_rgba32);

    In = (Scanline_rgba32 *) chknull(malloc(Mb));

    j = 0;
    for (r=0; r < 256; r += Interval)
        for (g=0; g < 256; g += Interval)
            for (b=0; b < 256; b += Interval) {

                In[j].r = r / 256.0f;
                In[j].g = g / 256.0f;
                In[j].b = b / 256.0f;
                In[j].a = (In[j].r + In[j].g + In[j].b) / 3;

                j++;
            }


    TitlePerformance(Title);

    atime = clock();

    cmsDoTransform(ContextID, hlcmsxform, In, In, NumPixels);

    diff = clock() - atime;
    free(In);

    PrintPerformance(Mb, sizeof(Scanline_rgba32), diff);
    cmsDeleteTransform(ContextID, hlcmsxform);

}


static
void SpeedTest16bits(cmsContext ContextID, const char * Title, cmsHPROFILE hlcmsProfileIn, cmsHPROFILE hlcmsProfileOut, cmsInt32Number Intent)
{
    cmsInt32Number r, g, b, j;
    clock_t atime;
    cmsFloat64Number diff;
    cmsHTRANSFORM hlcmsxform;
    Scanline_rgb16 *In;
    cmsUInt32Number Mb;

    if (hlcmsProfileIn == NULL || hlcmsProfileOut == NULL)
        Die("Unable to open profiles");

    hlcmsxform  = cmsCreateTransform(ContextID, hlcmsProfileIn, TYPE_RGB_16,
        hlcmsProfileOut, TYPE_RGB_16, Intent, cmsFLAGS_NOCACHE);
    cmsCloseProfile(ContextID, hlcmsProfileIn);
    cmsCloseProfile(ContextID, hlcmsProfileOut);

    Mb = 256*256*256 * sizeof(Scanline_rgb16);

    In = (Scanline_rgb16*) chknull(malloc(Mb));

    j = 0;
    for (r=0; r < 256; r++)
        for (g=0; g < 256; g++)
            for (b=0; b < 256; b++) {

                In[j].r = (cmsUInt16Number) ((r << 8) | r);
                In[j].g = (cmsUInt16Number) ((g << 8) | g);
                In[j].b = (cmsUInt16Number) ((b << 8) | b);

                j++;
            }


    TitlePerformance(Title);

    atime = clock();

    cmsDoTransform(ContextID, hlcmsxform, In, In, 256*256*256);

    diff = clock() - atime;
    free(In);

    PrintPerformance(Mb, sizeof(Scanline_rgb16), diff);
    cmsDeleteTransform(ContextID, hlcmsxform);

}


static
void SpeedTest32bitsCMYK(cmsContext ContextID, const char * Title, cmsHPROFILE hlcmsProfileIn, cmsHPROFILE hlcmsProfileOut)
{
    cmsInt32Number r, g, b, j;
    clock_t atime;
    cmsFloat64Number diff;
    cmsHTRANSFORM hlcmsxform;
    Scanline_rgba32 *In;
    cmsUInt32Number Mb;
    cmsUInt32Number Interval = 4; // Power of 2 number to increment r,g,b values by in the loops to keep the test duration practically short
    cmsUInt32Number NumPixels;

    if (hlcmsProfileIn == NULL || hlcmsProfileOut == NULL)
        Die("Unable to open profiles");

    hlcmsxform  = cmsCreateTransform(ContextID, hlcmsProfileIn, TYPE_CMYK_FLT,
        hlcmsProfileOut, TYPE_CMYK_FLT, INTENT_PERCEPTUAL, cmsFLAGS_NOCACHE);
    cmsCloseProfile(ContextID, hlcmsProfileIn);
    cmsCloseProfile(ContextID, hlcmsProfileOut);

    NumPixels = 256 / Interval * 256 / Interval * 256 / Interval;
    Mb = NumPixels * sizeof(Scanline_rgba32);

    In = (Scanline_rgba32 *) chknull(malloc(Mb));

    j = 0;
    for (r=0; r < 256; r += Interval)
        for (g=0; g < 256; g += Interval)
            for (b=0; b < 256; b += Interval) {

                In[j].r = r / 256.0f;
                In[j].g = g / 256.0f;
                In[j].b = b / 256.0f;
                In[j].a = (In[j].r + In[j].g + In[j].b) / 3;

                j++;
            }


    TitlePerformance(Title);

    atime = clock();

    cmsDoTransform(ContextID, hlcmsxform, In, In, NumPixels);

    diff = clock() - atime;

    free(In);

    PrintPerformance(Mb, sizeof(Scanline_rgba32), diff);

    cmsDeleteTransform(ContextID, hlcmsxform);

}


static
void SpeedTest16bitsCMYK(cmsContext ContextID, const char * Title, cmsHPROFILE hlcmsProfileIn, cmsHPROFILE hlcmsProfileOut)
{
    cmsInt32Number r, g, b, j;
    clock_t atime;
    cmsFloat64Number diff;
    cmsHTRANSFORM hlcmsxform;
    Scanline_rgba16 *In;
    cmsUInt32Number Mb;

    if (hlcmsProfileIn == NULL || hlcmsProfileOut == NULL)
        Die("Unable to open profiles");

    hlcmsxform  = cmsCreateTransform(ContextID, hlcmsProfileIn, TYPE_CMYK_16,
        hlcmsProfileOut, TYPE_CMYK_16, INTENT_PERCEPTUAL,  cmsFLAGS_NOCACHE);
    cmsCloseProfile(ContextID, hlcmsProfileIn);
    cmsCloseProfile(ContextID, hlcmsProfileOut);

    Mb = 256*256*256*sizeof(Scanline_rgba16);

    In = (Scanline_rgba16*) chknull(malloc(Mb));

    j = 0;
    for (r=0; r < 256; r++)
        for (g=0; g < 256; g++)
            for (b=0; b < 256; b++) {

                In[j].r = (cmsUInt16Number) ((r << 8) | r);
                In[j].g = (cmsUInt16Number) ((g << 8) | g);
                In[j].b = (cmsUInt16Number) ((b << 8) | b);
                In[j].a = 0;

                j++;
            }


    TitlePerformance(Title);

    atime = clock();

    cmsDoTransform(ContextID, hlcmsxform, In, In, 256*256*256);

    diff = clock() - atime;

    free(In);

    PrintPerformance(Mb, sizeof(Scanline_rgba16), diff);

    cmsDeleteTransform(ContextID, hlcmsxform);

}


static
void SpeedTest8bits(cmsContext ContextID, const char * Title, cmsHPROFILE hlcmsProfileIn, cmsHPROFILE hlcmsProfileOut, cmsInt32Number Intent)
{
    cmsInt32Number r, g, b, j;
    clock_t atime;
    cmsFloat64Number diff;
    cmsHTRANSFORM hlcmsxform;
    Scanline_rgb8 *In;
    cmsUInt32Number Mb;

    if (hlcmsProfileIn == NULL || hlcmsProfileOut == NULL)
        Die("Unable to open profiles");

    hlcmsxform  = cmsCreateTransform(ContextID, hlcmsProfileIn, TYPE_RGB_8,
                            hlcmsProfileOut, TYPE_RGB_8, Intent, cmsFLAGS_NOCACHE);
    cmsCloseProfile(ContextID, hlcmsProfileIn);
    cmsCloseProfile(ContextID, hlcmsProfileOut);

    Mb = 256*256*256*sizeof(Scanline_rgb8);

    In = (Scanline_rgb8*) chknull(malloc(Mb));

    j = 0;
    for (r=0; r < 256; r++)
        for (g=0; g < 256; g++)
            for (b=0; b < 256; b++) {

        In[j].r = (cmsUInt8Number) r;
        In[j].g = (cmsUInt8Number) g;
        In[j].b = (cmsUInt8Number) b;

        j++;
    }

    TitlePerformance(Title);

    atime = clock();

    cmsDoTransform(ContextID, hlcmsxform, In, In, 256*256*256);

    diff = clock() - atime;

    free(In);

    PrintPerformance(Mb, sizeof(Scanline_rgb8), diff);

    cmsDeleteTransform(ContextID, hlcmsxform);

}


static
void SpeedTest8bitsCMYK(cmsContext ContextID, const char * Title, cmsHPROFILE hlcmsProfileIn, cmsHPROFILE hlcmsProfileOut)
{
    cmsInt32Number r, g, b, j;
    clock_t atime;
    cmsFloat64Number diff;
    cmsHTRANSFORM hlcmsxform;
    Scanline_rgba8 *In;
    cmsUInt32Number Mb;

    if (hlcmsProfileIn == NULL || hlcmsProfileOut == NULL)
        Die("Unable to open profiles");

    hlcmsxform  = cmsCreateTransform(ContextID, hlcmsProfileIn, TYPE_CMYK_8,
                        hlcmsProfileOut, TYPE_CMYK_8, INTENT_PERCEPTUAL, cmsFLAGS_NOCACHE);
    cmsCloseProfile(ContextID, hlcmsProfileIn);
    cmsCloseProfile(ContextID, hlcmsProfileOut);

    Mb = 256*256*256*sizeof(Scanline_rgba8);

    In = (Scanline_rgba8*) chknull(malloc(Mb));

    j = 0;
    for (r=0; r < 256; r++)
        for (g=0; g < 256; g++)
            for (b=0; b < 256; b++) {

        In[j].r = (cmsUInt8Number) r;
        In[j].g = (cmsUInt8Number) g;
        In[j].b = (cmsUInt8Number) b;
        In[j].a = (cmsUInt8Number) 0;

        j++;
    }

    TitlePerformance(Title);

    atime = clock();

    cmsDoTransform(ContextID, hlcmsxform, In, In, 256*256*256);

    diff = clock() - atime;

    free(In);

    PrintPerformance(Mb, sizeof(Scanline_rgba8), diff);


    cmsDeleteTransform(ContextID, hlcmsxform);

}


static
void SpeedTest32bitsGray(cmsContext ContextID, const char * Title, cmsHPROFILE hlcmsProfileIn, cmsHPROFILE hlcmsProfileOut, cmsInt32Number Intent)
{
    cmsInt32Number r, g, b, j;
    clock_t atime;
    cmsFloat64Number diff;
    cmsHTRANSFORM hlcmsxform;
    cmsFloat32Number *In;
    cmsUInt32Number Mb;
    cmsUInt32Number Interval = 4; // Power of 2 number to increment r,g,b values by in the loops to keep the test duration practically short
    cmsUInt32Number NumPixels;

    if (hlcmsProfileIn == NULL || hlcmsProfileOut == NULL)
        Die("Unable to open profiles");

    hlcmsxform  = cmsCreateTransform(ContextID, hlcmsProfileIn,
        TYPE_GRAY_FLT, hlcmsProfileOut, TYPE_GRAY_FLT, Intent, cmsFLAGS_NOCACHE);
    cmsCloseProfile(ContextID, hlcmsProfileIn);
    cmsCloseProfile(ContextID, hlcmsProfileOut);

    NumPixels = 256 / Interval * 256 / Interval * 256 / Interval;
    Mb = NumPixels * sizeof(cmsFloat32Number);

    In = (cmsFloat32Number*) chknull(malloc(Mb));

    j = 0;
    for (r = 0; r < 256; r += Interval)
        for (g = 0; g < 256; g += Interval)
            for (b = 0; b < 256; b += Interval) {

                In[j] = ((r + g + b) / 768.0f);

                j++;
            }

    TitlePerformance(Title);

    atime = clock();

    cmsDoTransform(ContextID, hlcmsxform, In, In, NumPixels);

    diff = clock() - atime;
    free(In);

    PrintPerformance(Mb, sizeof(cmsFloat32Number), diff);
    cmsDeleteTransform(ContextID, hlcmsxform);
}


static
void SpeedTest16bitsGray(cmsContext ContextID, const char * Title, cmsHPROFILE hlcmsProfileIn, cmsHPROFILE hlcmsProfileOut, cmsInt32Number Intent)
{
    cmsInt32Number r, g, b, j;
    clock_t atime;
    cmsFloat64Number diff;
    cmsHTRANSFORM hlcmsxform;
    cmsUInt16Number *In;
    cmsUInt32Number Mb;

    if (hlcmsProfileIn == NULL || hlcmsProfileOut == NULL)
        Die("Unable to open profiles");

    hlcmsxform  = cmsCreateTransform(ContextID, hlcmsProfileIn,
        TYPE_GRAY_16, hlcmsProfileOut, TYPE_GRAY_16, Intent, cmsFLAGS_NOCACHE);
    cmsCloseProfile(ContextID, hlcmsProfileIn);
    cmsCloseProfile(ContextID, hlcmsProfileOut);
    Mb = 256*256*256 * sizeof(cmsUInt16Number);

    In = (cmsUInt16Number *) chknull(malloc(Mb));

    j = 0;
    for (r=0; r < 256; r++)
        for (g=0; g < 256; g++)
            for (b=0; b < 256; b++) {

                In[j] = (cmsUInt16Number) ((r + g + b) / 3);

                j++;
            }

    TitlePerformance(Title);

    atime = clock();

    cmsDoTransform(ContextID, hlcmsxform, In, In, 256*256*256);

    diff = clock() - atime;
    free(In);

    PrintPerformance(Mb, sizeof(cmsUInt16Number), diff);
    cmsDeleteTransform(ContextID, hlcmsxform);
}


static
void SpeedTest8bitsGray(cmsContext ContextID, const char * Title, cmsHPROFILE hlcmsProfileIn, cmsHPROFILE hlcmsProfileOut, cmsInt32Number Intent)
{
    cmsInt32Number r, g, b, j;
    clock_t atime;
    cmsFloat64Number diff;
    cmsHTRANSFORM hlcmsxform;
    cmsUInt8Number *In;
    cmsUInt32Number Mb;


    if (hlcmsProfileIn == NULL || hlcmsProfileOut == NULL)
        Die("Unable to open profiles");

    hlcmsxform  = cmsCreateTransform(ContextID, hlcmsProfileIn,
        TYPE_GRAY_8, hlcmsProfileOut, TYPE_GRAY_8, Intent, cmsFLAGS_NOCACHE);
    cmsCloseProfile(ContextID, hlcmsProfileIn);
    cmsCloseProfile(ContextID, hlcmsProfileOut);
    Mb = 256*256*256;

    In = (cmsUInt8Number*) chknull(malloc(Mb));

    j = 0;
    for (r=0; r < 256; r++)
        for (g=0; g < 256; g++)
            for (b=0; b < 256; b++) {

                In[j] = (cmsUInt8Number) r;

                j++;
            }

    TitlePerformance(Title);

    atime = clock();

    cmsDoTransform(ContextID, hlcmsxform, In, In, 256*256*256);

    diff = clock() - atime;
    free(In);

    PrintPerformance(Mb, sizeof(cmsUInt8Number), diff);
    cmsDeleteTransform(ContextID, hlcmsxform);
}


static
cmsHPROFILE CreateCurves(cmsContext ContextID)
{
    cmsToneCurve* Gamma = cmsBuildGamma(ContextID, 1.1);
    cmsToneCurve* Transfer[3];
    cmsHPROFILE h;

    Transfer[0] = Transfer[1] = Transfer[2] = Gamma;
    h = cmsCreateLinearizationDeviceLink(ContextID, cmsSigRgbData, Transfer);

    cmsFreeToneCurve(ContextID, Gamma);

    return h;
}


static
void SpeedTest(cmsContext ContextID)
{
    printf("\n\nP E R F O R M A N C E   T E S T S\n");
    printf(    "=================================\n\n");
    fflush(stdout);

    SpeedTest8bits(ContextID, "8 bits on CLUT profiles",
        cmsOpenProfileFromFile(ContextID, "test5.icc", "r"),
        cmsOpenProfileFromFile(ContextID, "test3.icc", "r"),
        INTENT_PERCEPTUAL);

    SpeedTest16bits(ContextID, "16 bits on CLUT profiles",
        cmsOpenProfileFromFile(ContextID, "test5.icc", "r"),
        cmsOpenProfileFromFile(ContextID, "test3.icc", "r"), INTENT_PERCEPTUAL);

    SpeedTest32bits(ContextID, "32 bits on CLUT profiles",
        cmsOpenProfileFromFile(ContextID, "test5.icc", "r"),
        cmsOpenProfileFromFile(ContextID, "test3.icc", "r"), INTENT_PERCEPTUAL);

    printf("\n");

    // - - - - - - - - - - - - - - - - - - - - - - - - - - - - - - - - - -

    SpeedTest8bits(ContextID, "8 bits on Matrix-Shaper profiles",
        cmsOpenProfileFromFile(ContextID, "test5.icc", "r"),
        cmsOpenProfileFromFile(ContextID, "aRGBlcms2.icc", "r"),
        INTENT_PERCEPTUAL);

    SpeedTest16bits(ContextID, "16 bits on Matrix-Shaper profiles",
        cmsOpenProfileFromFile(ContextID, "test5.icc", "r"),
        cmsOpenProfileFromFile(ContextID, "aRGBlcms2.icc", "r"),
        INTENT_PERCEPTUAL);

    SpeedTest32bits(ContextID, "32 bits on Matrix-Shaper profiles",
        cmsOpenProfileFromFile(ContextID, "test5.icc", "r"),
        cmsOpenProfileFromFile(ContextID, "aRGBlcms2.icc", "r"),
        INTENT_PERCEPTUAL);

    printf("\n");

    // - - - - - - - - - - - - - - - - - - - - - - - - - - - - - - - - - -

    SpeedTest8bits(ContextID, "8 bits on SAME Matrix-Shaper profiles",
        cmsOpenProfileFromFile(ContextID, "test5.icc", "r"),
        cmsOpenProfileFromFile(ContextID, "test5.icc", "r"),
        INTENT_PERCEPTUAL);

    SpeedTest16bits(ContextID, "16 bits on SAME Matrix-Shaper profiles",
        cmsOpenProfileFromFile(ContextID, "aRGBlcms2.icc", "r"),
        cmsOpenProfileFromFile(ContextID, "aRGBlcms2.icc", "r"),
        INTENT_PERCEPTUAL);

    SpeedTest32bits(ContextID, "32 bits on SAME Matrix-Shaper profiles",
        cmsOpenProfileFromFile(ContextID, "aRGBlcms2.icc", "r"),
        cmsOpenProfileFromFile(ContextID, "aRGBlcms2.icc", "r"),
        INTENT_PERCEPTUAL);

    printf("\n");

    // - - - - - - - - - - - - - - - - - - - - - - - - - - - - - - - - - -

    SpeedTest8bits(ContextID, "8 bits on Matrix-Shaper profiles (AbsCol)",
       cmsOpenProfileFromFile(ContextID, "test5.icc", "r"),
       cmsOpenProfileFromFile(ContextID, "aRGBlcms2.icc", "r"),
        INTENT_ABSOLUTE_COLORIMETRIC);

    SpeedTest16bits(ContextID, "16 bits on Matrix-Shaper profiles (AbsCol)",
       cmsOpenProfileFromFile(ContextID, "test5.icc", "r"),
       cmsOpenProfileFromFile(ContextID, "aRGBlcms2.icc", "r"),
        INTENT_ABSOLUTE_COLORIMETRIC);

    SpeedTest32bits(ContextID, "32 bits on Matrix-Shaper profiles (AbsCol)",
       cmsOpenProfileFromFile(ContextID, "test5.icc", "r"),
       cmsOpenProfileFromFile(ContextID, "aRGBlcms2.icc", "r"),
        INTENT_ABSOLUTE_COLORIMETRIC);

    printf("\n");

    // - - - - - - - - - - - - - - - - - - - - - - - - - - - - - - - - - -

    SpeedTest8bits(ContextID, "8 bits on curves",
        CreateCurves(ContextID),
        CreateCurves(ContextID),
        INTENT_PERCEPTUAL);

    SpeedTest16bits(ContextID, "16 bits on curves",
        CreateCurves(ContextID),
        CreateCurves(ContextID),
        INTENT_PERCEPTUAL);

    SpeedTest32bits(ContextID, "32 bits on curves",
        CreateCurves(ContextID),
        CreateCurves(ContextID),
        INTENT_PERCEPTUAL);

    printf("\n");

    // - - - - - - - - - - - - - - - - - - - - - - - - - - - - - - - - - -

    SpeedTest8bitsCMYK(ContextID, "8 bits on CMYK profiles",
        cmsOpenProfileFromFile(ContextID, "test1.icc", "r"),
        cmsOpenProfileFromFile(ContextID, "test2.icc", "r"));

    SpeedTest16bitsCMYK(ContextID, "16 bits on CMYK profiles",
        cmsOpenProfileFromFile(ContextID, "test1.icc", "r"),
        cmsOpenProfileFromFile(ContextID, "test2.icc", "r"));

    SpeedTest32bitsCMYK(ContextID, "32 bits on CMYK profiles",
        cmsOpenProfileFromFile(ContextID, "test1.icc", "r"),
        cmsOpenProfileFromFile(ContextID, "test2.icc", "r"));

    printf("\n");

    // - - - - - - - - - - - - - - - - - - - - - - - - - - - - - - - - - -

    SpeedTest8bitsGray(ContextID, "8 bits on gray-to gray",
        cmsOpenProfileFromFile(ContextID, "gray3lcms2.icc", "r"),
        cmsOpenProfileFromFile(ContextID, "graylcms2.icc", "r"), INTENT_RELATIVE_COLORIMETRIC);

    SpeedTest16bitsGray(ContextID, "16 bits on gray-to gray",
        cmsOpenProfileFromFile(ContextID, "gray3lcms2.icc", "r"),
        cmsOpenProfileFromFile(ContextID, "graylcms2.icc", "r"), INTENT_RELATIVE_COLORIMETRIC);

    SpeedTest32bitsGray(ContextID, "32 bits on gray-to gray",
        cmsOpenProfileFromFile(ContextID, "gray3lcms2.icc", "r"),
        cmsOpenProfileFromFile(ContextID, "graylcms2.icc", "r"), INTENT_RELATIVE_COLORIMETRIC);

    printf("\n");

    // - - - - - - - - - - - - - - - - - - - - - - - - - - - - - - - - - -

    SpeedTest8bitsGray(ContextID, "8 bits on gray-to-lab gray",
        cmsOpenProfileFromFile(ContextID, "graylcms2.icc", "r"),
        cmsOpenProfileFromFile(ContextID, "glablcms2.icc", "r"), INTENT_RELATIVE_COLORIMETRIC);

    SpeedTest16bitsGray(ContextID, "16 bits on gray-to-lab gray",
        cmsOpenProfileFromFile(ContextID, "graylcms2.icc", "r"),
        cmsOpenProfileFromFile(ContextID, "glablcms2.icc", "r"), INTENT_RELATIVE_COLORIMETRIC);

    SpeedTest32bitsGray(ContextID, "32 bits on gray-to-lab gray",
        cmsOpenProfileFromFile(ContextID, "graylcms2.icc", "r"),
        cmsOpenProfileFromFile(ContextID, "glablcms2.icc", "r"), INTENT_RELATIVE_COLORIMETRIC);

    printf("\n");

    // - - - - - - - - - - - - - - - - - - - - - - - - - - - - - - - - - -

    SpeedTest8bitsGray(ContextID, "8 bits on SAME gray-to-gray",
        cmsOpenProfileFromFile(ContextID, "graylcms2.icc", "r"),
        cmsOpenProfileFromFile(ContextID, "graylcms2.icc", "r"), INTENT_PERCEPTUAL);

    SpeedTest16bitsGray(ContextID, "16 bits on SAME gray-to-gray",
        cmsOpenProfileFromFile(ContextID, "graylcms2.icc", "r"),
        cmsOpenProfileFromFile(ContextID, "graylcms2.icc", "r"), INTENT_PERCEPTUAL);

    SpeedTest32bitsGray(ContextID, "32 bits on SAME gray-to-gray",
        cmsOpenProfileFromFile(ContextID, "graylcms2.icc", "r"),
        cmsOpenProfileFromFile(ContextID, "graylcms2.icc", "r"), INTENT_PERCEPTUAL);

    printf("\n");
}


// -----------------------------------------------------------------------------------------------------


// Print the supported intents
static
void PrintSupportedIntents(void)
{
    cmsUInt32Number n, i;
    cmsUInt32Number Codes[200];
    char* Descriptions[200];

    n = cmsGetSupportedIntents(DbgThread(), 200, Codes, Descriptions);

    printf("Supported intents:\n");
    for (i=0; i < n; i++) {
        printf("\t%u - %s\n", Codes[i], Descriptions[i]);
    }
    printf("\n");
}

// ---------------------------------------------------------------------------------------


#if defined(BUILD_MONOLITHIC)
#define main(cnt, arr)      lcms2_test_main(cnt, arr)
#endif

int main(int argc, const char** argv)
{
    cmsInt32Number Exhaustive = 0;
    cmsInt32Number DoSpeedTests = 1;
    cmsInt32Number DoCheckTests = 1;
    cmsInt32Number DoPluginTests = 1;
    cmsInt32Number DoZooTests = 0;
    cmsContext ctx;

#ifdef _MSC_VER
    _CrtSetDbgFlag ( _CRTDBG_ALLOC_MEM_DF | _CRTDBG_LEAK_CHECK_DF );
#endif

    // First of all, check for the right header
    if (cmsGetEncodedCMMversion() != LCMS_VERSION) {
        Die("Oops, you are mixing header and shared lib!\nHeader version reports to be '%d' and shared lib '%d'\n", LCMS_VERSION, cmsGetEncodedCMMversion());
    }

    printf("LittleCMS %2.2f test bed %s %s\n\n", cmsGetEncodedCMMversion() / 1000.0, __DATE__, __TIME__);

    if ((argc == 2) && strcmp(argv[1], "--exhaustive") == 0) {

        Exhaustive = 1;
        printf("Running exhaustive tests (will take a while...)\n\n");
    }
    else
        if ((argc == 3) && strcmp(argv[1], "--chdir") == 0) {
            CHDIR(argv[2]);
        }

    printf("Installing debug memory plug-in ... ");
    cmsPlugin(NULL, &DebugMemHandler);
    printf("done.\n");

    ctx = NULL;//cmsCreateContext(NULL, NULL);

    printf("Installing error logger ... ");
    cmsSetLogErrorHandler(NULL, FatalErrorQuit);
    printf("done.\n");

    CheckMethodPackDoublesFromFloat(ctx);

    PrintSupportedIntents();

    Check(ctx, "Base types", CheckBaseTypes);
    Check(ctx, "endianness", CheckEndianness);
    Check(ctx, "quick floor", CheckQuickFloor);
    Check(ctx, "quick floor word", CheckQuickFloorWord);
    Check(ctx, "Fixed point 15.16 representation", CheckFixedPoint15_16);
    Check(ctx, "Fixed point 8.8 representation", CheckFixedPoint8_8);
    Check(ctx, "D50 roundtrip", CheckD50Roundtrip);

    // Create utility profiles
    if (DoCheckTests || DoSpeedTests)
        Check(ctx, "Creation of test profiles", CreateTestProfiles);

    if (DoCheckTests) {

    // Forward 1D interpolation
    Check(ctx, "1D interpolation in 2pt tables", Check1DLERP2);
    Check(ctx, "1D interpolation in 3pt tables", Check1DLERP3);
    Check(ctx, "1D interpolation in 4pt tables", Check1DLERP4);
    Check(ctx, "1D interpolation in 6pt tables", Check1DLERP6);
    Check(ctx, "1D interpolation in 18pt tables", Check1DLERP18);
    Check(ctx, "1D interpolation in descending 2pt tables", Check1DLERP2Down);
    Check(ctx, "1D interpolation in descending 3pt tables", Check1DLERP3Down);
    Check(ctx, "1D interpolation in descending 6pt tables", Check1DLERP6Down);
    Check(ctx, "1D interpolation in descending 18pt tables", Check1DLERP18Down);

    if (Exhaustive) {

        Check(ctx, "1D interpolation in n tables", ExhaustiveCheck1DLERP);
        Check(ctx, "1D interpolation in descending tables", ExhaustiveCheck1DLERPDown);
    }

    // Forward 3D interpolation
    Check(ctx, "3D interpolation Tetrahedral (float) ", Check3DinterpolationFloatTetrahedral);
    Check(ctx, "3D interpolation Trilinear (float) ", Check3DinterpolationFloatTrilinear);
    Check(ctx, "3D interpolation Tetrahedral (16) ", Check3DinterpolationTetrahedral16);
    Check(ctx, "3D interpolation Trilinear (16) ", Check3DinterpolationTrilinear16);

    if (Exhaustive) {

        Check(ctx, "Exhaustive 3D interpolation Tetrahedral (float) ", ExaustiveCheck3DinterpolationFloatTetrahedral);
        Check(ctx, "Exhaustive 3D interpolation Trilinear  (float) ", ExaustiveCheck3DinterpolationFloatTrilinear);
        Check(ctx, "Exhaustive 3D interpolation Tetrahedral (16) ", ExhaustiveCheck3DinterpolationTetrahedral16);
        Check(ctx, "Exhaustive 3D interpolation Trilinear (16) ", ExhaustiveCheck3DinterpolationTrilinear16);
    }

    Check(ctx, "Reverse interpolation 3 -> 3", CheckReverseInterpolation3x3);
    Check(ctx, "Reverse interpolation 4 -> 3", CheckReverseInterpolation4x3);


    // High dimensionality interpolation

    Check(ctx, "3D interpolation", Check3Dinterp);
    Check(ctx, "3D interpolation with granularity", Check3DinterpGranular);
    Check(ctx, "4D interpolation", Check4Dinterp);
    Check(ctx, "4D interpolation with granularity", Check4DinterpGranular);
    Check(ctx, "5D interpolation with granularity", Check5DinterpGranular);
    Check(ctx, "6D interpolation with granularity", Check6DinterpGranular);
    Check(ctx, "7D interpolation with granularity", Check7DinterpGranular);
    Check(ctx, "8D interpolation with granularity", Check8DinterpGranular);

    // Encoding of colorspaces
    Check(ctx, "Lab to LCh and back (float only) ", CheckLab2LCh);
    Check(ctx, "Lab to XYZ and back (float only) ", CheckLab2XYZ);
    Check(ctx, "Lab to xyY and back (float only) ", CheckLab2xyY);
    Check(ctx, "Lab V2 encoding", CheckLabV2encoding);
    Check(ctx, "Lab V4 encoding", CheckLabV4encoding);

    // BlackBody
    Check(ctx, "Blackbody radiator", CheckTemp2CHRM);

    // Tone curves
    Check(ctx, "Linear gamma curves (16 bits)", CheckGammaCreation16);
    Check(ctx, "Linear gamma curves (float)", CheckGammaCreationFlt);

    Check(ctx, "Curve 1.8 (float)", CheckGamma18);
    Check(ctx, "Curve 2.2 (float)", CheckGamma22);
    Check(ctx, "Curve 3.0 (float)", CheckGamma30);

    Check(ctx, "Curve 1.8 (table)", CheckGamma18Table);
    Check(ctx, "Curve 2.2 (table)", CheckGamma22Table);
    Check(ctx, "Curve 3.0 (table)", CheckGamma30Table);

    Check(ctx, "Curve 1.8 (word table)", CheckGamma18TableWord);
    Check(ctx, "Curve 2.2 (word table)", CheckGamma22TableWord);
    Check(ctx, "Curve 3.0 (word table)", CheckGamma30TableWord);

    Check(ctx, "Parametric curves", CheckParametricToneCurves);

    Check(ctx, "Join curves", CheckJointCurves);
    Check(ctx, "Join curves descending", CheckJointCurvesDescending);
    Check(ctx, "Join curves degenerated", CheckReverseDegenerated);
    Check(ctx, "Join curves sRGB (Float)", CheckJointFloatCurves_sRGB);
    Check(ctx, "Join curves sRGB (16 bits)", CheckJoint16Curves_sRGB);
    Check(ctx, "Join curves sigmoidal", CheckJointCurvesSShaped);

    // LUT basics
    Check(ctx, "LUT creation & dup", CheckLUTcreation);
    Check(ctx, "1 Stage LUT ", Check1StageLUT);
    Check(ctx, "2 Stage LUT ", Check2StageLUT);
    Check(ctx, "2 Stage LUT (16 bits)", Check2Stage16LUT);
    Check(ctx, "3 Stage LUT ", Check3StageLUT);
    Check(ctx, "3 Stage LUT (16 bits)", Check3Stage16LUT);
    Check(ctx, "4 Stage LUT ", Check4StageLUT);
    Check(ctx, "4 Stage LUT (16 bits)", Check4Stage16LUT);
    Check(ctx, "5 Stage LUT ", Check5StageLUT);
    Check(ctx, "5 Stage LUT (16 bits) ", Check5Stage16LUT);
    Check(ctx, "6 Stage LUT ", Check6StageLUT);
    Check(ctx, "6 Stage LUT (16 bits) ", Check6Stage16LUT);

    // LUT operation
    Check(ctx, "Lab to Lab LUT (float only) ", CheckLab2LabLUT);
    Check(ctx, "XYZ to XYZ LUT (float only) ", CheckXYZ2XYZLUT);
    Check(ctx, "Lab to Lab MAT LUT (float only) ", CheckLab2LabMatLUT);
    Check(ctx, "Named Color LUT", CheckNamedColorLUT);
    Check(ctx, "Usual formatters", CheckFormatters16);
    Check(ctx, "Floating point formatters", CheckFormattersFloat);

#ifndef CMS_NO_HALF_SUPPORT
    Check(ctx, "HALF formatters", CheckFormattersHalf);
#endif
    // ChangeBuffersFormat
    Check(ctx, "ChangeBuffersFormat", CheckChangeBufferFormat);

    // MLU
<<<<<<< HEAD
    Check(ctx, "Multilocalized Unicode", CheckMLU);
=======
    Check("Multilocalized Unicode", CheckMLU);
    Check("Multilocalized Unicode (II)", CheckMLU_UTF8);
>>>>>>> df35632e

    // Named color
    Check(ctx, "Named color lists", CheckNamedColorList);
    Check(ctx, "Create named color profile", CreateNamedColorProfile);

    // Profile I/O (this one is huge!)
    Check(ctx, "Profile creation", CheckProfileCreation);
    Check(ctx, "Header version", CheckVersionHeaderWriting);
    Check(ctx, "Multilocalized profile", CheckMultilocalizedProfile);

    // Error reporting
    Check(ctx, "Error reporting on bad profiles", CheckErrReportingOnBadProfiles);
    Check(ctx, "Error reporting on bad transforms", CheckErrReportingOnBadTransforms);

    // Transforms
    Check(ctx, "Curves only transforms", CheckCurvesOnlyTransforms);
    Check(ctx, "Float Lab->Lab transforms", CheckFloatLabTransforms);
    Check(ctx, "Encoded Lab->Lab transforms", CheckEncodedLabTransforms);
    Check(ctx, "Stored identities", CheckStoredIdentities);

    Check(ctx, "Matrix-shaper transform (float)",   CheckMatrixShaperXFORMFloat);
    Check(ctx, "Matrix-shaper transform (16 bits)", CheckMatrixShaperXFORM16);
    Check(ctx, "Matrix-shaper transform (8 bits)",  CheckMatrixShaperXFORM8);

    Check(ctx, "Primaries of sRGB", CheckRGBPrimaries);

    // Known values
    Check(ctx, "Known values across matrix-shaper", Chack_sRGB_Float);
    Check(ctx, "Gray input profile", CheckInputGray);
    Check(ctx, "Gray Lab input profile", CheckLabInputGray);
    Check(ctx, "Gray output profile", CheckOutputGray);
    Check(ctx, "Gray Lab output profile", CheckLabOutputGray);

    Check(ctx, "Matrix-shaper proofing transform (float)",   CheckProofingXFORMFloat);
    Check(ctx, "Matrix-shaper proofing transform (16 bits)",  CheckProofingXFORM16);

    Check(ctx, "Gamut check", CheckGamutCheck);

    Check(ctx, "CMYK roundtrip on perceptual transform",   CheckCMYKRoundtrip);

    Check(ctx, "CMYK perceptual transform",   CheckCMYKPerceptual);
    // Check("CMYK rel.col. transform",   CheckCMYKRelCol);

    Check(ctx, "Black ink only preservation", CheckKOnlyBlackPreserving);
    Check(ctx, "Black plane preservation", CheckKPlaneBlackPreserving);


    Check(ctx, "Deciding curve types", CheckV4gamma);

    Check(ctx, "Black point detection", CheckBlackPoint);
    Check(ctx, "TAC detection", CheckTAC);

    Check(ctx, "CGATS parser", CheckCGATS);
    Check(ctx, "CGATS parser on junk", CheckCGATS2);
    Check(ctx, "CGATS parser on overflow", CheckCGATS_Overflow);
    Check(ctx, "PostScript generator", CheckPostScript);
    Check(ctx, "Segment maxima GBD", CheckGBD);
    Check(ctx, "MD5 digest", CheckMD5);
    Check(ctx, "Linking", CheckLinking);
    Check(ctx, "floating point tags on XYZ", CheckFloatXYZ);
    Check(ctx, "RGB->Lab->RGB with alpha on FLT", ChecksRGB2LabFLT);
    Check(ctx, "Parametric curve on Rec709", CheckParametricRec709);
    Check(ctx, "Floating Point sampled curve with non-zero start", CheckFloatSamples);
    Check(ctx, "Floating Point segmented curve with short sampled segment", CheckFloatSegments);
    Check(ctx, "Read RAW tags", CheckReadRAW);
    Check(ctx, "Check MetaTag", CheckMeta);
    Check(ctx, "Null transform on floats", CheckFloatNULLxform);
    Check(ctx, "Set free a tag", CheckRemoveTag);
    Check(ctx, "Matrix simplification", CheckMatrixSimplify);
    Check(ctx, "Planar 8 optimization", CheckPlanar8opt);
    Check(ctx, "Swap endian feature", CheckSE);
    Check(ctx, "Transform line stride RGB", CheckTransformLineStride);
    Check(ctx, "Forged MPE profile", CheckForgedMPE);
    Check(ctx, "Proofing intersection", CheckProofingIntersection);
    Check(ctx, "Empty MLUC", CheckEmptyMLUC);
    Check(ctx, "sRGB round-trips", Check_sRGB_Rountrips);
    Check(ctx, "OkLab color space", Check_OkLab);
    Check(ctx, "Gamma space detection", CheckGammaSpaceDetection);
    Check(ctx, "Unbounded mode w/ integer output", CheckIntToFloatTransform);
    Check(ctx, "Corrupted built-in by using cmsWriteRawTag", CheckInducedCorruption);
    Check(ctx, "Bad CGATS file", CheckBadCGATS);
    Check(ctx, "Saving linearization devicelink", CheckSaveLinearizationDevicelink);
    }

    if (DoPluginTests)
    {

        Check(ctx, "Context memory handling", CheckAllocContext);
        Check(ctx, "Simple context functionality", CheckSimpleContext);
        Check(ctx, "Alarm codes context", CheckAlarmColorsContext);
        Check(ctx, "Adaptation state context", CheckAdaptationStateContext);
        Check(ctx, "1D interpolation plugin", CheckInterp1DPlugin);
        Check(ctx, "3D interpolation plugin", CheckInterp3DPlugin);
        Check(ctx, "Parametric curve plugin", CheckParametricCurvePlugin);
        Check(ctx, "Formatters plugin",       CheckFormattersPlugin);
        Check(ctx, "Tag type plugin",         CheckTagTypePlugin);
        Check(ctx, "MPE type plugin",         CheckMPEPlugin);
        Check(ctx, "Optimization plugin",     CheckOptimizationPlugin);
        Check(ctx, "Rendering intent plugin", CheckIntentPlugin);
        Check(ctx, "Full transform plugin",   CheckTransformPlugin);
        Check(ctx, "Mutex plugin",            CheckMutexPlugin);

    }


    if (DoSpeedTests)
        SpeedTest(ctx);


#ifdef CMS_IS_WINDOWS_
    if (DoZooTests)
         CheckProfileZOO(ctx);
#endif

    DebugMemPrintTotals();

    cmsUnregisterPlugins(NULL);

    // Cleanup
    if (DoCheckTests || DoSpeedTests)
        RemoveTestProfiles();

   return TotalFail;
}<|MERGE_RESOLUTION|>--- conflicted
+++ resolved
@@ -9646,12 +9646,8 @@
     Check(ctx, "ChangeBuffersFormat", CheckChangeBufferFormat);
 
     // MLU
-<<<<<<< HEAD
     Check(ctx, "Multilocalized Unicode", CheckMLU);
-=======
-    Check("Multilocalized Unicode", CheckMLU);
-    Check("Multilocalized Unicode (II)", CheckMLU_UTF8);
->>>>>>> df35632e
+    Check(ctx, "Multilocalized Unicode (II)", CheckMLU_UTF8);
 
     // Named color
     Check(ctx, "Named color lists", CheckNamedColorList);
