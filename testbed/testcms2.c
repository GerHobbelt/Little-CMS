//---------------------------------------------------------------------------------
//
//  Little Color Management System
//  Copyright (c) 1998-2021 Marti Maria Saguer
//
// Permission is hereby granted, free of charge, to any person obtaining
// a copy of this software and associated documentation files (the "Software"),
// to deal in the Software without restriction, including without limitation
// the rights to use, copy, modify, merge, publish, distribute, sublicense,
// and/or sell copies of the Software, and to permit persons to whom the Software
// is furnished to do so, subject to the following conditions:
//
// The above copyright notice and this permission notice shall be included in
// all copies or substantial portions of the Software.
//
// THE SOFTWARE IS PROVIDED "AS IS", WITHOUT WARRANTY OF ANY KIND,
// EXPRESS OR IMPLIED, INCLUDING BUT NOT LIMITED TO
// THE WARRANTIES OF MERCHANTABILITY, FITNESS FOR A PARTICULAR PURPOSE AND
// NONINFRINGEMENT. IN NO EVENT SHALL THE AUTHORS OR COPYRIGHT HOLDERS BE
// LIABLE FOR ANY CLAIM, DAMAGES OR OTHER LIABILITY, WHETHER IN AN ACTION
// OF CONTRACT, TORT OR OTHERWISE, ARISING FROM, OUT OF OR IN CONNECTION
// WITH THE SOFTWARE OR THE USE OR OTHER DEALINGS IN THE SOFTWARE.
//
//---------------------------------------------------------------------------------
//

#include "testcms2.h"

// A single check. Returns 1 if success, 0 if failed
typedef cmsInt32Number (*TestFn)(cmsContext);

// A parametric Tone curve test function
typedef cmsFloat32Number (* dblfnptr)(cmsFloat32Number x, const cmsFloat64Number Params[]);

// Some globals to keep track of error
#define TEXT_ERROR_BUFFER_SIZE  4096

static char ReasonToFailBuffer[TEXT_ERROR_BUFFER_SIZE];
static char SubTestBuffer[TEXT_ERROR_BUFFER_SIZE];
static cmsInt32Number TotalTests = 0, TotalFail = 0;
static cmsBool TrappedError;
static cmsInt32Number SimultaneousErrors;


#define cmsmin(a, b) (((a) < (b)) ? (a) : (b))

// Die, a fatal unexpected error is detected!
void Die(const char* Reason, ...)
{
    va_list args;
    va_start(args, Reason);
    vsprintf(ReasonToFailBuffer, Reason, args);
    va_end(args);
    printf("\n%s\n", ReasonToFailBuffer);
    fflush(stdout);
    exit(1);
}

static
void* chknull(void* mem)
{
    if (mem == NULL)
        Die("Memory may be corrupted");

    return mem;
}

// Memory management replacement -----------------------------------------------------------------------------


// This is just a simple plug-in for malloc, free and realloc to keep track of memory allocated,
// maximum requested as a single block and maximum allocated at a given time. Results are printed at the end
static cmsUInt32Number SingleHit, MaxAllocated=0, TotalMemory=0;

// I'm hiding the size before the block. This is a well-known technique and probably the blocks coming from
// malloc are built in a way similar to that, but I do on my own to be portable.
typedef struct {
    cmsUInt32Number KeepSize;
    cmsContext      WhoAllocated;
    cmsUInt32Number DontCheck;

    union {
        cmsUInt64Number HiSparc;

        // '_cmsMemoryBlock' block is prepended by the
        // allocator for any requested size. Thus, union holds
        // "widest" type to guarantee proper '_cmsMemoryBlock'
        // alignment for any requested size.

    } alignment;


} _cmsMemoryBlock;

#define SIZE_OF_MEM_HEADER (sizeof(_cmsMemoryBlock))

// This is a fake thread descriptor used to check thread integrity.
// Basically it returns a different threadID each time it is called.
// Then the memory management replacement functions does check if each
// free() is being called with same ContextID used on malloc()
static
cmsContext DbgThread(void)
{
    static cmsUInt32Number n = 1;

    return (cmsContext) (void*) ((cmsUInt8Number*) NULL + (n++ % 0xff0));
}

// The allocate routine
static
void* DebugMalloc(cmsContext ContextID, cmsUInt32Number size)
{
    _cmsMemoryBlock* blk;

    if (size <= 0) {
       Die("malloc requested with zero bytes");
    }

    TotalMemory += size;

    if (TotalMemory > MaxAllocated)
        MaxAllocated = TotalMemory;

    if (size > SingleHit)
        SingleHit = size;

    blk = (_cmsMemoryBlock*) chknull(malloc(size + SIZE_OF_MEM_HEADER));
    if (blk == NULL) return NULL;

    blk ->KeepSize = size;
    blk ->WhoAllocated = ContextID;
    blk ->DontCheck = 0;

    return (void*) ((cmsUInt8Number*) blk + SIZE_OF_MEM_HEADER);
}


// The free routine
static
void  DebugFree(cmsContext ContextID, void *Ptr)
{
    _cmsMemoryBlock* blk;

    if (Ptr == NULL) {
        Die("NULL free (which is a no-op in C, but may be an clue of something going wrong)");
    }

    blk = (_cmsMemoryBlock*) (((cmsUInt8Number*) Ptr) - SIZE_OF_MEM_HEADER);
    TotalMemory -= blk ->KeepSize;

    if (blk ->WhoAllocated != ContextID && !blk->DontCheck && ContextID) {
        Die("Trying to free memory allocated by a different thread");
    }

    free(blk);
}


// Reallocate, just a malloc, a copy and a free in this case.
static
void * DebugRealloc(cmsContext ContextID, void* Ptr, cmsUInt32Number NewSize)
{
    _cmsMemoryBlock* blk;
    void*  NewPtr;
    cmsUInt32Number max_sz;

    NewPtr = DebugMalloc(ContextID, NewSize);
    if (Ptr == NULL) return NewPtr;

    blk = (_cmsMemoryBlock*) (((cmsUInt8Number*) Ptr) - SIZE_OF_MEM_HEADER);
    max_sz = blk -> KeepSize > NewSize ? NewSize : blk ->KeepSize;
    memmove(NewPtr, Ptr, max_sz);
    DebugFree(ContextID, Ptr);

    return NewPtr;
}

// Let's know the totals
static
void DebugMemPrintTotals(void)
{
    printf("[Memory statistics]\n");
    printf("Allocated = %u MaxAlloc = %u Single block hit = %u\n", TotalMemory, MaxAllocated, SingleHit);
}


void DebugMemDontCheckThis(void *Ptr)
{
     _cmsMemoryBlock* blk = (_cmsMemoryBlock*) (((cmsUInt8Number*) Ptr) - SIZE_OF_MEM_HEADER);

     blk ->DontCheck = 1;
}


// Memory string
static
const char* MemStr(cmsUInt32Number size)
{
    static char Buffer[1024];

    if (size > 1024*1024) {
        sprintf(Buffer, "%g Mb", (cmsFloat64Number) size / (1024.0*1024.0));
    }
    else
        if (size > 1024) {
            sprintf(Buffer, "%g Kb", (cmsFloat64Number) size / 1024.0);
        }
        else
            sprintf(Buffer, "%g bytes", (cmsFloat64Number) size);

    return Buffer;
}


void TestMemoryLeaks(cmsBool ok)
{
    if (TotalMemory > 0)
        printf("Ok, but %s are left!\n", MemStr(TotalMemory));
    else {
        if (ok) printf("Ok.\n");
    }
}

// Here we go with the plug-in declaration
static cmsPluginMemHandler DebugMemHandler = {{ cmsPluginMagicNumber, 2060-2000, cmsPluginMemHandlerSig, NULL },
                                               DebugMalloc, DebugFree, DebugRealloc, NULL, NULL, NULL };

// Returns a pointer to the memhandler plugin
void* PluginMemHandler(void)
{
    return (void*) &DebugMemHandler;
}

cmsContext WatchDogContext(void* usr)
{
    cmsContext ctx;

    ctx = cmsCreateContext(&DebugMemHandler, usr);

    if (ctx == NULL)
        Die("Unable to create memory managed context");

    DebugMemDontCheckThis(ctx);
    return ctx;
}



static
void FatalErrorQuit(cmsContext ContextID, cmsUInt32Number ErrorCode, const char *Text)
{
    Die(Text);

    cmsUNUSED_PARAMETER(ContextID);
    cmsUNUSED_PARAMETER(ErrorCode);
}


void ResetFatalError(cmsContext ContextID)
{
    cmsSetLogErrorHandler(ContextID, FatalErrorQuit);
}


// Print a dot for gauging
void Dot(void)
{
    fprintf(stdout, "."); fflush(stdout);
}

void Say(const char* str)
{
    fprintf(stdout, "%s", str); fflush(stdout);
}


// Keep track of the reason to fail

void Fail(const char* frm, ...)
{
    va_list args;
    va_start(args, frm);
    vsprintf(ReasonToFailBuffer, frm, args);
    va_end(args);
}

// Keep track of subtest

void SubTest(const char* frm, ...)
{
    va_list args;

    Dot();
    va_start(args, frm);
    vsprintf(SubTestBuffer, frm, args);
    va_end(args);
}

// The check framework
static
void Check(cmsContext ContextID, const char* Title, TestFn Fn)
{
    cmsContext ctx = DbgThread();

    printf("Checking %s ...", Title);
    fflush(stdout);

    ReasonToFailBuffer[0] = 0;
    SubTestBuffer[0] = 0;
    TrappedError = FALSE;
    SimultaneousErrors = 0;
    TotalTests++;

    if (Fn(ctx) && !TrappedError) {

        // It is a good place to check memory
        TestMemoryLeaks(TRUE);

    }
    else {
        printf("FAIL!\n");

        if (SubTestBuffer[0])
            printf("%s: [%s]\n\t%s\n", Title, SubTestBuffer, ReasonToFailBuffer);
        else
            printf("%s:\n\t%s\n", Title, ReasonToFailBuffer);

        if (SimultaneousErrors > 1)
               printf("\tMore than one (%d) errors were reported\n", SimultaneousErrors);

        TotalFail++;
    }
    fflush(stdout);
}

// Dump a tone curve, for easy diagnostic
void DumpToneCurve(cmsContext ContextID, cmsToneCurve* gamma, const char* FileName)
{
    cmsHANDLE hIT8;
    cmsUInt32Number i;

    hIT8 = cmsIT8Alloc(ContextID);

    cmsIT8SetPropertyDbl(ContextID, hIT8, "NUMBER_OF_FIELDS", 2);
    cmsIT8SetPropertyDbl(ContextID, hIT8, "NUMBER_OF_SETS", gamma ->nEntries);

    cmsIT8SetDataFormat(ContextID, hIT8, 0, "SAMPLE_ID");
    cmsIT8SetDataFormat(ContextID, hIT8, 1, "VALUE");

    for (i=0; i < gamma ->nEntries; i++) {
        char Val[30];

        sprintf(Val, "%u", i);
        cmsIT8SetDataRowCol(ContextID, hIT8, i, 0, Val);
        sprintf(Val, "0x%x", gamma ->Table16[i]);
        cmsIT8SetDataRowCol(ContextID, hIT8, i, 1, Val);
    }

    cmsIT8SaveToFile(ContextID, hIT8, FileName);
    cmsIT8Free(ContextID, hIT8);
}

// -------------------------------------------------------------------------------------------------


// Used to perform several checks.
// The space used is a clone of a well-known commercial
// color space which I will name "Above RGB"
static
cmsHPROFILE Create_AboveRGB(cmsContext ctx)
{
    cmsToneCurve* Curve[3];
    cmsHPROFILE hProfile;
    cmsCIExyY D65;
    cmsCIExyYTRIPLE Primaries = {{0.64, 0.33, 1 },
                                 {0.21, 0.71, 1 },
                                 {0.15, 0.06, 1 }};

    Curve[0] = Curve[1] = Curve[2] = cmsBuildGamma(ctx, 2.19921875);

    cmsWhitePointFromTemp(ctx, &D65, 6504);
    hProfile = cmsCreateRGBProfile(ctx, &D65, &Primaries, Curve);
    cmsFreeToneCurve(ctx, Curve[0]);

    return hProfile;
}

// A gamma-2.2 gray space
static
cmsHPROFILE Create_Gray22(cmsContext ctx)
{
    cmsHPROFILE hProfile;
    cmsToneCurve* Curve = cmsBuildGamma(ctx, 2.2);
    if (Curve == NULL) return NULL;

    hProfile = cmsCreateGrayProfile(ctx, cmsD50_xyY(ctx), Curve);
    cmsFreeToneCurve(ctx, Curve);

    return hProfile;
}

// A gamma-3.0 gray space
static
cmsHPROFILE Create_Gray30(cmsContext ctx)
{
    cmsHPROFILE hProfile;
    cmsToneCurve* Curve = cmsBuildGamma(ctx, 3.0);
    if (Curve == NULL) return NULL;

    hProfile = cmsCreateGrayProfile(ctx, cmsD50_xyY(ctx), Curve);
    cmsFreeToneCurve(ctx, Curve);

    return hProfile;
}


static
cmsHPROFILE Create_GrayLab(cmsContext ctx)
{
    cmsHPROFILE hProfile;
    cmsToneCurve* Curve = cmsBuildGamma(ctx, 1.0);
    if (Curve == NULL) return NULL;

    hProfile = cmsCreateGrayProfile(ctx, cmsD50_xyY(ctx), Curve);
    cmsFreeToneCurve(ctx, Curve);

    cmsSetPCS(ctx, hProfile, cmsSigLabData);
    return hProfile;
}

// A CMYK devicelink that adds gamma 3.0 to each channel
static
cmsHPROFILE Create_CMYK_DeviceLink(cmsContext ctx)
{
    cmsHPROFILE hProfile;
    cmsToneCurve* Tab[4];
    cmsToneCurve* Curve = cmsBuildGamma(ctx, 3.0);
    if (Curve == NULL) return NULL;

    Tab[0] = Curve;
    Tab[1] = Curve;
    Tab[2] = Curve;
    Tab[3] = Curve;

    hProfile = cmsCreateLinearizationDeviceLink(ctx, cmsSigCmykData, Tab);
    if (hProfile == NULL) return NULL;

    cmsFreeToneCurve(ctx, Curve);

    return hProfile;
}


// Create a fake CMYK profile, without any other requirement that being coarse CMYK.
// DON'T USE THIS PROFILE FOR ANYTHING, IT IS USELESS BUT FOR TESTING PURPOSES.
typedef struct {

    cmsHTRANSFORM hLab2sRGB;
    cmsHTRANSFORM sRGB2Lab;
    cmsHTRANSFORM hIlimit;

} FakeCMYKParams;

static
cmsFloat64Number Clip(cmsFloat64Number v)
{
    if (v < 0) return 0;
    if (v > 1) return 1;

    return v;
}

static
cmsInt32Number ForwardSampler(cmsContext ContextID, CMSREGISTER const cmsUInt16Number In[], cmsUInt16Number Out[], void* Cargo)
{
    FakeCMYKParams* p = (FakeCMYKParams*) Cargo;
    cmsFloat64Number rgb[3], cmyk[4];
    cmsFloat64Number c, m, y, k;

    cmsDoTransform(ContextID, p ->hLab2sRGB, In, rgb, 1);

    c = 1 - rgb[0];
    m = 1 - rgb[1];
    y = 1 - rgb[2];

    k = (c < m ? cmsmin(c, y) : cmsmin(m, y));

    // NONSENSE WARNING!: I'm doing this just because this is a test
    // profile that may have ink limit up to 400%. There is no UCR here
    // so the profile is basically useless for anything but testing.

    cmyk[0] = c;
    cmyk[1] = m;
    cmyk[2] = y;
    cmyk[3] = k;

    cmsDoTransform(ContextID, p ->hIlimit, cmyk, Out, 1);

    return 1;
}


static
cmsInt32Number ReverseSampler(cmsContext ContextID, CMSREGISTER const cmsUInt16Number In[], CMSREGISTER cmsUInt16Number Out[], CMSREGISTER void* Cargo)
{
    FakeCMYKParams* p = (FakeCMYKParams*) Cargo;
    cmsFloat64Number c, m, y, k, rgb[3];

    c = In[0] / 65535.0;
    m = In[1] / 65535.0;
    y = In[2] / 65535.0;
    k = In[3] / 65535.0;

    if (k == 0) {

        rgb[0] = Clip(1 - c);
        rgb[1] = Clip(1 - m);
        rgb[2] = Clip(1 - y);
    }
    else
        if (k == 1) {

            rgb[0] = rgb[1] = rgb[2] = 0;
        }
        else {

            rgb[0] = Clip((1 - c) * (1 - k));
            rgb[1] = Clip((1 - m) * (1 - k));
            rgb[2] = Clip((1 - y) * (1 - k));
        }

        cmsDoTransform(ContextID, p ->sRGB2Lab, rgb, Out, 1);
        return 1;
}



static
cmsHPROFILE CreateFakeCMYK(cmsContext ContextID, cmsFloat64Number InkLimit, cmsBool lUseAboveRGB)
{
    cmsHPROFILE hICC;
    cmsPipeline* AToB0, *BToA0;
    cmsStage* CLUT;
    FakeCMYKParams p;
    cmsHPROFILE hLab, hsRGB, hLimit;
    cmsUInt32Number cmykfrm;

    if (lUseAboveRGB)
        hsRGB = Create_AboveRGB(ContextID);
    else
       hsRGB  = cmsCreate_sRGBProfile(ContextID);

    hLab   = cmsCreateLab4Profile(ContextID, NULL);
    hLimit = cmsCreateInkLimitingDeviceLink(ContextID, cmsSigCmykData, InkLimit);

    cmykfrm = FLOAT_SH(1) | BYTES_SH(0)|CHANNELS_SH(4);
    p.hLab2sRGB = cmsCreateTransform(ContextID, hLab,  TYPE_Lab_16,  hsRGB, TYPE_RGB_DBL, INTENT_PERCEPTUAL, cmsFLAGS_NOOPTIMIZE|cmsFLAGS_NOCACHE);
    p.sRGB2Lab  = cmsCreateTransform(ContextID, hsRGB, TYPE_RGB_DBL, hLab,  TYPE_Lab_16,  INTENT_PERCEPTUAL, cmsFLAGS_NOOPTIMIZE|cmsFLAGS_NOCACHE);
    p.hIlimit   = cmsCreateTransform(ContextID, hLimit, cmykfrm, NULL, TYPE_CMYK_16, INTENT_PERCEPTUAL, cmsFLAGS_NOOPTIMIZE|cmsFLAGS_NOCACHE);

    cmsCloseProfile(ContextID, hLab); cmsCloseProfile(ContextID, hsRGB); cmsCloseProfile(ContextID, hLimit);

    hICC = cmsCreateProfilePlaceholder(ContextID);
    if (!hICC) return NULL;

    cmsSetProfileVersion(ContextID, hICC, 4.3);

    cmsSetDeviceClass(ContextID, hICC, cmsSigOutputClass);
    cmsSetColorSpace(ContextID, hICC,  cmsSigCmykData);
    cmsSetPCS(ContextID, hICC,         cmsSigLabData);

    BToA0 = cmsPipelineAlloc(ContextID, 3, 4);
    if (BToA0 == NULL) return 0;
    CLUT = cmsStageAllocCLut16bit(ContextID, 17, 3, 4, NULL);
    if (CLUT == NULL) return 0;
    if (!cmsStageSampleCLut16bit(ContextID, CLUT, ForwardSampler, &p, 0)) return 0;

    cmsPipelineInsertStage(ContextID, BToA0, cmsAT_BEGIN, _cmsStageAllocIdentityCurves(ContextID, 3));
    cmsPipelineInsertStage(ContextID, BToA0, cmsAT_END, CLUT);
    cmsPipelineInsertStage(ContextID, BToA0, cmsAT_END, _cmsStageAllocIdentityCurves(ContextID, 4));

    if (!cmsWriteTag(ContextID, hICC, cmsSigBToA0Tag, (void*) BToA0)) return 0;
    cmsPipelineFree(ContextID, BToA0);

    AToB0 = cmsPipelineAlloc(ContextID, 4, 3);
    if (AToB0 == NULL) return 0;
    CLUT = cmsStageAllocCLut16bit(ContextID, 17, 4, 3, NULL);
    if (CLUT == NULL) return 0;
    if (!cmsStageSampleCLut16bit(ContextID, CLUT, ReverseSampler, &p, 0)) return 0;

    cmsPipelineInsertStage(ContextID, AToB0, cmsAT_BEGIN, _cmsStageAllocIdentityCurves(ContextID, 4));
    cmsPipelineInsertStage(ContextID, AToB0, cmsAT_END, CLUT);
    cmsPipelineInsertStage(ContextID, AToB0, cmsAT_END, _cmsStageAllocIdentityCurves(ContextID, 3));

    if (!cmsWriteTag(ContextID, hICC, cmsSigAToB0Tag, (void*) AToB0)) return 0;
    cmsPipelineFree(ContextID, AToB0);

    cmsDeleteTransform(ContextID, p.hLab2sRGB);
    cmsDeleteTransform(ContextID, p.sRGB2Lab);
    cmsDeleteTransform(ContextID, p.hIlimit);

    cmsLinkTag(ContextID, hICC, cmsSigAToB1Tag, cmsSigAToB0Tag);
    cmsLinkTag(ContextID, hICC, cmsSigAToB2Tag, cmsSigAToB0Tag);
    cmsLinkTag(ContextID, hICC, cmsSigBToA1Tag, cmsSigBToA0Tag);
    cmsLinkTag(ContextID, hICC, cmsSigBToA2Tag, cmsSigBToA0Tag);

    return hICC;
}


// Does create several profiles for latter use------------------------------------------------------------------------------------------------

static
cmsInt32Number OneVirtual(cmsContext ctx, cmsHPROFILE h, const char* SubTestTxt, const char* FileName)
{
    SubTest(SubTestTxt);
    if (h == NULL) return 0;

    if (!cmsSaveProfileToFile(ctx, h, FileName)) return 0;
    cmsCloseProfile(ctx, h);

    h = cmsOpenProfileFromFile(ctx, FileName, "r");
    if (h == NULL) return 0;

    cmsCloseProfile(ctx, h);
    return 1;
}



// This test checks the ability of lcms2 to save its built-ins as valid profiles.
// It does not check the functionality of such profiles
static
cmsInt32Number CreateTestProfiles(cmsContext ctx)
{
    cmsHPROFILE h;

    h = cmsCreate_sRGBProfile(ctx);
    if (!OneVirtual(ctx, h, "sRGB profile", "sRGBlcms2.icc")) return 0;

    // ----

    h = Create_AboveRGB(ctx);
    if (!OneVirtual(ctx, h, "aRGB profile", "aRGBlcms2.icc")) return 0;

    // ----

    h = Create_Gray22(ctx);
    if (!OneVirtual(ctx, h, "Gray profile", "graylcms2.icc")) return 0;

    // ----

    h = Create_Gray30(ctx);
    if (!OneVirtual(ctx, h, "Gray 3.0 profile", "gray3lcms2.icc")) return 0;

    // ----

    h = Create_GrayLab(ctx);
    if (!OneVirtual(ctx, h, "Gray Lab profile", "glablcms2.icc")) return 0;

    // ----

    h = Create_CMYK_DeviceLink(ctx);
    if (!OneVirtual(ctx, h, "Linearization profile", "linlcms2.icc")) return 0;

    // -------
    h = cmsCreateInkLimitingDeviceLink(ctx, cmsSigCmykData, 150);
    if (h == NULL) return 0;
    if (!OneVirtual(ctx, h, "Ink-limiting profile", "limitlcms2.icc")) return 0;

    // ------

    h = cmsCreateLab2Profile(ctx, NULL);
    if (!OneVirtual(ctx, h, "Lab 2 identity profile", "labv2lcms2.icc")) return 0;

    // ----

    h = cmsCreateLab4Profile(ctx, NULL);
    if (!OneVirtual(ctx, h, "Lab 4 identity profile", "labv4lcms2.icc")) return 0;

    // ----

    h = cmsCreateXYZProfile(ctx);
    if (!OneVirtual(ctx, h, "XYZ identity profile", "xyzlcms2.icc")) return 0;

    // ----

    h = cmsCreateNULLProfile(ctx);
    if (!OneVirtual(ctx, h, "NULL profile", "nullcms2.icc")) return 0;

    // ---

    h = cmsCreateBCHSWabstractProfile(ctx, 17, 0, 0, 0, 0, 5000, 6000);
    if (!OneVirtual(ctx, h, "BCHS profile", "bchslcms2.icc")) return 0;

    // ---

    h = CreateFakeCMYK(ctx, 300, FALSE);
    if (!OneVirtual(ctx, h, "Fake CMYK profile", "lcms2cmyk.icc")) return 0;

    // ---

    h = cmsCreateBCHSWabstractProfile(ctx, 17, 0, 1.2, 0, 3, 5000, 5000);
    if (!OneVirtual(ctx, h, "Brightness", "brightness.icc")) return 0;
    return 1;
}

static
void RemoveTestProfiles(void)
{
    remove("sRGBlcms2.icc");
    remove("aRGBlcms2.icc");
    remove("graylcms2.icc");
    remove("gray3lcms2.icc");
    remove("linlcms2.icc");
    remove("limitlcms2.icc");
    remove("labv2lcms2.icc");
    remove("labv4lcms2.icc");
    remove("xyzlcms2.icc");
    remove("nullcms2.icc");
    remove("bchslcms2.icc");
    remove("lcms2cmyk.icc");
    remove("glablcms2.icc");
    remove("lcms2link.icc");
    remove("lcms2link2.icc");
    remove("brightness.icc");
}

// -------------------------------------------------------------------------------------------------

// Check the size of basic types. If this test fails, nothing is going to work anyway
static
cmsInt32Number CheckBaseTypes(cmsContext ContextID)
{
    // Ignore warnings about conditional expression
#ifdef _MSC_VER
#pragma warning(disable: 4127)
#endif

    if (sizeof(cmsUInt8Number) != 1) return 0;
    if (sizeof(cmsInt8Number) != 1) return 0;
    if (sizeof(cmsUInt16Number) != 2) return 0;
    if (sizeof(cmsInt16Number) != 2) return 0;
    if (sizeof(cmsUInt32Number) != 4) return 0;
    if (sizeof(cmsInt32Number) != 4) return 0;
    if (sizeof(cmsUInt64Number) != 8) return 0;
    if (sizeof(cmsInt64Number) != 8) return 0;
    if (sizeof(cmsFloat32Number) != 4) return 0;
    if (sizeof(cmsFloat64Number) != 8) return 0;
    if (sizeof(cmsSignature) != 4) return 0;
    if (sizeof(cmsU8Fixed8Number) != 2) return 0;
    if (sizeof(cmsS15Fixed16Number) != 4) return 0;
    if (sizeof(cmsU16Fixed16Number) != 4) return 0;

    return 1;
}

// -------------------------------------------------------------------------------------------------


// Are we little or big endian?  From Harbison&Steele.
static
cmsInt32Number CheckEndianness(cmsContext ContextID)
{
    cmsInt32Number BigEndian, IsOk;
    union {
        long l;
        char c[sizeof (long)];
    } u;

    u.l = 1;
    BigEndian = (u.c[sizeof (long) - 1] == 1);

#ifdef CMS_USE_BIG_ENDIAN
    IsOk = BigEndian;
#else
    IsOk = !BigEndian;
#endif

    if (!IsOk) {
        Die("\nOOOPPSS! You have CMS_USE_BIG_ENDIAN toggle misconfigured!\n\n"
            "Please, edit lcms2mt.h and %s the CMS_USE_BIG_ENDIAN toggle.\n", BigEndian? "uncomment" : "comment");
        return 0;
    }

    return 1;
}

// Check quick floor
static
cmsInt32Number CheckQuickFloor(cmsContext ContextID)
{
    if ((_cmsQuickFloor(1.234) != 1) ||
        (_cmsQuickFloor(32767.234) != 32767) ||
        (_cmsQuickFloor(-1.234) != -2) ||
        (_cmsQuickFloor(-32767.1) != -32768)) {

            Die("\nOOOPPSS! _cmsQuickFloor() does not work as expected in your machine!\n\n"
                "Please, edit lcms2mt.h and uncomment the CMS_DONT_USE_FAST_FLOOR toggle.\n");
            return 0;

    }

    return 1;
}

// Quick floor restricted to word
static
cmsInt32Number CheckQuickFloorWord(cmsContext ContextID)
{
    cmsUInt32Number i;

    for (i=0; i < 65535; i++) {

        if (_cmsQuickFloorWord((cmsFloat64Number) i + 0.1234) != i) {

            Die("\nOOOPPSS! _cmsQuickFloorWord() does not work as expected in your machine!\n\n"
                "Please, edit lcms2mt.h and uncomment the CMS_DONT_USE_FAST_FLOOR toggle.\n");
            return 0;
        }
    }

    return 1;
}

// -------------------------------------------------------------------------------------------------

// Precision stuff.

// On 15.16 fixed point, this is the maximum we can obtain. Remember ICC profiles have storage limits on this number
#define FIXED_PRECISION_15_16 (1.0 / 65535.0)

// On 8.8 fixed point, that is the max we can obtain.
#define FIXED_PRECISION_8_8 (1.0 / 255.0)

// On cmsFloat32Number type, this is the precision we expect
#define FLOAT_PRECISSION      (0.00001)

static cmsFloat64Number MaxErr;
static cmsFloat64Number AllowedErr = FIXED_PRECISION_15_16;

cmsBool IsGoodVal(const char *title, cmsFloat64Number in, cmsFloat64Number out, cmsFloat64Number max)
{
    cmsFloat64Number Err = fabs(in - out);

    if (Err > MaxErr) MaxErr = Err;

        if ((Err > max )) {

              Fail("(%s): Must be %f, But is %f ", title, in, out);
              return FALSE;
              }

       return TRUE;
}


cmsBool  IsGoodFixed15_16(const char *title, cmsFloat64Number in, cmsFloat64Number out)
{
    return IsGoodVal(title, in, out, FIXED_PRECISION_15_16);
}


cmsBool  IsGoodFixed8_8(const char *title, cmsFloat64Number in, cmsFloat64Number out)
{
    return IsGoodVal(title, in, out, FIXED_PRECISION_8_8);
}

cmsBool  IsGoodWord(const char *title, cmsUInt16Number in, cmsUInt16Number out)
{
    if ((abs(in - out) > 0 )) {

        Fail("(%s): Must be %x, But is %x ", title, in, out);
        return FALSE;
    }

    return TRUE;
}

cmsBool  IsGoodWordPrec(const char *title, cmsUInt16Number in, cmsUInt16Number out, cmsUInt16Number maxErr)
{
    if ((abs(in - out) > maxErr )) {

        Fail("(%s): Must be %x, But is %x ", title, in, out);
        return FALSE;
    }

    return TRUE;
}

// Fixed point ----------------------------------------------------------------------------------------------

static
cmsInt32Number TestSingleFixed15_16(cmsContext ContextID, cmsFloat64Number d)
{
    cmsS15Fixed16Number f = _cmsDoubleTo15Fixed16(ContextID, d);
    cmsFloat64Number RoundTrip = _cms15Fixed16toDouble(ContextID, f);
    cmsFloat64Number Error     = fabs(d - RoundTrip);

    return ( Error <= FIXED_PRECISION_15_16);
}

static
cmsInt32Number CheckFixedPoint15_16(cmsContext ContextID)
{
    if (!TestSingleFixed15_16(ContextID, 1.0)) return 0;
    if (!TestSingleFixed15_16(ContextID, 2.0)) return 0;
    if (!TestSingleFixed15_16(ContextID, 1.23456)) return 0;
    if (!TestSingleFixed15_16(ContextID, 0.99999)) return 0;
    if (!TestSingleFixed15_16(ContextID, 0.1234567890123456789099999)) return 0;
    if (!TestSingleFixed15_16(ContextID, -1.0)) return 0;
    if (!TestSingleFixed15_16(ContextID, -2.0)) return 0;
    if (!TestSingleFixed15_16(ContextID, -1.23456)) return 0;
    if (!TestSingleFixed15_16(ContextID, -1.1234567890123456789099999)) return 0;
    if (!TestSingleFixed15_16(ContextID, +32767.1234567890123456789099999)) return 0;
    if (!TestSingleFixed15_16(ContextID, -32767.1234567890123456789099999)) return 0;
    return 1;
}

static
cmsInt32Number TestSingleFixed8_8(cmsContext ContextID, cmsFloat64Number d)
{
    cmsS15Fixed16Number f = _cmsDoubleTo8Fixed8(ContextID, d);
    cmsFloat64Number RoundTrip = _cms8Fixed8toDouble(ContextID, (cmsUInt16Number) f);
    cmsFloat64Number Error     = fabs(d - RoundTrip);

    return ( Error <= FIXED_PRECISION_8_8);
}

static
cmsInt32Number CheckFixedPoint8_8(cmsContext ContextID)
{
    if (!TestSingleFixed8_8(ContextID, 1.0)) return 0;
    if (!TestSingleFixed8_8(ContextID, 2.0)) return 0;
    if (!TestSingleFixed8_8(ContextID, 1.23456)) return 0;
    if (!TestSingleFixed8_8(ContextID, 0.99999)) return 0;
    if (!TestSingleFixed8_8(ContextID, 0.1234567890123456789099999)) return 0;
    if (!TestSingleFixed8_8(ContextID, +255.1234567890123456789099999)) return 0;

    return 1;
}

// D50 constant --------------------------------------------------------------------------------------------

static
cmsInt32Number CheckD50Roundtrip(cmsContext ContextID)
{
    cmsFloat64Number cmsD50X_2 =  0.96420288;
    cmsFloat64Number cmsD50Y_2 =  1.0;
    cmsFloat64Number cmsD50Z_2 = 0.82490540;

    cmsS15Fixed16Number xe = _cmsDoubleTo15Fixed16(ContextID, cmsD50X);
    cmsS15Fixed16Number ye = _cmsDoubleTo15Fixed16(ContextID, cmsD50Y);
    cmsS15Fixed16Number ze = _cmsDoubleTo15Fixed16(ContextID, cmsD50Z);

    cmsFloat64Number x =  _cms15Fixed16toDouble(ContextID, xe);
    cmsFloat64Number y =  _cms15Fixed16toDouble(ContextID, ye);
    cmsFloat64Number z =  _cms15Fixed16toDouble(ContextID, ze);

    double dx = fabs(cmsD50X - x);
    double dy = fabs(cmsD50Y - y);
    double dz = fabs(cmsD50Z - z);

    double euc = sqrt(dx*dx + dy*dy + dz* dz);

    if (euc > 1E-5) {

        Fail("D50 roundtrip |err| > (%f) ", euc);
        return 0;
    }

    xe = _cmsDoubleTo15Fixed16(ContextID, cmsD50X_2);
    ye = _cmsDoubleTo15Fixed16(ContextID, cmsD50Y_2);
    ze = _cmsDoubleTo15Fixed16(ContextID, cmsD50Z_2);

    x =  _cms15Fixed16toDouble(ContextID, xe);
    y =  _cms15Fixed16toDouble(ContextID, ye);
    z =  _cms15Fixed16toDouble(ContextID, ze);

    dx = fabs(cmsD50X_2 - x);
    dy = fabs(cmsD50Y_2 - y);
    dz = fabs(cmsD50Z_2 - z);

    euc = sqrt(dx*dx + dy*dy + dz* dz);

    if (euc > 1E-5) {

        Fail("D50 roundtrip |err| > (%f) ", euc);
        return 0;
    }


    return 1;
}

// Linear interpolation -----------------------------------------------------------------------------------------------

// Since prime factors of 65535 (FFFF) are,
//
//            0xFFFF = 3 * 5 * 17 * 257
//
// I test tables of 2, 4, 6, and 18 points, that will be exact.

static
void BuildTable(cmsInt32Number n, cmsUInt16Number Tab[], cmsBool  Descending)
{
    cmsInt32Number i;

    for (i=0; i < n; i++) {
        cmsFloat64Number v = (cmsFloat64Number) ((cmsFloat64Number) 65535.0 * i ) / (n-1);

        Tab[Descending ? (n - i - 1) : i ] = (cmsUInt16Number) floor(v + 0.5);
    }
}

// A single function that does check 1D interpolation
// nNodesToCheck = number on nodes to check
// Down = Create decreasing tables
// Reverse = Check reverse interpolation
// max_err = max allowed error

static
cmsInt32Number Check1D(cmsContext ContextID, cmsInt32Number nNodesToCheck, cmsBool  Down, cmsInt32Number max_err)
{
    cmsUInt32Number i;
    cmsUInt16Number in, out;
    cmsInterpParams* p;
    cmsUInt16Number* Tab;

    Tab = (cmsUInt16Number*) chknull(malloc(sizeof(cmsUInt16Number)* nNodesToCheck));
    if (Tab == NULL) return 0;

    p = _cmsComputeInterpParams(ContextID, nNodesToCheck, 1, 1, Tab, CMS_LERP_FLAGS_16BITS);
    if (p == NULL) return 0;

    BuildTable(nNodesToCheck, Tab, Down);

    for (i=0; i <= 0xffff; i++) {

        in = (cmsUInt16Number) i;
        out = 0;

        p ->Interpolation.Lerp16(ContextID, &in, &out, p);

        if (Down) out = 0xffff - out;

        if (abs(out - in) > max_err) {

            Fail("(%dp): Must be %x, But is %x : ", nNodesToCheck, in, out);
            _cmsFreeInterpParams(ContextID, p);
            free(Tab);
            return 0;
        }
    }

    _cmsFreeInterpParams(ContextID, p);
    free(Tab);
    return 1;
}


static
cmsInt32Number Check1DLERP2(cmsContext ContextID)
{
    return Check1D(ContextID, 2, FALSE, 0);
}


static
cmsInt32Number Check1DLERP3(cmsContext ContextID)
{
    return Check1D(ContextID, 3, FALSE, 1);
}


static
cmsInt32Number Check1DLERP4(cmsContext ContextID)
{
    return Check1D(ContextID, 4, FALSE, 0);
}

static
cmsInt32Number Check1DLERP6(cmsContext ContextID)
{
    return Check1D(ContextID, 6, FALSE, 0);
}

static
cmsInt32Number Check1DLERP18(cmsContext ContextID)
{
    return Check1D(ContextID, 18, FALSE, 0);
}


static
cmsInt32Number Check1DLERP2Down(cmsContext ContextID)
{
    return Check1D(ContextID, 2, TRUE, 0);
}


static
cmsInt32Number Check1DLERP3Down(cmsContext ContextID)
{
    return Check1D(ContextID, 3, TRUE, 1);
}

static
cmsInt32Number Check1DLERP6Down(cmsContext ContextID)
{
    return Check1D(ContextID, 6, TRUE, 0);
}

static
cmsInt32Number Check1DLERP18Down(cmsContext ContextID)
{
    return Check1D(ContextID, 18, TRUE, 0);
}

static
cmsInt32Number ExhaustiveCheck1DLERP(cmsContext ContextID)
{
    cmsUInt32Number j;

    printf("\n");
    for (j=10; j <= 4096; j++) {

        if ((j % 10) == 0) printf("%u    \r", j);

        if (!Check1D(ContextID, j, FALSE, 1)) return 0;
    }

    printf("\rResult is ");
    return 1;
}

static
cmsInt32Number ExhaustiveCheck1DLERPDown(cmsContext ContextID)
{
    cmsUInt32Number j;

    printf("\n");
    for (j=10; j <= 4096; j++) {

        if ((j % 10) == 0) printf("%u    \r", j);

        if (!Check1D(ContextID, j, TRUE, 1)) return 0;
    }


    printf("\rResult is ");
    return 1;
}



// 3D interpolation -------------------------------------------------------------------------------------------------

static
cmsInt32Number Check3DinterpolationFloatTetrahedral(cmsContext ContextID)
{
    cmsInterpParams* p;
    cmsInt32Number i;
    cmsFloat32Number In[3], Out[3];
    cmsFloat32Number FloatTable[] = { //R     G    B

        0,    0,   0,     // B=0,G=0,R=0
        0,    0,  .25,    // B=1,G=0,R=0

        0,   .5,    0,    // B=0,G=1,R=0
        0,   .5,  .25,    // B=1,G=1,R=0

        1,    0,    0,    // B=0,G=0,R=1
        1,    0,  .25,    // B=1,G=0,R=1

        1,    .5,   0,    // B=0,G=1,R=1
        1,    .5,  .25    // B=1,G=1,R=1

    };

    p = _cmsComputeInterpParams(ContextID, 2, 3, 3, FloatTable, CMS_LERP_FLAGS_FLOAT);


    MaxErr = 0.0;
     for (i=0; i < 0xffff; i++) {

       In[0] = In[1] = In[2] = (cmsFloat32Number) ( (cmsFloat32Number) i / 65535.0F);

        p ->Interpolation.LerpFloat(ContextID, In, Out, p);

       if (!IsGoodFixed15_16("Channel 1", Out[0], In[0])) goto Error;
       if (!IsGoodFixed15_16("Channel 2", Out[1], (cmsFloat32Number) In[1] / 2.F)) goto Error;
       if (!IsGoodFixed15_16("Channel 3", Out[2], (cmsFloat32Number) In[2] / 4.F)) goto Error;
     }

    if (MaxErr > 0) printf("|Err|<%lf ", MaxErr);
    _cmsFreeInterpParams(ContextID, p);
    return 1;

Error:
    _cmsFreeInterpParams(ContextID, p);
    return 0;
}

static
cmsInt32Number Check3DinterpolationFloatTrilinear(cmsContext ContextID)
{
    cmsInterpParams* p;
    cmsInt32Number i;
    cmsFloat32Number In[3], Out[3];
    cmsFloat32Number FloatTable[] = { //R     G    B

        0,    0,   0,     // B=0,G=0,R=0
        0,    0,  .25,    // B=1,G=0,R=0

        0,   .5,    0,    // B=0,G=1,R=0
        0,   .5,  .25,    // B=1,G=1,R=0

        1,    0,    0,    // B=0,G=0,R=1
        1,    0,  .25,    // B=1,G=0,R=1

        1,    .5,   0,    // B=0,G=1,R=1
        1,    .5,  .25    // B=1,G=1,R=1

    };

    p = _cmsComputeInterpParams(ContextID, 2, 3, 3, FloatTable, CMS_LERP_FLAGS_FLOAT|CMS_LERP_FLAGS_TRILINEAR);

    MaxErr = 0.0;
     for (i=0; i < 0xffff; i++) {

       In[0] = In[1] = In[2] = (cmsFloat32Number) ( (cmsFloat32Number) i / 65535.0F);

        p ->Interpolation.LerpFloat(ContextID, In, Out, p);

       if (!IsGoodFixed15_16("Channel 1", Out[0], In[0])) goto Error;
       if (!IsGoodFixed15_16("Channel 2", Out[1], (cmsFloat32Number) In[1] / 2.F)) goto Error;
       if (!IsGoodFixed15_16("Channel 3", Out[2], (cmsFloat32Number) In[2] / 4.F)) goto Error;
     }

    if (MaxErr > 0) printf("|Err|<%lf ", MaxErr);
    _cmsFreeInterpParams(ContextID, p);
    return 1;

Error:
    _cmsFreeInterpParams(ContextID, p);
    return 0;

}

static
cmsInt32Number Check3DinterpolationTetrahedral16(cmsContext ContextID)
{
    cmsInterpParams* p;
    cmsInt32Number i;
    cmsUInt16Number In[3], Out[3];
    cmsUInt16Number Table[] = {

        0,    0,   0,
        0,    0,   0xffff,

        0,    0xffff,    0,
        0,    0xffff,    0xffff,

        0xffff,    0,    0,
        0xffff,    0,    0xffff,

        0xffff,    0xffff,   0,
        0xffff,    0xffff,   0xffff
    };

    p = _cmsComputeInterpParams(ContextID, 2, 3, 3, Table, CMS_LERP_FLAGS_16BITS);

    MaxErr = 0.0;
     for (i=0; i < 0xffff; i++) {

       In[0] = In[1] = In[2] = (cmsUInt16Number) i;

        p ->Interpolation.Lerp16(ContextID, In, Out, p);

       if (!IsGoodWord("Channel 1", Out[0], In[0])) goto Error;
       if (!IsGoodWord("Channel 2", Out[1], In[1])) goto Error;
       if (!IsGoodWord("Channel 3", Out[2], In[2])) goto Error;
     }

    if (MaxErr > 0) printf("|Err|<%lf ", MaxErr);
    _cmsFreeInterpParams(ContextID, p);
    return 1;

Error:
    _cmsFreeInterpParams(ContextID, p);
    return 0;
}

static
cmsInt32Number Check3DinterpolationTrilinear16(cmsContext ContextID)
{
    cmsInterpParams* p;
    cmsInt32Number i;
    cmsUInt16Number In[3], Out[3];
    cmsUInt16Number Table[] = {

        0,    0,   0,
        0,    0,   0xffff,

        0,    0xffff,    0,
        0,    0xffff,    0xffff,

        0xffff,    0,    0,
        0xffff,    0,    0xffff,

        0xffff,    0xffff,   0,
        0xffff,    0xffff,   0xffff
    };

    p = _cmsComputeInterpParams(ContextID, 2, 3, 3, Table, CMS_LERP_FLAGS_TRILINEAR);

    MaxErr = 0.0;
     for (i=0; i < 0xffff; i++) {

       In[0] = In[1] = In[2] = (cmsUInt16Number) i;

        p ->Interpolation.Lerp16(ContextID, In, Out, p);

       if (!IsGoodWord("Channel 1", Out[0], In[0])) goto Error;
       if (!IsGoodWord("Channel 2", Out[1], In[1])) goto Error;
       if (!IsGoodWord("Channel 3", Out[2], In[2])) goto Error;
     }

    if (MaxErr > 0) printf("|Err|<%lf ", MaxErr);
    _cmsFreeInterpParams(ContextID, p);
    return 1;

Error:
    _cmsFreeInterpParams(ContextID, p);
    return 0;
}


static
cmsInt32Number ExaustiveCheck3DinterpolationFloatTetrahedral(cmsContext ContextID)
{
    cmsInterpParams* p;
    cmsInt32Number r, g, b;
    cmsFloat32Number In[3], Out[3];
    cmsFloat32Number FloatTable[] = { //R     G    B

        0,    0,   0,     // B=0,G=0,R=0
        0,    0,  .25,    // B=1,G=0,R=0

        0,   .5,    0,    // B=0,G=1,R=0
        0,   .5,  .25,    // B=1,G=1,R=0

        1,    0,    0,    // B=0,G=0,R=1
        1,    0,  .25,    // B=1,G=0,R=1

        1,    .5,   0,    // B=0,G=1,R=1
        1,    .5,  .25    // B=1,G=1,R=1

    };

    p = _cmsComputeInterpParams(ContextID, 2, 3, 3, FloatTable, CMS_LERP_FLAGS_FLOAT);

    MaxErr = 0.0;
    for (r=0; r < 0xff; r++)
        for (g=0; g < 0xff; g++)
            for (b=0; b < 0xff; b++)
        {

            In[0] = (cmsFloat32Number) r / 255.0F;
            In[1] = (cmsFloat32Number) g / 255.0F;
            In[2] = (cmsFloat32Number) b / 255.0F;


        p ->Interpolation.LerpFloat(ContextID, In, Out, p);

       if (!IsGoodFixed15_16("Channel 1", Out[0], In[0])) goto Error;
       if (!IsGoodFixed15_16("Channel 2", Out[1], (cmsFloat32Number) In[1] / 2.F)) goto Error;
       if (!IsGoodFixed15_16("Channel 3", Out[2], (cmsFloat32Number) In[2] / 4.F)) goto Error;
     }

    if (MaxErr > 0) printf("|Err|<%lf ", MaxErr);
    _cmsFreeInterpParams(ContextID, p);
    return 1;

Error:
    _cmsFreeInterpParams(ContextID, p);
    return 0;
}

static
cmsInt32Number ExaustiveCheck3DinterpolationFloatTrilinear(cmsContext ContextID)
{
    cmsInterpParams* p;
    cmsInt32Number r, g, b;
    cmsFloat32Number In[3], Out[3];
    cmsFloat32Number FloatTable[] = { //R     G    B

        0,    0,   0,     // B=0,G=0,R=0
        0,    0,  .25,    // B=1,G=0,R=0

        0,   .5,    0,    // B=0,G=1,R=0
        0,   .5,  .25,    // B=1,G=1,R=0

        1,    0,    0,    // B=0,G=0,R=1
        1,    0,  .25,    // B=1,G=0,R=1

        1,    .5,   0,    // B=0,G=1,R=1
        1,    .5,  .25    // B=1,G=1,R=1

    };

    p = _cmsComputeInterpParams(ContextID, 2, 3, 3, FloatTable, CMS_LERP_FLAGS_FLOAT|CMS_LERP_FLAGS_TRILINEAR);

    MaxErr = 0.0;
    for (r=0; r < 0xff; r++)
        for (g=0; g < 0xff; g++)
            for (b=0; b < 0xff; b++)
            {

                In[0] = (cmsFloat32Number) r / 255.0F;
                In[1] = (cmsFloat32Number) g / 255.0F;
                In[2] = (cmsFloat32Number) b / 255.0F;


                p ->Interpolation.LerpFloat(ContextID, In, Out, p);

                if (!IsGoodFixed15_16("Channel 1", Out[0], In[0])) goto Error;
                if (!IsGoodFixed15_16("Channel 2", Out[1], (cmsFloat32Number) In[1] / 2.F)) goto Error;
                if (!IsGoodFixed15_16("Channel 3", Out[2], (cmsFloat32Number) In[2] / 4.F)) goto Error;
            }

    if (MaxErr > 0) printf("|Err|<%lf ", MaxErr);
    _cmsFreeInterpParams(ContextID, p);
    return 1;

Error:
    _cmsFreeInterpParams(ContextID, p);
    return 0;

}

static
cmsInt32Number ExhaustiveCheck3DinterpolationTetrahedral16(cmsContext ContextID)
{
    cmsInterpParams* p;
    cmsInt32Number r, g, b;
    cmsUInt16Number In[3], Out[3];
    cmsUInt16Number Table[] = {

        0,    0,   0,
        0,    0,   0xffff,

        0,    0xffff,    0,
        0,    0xffff,    0xffff,

        0xffff,    0,    0,
        0xffff,    0,    0xffff,

        0xffff,    0xffff,   0,
        0xffff,    0xffff,   0xffff
    };

    p = _cmsComputeInterpParams(ContextID, 2, 3, 3, Table, CMS_LERP_FLAGS_16BITS);

    for (r=0; r < 0xff; r++)
        for (g=0; g < 0xff; g++)
            for (b=0; b < 0xff; b++)
        {
            In[0] = (cmsUInt16Number) r ;
            In[1] = (cmsUInt16Number) g ;
            In[2] = (cmsUInt16Number) b ;


        p ->Interpolation.Lerp16(ContextID, In, Out, p);

       if (!IsGoodWord("Channel 1", Out[0], In[0])) goto Error;
       if (!IsGoodWord("Channel 2", Out[1], In[1])) goto Error;
       if (!IsGoodWord("Channel 3", Out[2], In[2])) goto Error;
     }

    _cmsFreeInterpParams(ContextID, p);
    return 1;

Error:
    _cmsFreeInterpParams(ContextID, p);
    return 0;
}

static
cmsInt32Number ExhaustiveCheck3DinterpolationTrilinear16(cmsContext ContextID)
{
    cmsInterpParams* p;
    cmsInt32Number r, g, b;
    cmsUInt16Number In[3], Out[3];
    cmsUInt16Number Table[] = {

        0,    0,   0,
        0,    0,   0xffff,

        0,    0xffff,    0,
        0,    0xffff,    0xffff,

        0xffff,    0,    0,
        0xffff,    0,    0xffff,

        0xffff,    0xffff,   0,
        0xffff,    0xffff,   0xffff
    };

    p = _cmsComputeInterpParams(ContextID, 2, 3, 3, Table, CMS_LERP_FLAGS_TRILINEAR);

    for (r=0; r < 0xff; r++)
        for (g=0; g < 0xff; g++)
            for (b=0; b < 0xff; b++)
        {
            In[0] = (cmsUInt16Number) r ;
            In[1] = (cmsUInt16Number)g ;
            In[2] = (cmsUInt16Number)b ;


        p ->Interpolation.Lerp16(ContextID, In, Out, p);

       if (!IsGoodWord("Channel 1", Out[0], In[0])) goto Error;
       if (!IsGoodWord("Channel 2", Out[1], In[1])) goto Error;
       if (!IsGoodWord("Channel 3", Out[2], In[2])) goto Error;
     }


    _cmsFreeInterpParams(ContextID, p);
    return 1;

Error:
    _cmsFreeInterpParams(ContextID, p);
    return 0;
}

// Check reverse interpolation on LUTS. This is right now exclusively used by K preservation algorithm
static
cmsInt32Number CheckReverseInterpolation3x3(cmsContext ContextID)
{
 cmsPipeline* Lut;
 cmsStage* clut;
 cmsFloat32Number Target[4], Result[4], Hint[4];
 cmsFloat32Number err, max;
 cmsInt32Number i;
 cmsUInt16Number Table[] = {

        0,    0,   0,                 // 0 0 0
        0,    0,   0xffff,            // 0 0 1

        0,    0xffff,    0,           // 0 1 0
        0,    0xffff,    0xffff,      // 0 1 1

        0xffff,    0,    0,           // 1 0 0
        0xffff,    0,    0xffff,      // 1 0 1

        0xffff,    0xffff,   0,       // 1 1 0
        0xffff,    0xffff,   0xffff,  // 1 1 1
    };



   Lut = cmsPipelineAlloc(ContextID, 3, 3);

   clut = cmsStageAllocCLut16bit(ContextID, 2, 3, 3, Table);
   cmsPipelineInsertStage(ContextID, Lut, cmsAT_BEGIN, clut);

   Target[0] = 0; Target[1] = 0; Target[2] = 0;
   Hint[0] = 0; Hint[1] = 0; Hint[2] = 0;
   cmsPipelineEvalReverseFloat(ContextID, Target, Result, NULL, Lut);
   if (Result[0] != 0 || Result[1] != 0 || Result[2] != 0){

       Fail("Reverse interpolation didn't find zero");
       goto Error;
   }

   // Transverse identity
   max = 0;
   for (i=0; i <= 100; i++) {

       cmsFloat32Number in = i / 100.0F;

       Target[0] = in; Target[1] = 0; Target[2] = 0;
       cmsPipelineEvalReverseFloat(ContextID, Target, Result, Hint, Lut);

       err = fabsf(in - Result[0]);
       if (err > max) max = err;

       memcpy(Hint, Result, sizeof(Hint));
   }

    cmsPipelineFree(ContextID, Lut);
    return (max <= FLOAT_PRECISSION);

Error:
    cmsPipelineFree(ContextID, Lut);
    return 0;
}


static
cmsInt32Number CheckReverseInterpolation4x3(cmsContext ContextID)
{
 cmsPipeline* Lut;
 cmsStage* clut;
 cmsFloat32Number Target[4], Result[4], Hint[4];
 cmsFloat32Number err, max;
 cmsInt32Number i;

 // 4 -> 3, output gets 3 first channels copied
 cmsUInt16Number Table[] = {

        0,         0,         0,          //  0 0 0 0   = ( 0, 0, 0)
        0,         0,         0,          //  0 0 0 1   = ( 0, 0, 0)

        0,         0,         0xffff,     //  0 0 1 0   = ( 0, 0, 1)
        0,         0,         0xffff,     //  0 0 1 1   = ( 0, 0, 1)

        0,         0xffff,    0,          //  0 1 0 0   = ( 0, 1, 0)
        0,         0xffff,    0,          //  0 1 0 1   = ( 0, 1, 0)

        0,         0xffff,    0xffff,     //  0 1 1 0    = ( 0, 1, 1)
        0,         0xffff,    0xffff,     //  0 1 1 1    = ( 0, 1, 1)

        0xffff,    0,         0,          //  1 0 0 0    = ( 1, 0, 0)
        0xffff,    0,         0,          //  1 0 0 1    = ( 1, 0, 0)

        0xffff,    0,         0xffff,     //  1 0 1 0    = ( 1, 0, 1)
        0xffff,    0,         0xffff,     //  1 0 1 1    = ( 1, 0, 1)

        0xffff,    0xffff,    0,          //  1 1 0 0    = ( 1, 1, 0)
        0xffff,    0xffff,    0,          //  1 1 0 1    = ( 1, 1, 0)

        0xffff,    0xffff,    0xffff,     //  1 1 1 0    = ( 1, 1, 1)
        0xffff,    0xffff,    0xffff,     //  1 1 1 1    = ( 1, 1, 1)
    };


   Lut = cmsPipelineAlloc(ContextID, 4, 3);

   clut = cmsStageAllocCLut16bit(ContextID, 2, 4, 3, Table);
   cmsPipelineInsertStage(ContextID, Lut, cmsAT_BEGIN, clut);

   // Check if the LUT is behaving as expected
   SubTest("4->3 feasibility");
   for (i=0; i <= 100; i++) {

       Target[0] = i / 100.0F;
       Target[1] = Target[0];
       Target[2] = 0;
       Target[3] = 12;

       cmsPipelineEvalFloat(ContextID, Target, Result, Lut);

       if (!IsGoodFixed15_16("0", Target[0], Result[0])) goto Error;
       if (!IsGoodFixed15_16("1", Target[1], Result[1])) goto Error;
       if (!IsGoodFixed15_16("2", Target[2], Result[2])) goto Error;
   }

   SubTest("4->3 zero");
   Target[0] = 0;
   Target[1] = 0;
   Target[2] = 0;

   // This one holds the fixed K
   Target[3] = 0;

   // This is our hint (which is a big lie in this case)
   Hint[0] = 0.1F; Hint[1] = 0.1F; Hint[2] = 0.1F;

   cmsPipelineEvalReverseFloat(ContextID, Target, Result, Hint, Lut);

   if (Result[0] != 0 || Result[1] != 0 || Result[2] != 0 || Result[3] != 0){

       Fail("Reverse interpolation didn't find zero");
       goto Error;
   }

   SubTest("4->3 find CMY");
   max = 0;
   for (i=0; i <= 100; i++) {

       cmsFloat32Number in = i / 100.0F;

       Target[0] = in; Target[1] = 0; Target[2] = 0;
       cmsPipelineEvalReverseFloat(ContextID, Target, Result, Hint, Lut);

       err = fabsf(in - Result[0]);
       if (err > max) max = err;

       memcpy(Hint, Result, sizeof(Hint));
   }

    cmsPipelineFree(ContextID, Lut);
    return (max <= FLOAT_PRECISSION);

Error:
    cmsPipelineFree(ContextID, Lut);
    return 0;
}



// Check all interpolation.

static
cmsUInt16Number Fn8D1(cmsUInt16Number a1, cmsUInt16Number a2, cmsUInt16Number a3, cmsUInt16Number a4,
                      cmsUInt16Number a5, cmsUInt16Number a6, cmsUInt16Number a7, cmsUInt16Number a8,
                      cmsUInt32Number m)
{
    return (cmsUInt16Number) ((a1 + a2 + a3 + a4 + a5 + a6 + a7 + a8) / m);
}


static
cmsUInt16Number Fn8D2(cmsUInt16Number a1, cmsUInt16Number a2, cmsUInt16Number a3, cmsUInt16Number a4,
                      cmsUInt16Number a5, cmsUInt16Number a6, cmsUInt16Number a7, cmsUInt16Number a8,
                      cmsUInt32Number m)
{
    return (cmsUInt16Number) ((a1 + 3* a2 + 3* a3 + a4 + a5 + a6 + a7 + a8 ) / (m + 4));
}


static
cmsUInt16Number Fn8D3(cmsUInt16Number a1, cmsUInt16Number a2, cmsUInt16Number a3, cmsUInt16Number a4,
                      cmsUInt16Number a5, cmsUInt16Number a6, cmsUInt16Number a7, cmsUInt16Number a8,
                      cmsUInt32Number m)
{
    return (cmsUInt16Number) ((3*a1 + 2*a2 + 3*a3 + a4 + a5 + a6 + a7 + a8) / (m + 5));
}




static
cmsInt32Number Sampler3D(cmsContext ContextID,
               CMSREGISTER const cmsUInt16Number In[],
               CMSREGISTER cmsUInt16Number Out[],
               CMSREGISTER void * Cargo)
{

    Out[0] = Fn8D1(In[0], In[1], In[2], 0, 0, 0, 0, 0, 3);
    Out[1] = Fn8D2(In[0], In[1], In[2], 0, 0, 0, 0, 0, 3);
    Out[2] = Fn8D3(In[0], In[1], In[2], 0, 0, 0, 0, 0, 3);

    return 1;

    cmsUNUSED_PARAMETER(Cargo);

}

static
cmsInt32Number Sampler4D(cmsContext ContextID,
               CMSREGISTER const cmsUInt16Number In[],
               CMSREGISTER cmsUInt16Number Out[],
               CMSREGISTER void * Cargo)
{

    Out[0] = Fn8D1(In[0], In[1], In[2], In[3], 0, 0, 0, 0, 4);
    Out[1] = Fn8D2(In[0], In[1], In[2], In[3], 0, 0, 0, 0, 4);
    Out[2] = Fn8D3(In[0], In[1], In[2], In[3], 0, 0, 0, 0, 4);

    return 1;

    cmsUNUSED_PARAMETER(Cargo);
}

static
cmsInt32Number Sampler5D(cmsContext ContextID,
               CMSREGISTER const cmsUInt16Number In[],
               CMSREGISTER cmsUInt16Number Out[],
               CMSREGISTER void * Cargo)
{

    Out[0] = Fn8D1(In[0], In[1], In[2], In[3], In[4], 0, 0, 0, 5);
    Out[1] = Fn8D2(In[0], In[1], In[2], In[3], In[4], 0, 0, 0, 5);
    Out[2] = Fn8D3(In[0], In[1], In[2], In[3], In[4], 0, 0, 0, 5);

    return 1;

    cmsUNUSED_PARAMETER(Cargo);
}

static
cmsInt32Number Sampler6D(cmsContext ContextID,
               CMSREGISTER const cmsUInt16Number In[],
               CMSREGISTER cmsUInt16Number Out[],
               CMSREGISTER void * Cargo)
{

    Out[0] = Fn8D1(In[0], In[1], In[2], In[3], In[4], In[5], 0, 0, 6);
    Out[1] = Fn8D2(In[0], In[1], In[2], In[3], In[4], In[5], 0, 0, 6);
    Out[2] = Fn8D3(In[0], In[1], In[2], In[3], In[4], In[5], 0, 0, 6);

    return 1;

    cmsUNUSED_PARAMETER(Cargo);
}

static
cmsInt32Number Sampler7D(cmsContext ContextID,
               CMSREGISTER const cmsUInt16Number In[],
               CMSREGISTER cmsUInt16Number Out[],
               CMSREGISTER void * Cargo)
{

    Out[0] = Fn8D1(In[0], In[1], In[2], In[3], In[4], In[5], In[6], 0, 7);
    Out[1] = Fn8D2(In[0], In[1], In[2], In[3], In[4], In[5], In[6], 0, 7);
    Out[2] = Fn8D3(In[0], In[1], In[2], In[3], In[4], In[5], In[6], 0, 7);

    return 1;

    cmsUNUSED_PARAMETER(Cargo);
}

static
cmsInt32Number Sampler8D(cmsContext ContextID,
               CMSREGISTER const cmsUInt16Number In[],
               CMSREGISTER cmsUInt16Number Out[],
               CMSREGISTER void * Cargo)
{

    Out[0] = Fn8D1(In[0], In[1], In[2], In[3], In[4], In[5], In[6], In[7], 8);
    Out[1] = Fn8D2(In[0], In[1], In[2], In[3], In[4], In[5], In[6], In[7], 8);
    Out[2] = Fn8D3(In[0], In[1], In[2], In[3], In[4], In[5], In[6], In[7], 8);

    return 1;

    cmsUNUSED_PARAMETER(Cargo);
}

static
cmsBool CheckOne3D(cmsContext ContextID, cmsPipeline* lut, cmsUInt16Number a1, cmsUInt16Number a2, cmsUInt16Number a3)
{
    cmsUInt16Number In[3], Out1[3], Out2[3];

    In[0] = a1; In[1] = a2; In[2] = a3;

    // This is the interpolated value
    cmsPipelineEval16(ContextID, In, Out1, lut);

    // This is the real value
    Sampler3D(ContextID, In, Out2, NULL);

    // Let's see the difference

    if (!IsGoodWordPrec("Channel 1", Out1[0], Out2[0], 2)) return FALSE;
    if (!IsGoodWordPrec("Channel 2", Out1[1], Out2[1], 2)) return FALSE;
    if (!IsGoodWordPrec("Channel 3", Out1[2], Out2[2], 2)) return FALSE;

    return TRUE;
}

static
cmsBool CheckOne4D(cmsContext ContextID, cmsPipeline* lut, cmsUInt16Number a1, cmsUInt16Number a2, cmsUInt16Number a3, cmsUInt16Number a4)
{
    cmsUInt16Number In[4], Out1[3], Out2[3];

    In[0] = a1; In[1] = a2; In[2] = a3; In[3] = a4;

    // This is the interpolated value
    cmsPipelineEval16(ContextID, In, Out1, lut);

    // This is the real value
    Sampler4D(ContextID, In, Out2, NULL);

    // Let's see the difference

    if (!IsGoodWordPrec("Channel 1", Out1[0], Out2[0], 2)) return FALSE;
    if (!IsGoodWordPrec("Channel 2", Out1[1], Out2[1], 2)) return FALSE;
    if (!IsGoodWordPrec("Channel 3", Out1[2], Out2[2], 2)) return FALSE;

    return TRUE;
}

static
cmsBool CheckOne5D(cmsContext ContextID, cmsPipeline* lut, cmsUInt16Number a1, cmsUInt16Number a2,
                                     cmsUInt16Number a3, cmsUInt16Number a4, cmsUInt16Number a5)
{
    cmsUInt16Number In[5], Out1[3], Out2[3];

    In[0] = a1; In[1] = a2; In[2] = a3; In[3] = a4; In[4] = a5;

    // This is the interpolated value
    cmsPipelineEval16(ContextID, In, Out1, lut);

    // This is the real value
    Sampler5D(ContextID, In, Out2, NULL);

    // Let's see the difference

    if (!IsGoodWordPrec("Channel 1", Out1[0], Out2[0], 2)) return FALSE;
    if (!IsGoodWordPrec("Channel 2", Out1[1], Out2[1], 2)) return FALSE;
    if (!IsGoodWordPrec("Channel 3", Out1[2], Out2[2], 2)) return FALSE;

    return TRUE;
}

static
cmsBool CheckOne6D(cmsContext ContextID, cmsPipeline* lut, cmsUInt16Number a1, cmsUInt16Number a2,
                                     cmsUInt16Number a3, cmsUInt16Number a4,
                                     cmsUInt16Number a5, cmsUInt16Number a6)
{
    cmsUInt16Number In[6], Out1[3], Out2[3];

    In[0] = a1; In[1] = a2; In[2] = a3; In[3] = a4; In[4] = a5; In[5] = a6;

    // This is the interpolated value
    cmsPipelineEval16(ContextID, In, Out1, lut);

    // This is the real value
    Sampler6D(ContextID, In, Out2, NULL);

    // Let's see the difference

    if (!IsGoodWordPrec("Channel 1", Out1[0], Out2[0], 2)) return FALSE;
    if (!IsGoodWordPrec("Channel 2", Out1[1], Out2[1], 2)) return FALSE;
    if (!IsGoodWordPrec("Channel 3", Out1[2], Out2[2], 2)) return FALSE;

    return TRUE;
}


static
cmsBool CheckOne7D(cmsContext ContextID, cmsPipeline* lut, cmsUInt16Number a1, cmsUInt16Number a2,
                                     cmsUInt16Number a3, cmsUInt16Number a4,
                                     cmsUInt16Number a5, cmsUInt16Number a6,
                                     cmsUInt16Number a7)
{
    cmsUInt16Number In[7], Out1[3], Out2[3];

    In[0] = a1; In[1] = a2; In[2] = a3; In[3] = a4; In[4] = a5; In[5] = a6; In[6] = a7;

    // This is the interpolated value
    cmsPipelineEval16(ContextID, In, Out1, lut);

    // This is the real value
    Sampler7D(ContextID, In, Out2, NULL);

    // Let's see the difference

    if (!IsGoodWordPrec("Channel 1", Out1[0], Out2[0], 2)) return FALSE;
    if (!IsGoodWordPrec("Channel 2", Out1[1], Out2[1], 2)) return FALSE;
    if (!IsGoodWordPrec("Channel 3", Out1[2], Out2[2], 2)) return FALSE;

    return TRUE;
}


static
cmsBool CheckOne8D(cmsContext ContextID, cmsPipeline* lut, cmsUInt16Number a1, cmsUInt16Number a2,
                                     cmsUInt16Number a3, cmsUInt16Number a4,
                                     cmsUInt16Number a5, cmsUInt16Number a6,
                                     cmsUInt16Number a7, cmsUInt16Number a8)
{
    cmsUInt16Number In[8], Out1[3], Out2[3];

    In[0] = a1; In[1] = a2; In[2] = a3; In[3] = a4; In[4] = a5; In[5] = a6; In[6] = a7; In[7] = a8;

    // This is the interpolated value
    cmsPipelineEval16(ContextID, In, Out1, lut);

    // This is the real value
    Sampler8D(ContextID, In, Out2, NULL);

    // Let's see the difference

    if (!IsGoodWordPrec("Channel 1", Out1[0], Out2[0], 2)) return FALSE;
    if (!IsGoodWordPrec("Channel 2", Out1[1], Out2[1], 2)) return FALSE;
    if (!IsGoodWordPrec("Channel 3", Out1[2], Out2[2], 2)) return FALSE;

    return TRUE;
}


static
cmsInt32Number Check3Dinterp(cmsContext ContextID)
{
    cmsPipeline* lut;
    cmsStage* mpe;

    lut = cmsPipelineAlloc(ContextID, 3, 3);
    mpe = cmsStageAllocCLut16bit(ContextID, 9, 3, 3, NULL);
    cmsStageSampleCLut16bit(ContextID, mpe, Sampler3D, NULL, 0);
    cmsPipelineInsertStage(ContextID, lut, cmsAT_BEGIN, mpe);

    // Check accuracy

    if (!CheckOne3D(ContextID, lut, 0, 0, 0)) return 0;
    if (!CheckOne3D(ContextID, lut, 0xffff, 0xffff, 0xffff)) return 0;

    if (!CheckOne3D(ContextID, lut, 0x8080, 0x8080, 0x8080)) return 0;
    if (!CheckOne3D(ContextID, lut, 0x0000, 0xFE00, 0x80FF)) return 0;
    if (!CheckOne3D(ContextID, lut, 0x1111, 0x2222, 0x3333)) return 0;
    if (!CheckOne3D(ContextID, lut, 0x0000, 0x0012, 0x0013)) return 0;
    if (!CheckOne3D(ContextID, lut, 0x3141, 0x1415, 0x1592)) return 0;
    if (!CheckOne3D(ContextID, lut, 0xFF00, 0xFF01, 0xFF12)) return 0;

    cmsPipelineFree(ContextID, lut);

    return 1;
}

static
cmsInt32Number Check3DinterpGranular(cmsContext ContextID)
{
    cmsPipeline* lut;
    cmsStage* mpe;
    cmsUInt32Number Dimensions[] = { 7, 8, 9 };

    lut = cmsPipelineAlloc(ContextID, 3, 3);
    mpe = cmsStageAllocCLut16bitGranular(ContextID, Dimensions, 3, 3, NULL);
    cmsStageSampleCLut16bit(ContextID, mpe, Sampler3D, NULL, 0);
    cmsPipelineInsertStage(ContextID, lut, cmsAT_BEGIN, mpe);

    // Check accuracy

    if (!CheckOne3D(ContextID, lut, 0, 0, 0)) return 0;
    if (!CheckOne3D(ContextID, lut, 0xffff, 0xffff, 0xffff)) return 0;

    if (!CheckOne3D(ContextID, lut, 0x8080, 0x8080, 0x8080)) return 0;
    if (!CheckOne3D(ContextID, lut, 0x0000, 0xFE00, 0x80FF)) return 0;
    if (!CheckOne3D(ContextID, lut, 0x1111, 0x2222, 0x3333)) return 0;
    if (!CheckOne3D(ContextID, lut, 0x0000, 0x0012, 0x0013)) return 0;
    if (!CheckOne3D(ContextID, lut, 0x3141, 0x1415, 0x1592)) return 0;
    if (!CheckOne3D(ContextID, lut, 0xFF00, 0xFF01, 0xFF12)) return 0;

    cmsPipelineFree(ContextID, lut);

    return 1;
}


static
cmsInt32Number Check4Dinterp(cmsContext ContextID)
{
    cmsPipeline* lut;
    cmsStage* mpe;

    lut = cmsPipelineAlloc(ContextID, 4, 3);
    mpe = cmsStageAllocCLut16bit(ContextID, 9, 4, 3, NULL);
    cmsStageSampleCLut16bit(ContextID, mpe, Sampler4D, NULL, 0);
    cmsPipelineInsertStage(ContextID, lut, cmsAT_BEGIN, mpe);

    // Check accuracy

    if (!CheckOne4D(ContextID, lut, 0, 0, 0, 0)) return 0;
    if (!CheckOne4D(ContextID, lut, 0xffff, 0xffff, 0xffff, 0xffff)) return 0;

    if (!CheckOne4D(ContextID, lut, 0x8080, 0x8080, 0x8080, 0x8080)) return 0;
    if (!CheckOne4D(ContextID, lut, 0x0000, 0xFE00, 0x80FF, 0x8888)) return 0;
    if (!CheckOne4D(ContextID, lut, 0x1111, 0x2222, 0x3333, 0x4444)) return 0;
    if (!CheckOne4D(ContextID, lut, 0x0000, 0x0012, 0x0013, 0x0014)) return 0;
    if (!CheckOne4D(ContextID, lut, 0x3141, 0x1415, 0x1592, 0x9261)) return 0;
    if (!CheckOne4D(ContextID, lut, 0xFF00, 0xFF01, 0xFF12, 0xFF13)) return 0;

    cmsPipelineFree(ContextID, lut);

    return 1;
}



static
cmsInt32Number Check4DinterpGranular(cmsContext ContextID)
{
    cmsPipeline* lut;
    cmsStage* mpe;
    cmsUInt32Number Dimensions[] = { 9, 8, 7, 6 };

    lut = cmsPipelineAlloc(ContextID, 4, 3);
    mpe = cmsStageAllocCLut16bitGranular(ContextID, Dimensions, 4, 3, NULL);
    cmsStageSampleCLut16bit(ContextID, mpe, Sampler4D, NULL, 0);
    cmsPipelineInsertStage(ContextID, lut, cmsAT_BEGIN, mpe);

    // Check accuracy

    if (!CheckOne4D(ContextID, lut, 0, 0, 0, 0)) return 0;
    if (!CheckOne4D(ContextID, lut, 0xffff, 0xffff, 0xffff, 0xffff)) return 0;

    if (!CheckOne4D(ContextID, lut, 0x8080, 0x8080, 0x8080, 0x8080)) return 0;
    if (!CheckOne4D(ContextID, lut, 0x0000, 0xFE00, 0x80FF, 0x8888)) return 0;
    if (!CheckOne4D(ContextID, lut, 0x1111, 0x2222, 0x3333, 0x4444)) return 0;
    if (!CheckOne4D(ContextID, lut, 0x0000, 0x0012, 0x0013, 0x0014)) return 0;
    if (!CheckOne4D(ContextID, lut, 0x3141, 0x1415, 0x1592, 0x9261)) return 0;
    if (!CheckOne4D(ContextID, lut, 0xFF00, 0xFF01, 0xFF12, 0xFF13)) return 0;

    cmsPipelineFree(ContextID, lut);

    return 1;
}


static
cmsInt32Number Check5DinterpGranular(cmsContext ContextID)
{
    cmsPipeline* lut;
    cmsStage* mpe;
    cmsUInt32Number Dimensions[] = { 3, 2, 2, 2, 2 };

    lut = cmsPipelineAlloc(ContextID, 5, 3);
    mpe = cmsStageAllocCLut16bitGranular(ContextID, Dimensions, 5, 3, NULL);
    cmsStageSampleCLut16bit(ContextID, mpe, Sampler5D, NULL, 0);
    cmsPipelineInsertStage(ContextID, lut, cmsAT_BEGIN, mpe);

    // Check accuracy

    if (!CheckOne5D(ContextID, lut, 0, 0, 0, 0, 0)) return 0;
    if (!CheckOne5D(ContextID, lut, 0xffff, 0xffff, 0xffff, 0xffff, 0xffff)) return 0;

    if (!CheckOne5D(ContextID, lut, 0x8080, 0x8080, 0x8080, 0x8080, 0x1234)) return 0;
    if (!CheckOne5D(ContextID, lut, 0x0000, 0xFE00, 0x80FF, 0x8888, 0x8078)) return 0;
    if (!CheckOne5D(ContextID, lut, 0x1111, 0x2222, 0x3333, 0x4444, 0x1455)) return 0;
    if (!CheckOne5D(ContextID, lut, 0x0000, 0x0012, 0x0013, 0x0014, 0x2333)) return 0;
    if (!CheckOne5D(ContextID, lut, 0x3141, 0x1415, 0x1592, 0x9261, 0x4567)) return 0;
    if (!CheckOne5D(ContextID, lut, 0xFF00, 0xFF01, 0xFF12, 0xFF13, 0xF344)) return 0;

    cmsPipelineFree(ContextID, lut);

    return 1;
}

static
cmsInt32Number Check6DinterpGranular(cmsContext ContextID)
{
    cmsPipeline* lut;
    cmsStage* mpe;
    cmsUInt32Number Dimensions[] = { 4, 3, 3, 2, 2, 2 };

    lut = cmsPipelineAlloc(ContextID, 6, 3);
    mpe = cmsStageAllocCLut16bitGranular(ContextID, Dimensions, 6, 3, NULL);
    cmsStageSampleCLut16bit(ContextID, mpe, Sampler6D, NULL, 0);
    cmsPipelineInsertStage(ContextID, lut, cmsAT_BEGIN, mpe);

    // Check accuracy

    if (!CheckOne6D(ContextID, lut, 0, 0, 0, 0, 0, 0)) return 0;
    if (!CheckOne6D(ContextID, lut, 0xffff, 0xffff, 0xffff, 0xffff, 0xffff, 0xffff)) return 0;

    if (!CheckOne6D(ContextID, lut, 0x8080, 0x8080, 0x8080, 0x8080, 0x1234, 0x1122)) return 0;
    if (!CheckOne6D(ContextID, lut, 0x0000, 0xFE00, 0x80FF, 0x8888, 0x8078, 0x2233)) return 0;
    if (!CheckOne6D(ContextID, lut, 0x1111, 0x2222, 0x3333, 0x4444, 0x1455, 0x3344)) return 0;
    if (!CheckOne6D(ContextID, lut, 0x0000, 0x0012, 0x0013, 0x0014, 0x2333, 0x4455)) return 0;
    if (!CheckOne6D(ContextID, lut, 0x3141, 0x1415, 0x1592, 0x9261, 0x4567, 0x5566)) return 0;
    if (!CheckOne6D(ContextID, lut, 0xFF00, 0xFF01, 0xFF12, 0xFF13, 0xF344, 0x6677)) return 0;

    cmsPipelineFree(ContextID, lut);

    return 1;
}

static
cmsInt32Number Check7DinterpGranular(cmsContext ContextID)
{
    cmsPipeline* lut;
    cmsStage* mpe;
    cmsUInt32Number Dimensions[] = { 4, 3, 3, 2, 2, 2, 2 };

    lut = cmsPipelineAlloc(ContextID, 7, 3);
    mpe = cmsStageAllocCLut16bitGranular(ContextID, Dimensions, 7, 3, NULL);
    cmsStageSampleCLut16bit(ContextID, mpe, Sampler7D, NULL, 0);
    cmsPipelineInsertStage(ContextID, lut, cmsAT_BEGIN, mpe);

    // Check accuracy

    if (!CheckOne7D(ContextID, lut, 0, 0, 0, 0, 0, 0, 0)) return 0;
    if (!CheckOne7D(ContextID, lut, 0xffff, 0xffff, 0xffff, 0xffff, 0xffff, 0xffff, 0xffff)) return 0;

    if (!CheckOne7D(ContextID, lut, 0x8080, 0x8080, 0x8080, 0x8080, 0x1234, 0x1122, 0x0056)) return 0;
    if (!CheckOne7D(ContextID, lut, 0x0000, 0xFE00, 0x80FF, 0x8888, 0x8078, 0x2233, 0x0088)) return 0;
    if (!CheckOne7D(ContextID, lut, 0x1111, 0x2222, 0x3333, 0x4444, 0x1455, 0x3344, 0x1987)) return 0;
    if (!CheckOne7D(ContextID, lut, 0x0000, 0x0012, 0x0013, 0x0014, 0x2333, 0x4455, 0x9988)) return 0;
    if (!CheckOne7D(ContextID, lut, 0x3141, 0x1415, 0x1592, 0x9261, 0x4567, 0x5566, 0xfe56)) return 0;
    if (!CheckOne7D(ContextID, lut, 0xFF00, 0xFF01, 0xFF12, 0xFF13, 0xF344, 0x6677, 0xbabe)) return 0;

    cmsPipelineFree(ContextID, lut);

    return 1;
}


static
cmsInt32Number Check8DinterpGranular(cmsContext ContextID)
{
    cmsPipeline* lut;
    cmsStage* mpe;
    cmsUInt32Number Dimensions[] = { 4, 3, 3, 2, 2, 2, 2, 2 };

    lut = cmsPipelineAlloc(ContextID, 8, 3);
    mpe = cmsStageAllocCLut16bitGranular(ContextID, Dimensions, 8, 3, NULL);
    cmsStageSampleCLut16bit(ContextID, mpe, Sampler8D, NULL, 0);
    cmsPipelineInsertStage(ContextID, lut, cmsAT_BEGIN, mpe);

    // Check accuracy

    if (!CheckOne8D(ContextID, lut, 0, 0, 0, 0, 0, 0, 0, 0)) return 0;
    if (!CheckOne8D(ContextID, lut, 0xffff, 0xffff, 0xffff, 0xffff, 0xffff, 0xffff, 0xffff, 0xffff)) return 0;

    if (!CheckOne8D(ContextID, lut, 0x8080, 0x8080, 0x8080, 0x8080, 0x1234, 0x1122, 0x0056, 0x0011)) return 0;
    if (!CheckOne8D(ContextID, lut, 0x0000, 0xFE00, 0x80FF, 0x8888, 0x8078, 0x2233, 0x0088, 0x2020)) return 0;
    if (!CheckOne8D(ContextID, lut, 0x1111, 0x2222, 0x3333, 0x4444, 0x1455, 0x3344, 0x1987, 0x4532)) return 0;
    if (!CheckOne8D(ContextID, lut, 0x0000, 0x0012, 0x0013, 0x0014, 0x2333, 0x4455, 0x9988, 0x1200)) return 0;
    if (!CheckOne8D(ContextID, lut, 0x3141, 0x1415, 0x1592, 0x9261, 0x4567, 0x5566, 0xfe56, 0x6666)) return 0;
    if (!CheckOne8D(ContextID, lut, 0xFF00, 0xFF01, 0xFF12, 0xFF13, 0xF344, 0x6677, 0xbabe, 0xface)) return 0;

    cmsPipelineFree(ContextID, lut);

    return 1;
}

// Colorimetric conversions -------------------------------------------------------------------------------------------------

// Lab to LCh and back should be performed at 1E-12 accuracy at least
static
cmsInt32Number CheckLab2LCh(cmsContext ContextID)
{
    cmsInt32Number l, a, b;
    cmsFloat64Number dist, Max = 0;
    cmsCIELab Lab, Lab2;
    cmsCIELCh LCh;

    for (l=0; l <= 100; l += 10) {

        for (a=-128; a <= +128; a += 8) {

            for (b=-128; b <= 128; b += 8) {

                Lab.L = l;
                Lab.a = a;
                Lab.b = b;

                cmsLab2LCh(ContextID, &LCh, &Lab);
                cmsLCh2Lab(ContextID, &Lab2, &LCh);

                dist = cmsDeltaE(ContextID, &Lab, &Lab2);
                if (dist > Max) Max = dist;
            }
        }
    }

    return Max < 1E-12;
}

// Lab to LCh and back should be performed at 1E-12 accuracy at least
static
cmsInt32Number CheckLab2XYZ(cmsContext ContextID)
{
    cmsInt32Number l, a, b;
    cmsFloat64Number dist, Max = 0;
    cmsCIELab Lab, Lab2;
    cmsCIEXYZ XYZ;

    for (l=0; l <= 100; l += 10) {

        for (a=-128; a <= +128; a += 8) {

            for (b=-128; b <= 128; b += 8) {

                Lab.L = l;
                Lab.a = a;
                Lab.b = b;

                cmsLab2XYZ(ContextID, NULL, &XYZ, &Lab);
                cmsXYZ2Lab(ContextID, NULL, &Lab2, &XYZ);

                dist = cmsDeltaE(ContextID, &Lab, &Lab2);
                if (dist > Max) Max = dist;

            }
        }
    }

    return Max < 1E-12;
}

// Lab to xyY and back should be performed at 1E-12 accuracy at least
static
cmsInt32Number CheckLab2xyY(cmsContext ContextID)
{
    cmsInt32Number l, a, b;
    cmsFloat64Number dist, Max = 0;
    cmsCIELab Lab, Lab2;
    cmsCIEXYZ XYZ;
    cmsCIExyY xyY;

    for (l=0; l <= 100; l += 10) {

        for (a=-128; a <= +128; a += 8) {

            for (b=-128; b <= 128; b += 8) {

                Lab.L = l;
                Lab.a = a;
                Lab.b = b;

                cmsLab2XYZ(ContextID, NULL, &XYZ, &Lab);
                cmsXYZ2xyY(ContextID, &xyY, &XYZ);
                cmsxyY2XYZ(ContextID, &XYZ, &xyY);
                cmsXYZ2Lab(ContextID, NULL, &Lab2, &XYZ);

                dist = cmsDeltaE(ContextID, &Lab, &Lab2);
                if (dist > Max) Max = dist;

            }
        }
    }

    return Max < 1E-12;
}


static
cmsInt32Number CheckLabV2encoding(cmsContext ContextID)
{
    cmsInt32Number n2, i, j;
    cmsUInt16Number Inw[3], aw[3];
    cmsCIELab Lab;

    n2=0;

    for (j=0; j < 65535; j++) {

        Inw[0] = Inw[1] = Inw[2] = (cmsUInt16Number) j;

        cmsLabEncoded2FloatV2(ContextID, &Lab, Inw);
        cmsFloat2LabEncodedV2(ContextID, aw, &Lab);

        for (i=0; i < 3; i++) {

        if (aw[i] != j) {
            n2++;
        }
        }

    }

    return (n2 == 0);
}

static
cmsInt32Number CheckLabV4encoding(cmsContext ContextID)
{
    cmsInt32Number n2, i, j;
    cmsUInt16Number Inw[3], aw[3];
    cmsCIELab Lab;

    n2=0;

    for (j=0; j < 65535; j++) {

        Inw[0] = Inw[1] = Inw[2] = (cmsUInt16Number) j;

        cmsLabEncoded2Float(ContextID, &Lab, Inw);
        cmsFloat2LabEncoded(ContextID, aw, &Lab);

        for (i=0; i < 3; i++) {

        if (aw[i] != j) {
            n2++;
        }
        }

    }

    return (n2 == 0);
}


// BlackBody -----------------------------------------------------------------------------------------------------

static
cmsInt32Number CheckTemp2CHRM(cmsContext ContextID)
{
    cmsInt32Number j;
    cmsFloat64Number d, v, Max = 0;
    cmsCIExyY White;

    for (j=4000; j < 25000; j++) {

        cmsWhitePointFromTemp(ContextID, &White, j);
        if (!cmsTempFromWhitePoint(ContextID, &v, &White)) return 0;

        d = fabs(v - j);
        if (d > Max) Max = d;
    }

    // 100 degree is the actual resolution
    return (Max < 100);
}



// Tone curves -----------------------------------------------------------------------------------------------------

static
cmsInt32Number CheckGammaEstimation(cmsContext ContextID, cmsToneCurve* c, cmsFloat64Number g)
{
    cmsFloat64Number est = cmsEstimateGamma(ContextID, c, 0.001);

    SubTest("Gamma estimation");
    if (fabs(est - g) > 0.001) return 0;
    return 1;
}

static
cmsInt32Number CheckGammaCreation16(cmsContext ContextID)
{
    cmsToneCurve* LinGamma = cmsBuildGamma(ContextID, 1.0);
    cmsInt32Number i;
    cmsUInt16Number in, out;

    for (i=0; i < 0xffff; i++) {

        in = (cmsUInt16Number) i;
        out = cmsEvalToneCurve16(ContextID, LinGamma, in);
        if (in != out) {
            Fail("(lin gamma): Must be %x, But is %x : ", in, out);
            cmsFreeToneCurve(ContextID, LinGamma);
            return 0;
        }
    }

    if (!CheckGammaEstimation(ContextID, LinGamma, 1.0)) return 0;

    cmsFreeToneCurve(ContextID, LinGamma);
    return 1;

}

static
cmsInt32Number CheckGammaCreationFlt(cmsContext ContextID)
{
    cmsToneCurve* LinGamma = cmsBuildGamma(ContextID, 1.0);
    cmsInt32Number i;
    cmsFloat32Number in, out;

    for (i=0; i < 0xffff; i++) {

        in = (cmsFloat32Number) (i / 65535.0);
        out = cmsEvalToneCurveFloat(ContextID, LinGamma, in);
        if (fabs(in - out) > (1/65535.0)) {
            Fail("(lin gamma): Must be %f, But is %f : ", in, out);
            cmsFreeToneCurve(ContextID, LinGamma);
            return 0;
        }
    }

    if (!CheckGammaEstimation(ContextID, LinGamma, 1.0)) return 0;
    cmsFreeToneCurve(ContextID, LinGamma);
    return 1;
}

// Curve curves using a single power function
// Error is given in 0..ffff counts
static
cmsInt32Number CheckGammaFloat(cmsContext ContextID, cmsFloat64Number g)
{
    cmsToneCurve* Curve = cmsBuildGamma(ContextID, g);
    cmsInt32Number i;
    cmsFloat32Number in, out;
    cmsFloat64Number val, Err;

    MaxErr = 0.0;
    for (i=0; i < 0xffff; i++) {

        in = (cmsFloat32Number) (i / 65535.0);
        out = cmsEvalToneCurveFloat(ContextID, Curve, in);
        val = pow((cmsFloat64Number) in, g);

        Err = fabs( val - out);
        if (Err > MaxErr) MaxErr = Err;
    }

    if (MaxErr > 0) printf("|Err|<%lf ", MaxErr * 65535.0);

    if (!CheckGammaEstimation(ContextID, Curve, g)) return 0;

    cmsFreeToneCurve(ContextID, Curve);
    return 1;
}

static cmsInt32Number CheckGamma18(cmsContext ContextID)
{
    return CheckGammaFloat(ContextID, 1.8);
}

static cmsInt32Number CheckGamma22(cmsContext ContextID)
{
    return CheckGammaFloat(ContextID, 2.2);
}

static cmsInt32Number CheckGamma30(cmsContext ContextID)
{
    return CheckGammaFloat(ContextID, 3.0);
}


// Check table-based gamma functions
static
cmsInt32Number CheckGammaFloatTable(cmsContext ContextID, cmsFloat64Number g)
{
    cmsFloat32Number Values[1025];
    cmsToneCurve* Curve;
    cmsInt32Number i;
    cmsFloat32Number in, out;
    cmsFloat64Number val, Err;

    for (i=0; i <= 1024; i++) {

        in = (cmsFloat32Number) (i / 1024.0);
        Values[i] = powf(in, (float) g);
    }

    Curve = cmsBuildTabulatedToneCurveFloat(ContextID, 1025, Values);

    MaxErr = 0.0;
    for (i=0; i <= 0xffff; i++) {

        in = (cmsFloat32Number) (i / 65535.0);
        out = cmsEvalToneCurveFloat(ContextID, Curve, in);
        val = pow(in, g);

        Err = fabs(val - out);
        if (Err > MaxErr) MaxErr = Err;
    }

    if (MaxErr > 0) printf("|Err|<%lf ", MaxErr * 65535.0);

    if (!CheckGammaEstimation(ContextID, Curve, g)) return 0;

    cmsFreeToneCurve(ContextID, Curve);
    return 1;
}


static cmsInt32Number CheckGamma18Table(cmsContext ContextID)
{
    return CheckGammaFloatTable(ContextID, 1.8);
}

static cmsInt32Number CheckGamma22Table(cmsContext ContextID)
{
    return CheckGammaFloatTable(ContextID, 2.2);
}

static cmsInt32Number CheckGamma30Table(cmsContext ContextID)
{
    return CheckGammaFloatTable(ContextID, 3.0);
}

// Create a curve from a table (which is a pure gamma function) and check it against the pow function.
static
cmsInt32Number CheckGammaWordTable(cmsContext ContextID, cmsFloat64Number g)
{
    cmsUInt16Number Values[1025];
    cmsToneCurve* Curve;
    cmsInt32Number i;
    cmsFloat32Number in, out;
    cmsFloat64Number val, Err;

    for (i=0; i <= 1024; i++) {

        in = (cmsFloat32Number) (i / 1024.0);
        Values[i] = (cmsUInt16Number) floor(pow(in, g) * 65535.0 + 0.5);
    }

    Curve = cmsBuildTabulatedToneCurve16(ContextID, 1025, Values);

    MaxErr = 0.0;
    for (i=0; i <= 0xffff; i++) {

        in = (cmsFloat32Number) (i / 65535.0);
        out = cmsEvalToneCurveFloat(ContextID, Curve, in);
        val = pow(in, g);

        Err = fabs(val - out);
        if (Err > MaxErr) MaxErr = Err;
    }

    if (MaxErr > 0) printf("|Err|<%lf ", MaxErr * 65535.0);

    if (!CheckGammaEstimation(ContextID, Curve, g)) return 0;

    cmsFreeToneCurve(ContextID, Curve);
    return 1;
}

static cmsInt32Number CheckGamma18TableWord(cmsContext ContextID)
{
    return CheckGammaWordTable(ContextID, 1.8);
}

static cmsInt32Number CheckGamma22TableWord(cmsContext ContextID)
{
    return CheckGammaWordTable(ContextID, 2.2);
}

static cmsInt32Number CheckGamma30TableWord(cmsContext ContextID)
{
    return CheckGammaWordTable(ContextID, 3.0);
}


// Curve joining test. Joining two high-gamma of 3.0 curves should
// give something like linear
static
cmsInt32Number CheckJointCurves(cmsContext ContextID)
{
    cmsToneCurve *Forward, *Reverse, *Result;
    cmsBool  rc;

    Forward = cmsBuildGamma(ContextID, 3.0);
    Reverse = cmsBuildGamma(ContextID, 3.0);

    Result = cmsJoinToneCurve(ContextID, Forward, Reverse, 256);

    cmsFreeToneCurve(ContextID, Forward); cmsFreeToneCurve(ContextID, Reverse);

    rc = cmsIsToneCurveLinear(ContextID, Result);
    cmsFreeToneCurve(ContextID, Result);

    if (!rc)
        Fail("Joining same curve twice does not result in a linear ramp");

    return rc;
}


// Create a gamma curve by cheating the table
static
cmsToneCurve* GammaTableLinear(cmsContext ContextID, cmsInt32Number nEntries, cmsBool Dir)
{
    cmsInt32Number i;
    cmsToneCurve* g = cmsBuildTabulatedToneCurve16(ContextID, nEntries, NULL);

    for (i=0; i < nEntries; i++) {

        cmsInt32Number v = _cmsQuantizeVal(i, nEntries);

        if (Dir)
            g->Table16[i] = (cmsUInt16Number) v;
        else
            g->Table16[i] = (cmsUInt16Number) (0xFFFF - v);
    }

    return g;
}


static
cmsInt32Number CheckJointCurvesDescending(cmsContext ContextID)
{
    cmsToneCurve *Forward, *Reverse, *Result;
    cmsInt32Number i, rc;

     Forward = cmsBuildGamma(ContextID, 2.2);

    // Fake the curve to be table-based

    for (i=0; i < 4096; i++)
        Forward ->Table16[i] = 0xffff - Forward->Table16[i];
    Forward ->Segments[0].Type = 0;

    Reverse = cmsReverseToneCurve(ContextID, Forward);

    Result = cmsJoinToneCurve(ContextID, Reverse, Reverse, 256);

    cmsFreeToneCurve(ContextID, Forward);
    cmsFreeToneCurve(ContextID, Reverse);

    rc = cmsIsToneCurveLinear(ContextID, Result);
    cmsFreeToneCurve(ContextID, Result);

    return rc;
}


static
cmsInt32Number CheckFToneCurvePoint(cmsContext ContextID, cmsToneCurve* c, cmsUInt16Number Point, cmsInt32Number Value)
{
    cmsInt32Number Result;

    Result = cmsEvalToneCurve16(ContextID, c, Point);

    return (abs(Value - Result) < 2);
}

static
cmsInt32Number CheckReverseDegenerated(cmsContext ContextID)
{
    cmsToneCurve* p, *g;
    cmsUInt16Number Tab[16];

    Tab[0] = 0;
    Tab[1] = 0;
    Tab[2] = 0;
    Tab[3] = 0;
    Tab[4] = 0;
    Tab[5] = 0x5555;
    Tab[6] = 0x6666;
    Tab[7] = 0x7777;
    Tab[8] = 0x8888;
    Tab[9] = 0x9999;
    Tab[10]= 0xffff;
    Tab[11]= 0xffff;
    Tab[12]= 0xffff;
    Tab[13]= 0xffff;
    Tab[14]= 0xffff;
    Tab[15]= 0xffff;

    p = cmsBuildTabulatedToneCurve16(ContextID, 16, Tab);
    g = cmsReverseToneCurve(ContextID, p);

    // Now let's check some points
    if (!CheckFToneCurvePoint(ContextID, g, 0x5555, 0x5555)) return 0;
    if (!CheckFToneCurvePoint(ContextID, g, 0x7777, 0x7777)) return 0;

    // First point for zero
    if (!CheckFToneCurvePoint(ContextID, g, 0x0000, 0x4444)) return 0;

    // Last point
    if (!CheckFToneCurvePoint(ContextID, g, 0xFFFF, 0xFFFF)) return 0;

    cmsFreeToneCurve(ContextID, p);
    cmsFreeToneCurve(ContextID, g);

    return 1;
}


// Build a parametric sRGB-like curve
static
cmsToneCurve* Build_sRGBGamma(cmsContext ContextID)
{
    cmsFloat64Number Parameters[5];

    Parameters[0] = 2.4;
    Parameters[1] = 1. / 1.055;
    Parameters[2] = 0.055 / 1.055;
    Parameters[3] = 1. / 12.92;
    Parameters[4] = 0.04045;    // d

    return cmsBuildParametricToneCurve(ContextID, 4, Parameters);
}



// Join two gamma tables in floating point format. Result should be a straight line
static
cmsToneCurve* CombineGammaFloat(cmsContext ContextID, cmsToneCurve* g1, cmsToneCurve* g2)
{
    cmsUInt16Number Tab[256];
    cmsFloat32Number f;
    cmsInt32Number i;

    for (i=0; i < 256; i++) {

        f = (cmsFloat32Number) i / 255.0F;
        f = cmsEvalToneCurveFloat(ContextID, g2, cmsEvalToneCurveFloat(ContextID, g1, f));

        Tab[i] = (cmsUInt16Number) floor(f * 65535.0 + 0.5);
    }

    return  cmsBuildTabulatedToneCurve16(ContextID, 256, Tab);
}

// Same of anterior, but using quantized tables
static
cmsToneCurve* CombineGamma16(cmsContext ContextID, cmsToneCurve* g1, cmsToneCurve* g2)
{
    cmsUInt16Number Tab[256];

    cmsInt32Number i;

    for (i=0; i < 256; i++) {

        cmsUInt16Number wValIn;

        wValIn = _cmsQuantizeVal(i, 256);
        Tab[i] = cmsEvalToneCurve16(ContextID, g2, cmsEvalToneCurve16(ContextID, g1, wValIn));
    }

    return  cmsBuildTabulatedToneCurve16(ContextID, 256, Tab);
}

static
cmsInt32Number CheckJointFloatCurves_sRGB(cmsContext ContextID)
{
    cmsToneCurve *Forward, *Reverse, *Result;
    cmsBool  rc;

    Forward = Build_sRGBGamma(ContextID);
    Reverse = cmsReverseToneCurve(ContextID, Forward);
    Result = CombineGammaFloat(ContextID, Forward, Reverse);
    cmsFreeToneCurve(ContextID, Forward); cmsFreeToneCurve(ContextID, Reverse);

    rc = cmsIsToneCurveLinear(ContextID, Result);
    cmsFreeToneCurve(ContextID, Result);

    return rc;
}

static
cmsInt32Number CheckJoint16Curves_sRGB(cmsContext ContextID)
{
    cmsToneCurve *Forward, *Reverse, *Result;
    cmsBool  rc;

    Forward = Build_sRGBGamma(ContextID);
    Reverse = cmsReverseToneCurve(ContextID, Forward);
    Result = CombineGamma16(ContextID, Forward, Reverse);
    cmsFreeToneCurve(ContextID, Forward); cmsFreeToneCurve(ContextID, Reverse);

    rc = cmsIsToneCurveLinear(ContextID, Result);
    cmsFreeToneCurve(ContextID, Result);

    return rc;
}

// sigmoidal curve f(x) = (1-x^g) ^(1/g)

static
cmsInt32Number CheckJointCurvesSShaped(cmsContext ContextID)
{
    cmsFloat64Number p = 3.2;
    cmsToneCurve *Forward, *Reverse, *Result;
    cmsInt32Number rc;

    Forward = cmsBuildParametricToneCurve(ContextID, 108, &p);
    Reverse = cmsReverseToneCurve(ContextID, Forward);
    Result = cmsJoinToneCurve(ContextID, Forward, Forward, 4096);

    cmsFreeToneCurve(ContextID, Forward);
    cmsFreeToneCurve(ContextID, Reverse);

    rc = cmsIsToneCurveLinear(ContextID, Result);
    cmsFreeToneCurve(ContextID, Result);
    return rc;
}


// --------------------------------------------------------------------------------------------------------

// Implementation of some tone curve functions
static
cmsFloat32Number Gamma(cmsFloat32Number x, const cmsFloat64Number Params[])
{
    return (cmsFloat32Number) pow(x, Params[0]);
}

static
cmsFloat32Number CIE122(cmsFloat32Number x, const cmsFloat64Number Params[])

{
    cmsFloat64Number e, Val;

    if (x >= -Params[2] / Params[1]) {

        e = Params[1]*x + Params[2];

        if (e > 0)
            Val = pow(e, Params[0]);
        else
            Val = 0;
    }
    else
        Val = 0;

    return (cmsFloat32Number) Val;
}

static
cmsFloat32Number IEC61966_3(cmsFloat32Number x, const cmsFloat64Number Params[])
{
    cmsFloat64Number e, Val;

    if (x >= -Params[2] / Params[1]) {

        e = Params[1]*x + Params[2];

        if (e > 0)
            Val = pow(e, Params[0]) + Params[3];
        else
            Val = 0;
    }
    else
        Val = Params[3];

    return (cmsFloat32Number) Val;
}

static
cmsFloat32Number IEC61966_21(cmsFloat32Number x, const cmsFloat64Number Params[])
{
    cmsFloat64Number e, Val;

    if (x >= Params[4]) {

        e = Params[1]*x + Params[2];

        if (e > 0)
            Val = pow(e, Params[0]);
        else
            Val = 0;
    }
    else
        Val = x * Params[3];

    return (cmsFloat32Number) Val;
}

static
cmsFloat32Number param_5(cmsFloat32Number x, const cmsFloat64Number Params[])
{
    cmsFloat64Number e, Val;
    // Y = (aX + b)^Gamma + e | X >= d
    // Y = cX + f             | else
    if (x >= Params[4]) {

        e = Params[1]*x + Params[2];
        if (e > 0)
            Val = pow(e, Params[0]) + Params[5];
        else
            Val = 0;
    }
    else
        Val = x*Params[3] + Params[6];

    return (cmsFloat32Number) Val;
}

static
cmsFloat32Number param_6(cmsFloat32Number x, const cmsFloat64Number Params[])
{
    cmsFloat64Number e, Val;

    e = Params[1]*x + Params[2];
    if (e > 0)
        Val = pow(e, Params[0]) + Params[3];
    else
        Val = 0;

    return (cmsFloat32Number) Val;
}

static
cmsFloat32Number param_7(cmsFloat32Number x, const cmsFloat64Number Params[])
{
    cmsFloat64Number Val;


    Val = Params[1]*log10(Params[2] * pow(x, Params[0]) + Params[3]) + Params[4];

    return (cmsFloat32Number) Val;
}


static
cmsFloat32Number param_8(cmsFloat32Number x, const cmsFloat64Number Params[])
{
    cmsFloat64Number Val;

    Val = (Params[0] * pow(Params[1], Params[2] * x + Params[3]) + Params[4]);

    return (cmsFloat32Number) Val;
}


static
cmsFloat32Number sigmoidal(cmsFloat32Number x, const cmsFloat64Number Params[])
{
    cmsFloat64Number Val;

    Val = pow(1.0 - pow(1 - x, 1/Params[0]), 1/Params[0]);

    return (cmsFloat32Number) Val;
}


static
cmsBool CheckSingleParametric(cmsContext ContextID, const char* Name, dblfnptr fn, cmsInt32Number Type, const cmsFloat64Number Params[])
{
    cmsInt32Number i;
    cmsToneCurve* tc;
    cmsToneCurve* tc_1;
    char InverseText[256];

    tc = cmsBuildParametricToneCurve(ContextID, Type, Params);
    tc_1 = cmsBuildParametricToneCurve(ContextID, -Type, Params);

    for (i=0; i <= 1000; i++) {

        cmsFloat32Number x = (cmsFloat32Number) i / 1000;
        cmsFloat32Number y_fn, y_param, x_param, y_param2;

        y_fn = fn(x, Params);
        y_param = cmsEvalToneCurveFloat(ContextID, tc, x);
        x_param = cmsEvalToneCurveFloat(ContextID, tc_1, y_param);

        y_param2 = fn(x_param, Params);

        if (!IsGoodVal(Name, y_fn, y_param, FIXED_PRECISION_15_16))
            goto Error;

        sprintf(InverseText, "Inverse %s", Name);
        if (!IsGoodVal(InverseText, y_fn, y_param2, FIXED_PRECISION_15_16))
            goto Error;
    }

    cmsFreeToneCurve(ContextID, tc);
    cmsFreeToneCurve(ContextID, tc_1);
    return TRUE;

Error:
    cmsFreeToneCurve(ContextID, tc);
    cmsFreeToneCurve(ContextID, tc_1);
    return FALSE;
}

// Check against some known values
static
cmsInt32Number CheckParametricToneCurves(cmsContext ContextID)
{
    cmsFloat64Number Params[10];

     // 1) X = Y ^ Gamma

     Params[0] = 2.2;

     if (!CheckSingleParametric(ContextID, "Gamma", Gamma, 1, Params)) return 0;

     // 2) CIE 122-1966
     // Y = (aX + b)^Gamma  | X >= -b/a
     // Y = 0               | else

     Params[0] = 2.2;
     Params[1] = 1.5;
     Params[2] = -0.5;

     if (!CheckSingleParametric(ContextID, "CIE122-1966", CIE122, 2, Params)) return 0;

     // 3) IEC 61966-3
     // Y = (aX + b)^Gamma | X <= -b/a
     // Y = c              | else

     Params[0] = 2.2;
     Params[1] = 1.5;
     Params[2] = -0.5;
     Params[3] = 0.3;


     if (!CheckSingleParametric(ContextID, "IEC 61966-3", IEC61966_3, 3, Params)) return 0;

     // 4) IEC 61966-2.1 (sRGB)
     // Y = (aX + b)^Gamma | X >= d
     // Y = cX             | X < d

     Params[0] = 2.4;
     Params[1] = 1. / 1.055;
     Params[2] = 0.055 / 1.055;
     Params[3] = 1. / 12.92;
     Params[4] = 0.04045;

     if (!CheckSingleParametric(ContextID, "IEC 61966-2.1", IEC61966_21, 4, Params)) return 0;


     // 5) Y = (aX + b)^Gamma + e | X >= d
     // Y = cX + f             | else

     Params[0] = 2.2;
     Params[1] = 0.7;
     Params[2] = 0.2;
     Params[3] = 0.3;
     Params[4] = 0.1;
     Params[5] = 0.5;
     Params[6] = 0.2;

     if (!CheckSingleParametric(ContextID, "param_5", param_5, 5, Params)) return 0;

     // 6) Y = (aX + b) ^ Gamma + c

     Params[0] = 2.2;
     Params[1] = 0.7;
     Params[2] = 0.2;
     Params[3] = 0.3;

     if (!CheckSingleParametric(ContextID, "param_6", param_6, 6, Params)) return 0;

     // 7) Y = a * log (b * X^Gamma + c) + d

     Params[0] = 2.2;
     Params[1] = 0.9;
     Params[2] = 0.9;
     Params[3] = 0.02;
     Params[4] = 0.1;

     if (!CheckSingleParametric(ContextID, "param_7", param_7, 7, Params)) return 0;

     // 8) Y = a * b ^ (c*X+d) + e

     Params[0] = 0.9;
     Params[1] = 0.9;
     Params[2] = 1.02;
     Params[3] = 0.1;
     Params[4] = 0.2;

     if (!CheckSingleParametric(ContextID, "param_8", param_8, 8, Params)) return 0;

     // 108: S-Shaped: (1 - (1-x)^1/g)^1/g

     Params[0] = 1.9;
     if (!CheckSingleParametric(ContextID, "sigmoidal", sigmoidal, 108, Params)) return 0;

     // All OK

     return 1;
}

// LUT checks ------------------------------------------------------------------------------

static
cmsInt32Number CheckLUTcreation(cmsContext ContextID)
{
    cmsPipeline* lut;
    cmsPipeline* lut2;
    cmsInt32Number n1, n2;

    lut = cmsPipelineAlloc(ContextID, 1, 1);
    n1 = cmsPipelineStageCount(ContextID, lut);
    lut2 = cmsPipelineDup(ContextID, lut);
    n2 = cmsPipelineStageCount(ContextID, lut2);

    cmsPipelineFree(ContextID, lut);
    cmsPipelineFree(ContextID, lut2);

    return (n1 == 0) && (n2 == 0);
}

// Create a MPE for a identity matrix
static
void AddIdentityMatrix(cmsContext ContextID, cmsPipeline* lut)
{
    const cmsFloat64Number Identity[] = { 1, 0, 0,
                          0, 1, 0,
                          0, 0, 1,
                          0, 0, 0 };

    cmsPipelineInsertStage(ContextID, lut, cmsAT_END, cmsStageAllocMatrix(ContextID, 3, 3, Identity, NULL));
}

// Create a MPE for identity cmsFloat32Number CLUT
static
void AddIdentityCLUTfloat(cmsContext ContextID, cmsPipeline* lut)
{
    const cmsFloat32Number  Table[] = {

        0,    0,    0,
        0,    0,    1.0,

        0,    1.0,    0,
        0,    1.0,    1.0,

        1.0,    0,    0,
        1.0,    0,    1.0,

        1.0,    1.0,    0,
        1.0,    1.0,    1.0
    };

    cmsPipelineInsertStage(ContextID, lut, cmsAT_END, cmsStageAllocCLutFloat(ContextID, 2, 3, 3, Table));
}

// Create a MPE for identity cmsFloat32Number CLUT
static
void AddIdentityCLUT16(cmsContext ContextID, cmsPipeline* lut)
{
    const cmsUInt16Number Table[] = {

        0,    0,    0,
        0,    0,    0xffff,

        0,    0xffff,    0,
        0,    0xffff,    0xffff,

        0xffff,    0,    0,
        0xffff,    0,    0xffff,

        0xffff,    0xffff,    0,
        0xffff,    0xffff,    0xffff
    };


    cmsPipelineInsertStage(ContextID, lut, cmsAT_END, cmsStageAllocCLut16bit(ContextID, 2, 3, 3, Table));
}


// Create a 3 fn identity curves

static
void Add3GammaCurves(cmsContext ContextID, cmsPipeline* lut, cmsFloat64Number Curve)
{
    cmsToneCurve* id = cmsBuildGamma(ContextID, Curve);
    cmsToneCurve* id3[3];

    id3[0] = id;
    id3[1] = id;
    id3[2] = id;

    cmsPipelineInsertStage(ContextID, lut, cmsAT_END, cmsStageAllocToneCurves(ContextID, 3, id3));

    cmsFreeToneCurve(ContextID, id);
}


static
cmsInt32Number CheckFloatLUT(cmsContext ContextID, cmsPipeline* lut)
{
    cmsInt32Number n1, i, j;
    cmsFloat32Number Inf[3], Outf[3];

    n1=0;

    for (j=0; j < 65535; j++) {

        cmsInt32Number af[3];

        Inf[0] = Inf[1] = Inf[2] = (cmsFloat32Number) j / 65535.0F;
        cmsPipelineEvalFloat(ContextID, Inf, Outf, lut);

        af[0] = (cmsInt32Number) floor(Outf[0]*65535.0 + 0.5);
        af[1] = (cmsInt32Number) floor(Outf[1]*65535.0 + 0.5);
        af[2] = (cmsInt32Number) floor(Outf[2]*65535.0 + 0.5);

        for (i=0; i < 3; i++) {

            if (af[i] != j) {
                n1++;
            }
        }

    }

    return (n1 == 0);
}


static
cmsInt32Number Check16LUT(cmsContext ContextID, cmsPipeline* lut)
{
    cmsInt32Number n2, i, j;
    cmsUInt16Number Inw[3], Outw[3];

    n2=0;

    for (j=0; j < 65535; j++) {

        cmsInt32Number aw[3];

        Inw[0] = Inw[1] = Inw[2] = (cmsUInt16Number) j;
        cmsPipelineEval16(ContextID, Inw, Outw, lut);
        aw[0] = Outw[0];
        aw[1] = Outw[1];
        aw[2] = Outw[2];

        for (i=0; i < 3; i++) {

        if (aw[i] != j) {
            n2++;
        }
        }

    }

    return (n2 == 0);
}


// Check any LUT that is linear
static
cmsInt32Number CheckStagesLUT(cmsContext ContextID, cmsPipeline* lut, cmsInt32Number ExpectedStages)
{

    cmsInt32Number nInpChans, nOutpChans, nStages;

    nInpChans  = cmsPipelineInputChannels(ContextID, lut);
    nOutpChans = cmsPipelineOutputChannels(ContextID, lut);
    nStages    = cmsPipelineStageCount(ContextID, lut);

    return (nInpChans == 3) && (nOutpChans == 3) && (nStages == ExpectedStages);
}


static
cmsInt32Number CheckFullLUT(cmsContext ContextID, cmsPipeline* lut, cmsInt32Number ExpectedStages)
{
    cmsInt32Number rc = CheckStagesLUT(ContextID, lut, ExpectedStages) && Check16LUT(ContextID, lut) && CheckFloatLUT(ContextID, lut);

    cmsPipelineFree(ContextID, lut);
    return rc;
}


static
cmsInt32Number Check1StageLUT(cmsContext ContextID)
{
    cmsPipeline* lut = cmsPipelineAlloc(ContextID, 3, 3);

    AddIdentityMatrix(ContextID, lut);
    return CheckFullLUT(ContextID, lut, 1);
}



static
cmsInt32Number Check2StageLUT(cmsContext ContextID)
{
    cmsPipeline* lut = cmsPipelineAlloc(ContextID, 3, 3);

    AddIdentityMatrix(ContextID, lut);
    AddIdentityCLUTfloat(ContextID, lut);

    return CheckFullLUT(ContextID, lut, 2);
}

static
cmsInt32Number Check2Stage16LUT(cmsContext ContextID)
{
    cmsPipeline* lut = cmsPipelineAlloc(ContextID, 3, 3);

    AddIdentityMatrix(ContextID, lut);
    AddIdentityCLUT16(ContextID, lut);

    return CheckFullLUT(ContextID, lut, 2);
}



static
cmsInt32Number Check3StageLUT(cmsContext ContextID)
{
    cmsPipeline* lut = cmsPipelineAlloc(ContextID, 3, 3);

    AddIdentityMatrix(ContextID, lut);
    AddIdentityCLUTfloat(ContextID, lut);
    Add3GammaCurves(ContextID, lut, 1.0);

    return CheckFullLUT(ContextID, lut, 3);
}

static
cmsInt32Number Check3Stage16LUT(cmsContext ContextID)
{
    cmsPipeline* lut = cmsPipelineAlloc(ContextID, 3, 3);

    AddIdentityMatrix(ContextID, lut);
    AddIdentityCLUT16(ContextID, lut);
    Add3GammaCurves(ContextID, lut, 1.0);

    return CheckFullLUT(ContextID, lut, 3);
}



static
cmsInt32Number Check4StageLUT(cmsContext ContextID)
{
    cmsPipeline* lut = cmsPipelineAlloc(ContextID, 3, 3);

    AddIdentityMatrix(ContextID, lut);
    AddIdentityCLUTfloat(ContextID, lut);
    Add3GammaCurves(ContextID, lut, 1.0);
    AddIdentityMatrix(ContextID, lut);

    return CheckFullLUT(ContextID, lut, 4);
}

static
cmsInt32Number Check4Stage16LUT(cmsContext ContextID)
{
    cmsPipeline* lut = cmsPipelineAlloc(ContextID, 3, 3);

    AddIdentityMatrix(ContextID, lut);
    AddIdentityCLUT16(ContextID, lut);
    Add3GammaCurves(ContextID, lut, 1.0);
    AddIdentityMatrix(ContextID, lut);

    return CheckFullLUT(ContextID, lut, 4);
}

static
cmsInt32Number Check5StageLUT(cmsContext ContextID)
{
    cmsPipeline* lut = cmsPipelineAlloc(ContextID, 3, 3);

    AddIdentityMatrix(ContextID, lut);
    AddIdentityCLUTfloat(ContextID, lut);
    Add3GammaCurves(ContextID, lut, 1.0);
    AddIdentityMatrix(ContextID, lut);
    Add3GammaCurves(ContextID, lut, 1.0);

    return CheckFullLUT(ContextID, lut, 5);
}


static
cmsInt32Number Check5Stage16LUT(cmsContext ContextID)
{
    cmsPipeline* lut = cmsPipelineAlloc(ContextID, 3, 3);

    AddIdentityMatrix(ContextID, lut);
    AddIdentityCLUT16(ContextID, lut);
    Add3GammaCurves(ContextID, lut, 1.0);
    AddIdentityMatrix(ContextID, lut);
    Add3GammaCurves(ContextID, lut, 1.0);

    return CheckFullLUT(ContextID, lut, 5);
}

static
cmsInt32Number Check6StageLUT(cmsContext ContextID)
{
    cmsPipeline* lut = cmsPipelineAlloc(ContextID, 3, 3);

    AddIdentityMatrix(ContextID, lut);
    Add3GammaCurves(ContextID, lut, 1.0);
    AddIdentityCLUTfloat(ContextID, lut);
    Add3GammaCurves(ContextID, lut, 1.0);
    AddIdentityMatrix(ContextID, lut);
    Add3GammaCurves(ContextID, lut, 1.0);

    return CheckFullLUT(ContextID, lut, 6);
}

static
cmsInt32Number Check6Stage16LUT(cmsContext ContextID)
{
    cmsPipeline* lut = cmsPipelineAlloc(ContextID, 3, 3);

    AddIdentityMatrix(ContextID, lut);
    Add3GammaCurves(ContextID, lut, 1.0);
    AddIdentityCLUT16(ContextID, lut);
    Add3GammaCurves(ContextID, lut, 1.0);
    AddIdentityMatrix(ContextID, lut);
    Add3GammaCurves(ContextID, lut, 1.0);

    return CheckFullLUT(ContextID, lut, 6);
}


static
cmsInt32Number CheckLab2LabLUT(cmsContext ContextID)
{
    cmsPipeline* lut = cmsPipelineAlloc(ContextID, 3, 3);
    cmsInt32Number rc;

    cmsPipelineInsertStage(ContextID, lut, cmsAT_END, _cmsStageAllocLab2XYZ(ContextID));
    cmsPipelineInsertStage(ContextID, lut, cmsAT_END, _cmsStageAllocXYZ2Lab(ContextID));

    rc = CheckFloatLUT(ContextID, lut) && CheckStagesLUT(ContextID, lut, 2);

    cmsPipelineFree(ContextID, lut);

    return rc;
}


static
cmsInt32Number CheckXYZ2XYZLUT(cmsContext ContextID)
{
    cmsPipeline* lut = cmsPipelineAlloc(ContextID, 3, 3);
    cmsInt32Number rc;

    cmsPipelineInsertStage(ContextID, lut, cmsAT_END, _cmsStageAllocXYZ2Lab(ContextID));
    cmsPipelineInsertStage(ContextID, lut, cmsAT_END, _cmsStageAllocLab2XYZ(ContextID));

    rc = CheckFloatLUT(ContextID, lut) && CheckStagesLUT(ContextID, lut, 2);

    cmsPipelineFree(ContextID, lut);

    return rc;
}



static
cmsInt32Number CheckLab2LabMatLUT(cmsContext ContextID)
{
    cmsPipeline* lut = cmsPipelineAlloc(ContextID, 3, 3);
    cmsInt32Number rc;

    cmsPipelineInsertStage(ContextID, lut, cmsAT_END, _cmsStageAllocLab2XYZ(ContextID));
    AddIdentityMatrix(ContextID, lut);
    cmsPipelineInsertStage(ContextID, lut, cmsAT_END, _cmsStageAllocXYZ2Lab(ContextID));

    rc = CheckFloatLUT(ContextID, lut) && CheckStagesLUT(ContextID, lut, 3);

    cmsPipelineFree(ContextID, lut);

    return rc;
}

static
cmsInt32Number CheckNamedColorLUT(cmsContext ContextID)
{
    cmsPipeline* lut = cmsPipelineAlloc(ContextID, 3, 3);
    cmsNAMEDCOLORLIST* nc;
    cmsInt32Number i,j, rc = 1, n2;
    cmsUInt16Number PCS[3];
    cmsUInt16Number Colorant[cmsMAXCHANNELS];
    char Name[255];
    cmsUInt16Number Inw[3], Outw[3];



    nc = cmsAllocNamedColorList(ContextID, 256, 3, "pre", "post");
    if (nc == NULL) return 0;

    for (i=0; i < 256; i++) {

        PCS[0] = PCS[1] = PCS[2] = (cmsUInt16Number) i;
        Colorant[0] = Colorant[1] = Colorant[2] = Colorant[3] = (cmsUInt16Number) i;

        sprintf(Name, "#%d", i);
        if (!cmsAppendNamedColor(ContextID, nc, Name, PCS, Colorant)) { rc = 0; break; }
    }

    cmsPipelineInsertStage(ContextID, lut, cmsAT_END, _cmsStageAllocNamedColor(ContextID, nc, FALSE));

    cmsFreeNamedColorList(ContextID, nc);
    if (rc == 0) return 0;

    n2=0;

    for (j=0; j < 256; j++) {

        Inw[0] = (cmsUInt16Number) j;

        cmsPipelineEval16(ContextID, Inw, Outw, lut);
        for (i=0; i < 3; i++) {

            if (Outw[i] != j) {
                n2++;
            }
        }

    }

    cmsPipelineFree(ContextID, lut);
    return (n2 == 0);
}



// --------------------------------------------------------------------------------------------

// A lightweight test of multilocalized unicode structures.

static
cmsInt32Number CheckMLU(cmsContext ContextID)
{
    cmsMLU* mlu, *mlu2, *mlu3;
    char Buffer[256], Buffer2[256];
    cmsInt32Number rc = 1;
    cmsInt32Number i;
    cmsHPROFILE h= NULL;

    // Allocate a MLU structure, no preferred size
    mlu = cmsMLUalloc(ContextID, 0);

    // Add some localizations
    cmsMLUsetWide(ContextID, mlu, "en", "US", L"Hello, world");
    cmsMLUsetWide(ContextID, mlu, "es", "ES", L"Hola, mundo");
    cmsMLUsetWide(ContextID, mlu, "fr", "FR", L"Bonjour, le monde");
    cmsMLUsetWide(ContextID, mlu, "ca", "CA", L"Hola, mon");


    // Check the returned string for each language

    cmsMLUgetASCII(ContextID, mlu, "en", "US", Buffer, 256);
    if (strcmp(Buffer, "Hello, world") != 0) rc = 0;


    cmsMLUgetASCII(ContextID, mlu, "es", "ES", Buffer, 256);
    if (strcmp(Buffer, "Hola, mundo") != 0) rc = 0;


    cmsMLUgetASCII(ContextID, mlu, "fr", "FR", Buffer, 256);
    if (strcmp(Buffer, "Bonjour, le monde") != 0) rc = 0;


    cmsMLUgetASCII(ContextID, mlu, "ca", "CA", Buffer, 256);
    if (strcmp(Buffer, "Hola, mon") != 0) rc = 0;

    if (rc == 0)
        Fail("Unexpected string '%s'", Buffer);

    // So far, so good.
    cmsMLUfree(ContextID, mlu);

    // Now for performance, allocate an empty struct
    mlu = cmsMLUalloc(ContextID, 0);

    // Fill it with several thousands of different lenguages
    for (i=0; i < 4096; i++) {

        char Lang[3];

        Lang[0] = (char) (i % 255);
        Lang[1] = (char) (i / 255);
        Lang[2] = 0;

        sprintf(Buffer, "String #%i", i);
        cmsMLUsetASCII(ContextID, mlu, Lang, Lang, Buffer);
    }

    // Duplicate it
    mlu2 = cmsMLUdup(ContextID, mlu);

    // Get rid of original
    cmsMLUfree(ContextID, mlu);

    // Check all is still in place
    for (i=0; i < 4096; i++) {

        char Lang[3];

        Lang[0] = (char)(i % 255);
        Lang[1] = (char)(i / 255);
        Lang[2] = 0;

        cmsMLUgetASCII(ContextID, mlu2, Lang, Lang, Buffer2, 256);
        sprintf(Buffer, "String #%i", i);

        if (strcmp(Buffer, Buffer2) != 0) { rc = 0; break; }
    }

    if (rc == 0)
        Fail("Unexpected string '%s'", Buffer2);

    // Check profile IO

    h = cmsOpenProfileFromFile(ContextID, "mlucheck.icc", "w");

    cmsSetProfileVersion(ContextID, h, 4.3);

    cmsWriteTag(ContextID, h, cmsSigProfileDescriptionTag, mlu2);
    cmsCloseProfile(ContextID, h);
    cmsMLUfree(ContextID, mlu2);


    h = cmsOpenProfileFromFile(ContextID, "mlucheck.icc", "r");

    mlu3 = (cmsMLU *) cmsReadTag(ContextID, h, cmsSigProfileDescriptionTag);
    if (mlu3 == NULL) { Fail("Profile didn't get the MLU\n"); rc = 0; goto Error; }

    // Check all is still in place
    for (i=0; i < 4096; i++) {

        char Lang[3];

        Lang[0] = (char) (i % 255);
        Lang[1] = (char) (i / 255);
        Lang[2] = 0;

        cmsMLUgetASCII(ContextID, mlu3, Lang, Lang, Buffer2, 256);
        sprintf(Buffer, "String #%i", i);

        if (strcmp(Buffer, Buffer2) != 0) { rc = 0; break; }
    }

    if (rc == 0) Fail("Unexpected string '%s'", Buffer2);

Error:

    if (h != NULL) cmsCloseProfile(ContextID, h);
    remove("mlucheck.icc");

    return rc;
}


// A lightweight test of named color structures.
static
cmsInt32Number CheckNamedColorList(cmsContext ContextID)
{
    cmsNAMEDCOLORLIST* nc = NULL, *nc2;
    cmsInt32Number i, j, rc=1;
    char Name[cmsMAX_PATH];
    cmsUInt16Number PCS[3];
    cmsUInt16Number Colorant[cmsMAXCHANNELS];
    char CheckName[cmsMAX_PATH];
    cmsUInt16Number CheckPCS[3];
    cmsUInt16Number CheckColorant[cmsMAXCHANNELS];
    cmsHPROFILE h;

    nc = cmsAllocNamedColorList(ContextID, 0, 4, "prefix", "suffix");
    if (nc == NULL) return 0;

    for (i=0; i < 4096; i++) {


        PCS[0] = PCS[1] = PCS[2] = (cmsUInt16Number) i;
        Colorant[0] = Colorant[1] = Colorant[2] = Colorant[3] = (cmsUInt16Number) (4096 - i);

        sprintf(Name, "#%d", i);
        if (!cmsAppendNamedColor(ContextID, nc, Name, PCS, Colorant)) { rc = 0; break; }
    }

    for (i=0; i < 4096; i++) {

        CheckPCS[0] = CheckPCS[1] = CheckPCS[2] = (cmsUInt16Number) i;
        CheckColorant[0] = CheckColorant[1] = CheckColorant[2] = CheckColorant[3] = (cmsUInt16Number) (4096 - i);

        sprintf(CheckName, "#%d", i);
        if (!cmsNamedColorInfo(ContextID, nc, i, Name, NULL, NULL, PCS, Colorant)) { rc = 0; goto Error; }


        for (j=0; j < 3; j++) {
            if (CheckPCS[j] != PCS[j]) { rc = 0; Fail("Invalid PCS"); goto Error; }
        }

        for (j=0; j < 4; j++) {
            if (CheckColorant[j] != Colorant[j]) { rc = 0; Fail("Invalid Colorant"); goto Error; };
        }

        if (strcmp(Name, CheckName) != 0) {rc = 0; Fail("Invalid Name"); goto Error; };
    }

    h = cmsOpenProfileFromFile(ContextID, "namedcol.icc", "w");
    if (h == NULL) return 0;
    if (!cmsWriteTag(ContextID, h, cmsSigNamedColor2Tag, nc)) return 0;
    cmsCloseProfile(ContextID, h);
    cmsFreeNamedColorList(ContextID, nc);
    nc = NULL;

    h = cmsOpenProfileFromFile(ContextID, "namedcol.icc", "r");
    nc2 = (cmsNAMEDCOLORLIST *) cmsReadTag(ContextID, h, cmsSigNamedColor2Tag);

    if (cmsNamedColorCount(ContextID, nc2) != 4096) { rc = 0; Fail("Invalid count"); goto Error; }

    i = cmsNamedColorIndex(ContextID, nc2, "#123");
    if (i != 123) { rc = 0; Fail("Invalid index"); goto Error; }


    for (i=0; i < 4096; i++) {

        CheckPCS[0] = CheckPCS[1] = CheckPCS[2] = (cmsUInt16Number) i;
        CheckColorant[0] = CheckColorant[1] = CheckColorant[2] = CheckColorant[3] = (cmsUInt16Number) (4096 - i);

        sprintf(CheckName, "#%d", i);
        if (!cmsNamedColorInfo(ContextID, nc2, i, Name, NULL, NULL, PCS, Colorant)) { rc = 0; goto Error; }


        for (j=0; j < 3; j++) {
            if (CheckPCS[j] != PCS[j]) { rc = 0; Fail("Invalid PCS"); goto Error; }
        }

        for (j=0; j < 4; j++) {
            if (CheckColorant[j] != Colorant[j]) { rc = 0; Fail("Invalid Colorant"); goto Error; };
        }

        if (strcmp(Name, CheckName) != 0) {rc = 0; Fail("Invalid Name"); goto Error; };
    }

    cmsCloseProfile(ContextID, h);
    remove("namedcol.icc");

Error:
    if (nc != NULL) cmsFreeNamedColorList(ContextID, nc);
    return rc;
}



// For educational purposes ONLY. No error checking is performed!
static
cmsInt32Number CreateNamedColorProfile(cmsContext ContextID)
{
    // Color list database
    cmsNAMEDCOLORLIST* colors = cmsAllocNamedColorList(ContextID, 10, 4, "PANTONE", "TCX");

    // Containers for names
    cmsMLU* DescriptionMLU, *CopyrightMLU;

    // Create n empty profile
    cmsHPROFILE hProfile = cmsOpenProfileFromFile(ContextID, "named.icc", "w");

    // Values
    cmsCIELab Lab;
    cmsUInt16Number PCS[3], Colorant[4];

    // Set profile class
    cmsSetProfileVersion(ContextID, hProfile, 4.3);
    cmsSetDeviceClass(ContextID, hProfile, cmsSigNamedColorClass);
    cmsSetColorSpace(ContextID, hProfile, cmsSigCmykData);
    cmsSetPCS(ContextID, hProfile, cmsSigLabData);
    cmsSetHeaderRenderingIntent(ContextID, hProfile, INTENT_PERCEPTUAL);

    // Add description and copyright only in english/US
    DescriptionMLU = cmsMLUalloc(ContextID, 1);
    CopyrightMLU   = cmsMLUalloc(ContextID, 1);

    cmsMLUsetWide(ContextID, DescriptionMLU, "en", "US", L"Profile description");
    cmsMLUsetWide(ContextID, CopyrightMLU,   "en", "US", L"Profile copyright");

    cmsWriteTag(ContextID, hProfile, cmsSigProfileDescriptionTag, DescriptionMLU);
    cmsWriteTag(ContextID, hProfile, cmsSigCopyrightTag, CopyrightMLU);

    // Set the media white point
    cmsWriteTag(ContextID, hProfile, cmsSigMediaWhitePointTag, cmsD50_XYZ(ContextID));


    // Populate one value, Colorant = CMYK values in 16 bits, PCS[] = Encoded Lab values (in V2 format!!)
    Lab.L = 50; Lab.a = 10; Lab.b = -10;
    cmsFloat2LabEncodedV2(ContextID, PCS, &Lab);
    Colorant[0] = 10 * 257; Colorant[1] = 20 * 257; Colorant[2] = 30 * 257; Colorant[3] = 40 * 257;
    cmsAppendNamedColor(ContextID, colors, "Hazelnut 14-1315", PCS, Colorant);

    // Another one. Consider to write a routine for that
    Lab.L = 40; Lab.a = -5; Lab.b = 8;
    cmsFloat2LabEncodedV2(ContextID, PCS, &Lab);
    Colorant[0] = 10 * 257; Colorant[1] = 20 * 257; Colorant[2] = 30 * 257; Colorant[3] = 40 * 257;
    cmsAppendNamedColor(ContextID, colors, "Kale 18-0107", PCS, Colorant);

    // Write the colors database
    cmsWriteTag(ContextID, hProfile, cmsSigNamedColor2Tag, colors);

    // That will create the file
    cmsCloseProfile(ContextID, hProfile);

    // Free resources
    cmsFreeNamedColorList(ContextID, colors);
    cmsMLUfree(ContextID, DescriptionMLU);
    cmsMLUfree(ContextID, CopyrightMLU);

    remove("named.icc");

    return 1;
}


// ----------------------------------------------------------------------------------------------------------

// Formatters

static cmsBool  FormatterFailed;

static
void CheckSingleFormatter16(cmsContext id, cmsUInt32Number Type, const char* Text)
{
    cmsUInt16Number Values[cmsMAXCHANNELS];
    cmsUInt8Number Buffer[1024];
    cmsFormatter f, b;
    cmsInt32Number i, j, nChannels, bytes;
    _cmsTRANSFORM info;

    // Already failed?
    if (FormatterFailed) return;

    memset(&info, 0, sizeof(info));
    info.OutputFormat = info.InputFormat = Type;

    // Go forth and back
    f = _cmsGetFormatter(id, Type,  cmsFormatterInput, CMS_PACK_FLAGS_16BITS);
    b = _cmsGetFormatter(id, Type,  cmsFormatterOutput, CMS_PACK_FLAGS_16BITS);

    if (f.Fmt16 == NULL || b.Fmt16 == NULL) {
        Fail("no formatter for %s", Text);
        FormatterFailed = TRUE;

        // Useful for debug
        f = _cmsGetFormatter(id, Type,  cmsFormatterInput, CMS_PACK_FLAGS_16BITS);
        b = _cmsGetFormatter(id, Type,  cmsFormatterOutput, CMS_PACK_FLAGS_16BITS);
        return;
    }

    nChannels = T_CHANNELS(Type);
    bytes     = T_BYTES(Type);

    for (j=0; j < 5; j++) {

        for (i=0; i < nChannels; i++) {
            Values[i] = (cmsUInt16Number) (i+j);
            // For 8-bit
            if (bytes == 1)
                Values[i] <<= 8;
        }

    b.Fmt16(id, &info, Values, Buffer, 2);
    memset(Values, 0, sizeof(Values));
    f.Fmt16(id, &info, Values, Buffer, 2);

    for (i=0; i < nChannels; i++) {
        if (bytes == 1)
            Values[i] >>= 8;

        if (Values[i] != i+j) {

            Fail("%s failed", Text);
            FormatterFailed = TRUE;

            // Useful for debug
            for (i=0; i < nChannels; i++) {
                Values[i] = (cmsUInt16Number) (i+j);
                // For 8-bit
                if (bytes == 1)
                    Values[i] <<= 8;
            }

            b.Fmt16(id, &info, Values, Buffer, 1);
            f.Fmt16(id, &info, Values, Buffer, 1);
            return;
        }
    }
    }
}

#define C(a) CheckSingleFormatter16(0, a, #a)


// Check all formatters
static
cmsInt32Number CheckFormatters16(cmsContext ContextID)
{
    FormatterFailed = FALSE;

   C( TYPE_GRAY_8            );
   C( TYPE_GRAY_8_REV        );
   C( TYPE_GRAY_16           );
   C( TYPE_GRAY_16_REV       );
   C( TYPE_GRAY_16_SE        );
   C( TYPE_GRAYA_8           );
   C( TYPE_GRAYA_16          );
   C( TYPE_GRAYA_16_SE       );
   C( TYPE_GRAYA_8_PLANAR    );
   C( TYPE_GRAYA_16_PLANAR   );
   C( TYPE_RGB_8             );
   C( TYPE_RGB_8_PLANAR      );
   C( TYPE_BGR_8             );
   C( TYPE_BGR_8_PLANAR      );
   C( TYPE_RGB_16            );
   C( TYPE_RGB_16_PLANAR     );
   C( TYPE_RGB_16_SE         );
   C( TYPE_BGR_16            );
   C( TYPE_BGR_16_PLANAR     );
   C( TYPE_BGR_16_SE         );
   C( TYPE_RGBA_8            );
   C( TYPE_RGBA_8_PLANAR     );
   C( TYPE_RGBA_16           );
   C( TYPE_RGBA_16_PLANAR    );
   C( TYPE_RGBA_16_SE        );
   C( TYPE_ARGB_8            );
   C( TYPE_ARGB_8_PLANAR     );
   C( TYPE_ARGB_16           );
   C( TYPE_ABGR_8            );
   C( TYPE_ABGR_8_PLANAR     );
   C( TYPE_ABGR_16           );
   C( TYPE_ABGR_16_PLANAR    );
   C( TYPE_ABGR_16_SE        );
   C( TYPE_BGRA_8            );
   C( TYPE_BGRA_8_PLANAR     );
   C( TYPE_BGRA_16           );
   C( TYPE_BGRA_16_SE        );
   C( TYPE_CMY_8             );
   C( TYPE_CMY_8_PLANAR      );
   C( TYPE_CMY_16            );
   C( TYPE_CMY_16_PLANAR     );
   C( TYPE_CMY_16_SE         );
   C( TYPE_CMYK_8            );
   C( TYPE_CMYKA_8           );
   C( TYPE_CMYK_8_REV        );
   C( TYPE_YUVK_8            );
   C( TYPE_CMYK_8_PLANAR     );
   C( TYPE_CMYK_16           );
   C( TYPE_CMYK_16_REV       );
   C( TYPE_YUVK_16           );
   C( TYPE_CMYK_16_PLANAR    );
   C( TYPE_CMYK_16_SE        );
   C( TYPE_KYMC_8            );
   C( TYPE_KYMC_16           );
   C( TYPE_KYMC_16_SE        );
   C( TYPE_KCMY_8            );
   C( TYPE_KCMY_8_REV        );
   C( TYPE_KCMY_16           );
   C( TYPE_KCMY_16_REV       );
   C( TYPE_KCMY_16_SE        );
   C( TYPE_CMYK5_8           );
   C( TYPE_CMYK5_16          );
   C( TYPE_CMYK5_16_SE       );
   C( TYPE_KYMC5_8           );
   C( TYPE_KYMC5_16          );
   C( TYPE_KYMC5_16_SE       );
   C( TYPE_CMYK6_8          );
   C( TYPE_CMYK6_8_PLANAR   );
   C( TYPE_CMYK6_16         );
   C( TYPE_CMYK6_16_PLANAR  );
   C( TYPE_CMYK6_16_SE      );
   C( TYPE_CMYK7_8           );
   C( TYPE_CMYK7_16          );
   C( TYPE_CMYK7_16_SE       );
   C( TYPE_KYMC7_8           );
   C( TYPE_KYMC7_16          );
   C( TYPE_KYMC7_16_SE       );
   C( TYPE_CMYK8_8           );
   C( TYPE_CMYK8_16          );
   C( TYPE_CMYK8_16_SE       );
   C( TYPE_KYMC8_8           );
   C( TYPE_KYMC8_16          );
   C( TYPE_KYMC8_16_SE       );
   C( TYPE_CMYK9_8           );
   C( TYPE_CMYK9_16          );
   C( TYPE_CMYK9_16_SE       );
   C( TYPE_KYMC9_8           );
   C( TYPE_KYMC9_16          );
   C( TYPE_KYMC9_16_SE       );
   C( TYPE_CMYK10_8          );
   C( TYPE_CMYK10_16         );
   C( TYPE_CMYK10_16_SE      );
   C( TYPE_KYMC10_8          );
   C( TYPE_KYMC10_16         );
   C( TYPE_KYMC10_16_SE      );
   C( TYPE_CMYK11_8          );
   C( TYPE_CMYK11_16         );
   C( TYPE_CMYK11_16_SE      );
   C( TYPE_KYMC11_8          );
   C( TYPE_KYMC11_16         );
   C( TYPE_KYMC11_16_SE      );
   C( TYPE_CMYK12_8          );
   C( TYPE_CMYK12_16         );
   C( TYPE_CMYK12_16_SE      );
   C( TYPE_KYMC12_8          );
   C( TYPE_KYMC12_16         );
   C( TYPE_KYMC12_16_SE      );
   C( TYPE_XYZ_16            );
   C( TYPE_Lab_8             );
   C( TYPE_ALab_8            );
   C( TYPE_Lab_16            );
   C( TYPE_Yxy_16            );
   C( TYPE_YCbCr_8           );
   C( TYPE_YCbCr_8_PLANAR    );
   C( TYPE_YCbCr_16          );
   C( TYPE_YCbCr_16_PLANAR   );
   C( TYPE_YCbCr_16_SE       );
   C( TYPE_YUV_8             );
   C( TYPE_YUV_8_PLANAR      );
   C( TYPE_YUV_16            );
   C( TYPE_YUV_16_PLANAR     );
   C( TYPE_YUV_16_SE         );
   C( TYPE_HLS_8             );
   C( TYPE_HLS_8_PLANAR      );
   C( TYPE_HLS_16            );
   C( TYPE_HLS_16_PLANAR     );
   C( TYPE_HLS_16_SE         );
   C( TYPE_HSV_8             );
   C( TYPE_HSV_8_PLANAR      );
   C( TYPE_HSV_16            );
   C( TYPE_HSV_16_PLANAR     );
   C( TYPE_HSV_16_SE         );

   C( TYPE_XYZ_FLT  );
   C( TYPE_Lab_FLT  );
   C( TYPE_GRAY_FLT );
   C( TYPE_RGB_FLT  );
   C( TYPE_BGR_FLT  );
   C( TYPE_CMYK_FLT );
   C( TYPE_LabA_FLT );
   C( TYPE_RGBA_FLT );
   C( TYPE_ARGB_FLT );
   C( TYPE_BGRA_FLT );
   C( TYPE_ABGR_FLT );


   C( TYPE_XYZ_DBL  );
   C( TYPE_Lab_DBL  );
   C( TYPE_GRAY_DBL );
   C( TYPE_RGB_DBL  );
   C( TYPE_BGR_DBL  );
   C( TYPE_CMYK_DBL );

   C( TYPE_LabV2_8  );
   C( TYPE_ALabV2_8 );
   C( TYPE_LabV2_16 );

#ifndef CMS_NO_HALF_SUPPORT

   C( TYPE_GRAY_HALF_FLT );
   C( TYPE_RGB_HALF_FLT  );
   C( TYPE_CMYK_HALF_FLT );
   C( TYPE_RGBA_HALF_FLT );

   C( TYPE_RGBA_HALF_FLT );
   C( TYPE_ARGB_HALF_FLT );
   C( TYPE_BGR_HALF_FLT  );
   C( TYPE_BGRA_HALF_FLT );
   C( TYPE_ABGR_HALF_FLT );

#endif

   return FormatterFailed == 0 ? 1 : 0;
}
#undef C

static
void CheckSingleFormatterFloat(cmsContext ContextID, cmsUInt32Number Type, const char* Text)
{
    cmsFloat32Number Values[cmsMAXCHANNELS];
    cmsUInt8Number Buffer[1024];
    cmsFormatter f, b;
    cmsInt32Number i, j, nChannels;
    _cmsTRANSFORM info;

    // Already failed?
    if (FormatterFailed) return;

    memset(&info, 0, sizeof(info));
    info.OutputFormat = info.InputFormat = Type;

    // Go forth and back
    f = _cmsGetFormatter(ContextID, Type,  cmsFormatterInput, CMS_PACK_FLAGS_FLOAT);
    b = _cmsGetFormatter(ContextID, Type,  cmsFormatterOutput, CMS_PACK_FLAGS_FLOAT);

    if (f.FmtFloat == NULL || b.FmtFloat == NULL) {
        Fail("no formatter for %s", Text);
        FormatterFailed = TRUE;

        // Useful for debug
        f = _cmsGetFormatter(ContextID, Type,  cmsFormatterInput, CMS_PACK_FLAGS_FLOAT);
        b = _cmsGetFormatter(ContextID, Type,  cmsFormatterOutput, CMS_PACK_FLAGS_FLOAT);
        return;
    }

    nChannels = T_CHANNELS(Type);

    for (j=0; j < 5; j++) {

        for (i=0; i < nChannels; i++) {
            Values[i] = (cmsFloat32Number) (i+j);
        }

        b.FmtFloat(ContextID, &info, Values, Buffer, 1);
        memset(Values, 0, sizeof(Values));
        f.FmtFloat(ContextID, &info, Values, Buffer, 1);

        for (i=0; i < nChannels; i++) {

            cmsFloat64Number delta = fabs(Values[i] - ( i+j));

            if (delta > 0.000000001) {

                Fail("%s failed", Text);
                FormatterFailed = TRUE;

                // Useful for debug
                for (i=0; i < nChannels; i++) {
                    Values[i] = (cmsFloat32Number) (i+j);
                }

                b.FmtFloat(ContextID, &info, Values, Buffer, 1);
                f.FmtFloat(ContextID, &info, Values, Buffer, 1);
                return;
            }
        }
    }
}

#define C(a) CheckSingleFormatterFloat(ContextID, a, #a)

static
cmsInt32Number CheckFormattersFloat(cmsContext ContextID)
{
    FormatterFailed = FALSE;

    C( TYPE_XYZ_FLT  );
    C( TYPE_Lab_FLT  );
    C( TYPE_GRAY_FLT );
    C( TYPE_RGB_FLT  );
    C( TYPE_BGR_FLT  );
    C( TYPE_CMYK_FLT );

    C( TYPE_LabA_FLT );
    C( TYPE_RGBA_FLT );

    C( TYPE_ARGB_FLT );
    C( TYPE_BGRA_FLT );
    C( TYPE_ABGR_FLT );

    C( TYPE_XYZ_DBL  );
    C( TYPE_Lab_DBL  );
    C( TYPE_GRAY_DBL );
    C( TYPE_RGB_DBL  );
    C( TYPE_BGR_DBL  );
    C( TYPE_CMYK_DBL );
    C( TYPE_XYZ_FLT );

#ifndef CMS_NO_HALF_SUPPORT
   C( TYPE_GRAY_HALF_FLT );
   C( TYPE_RGB_HALF_FLT  );
   C( TYPE_CMYK_HALF_FLT );
   C( TYPE_RGBA_HALF_FLT );

   C( TYPE_RGBA_HALF_FLT );
   C( TYPE_ARGB_HALF_FLT );
   C( TYPE_BGR_HALF_FLT  );
   C( TYPE_BGRA_HALF_FLT );
   C( TYPE_ABGR_HALF_FLT );
#endif




   return FormatterFailed == 0 ? 1 : 0;
}
#undef C

#ifndef CMS_NO_HALF_SUPPORT

// Check half float
#define my_isfinite(x) ((x) != (x))
static
cmsInt32Number CheckFormattersHalf(cmsContext ContextID)
{
    int i, j;


    for (i=0; i < 0xffff; i++) {

        cmsFloat32Number f = _cmsHalf2Float((cmsUInt16Number) i);

        if (!my_isfinite(f))  {

            j = _cmsFloat2Half(f);

            if (i != j) {
                Fail("%d != %d in Half float support!\n", i, j);
                return 0;
            }
        }
    }

    return 1;
}

#endif

static
cmsInt32Number CheckOneRGB(cmsContext ContextID, cmsHTRANSFORM xform, cmsUInt16Number R, cmsUInt16Number G, cmsUInt16Number B, cmsUInt16Number Ro, cmsUInt16Number Go, cmsUInt16Number Bo)
{
    cmsUInt16Number RGB[3];
    cmsUInt16Number Out[3];

    RGB[0] = R;
    RGB[1] = G;
    RGB[2] = B;

    cmsDoTransform(ContextID, xform, RGB, Out, 1);

    return IsGoodWord("R", Ro , Out[0]) &&
           IsGoodWord("G", Go , Out[1]) &&
           IsGoodWord("B", Bo , Out[2]);
}

// Check known values going from sRGB to XYZ
static
cmsInt32Number CheckOneRGB_double(cmsContext ContextID, cmsHTRANSFORM xform, cmsFloat64Number R, cmsFloat64Number G, cmsFloat64Number B, cmsFloat64Number Ro, cmsFloat64Number Go, cmsFloat64Number Bo)
{
    cmsFloat64Number RGB[3];
    cmsFloat64Number Out[3];

    RGB[0] = R;
    RGB[1] = G;
    RGB[2] = B;

    cmsDoTransform(ContextID, xform, RGB, Out, 1);

    return IsGoodVal("R", Ro , Out[0], 0.01) &&
           IsGoodVal("G", Go , Out[1], 0.01) &&
           IsGoodVal("B", Bo , Out[2], 0.01);
}


static
cmsInt32Number CheckChangeBufferFormat(cmsContext ContextID)
{
    cmsHPROFILE hsRGB = cmsCreate_sRGBProfile(ContextID);
    cmsHTRANSFORM xform;
    cmsHTRANSFORM xform2;


    xform = cmsCreateTransform(ContextID, hsRGB, TYPE_RGB_16, hsRGB, TYPE_RGB_16, INTENT_PERCEPTUAL, 0);
    cmsCloseProfile(ContextID, hsRGB);
    if (xform == NULL) return 0;


    if (!CheckOneRGB(ContextID, xform, 0, 0, 0, 0, 0, 0)) return 0;
    if (!CheckOneRGB(ContextID, xform, 120, 0, 0, 120, 0, 0)) return 0;
    if (!CheckOneRGB(ContextID, xform, 0, 222, 255, 0, 222, 255)) return 0;

    xform2 = cmsCloneTransformChangingFormats(ContextID, xform, TYPE_BGR_16, TYPE_RGB_16);
    if (!xform2) return 0;

    if (!CheckOneRGB(ContextID, xform2, 0, 0, 123, 123, 0, 0)) return 0;
    if (!CheckOneRGB(ContextID, xform2, 154, 234, 0, 0, 234, 154)) return 0;

    cmsDeleteTransform(ContextID,xform2);
    xform2 = cmsCloneTransformChangingFormats(ContextID, xform, TYPE_RGB_DBL, TYPE_RGB_DBL);
    if (!xform2) return 0;

    if (!CheckOneRGB_double(ContextID, xform2, 0.20, 0, 0, 0.20, 0, 0)) return 0;
    if (!CheckOneRGB_double(ContextID, xform2, 0, 0.9, 1, 0, 0.9, 1)) return 0;

    cmsDeleteTransform(ContextID,xform2);
    cmsDeleteTransform(ContextID,xform);

return 1;
}


// Write tag testbed ----------------------------------------------------------------------------------------

static
cmsInt32Number CheckXYZ(cmsContext ContextID, cmsInt32Number Pass, cmsHPROFILE hProfile, cmsTagSignature tag)
{
    cmsCIEXYZ XYZ, *Pt;


    switch (Pass) {

        case 1:

            XYZ.X = 1.0; XYZ.Y = 1.1; XYZ.Z = 1.2;
            return cmsWriteTag(ContextID, hProfile, tag, &XYZ);

        case 2:
            Pt = (cmsCIEXYZ *) cmsReadTag(ContextID, hProfile, tag);
            if (Pt == NULL) return 0;
            return IsGoodFixed15_16("X", 1.0, Pt ->X) &&
                   IsGoodFixed15_16("Y", 1.1, Pt->Y) &&
                   IsGoodFixed15_16("Z", 1.2, Pt -> Z);

        default:
            return 0;
    }
}


static
cmsInt32Number CheckGamma(cmsContext ContextID, cmsInt32Number Pass, cmsHPROFILE hProfile, cmsTagSignature tag)
{
    cmsToneCurve *g, *Pt;
    cmsInt32Number rc;

    switch (Pass) {

        case 1:

            g = cmsBuildGamma(ContextID, 1.0);
            rc = cmsWriteTag(ContextID, hProfile, tag, g);
            cmsFreeToneCurve(ContextID, g);
            return rc;

        case 2:
            Pt = (cmsToneCurve *) cmsReadTag(ContextID, hProfile, tag);
            if (Pt == NULL) return 0;
            return cmsIsToneCurveLinear(ContextID, Pt);

        default:
            return 0;
    }
}

static
cmsInt32Number CheckTextSingle(cmsContext ContextID, cmsInt32Number Pass, cmsHPROFILE hProfile, cmsTagSignature tag)
{
    cmsMLU *m, *Pt;
    cmsInt32Number rc;
    char Buffer[256];


    switch (Pass) {

    case 1:
        m = cmsMLUalloc(ContextID, 0);
        cmsMLUsetASCII(ContextID, m, cmsNoLanguage, cmsNoCountry, "Test test");
        rc = cmsWriteTag(ContextID, hProfile, tag, m);
        cmsMLUfree(ContextID, m);
        return rc;

    case 2:
        Pt = (cmsMLU *) cmsReadTag(ContextID, hProfile, tag);
        if (Pt == NULL) return 0;
        cmsMLUgetASCII(ContextID, Pt, cmsNoLanguage, cmsNoCountry, Buffer, 256);
        if (strcmp(Buffer, "Test test") != 0) return FALSE;
        return TRUE;

    default:
        return 0;
    }
}


static
cmsInt32Number CheckText(cmsContext ContextID, cmsInt32Number Pass, cmsHPROFILE hProfile, cmsTagSignature tag)
{
    cmsMLU *m, *Pt;
    cmsInt32Number rc;
    char Buffer[256];


    switch (Pass) {

        case 1:
            m = cmsMLUalloc(ContextID, 0);
            cmsMLUsetASCII(ContextID, m, cmsNoLanguage, cmsNoCountry, "Test test");
            cmsMLUsetASCII(ContextID, m, "en",  "US",  "1 1 1 1");
            cmsMLUsetASCII(ContextID, m, "es",  "ES",  "2 2 2 2");
            cmsMLUsetASCII(ContextID, m, "ct",  "ES",  "3 3 3 3");
            cmsMLUsetASCII(ContextID, m, "en",  "GB",  "444444444");
            rc = cmsWriteTag(ContextID, hProfile, tag, m);
            cmsMLUfree(ContextID, m);
            return rc;

        case 2:
            Pt = (cmsMLU *) cmsReadTag(ContextID, hProfile, tag);
            if (Pt == NULL) return 0;
            cmsMLUgetASCII(ContextID, Pt, cmsNoLanguage, cmsNoCountry, Buffer, 256);
            if (strcmp(Buffer, "Test test") != 0) return FALSE;
            cmsMLUgetASCII(ContextID, Pt, "en", "US", Buffer, 256);
            if (strcmp(Buffer, "1 1 1 1") != 0) return FALSE;
            cmsMLUgetASCII(ContextID, Pt, "es", "ES", Buffer, 256);
            if (strcmp(Buffer, "2 2 2 2") != 0) return FALSE;
            cmsMLUgetASCII(ContextID, Pt, "ct", "ES", Buffer, 256);
            if (strcmp(Buffer, "3 3 3 3") != 0) return FALSE;
            cmsMLUgetASCII(ContextID, Pt, "en", "GB",  Buffer, 256);
            if (strcmp(Buffer, "444444444") != 0) return FALSE;
            return TRUE;

        default:
            return 0;
    }
}

static
cmsInt32Number CheckData(cmsContext ContextID, cmsInt32Number Pass,  cmsHPROFILE hProfile, cmsTagSignature tag)
{
    cmsICCData *Pt;
    cmsICCData d = { 1, 0, { '?' }};
    cmsInt32Number rc;


    switch (Pass) {

        case 1:
            rc = cmsWriteTag(ContextID, hProfile, tag, &d);
            return rc;

        case 2:
            Pt = (cmsICCData *) cmsReadTag(ContextID, hProfile, tag);
            if (Pt == NULL) return 0;
            return (Pt ->data[0] == '?') && (Pt ->flag == 0) && (Pt ->len == 1);

        default:
            return 0;
    }
}


static
cmsInt32Number CheckSignature(cmsContext ContextID, cmsInt32Number Pass,  cmsHPROFILE hProfile, cmsTagSignature tag)
{
    cmsTagSignature *Pt, Holder;

    switch (Pass) {

        case 1:
            Holder = (cmsTagSignature) cmsSigPerceptualReferenceMediumGamut;
            return cmsWriteTag(ContextID, hProfile, tag, &Holder);

        case 2:
            Pt = (cmsTagSignature *) cmsReadTag(ContextID, hProfile, tag);
            if (Pt == NULL) return 0;
            return *Pt == cmsSigPerceptualReferenceMediumGamut;

        default:
            return 0;
    }
}


static
cmsInt32Number CheckDateTime(cmsContext ContextID, cmsInt32Number Pass,  cmsHPROFILE hProfile, cmsTagSignature tag)
{
    struct tm *Pt, Holder;

    switch (Pass) {

        case 1:

            Holder.tm_hour = 1;
            Holder.tm_min = 2;
            Holder.tm_sec = 3;
            Holder.tm_mday = 4;
            Holder.tm_mon = 5;
            Holder.tm_year = 2009 - 1900;
            return cmsWriteTag(ContextID, hProfile, tag, &Holder);

        case 2:
            Pt = (struct tm *) cmsReadTag(ContextID, hProfile, tag);
            if (Pt == NULL) return 0;

            return (Pt ->tm_hour == 1 &&
                Pt ->tm_min == 2 &&
                Pt ->tm_sec == 3 &&
                Pt ->tm_mday == 4 &&
                Pt ->tm_mon == 5 &&
                Pt ->tm_year == 2009 - 1900);

        default:
            return 0;
    }

}


static
cmsInt32Number CheckNamedColor(cmsContext ContextID, cmsInt32Number Pass,  cmsHPROFILE hProfile, cmsTagSignature tag, cmsInt32Number max_check, cmsBool  colorant_check)
{
    cmsNAMEDCOLORLIST* nc;
    cmsInt32Number i, j, rc;
    char Name[255];
    cmsUInt16Number PCS[3];
    cmsUInt16Number Colorant[cmsMAXCHANNELS];
    char CheckName[255];
    cmsUInt16Number CheckPCS[3];
    cmsUInt16Number CheckColorant[cmsMAXCHANNELS];

    switch (Pass) {

    case 1:

        nc = cmsAllocNamedColorList(ContextID, 0, 4, "prefix", "suffix");
        if (nc == NULL) return 0;

        for (i=0; i < max_check; i++) {

            PCS[0] = PCS[1] = PCS[2] = (cmsUInt16Number) i;
            Colorant[0] = Colorant[1] = Colorant[2] = Colorant[3] = (cmsUInt16Number) (max_check - i);

            sprintf(Name, "#%d", i);
            if (!cmsAppendNamedColor(ContextID, nc, Name, PCS, Colorant)) { Fail("Couldn't append named color"); return 0; }
        }

        rc = cmsWriteTag(ContextID, hProfile, tag, nc);
        cmsFreeNamedColorList(ContextID, nc);
        return rc;

    case 2:

        nc = (cmsNAMEDCOLORLIST *) cmsReadTag(ContextID, hProfile, tag);
        if (nc == NULL) return 0;

        for (i=0; i < max_check; i++) {

            CheckPCS[0] = CheckPCS[1] = CheckPCS[2] = (cmsUInt16Number) i;
            CheckColorant[0] = CheckColorant[1] = CheckColorant[2] = CheckColorant[3] = (cmsUInt16Number) (max_check - i);

            sprintf(CheckName, "#%d", i);
            if (!cmsNamedColorInfo(ContextID, nc, i, Name, NULL, NULL, PCS, Colorant)) { Fail("Invalid string"); return 0; }


            for (j=0; j < 3; j++) {
                if (CheckPCS[j] != PCS[j]) {  Fail("Invalid PCS"); return 0; }
            }

            // This is only used on named color list
            if (colorant_check) {

            for (j=0; j < 4; j++) {
                if (CheckColorant[j] != Colorant[j]) { Fail("Invalid Colorant"); return 0; };
            }
            }

            if (strcmp(Name, CheckName) != 0) { Fail("Invalid Name");  return 0; };
        }
        return 1;


    default: return 0;
    }
}


static
cmsInt32Number CheckLUT(cmsContext ContextID, cmsInt32Number Pass,  cmsHPROFILE hProfile, cmsTagSignature tag)
{
    cmsPipeline* Lut, *Pt;
    cmsInt32Number rc;


    switch (Pass) {

        case 1:

            Lut = cmsPipelineAlloc(ContextID, 3, 3);
            if (Lut == NULL) return 0;

            // Create an identity LUT
            cmsPipelineInsertStage(ContextID, Lut, cmsAT_BEGIN, _cmsStageAllocIdentityCurves(ContextID, 3));
            cmsPipelineInsertStage(ContextID, Lut, cmsAT_END, _cmsStageAllocIdentityCLut(ContextID, 3));
            cmsPipelineInsertStage(ContextID, Lut, cmsAT_END, _cmsStageAllocIdentityCurves(ContextID, 3));

            rc =  cmsWriteTag(ContextID, hProfile, tag, Lut);
            cmsPipelineFree(ContextID, Lut);
            return rc;

        case 2:
            Pt = (cmsPipeline *) cmsReadTag(ContextID, hProfile, tag);
            if (Pt == NULL) return 0;

            // Transform values, check for identity
            return Check16LUT(ContextID, Pt);

        default:
            return 0;
    }
}

static
cmsInt32Number CheckCHAD(cmsContext ContextID, cmsInt32Number Pass,  cmsHPROFILE hProfile, cmsTagSignature tag)
{
    cmsFloat64Number *Pt;
    cmsFloat64Number CHAD[] = { 0, .1, .2, .3, .4, .5, .6, .7, .8 };
    cmsInt32Number i;

    switch (Pass) {

        case 1:
            return cmsWriteTag(ContextID, hProfile, tag, CHAD);


        case 2:
            Pt = (cmsFloat64Number *) cmsReadTag(ContextID, hProfile, tag);
            if (Pt == NULL) return 0;

            for (i=0; i < 9; i++) {
                if (!IsGoodFixed15_16("CHAD", Pt[i], CHAD[i])) return 0;
            }

            return 1;

        default:
            return 0;
    }
}

static
cmsInt32Number CheckChromaticity(cmsContext ContextID, cmsInt32Number Pass,  cmsHPROFILE hProfile, cmsTagSignature tag)
{
    cmsCIExyYTRIPLE *Pt, c = { {0, .1, 1 }, { .3, .4, 1 }, { .6, .7, 1 }};

    switch (Pass) {

        case 1:
            return cmsWriteTag(ContextID, hProfile, tag, &c);


        case 2:
            Pt = (cmsCIExyYTRIPLE *) cmsReadTag(ContextID, hProfile, tag);
            if (Pt == NULL) return 0;

            if (!IsGoodFixed15_16("xyY", Pt ->Red.x, c.Red.x)) return 0;
            if (!IsGoodFixed15_16("xyY", Pt ->Red.y, c.Red.y)) return 0;
            if (!IsGoodFixed15_16("xyY", Pt ->Green.x, c.Green.x)) return 0;
            if (!IsGoodFixed15_16("xyY", Pt ->Green.y, c.Green.y)) return 0;
            if (!IsGoodFixed15_16("xyY", Pt ->Blue.x, c.Blue.x)) return 0;
            if (!IsGoodFixed15_16("xyY", Pt ->Blue.y, c.Blue.y)) return 0;
            return 1;

        default:
            return 0;
    }
}


static
cmsInt32Number CheckColorantOrder(cmsContext ContextID, cmsInt32Number Pass,  cmsHPROFILE hProfile, cmsTagSignature tag)
{
    cmsUInt8Number *Pt, c[cmsMAXCHANNELS];
    cmsInt32Number i;

    switch (Pass) {

        case 1:
            for (i=0; i < cmsMAXCHANNELS; i++) c[i] = (cmsUInt8Number) (cmsMAXCHANNELS - i - 1);
            return cmsWriteTag(ContextID, hProfile, tag, c);


        case 2:
            Pt = (cmsUInt8Number *) cmsReadTag(ContextID, hProfile, tag);
            if (Pt == NULL) return 0;

            for (i=0; i < cmsMAXCHANNELS; i++) {
                if (Pt[i] != ( cmsMAXCHANNELS - i - 1 )) return 0;
            }
            return 1;

        default:
            return 0;
    }
}

static
cmsInt32Number CheckMeasurement(cmsContext ContextID, cmsInt32Number Pass,  cmsHPROFILE hProfile, cmsTagSignature tag)
{
    cmsICCMeasurementConditions *Pt, m;

    switch (Pass) {

        case 1:
            m.Backing.X = 0.1;
            m.Backing.Y = 0.2;
            m.Backing.Z = 0.3;
            m.Flare = 1.0;
            m.Geometry = 1;
            m.IlluminantType = cmsILLUMINANT_TYPE_D50;
            m.Observer = 1;
            return cmsWriteTag(ContextID, hProfile, tag, &m);


        case 2:
            Pt = (cmsICCMeasurementConditions *) cmsReadTag(ContextID, hProfile, tag);
            if (Pt == NULL) return 0;

            if (!IsGoodFixed15_16("Backing", Pt ->Backing.X, 0.1)) return 0;
            if (!IsGoodFixed15_16("Backing", Pt ->Backing.Y, 0.2)) return 0;
            if (!IsGoodFixed15_16("Backing", Pt ->Backing.Z, 0.3)) return 0;
            if (!IsGoodFixed15_16("Flare",   Pt ->Flare, 1.0)) return 0;

            if (Pt ->Geometry != 1) return 0;
            if (Pt ->IlluminantType != cmsILLUMINANT_TYPE_D50) return 0;
            if (Pt ->Observer != 1) return 0;
            return 1;

        default:
            return 0;
    }
}


static
cmsInt32Number CheckUcrBg(cmsContext ContextID, cmsInt32Number Pass,  cmsHPROFILE hProfile, cmsTagSignature tag)
{
    cmsUcrBg *Pt, m;
    cmsInt32Number rc;
    char Buffer[256];

    switch (Pass) {

        case 1:
            m.Ucr = cmsBuildGamma(ContextID, 2.4);
            m.Bg  = cmsBuildGamma(ContextID, -2.2);
            m.Desc = cmsMLUalloc(ContextID, 1);
            cmsMLUsetASCII(ContextID, m.Desc,  cmsNoLanguage, cmsNoCountry, "test UCR/BG");
            rc = cmsWriteTag(ContextID, hProfile, tag, &m);
            cmsMLUfree(ContextID, m.Desc);
            cmsFreeToneCurve(ContextID, m.Bg);
            cmsFreeToneCurve(ContextID, m.Ucr);
            return rc;


        case 2:
            Pt = (cmsUcrBg *) cmsReadTag(ContextID, hProfile, tag);
            if (Pt == NULL) return 0;

            cmsMLUgetASCII(ContextID, Pt ->Desc, cmsNoLanguage, cmsNoCountry, Buffer, 256);
            if (strcmp(Buffer, "test UCR/BG") != 0) return 0;
            return 1;

        default:
            return 0;
    }
}


static
cmsInt32Number CheckCRDinfo(cmsContext ContextID, cmsInt32Number Pass,  cmsHPROFILE hProfile, cmsTagSignature tag)
{
    cmsMLU *mlu;
    char Buffer[256];
    cmsInt32Number rc;

    switch (Pass) {

        case 1:
            mlu = cmsMLUalloc(ContextID, 5);

            cmsMLUsetWide(ContextID, mlu,  "PS", "nm", L"test postscript");
            cmsMLUsetWide(ContextID, mlu,  "PS", "#0", L"perceptual");
            cmsMLUsetWide(ContextID, mlu,  "PS", "#1", L"relative_colorimetric");
            cmsMLUsetWide(ContextID, mlu,  "PS", "#2", L"saturation");
            cmsMLUsetWide(ContextID, mlu,  "PS", "#3", L"absolute_colorimetric");
            rc = cmsWriteTag(ContextID, hProfile, tag, mlu);
            cmsMLUfree(ContextID, mlu);
            return rc;


        case 2:
            mlu = (cmsMLU*) cmsReadTag(ContextID, hProfile, tag);
            if (mlu == NULL) return 0;



             cmsMLUgetASCII(ContextID, mlu, "PS", "nm", Buffer, 256);
             if (strcmp(Buffer, "test postscript") != 0) return 0;


             cmsMLUgetASCII(ContextID, mlu, "PS", "#0", Buffer, 256);
             if (strcmp(Buffer, "perceptual") != 0) return 0;


             cmsMLUgetASCII(ContextID, mlu, "PS", "#1", Buffer, 256);
             if (strcmp(Buffer, "relative_colorimetric") != 0) return 0;


             cmsMLUgetASCII(ContextID, mlu, "PS", "#2", Buffer, 256);
             if (strcmp(Buffer, "saturation") != 0) return 0;


             cmsMLUgetASCII(ContextID, mlu, "PS", "#3", Buffer, 256);
             if (strcmp(Buffer, "absolute_colorimetric") != 0) return 0;
             return 1;

        default:
            return 0;
    }
}


static
cmsToneCurve *CreateSegmentedCurve(cmsContext ContextID)
{
    cmsCurveSegment Seg[3];
    cmsFloat32Number Sampled[2] = { 0, 1};

    Seg[0].Type = 6;
    Seg[0].Params[0] = 1;
    Seg[0].Params[1] = 0;
    Seg[0].Params[2] = 0;
    Seg[0].Params[3] = 0;
    Seg[0].x0 = -1E22F;
    Seg[0].x1 = 0;

    Seg[1].Type = 0;
    Seg[1].nGridPoints = 2;
    Seg[1].SampledPoints = Sampled;
    Seg[1].x0 = 0;
    Seg[1].x1 = 1;

    Seg[2].Type = 6;
    Seg[2].Params[0] = 1;
    Seg[2].Params[1] = 0;
    Seg[2].Params[2] = 0;
    Seg[2].Params[3] = 0;
    Seg[2].x0 = 1;
    Seg[2].x1 = 1E22F;

    return cmsBuildSegmentedToneCurve(ContextID, 3, Seg);
}


static
cmsInt32Number CheckMPE(cmsContext ContextID, cmsInt32Number Pass,  cmsHPROFILE hProfile, cmsTagSignature tag)
{
    cmsPipeline* Lut, *Pt;
    cmsToneCurve* G[3];
    cmsInt32Number rc;

    switch (Pass) {

        case 1:

            Lut = cmsPipelineAlloc(ContextID, 3, 3);

            cmsPipelineInsertStage(ContextID, Lut, cmsAT_BEGIN, _cmsStageAllocLabV2ToV4(ContextID));
            cmsPipelineInsertStage(ContextID, Lut, cmsAT_END, _cmsStageAllocLabV4ToV2(ContextID));
            AddIdentityCLUTfloat(ContextID, Lut);

            G[0] = G[1] = G[2] = CreateSegmentedCurve(ContextID);
            cmsPipelineInsertStage(ContextID, Lut, cmsAT_END, cmsStageAllocToneCurves(ContextID, 3, G));
            cmsFreeToneCurve(ContextID, G[0]);

            rc = cmsWriteTag(ContextID, hProfile, tag, Lut);
            cmsPipelineFree(ContextID, Lut);
            return rc;

        case 2:
            Pt = (cmsPipeline *) cmsReadTag(ContextID, hProfile, tag);
            if (Pt == NULL) return 0;
            return CheckFloatLUT(ContextID, Pt);

        default:
            return 0;
    }
}


static
cmsInt32Number CheckScreening(cmsContext ContextID, cmsInt32Number Pass,  cmsHPROFILE hProfile, cmsTagSignature tag)
{
    cmsScreening *Pt, sc;
    cmsInt32Number rc;

    switch (Pass) {

        case 1:

            sc.Flag = 0;
            sc.nChannels = 1;
            sc.Channels[0].Frequency = 2.0;
            sc.Channels[0].ScreenAngle = 3.0;
            sc.Channels[0].SpotShape = cmsSPOT_ELLIPSE;

            rc = cmsWriteTag(ContextID, hProfile, tag, &sc);
            return rc;


        case 2:
            Pt = (cmsScreening *) cmsReadTag(ContextID, hProfile, tag);
            if (Pt == NULL) return 0;

            if (Pt ->nChannels != 1) return 0;
            if (Pt ->Flag      != 0) return 0;
            if (!IsGoodFixed15_16("Freq", Pt ->Channels[0].Frequency, 2.0)) return 0;
            if (!IsGoodFixed15_16("Angle", Pt ->Channels[0].ScreenAngle, 3.0)) return 0;
            if (Pt ->Channels[0].SpotShape != cmsSPOT_ELLIPSE) return 0;
            return 1;

        default:
            return 0;
    }
}


static
cmsBool CheckOneStr(cmsContext ContextID, cmsMLU* mlu, cmsInt32Number n)
{
    char Buffer[256], Buffer2[256];


    cmsMLUgetASCII(ContextID, mlu, "en", "US", Buffer, 255);
    sprintf(Buffer2, "Hello, world %d", n);
    if (strcmp(Buffer, Buffer2) != 0) return FALSE;


    cmsMLUgetASCII(ContextID, mlu, "es", "ES", Buffer, 255);
    sprintf(Buffer2, "Hola, mundo %d", n);
    if (strcmp(Buffer, Buffer2) != 0) return FALSE;

    return TRUE;
}


static
void SetOneStr(cmsContext ContextID, cmsMLU** mlu, const wchar_t* s1, const wchar_t* s2)
{
    *mlu = cmsMLUalloc(ContextID, 0);
    cmsMLUsetWide(ContextID, *mlu, "en", "US", s1);
    cmsMLUsetWide(ContextID, *mlu, "es", "ES", s2);
}


static
cmsInt32Number CheckProfileSequenceTag(cmsContext ContextID, cmsInt32Number Pass,  cmsHPROFILE hProfile)
{
    cmsSEQ* s;
    cmsInt32Number i;

    switch (Pass) {

    case 1:

        s = cmsAllocProfileSequenceDescription(ContextID, 3);
        if (s == NULL) return 0;

        SetOneStr(ContextID, &s -> seq[0].Manufacturer, L"Hello, world 0", L"Hola, mundo 0");
        SetOneStr(ContextID, &s -> seq[0].Model, L"Hello, world 0", L"Hola, mundo 0");
        SetOneStr(ContextID, &s -> seq[1].Manufacturer, L"Hello, world 1", L"Hola, mundo 1");
        SetOneStr(ContextID, &s -> seq[1].Model, L"Hello, world 1", L"Hola, mundo 1");
        SetOneStr(ContextID, &s -> seq[2].Manufacturer, L"Hello, world 2", L"Hola, mundo 2");
        SetOneStr(ContextID, &s -> seq[2].Model, L"Hello, world 2", L"Hola, mundo 2");


#ifdef CMS_DONT_USE_INT64
        s ->seq[0].attributes[0] = cmsTransparency|cmsMatte;
        s ->seq[0].attributes[1] = 0;
#else
        s ->seq[0].attributes = cmsTransparency|cmsMatte;
#endif

#ifdef CMS_DONT_USE_INT64
        s ->seq[1].attributes[0] = cmsReflective|cmsMatte;
        s ->seq[1].attributes[1] = 0;
#else
        s ->seq[1].attributes = cmsReflective|cmsMatte;
#endif

#ifdef CMS_DONT_USE_INT64
        s ->seq[2].attributes[0] = cmsTransparency|cmsGlossy;
        s ->seq[2].attributes[1] = 0;
#else
        s ->seq[2].attributes = cmsTransparency|cmsGlossy;
#endif

        if (!cmsWriteTag(ContextID, hProfile, cmsSigProfileSequenceDescTag, s)) return 0;
        cmsFreeProfileSequenceDescription(ContextID, s);
        return 1;

    case 2:

        s = (cmsSEQ *) cmsReadTag(ContextID, hProfile, cmsSigProfileSequenceDescTag);
        if (s == NULL) return 0;

        if (s ->n != 3) return 0;

#ifdef CMS_DONT_USE_INT64
        if (s ->seq[0].attributes[0] != (cmsTransparency|cmsMatte)) return 0;
        if (s ->seq[0].attributes[1] != 0) return 0;
#else
        if (s ->seq[0].attributes != (cmsTransparency|cmsMatte)) return 0;
#endif

#ifdef CMS_DONT_USE_INT64
        if (s ->seq[1].attributes[0] != (cmsReflective|cmsMatte)) return 0;
        if (s ->seq[1].attributes[1] != 0) return 0;
#else
        if (s ->seq[1].attributes != (cmsReflective|cmsMatte)) return 0;
#endif

#ifdef CMS_DONT_USE_INT64
        if (s ->seq[2].attributes[0] != (cmsTransparency|cmsGlossy)) return 0;
        if (s ->seq[2].attributes[1] != 0) return 0;
#else
        if (s ->seq[2].attributes != (cmsTransparency|cmsGlossy)) return 0;
#endif

        // Check MLU
        for (i=0; i < 3; i++) {

            if (!CheckOneStr(ContextID, s -> seq[i].Manufacturer, i)) return 0;
            if (!CheckOneStr(ContextID, s -> seq[i].Model, i)) return 0;
        }
        return 1;

    default:
        return 0;
    }
}


static
cmsInt32Number CheckProfileSequenceIDTag(cmsContext ContextID, cmsInt32Number Pass,  cmsHPROFILE hProfile)
{
    cmsSEQ* s;
    cmsInt32Number i;

    switch (Pass) {

    case 1:

        s = cmsAllocProfileSequenceDescription(ContextID, 3);
        if (s == NULL) return 0;

        memcpy(s ->seq[0].ProfileID.ID8, "0123456789ABCDEF", 16);
        memcpy(s ->seq[1].ProfileID.ID8, "1111111111111111", 16);
        memcpy(s ->seq[2].ProfileID.ID8, "2222222222222222", 16);


        SetOneStr(ContextID, &s -> seq[0].Description, L"Hello, world 0", L"Hola, mundo 0");
        SetOneStr(ContextID, &s -> seq[1].Description, L"Hello, world 1", L"Hola, mundo 1");
        SetOneStr(ContextID, &s -> seq[2].Description, L"Hello, world 2", L"Hola, mundo 2");

        if (!cmsWriteTag(ContextID, hProfile, cmsSigProfileSequenceIdTag, s)) return 0;
        cmsFreeProfileSequenceDescription(ContextID, s);
        return 1;

    case 2:

        s = (cmsSEQ *) cmsReadTag(ContextID, hProfile, cmsSigProfileSequenceIdTag);
        if (s == NULL) return 0;

        if (s ->n != 3) return 0;

        if (memcmp(s ->seq[0].ProfileID.ID8, "0123456789ABCDEF", 16) != 0) return 0;
        if (memcmp(s ->seq[1].ProfileID.ID8, "1111111111111111", 16) != 0) return 0;
        if (memcmp(s ->seq[2].ProfileID.ID8, "2222222222222222", 16) != 0) return 0;

        for (i=0; i < 3; i++) {

            if (!CheckOneStr(ContextID, s -> seq[i].Description, i)) return 0;
        }

        return 1;

    default:
        return 0;
    }
}


static
cmsInt32Number CheckICCViewingConditions(cmsContext ContextID, cmsInt32Number Pass,  cmsHPROFILE hProfile)
{
    cmsICCViewingConditions* v;
    cmsICCViewingConditions  s;

    switch (Pass) {

        case 1:
            s.IlluminantType = 1;
            s.IlluminantXYZ.X = 0.1;
            s.IlluminantXYZ.Y = 0.2;
            s.IlluminantXYZ.Z = 0.3;
            s.SurroundXYZ.X = 0.4;
            s.SurroundXYZ.Y = 0.5;
            s.SurroundXYZ.Z = 0.6;

            if (!cmsWriteTag(ContextID, hProfile, cmsSigViewingConditionsTag, &s)) return 0;
            return 1;

        case 2:
            v = (cmsICCViewingConditions *) cmsReadTag(ContextID, hProfile, cmsSigViewingConditionsTag);
            if (v == NULL) return 0;

            if (v ->IlluminantType != 1) return 0;
            if (!IsGoodVal("IlluminantXYZ.X", v ->IlluminantXYZ.X, 0.1, 0.001)) return 0;
            if (!IsGoodVal("IlluminantXYZ.Y", v ->IlluminantXYZ.Y, 0.2, 0.001)) return 0;
            if (!IsGoodVal("IlluminantXYZ.Z", v ->IlluminantXYZ.Z, 0.3, 0.001)) return 0;

            if (!IsGoodVal("SurroundXYZ.X", v ->SurroundXYZ.X, 0.4, 0.001)) return 0;
            if (!IsGoodVal("SurroundXYZ.Y", v ->SurroundXYZ.Y, 0.5, 0.001)) return 0;
            if (!IsGoodVal("SurroundXYZ.Z", v ->SurroundXYZ.Z, 0.6, 0.001)) return 0;

            return 1;

        default:
            return 0;
    }

}


static
cmsInt32Number CheckVCGT(cmsContext ContextID, cmsInt32Number Pass,  cmsHPROFILE hProfile)
{
    cmsToneCurve* Curves[3];
    cmsToneCurve** PtrCurve;

     switch (Pass) {

        case 1:
            Curves[0] = cmsBuildGamma(ContextID, 1.1);
            Curves[1] = cmsBuildGamma(ContextID, 2.2);
            Curves[2] = cmsBuildGamma(ContextID, 3.4);

            if (!cmsWriteTag(ContextID, hProfile, cmsSigVcgtTag, Curves)) return 0;

            cmsFreeToneCurveTriple(ContextID, Curves);
            return 1;


        case 2:

             PtrCurve = (cmsToneCurve **) cmsReadTag(ContextID, hProfile, cmsSigVcgtTag);
             if (PtrCurve == NULL) return 0;
             if (!IsGoodVal("VCGT R", cmsEstimateGamma(ContextID, PtrCurve[0], 0.01), 1.1, 0.001)) return 0;
             if (!IsGoodVal("VCGT G", cmsEstimateGamma(ContextID, PtrCurve[1], 0.01), 2.2, 0.001)) return 0;
             if (!IsGoodVal("VCGT B", cmsEstimateGamma(ContextID, PtrCurve[2], 0.01), 3.4, 0.001)) return 0;
             return 1;

        default:;
    }

    return 0;
}


// Only one of the two following may be used, as they share the same tag
static
cmsInt32Number CheckDictionary16(cmsContext ContextID, cmsInt32Number Pass,  cmsHPROFILE hProfile)
{
      cmsHANDLE hDict;
      const cmsDICTentry* e;
      switch (Pass) {

        case 1:
            hDict = cmsDictAlloc(ContextID);
            cmsDictAddEntry(ContextID, hDict, L"Name0",  NULL, NULL, NULL);
            cmsDictAddEntry(ContextID, hDict, L"Name1",  L"", NULL, NULL);
            cmsDictAddEntry(ContextID, hDict, L"Name",  L"String", NULL, NULL);
            cmsDictAddEntry(ContextID, hDict, L"Name2", L"12",    NULL, NULL);
            if (!cmsWriteTag(ContextID, hProfile, cmsSigMetaTag, hDict)) return 0;
            cmsDictFree(ContextID, hDict);
            return 1;


        case 2:

             hDict = cmsReadTag(ContextID, hProfile, cmsSigMetaTag);
             if (hDict == NULL) return 0;
             e = cmsDictGetEntryList(ContextID, hDict);
             if (memcmp(e ->Name, L"Name2", sizeof(wchar_t) * 5) != 0) return 0;
             if (memcmp(e ->Value, L"12",  sizeof(wchar_t) * 2) != 0) return 0;
             e = cmsDictNextEntry(ContextID, e);
             if (memcmp(e ->Name, L"Name", sizeof(wchar_t) * 4) != 0) return 0;
             if (memcmp(e ->Value, L"String",  sizeof(wchar_t) * 6) != 0) return 0;
             e = cmsDictNextEntry(ContextID, e);
             if (memcmp(e ->Name, L"Name1", sizeof(wchar_t) *5) != 0) return 0;
             if (e ->Value == NULL) return 0;
             if (*e->Value != 0) return 0;
             e = cmsDictNextEntry(ContextID, e);
             if (memcmp(e ->Name, L"Name0", sizeof(wchar_t) * 5) != 0) return 0;
             if (e ->Value != NULL) return 0;
             return 1;


        default:;
    }

    return 0;
}



static
cmsInt32Number CheckDictionary24(cmsContext ContextID, cmsInt32Number Pass,  cmsHPROFILE hProfile)
{
    cmsHANDLE hDict;
    const cmsDICTentry* e;
    cmsMLU* DisplayName;
    char Buffer[256];
    cmsInt32Number rc = 1;

    switch (Pass) {

    case 1:
        hDict = cmsDictAlloc(ContextID);

        DisplayName = cmsMLUalloc(ContextID, 0);

        cmsMLUsetWide(ContextID, DisplayName, "en", "US", L"Hello, world");
        cmsMLUsetWide(ContextID, DisplayName, "es", "ES", L"Hola, mundo");
        cmsMLUsetWide(ContextID, DisplayName, "fr", "FR", L"Bonjour, le monde");
        cmsMLUsetWide(ContextID, DisplayName, "ca", "CA", L"Hola, mon");

        cmsDictAddEntry(ContextID, hDict, L"Name",  L"String", DisplayName, NULL);
        cmsMLUfree(ContextID, DisplayName);

        cmsDictAddEntry(ContextID, hDict, L"Name2", L"12",    NULL, NULL);
        if (!cmsWriteTag(ContextID, hProfile, cmsSigMetaTag, hDict)) return 0;
        cmsDictFree(ContextID, hDict);

        return 1;


    case 2:

        hDict = cmsReadTag(ContextID, hProfile, cmsSigMetaTag);
        if (hDict == NULL) return 0;

        e = cmsDictGetEntryList(ContextID, hDict);
        if (memcmp(e ->Name, L"Name2", sizeof(wchar_t) * 5) != 0) return 0;
        if (memcmp(e ->Value, L"12",  sizeof(wchar_t) * 2) != 0) return 0;
        e = cmsDictNextEntry(ContextID, e);
        if (memcmp(e ->Name, L"Name", sizeof(wchar_t) * 4) != 0) return 0;
        if (memcmp(e ->Value, L"String",  sizeof(wchar_t) * 6) != 0) return 0;

        cmsMLUgetASCII(ContextID, e->DisplayName, "en", "US", Buffer, 256);
        if (strcmp(Buffer, "Hello, world") != 0) rc = 0;


        cmsMLUgetASCII(ContextID, e->DisplayName, "es", "ES", Buffer, 256);
        if (strcmp(Buffer, "Hola, mundo") != 0) rc = 0;


        cmsMLUgetASCII(ContextID, e->DisplayName, "fr", "FR", Buffer, 256);
        if (strcmp(Buffer, "Bonjour, le monde") != 0) rc = 0;


        cmsMLUgetASCII(ContextID, e->DisplayName, "ca", "CA", Buffer, 256);
        if (strcmp(Buffer, "Hola, mon") != 0) rc = 0;

        if (rc == 0)
            Fail("Unexpected string '%s'", Buffer);
        return 1;

    default:;
    }

    return 0;
}

static
cmsInt32Number CheckRAWtags(cmsContext ContextID, cmsInt32Number Pass,  cmsHPROFILE hProfile)
{
    char Buffer[7];

    switch (Pass) {

        case 1:
            return cmsWriteRawTag(ContextID, hProfile, (cmsTagSignature) 0x31323334, "data123", 7);

        case 2:
            if (!cmsReadRawTag(ContextID, hProfile, (cmsTagSignature) 0x31323334, Buffer, 7)) return 0;

            if (memcmp(Buffer, "data123", 7) != 0) return 0;
            return 1;

        default:
            return 0;
    }
}



static
cmsInt32Number Check_cicp(cmsContext ContextID, cmsInt32Number Pass, cmsHPROFILE hProfile)
{
    cmsVideoSignalType* v;
    cmsVideoSignalType  s;

    switch (Pass) {

    case 1:
        s.ColourPrimaries = 1;
        s.TransferCharacteristics = 13;
        s.MatrixCoefficients = 0;
        s.VideoFullRangeFlag = 1;
        
        if (!cmsWriteTag(ContextID, hProfile, cmsSigcicpTag, &s)) return 0;
        return 1;

    case 2:
        v = (cmsVideoSignalType*)cmsReadTag(ContextID, hProfile, cmsSigcicpTag);
        if (v == NULL) return 0;

        if (v->ColourPrimaries != 1) return 0;
        if (v->TransferCharacteristics != 13) return 0;
        if (v->MatrixCoefficients != 0) return 0;
        if (v->VideoFullRangeFlag != 1) return 0;
        return 1;

    default:
        return 0;
    }

}

// This is a very big test that checks every single tag
static
cmsInt32Number CheckProfileCreation(cmsContext ContextID)
{
    cmsHPROFILE h;
    cmsInt32Number Pass;

    h = cmsCreateProfilePlaceholder(ContextID);
    if (h == NULL) return 0;

    cmsSetProfileVersion(ContextID, h, 4.3);
    if (cmsGetTagCount(ContextID, h) != 0) { Fail("Empty profile with nonzero number of tags"); goto Error; }
    if (cmsIsTag(ContextID, h, cmsSigAToB0Tag)) { Fail("Found a tag in an empty profile"); goto Error; }

    cmsSetColorSpace(ContextID, h, cmsSigRgbData);
    if (cmsGetColorSpace(ContextID, h) !=  cmsSigRgbData) { Fail("Unable to set colorspace"); goto Error; }

    cmsSetPCS(ContextID, h, cmsSigLabData);
    if (cmsGetPCS(ContextID, h) !=  cmsSigLabData) { Fail("Unable to set colorspace"); goto Error; }

    cmsSetDeviceClass(ContextID, h, cmsSigDisplayClass);
    if (cmsGetDeviceClass(ContextID, h) != cmsSigDisplayClass) { Fail("Unable to set deviceclass"); goto Error; }

    cmsSetHeaderRenderingIntent(ContextID, h, INTENT_SATURATION);
    if (cmsGetHeaderRenderingIntent(ContextID, h) != INTENT_SATURATION) { Fail("Unable to set rendering intent"); goto Error; }

    for (Pass = 1; Pass <= 2; Pass++) {

        SubTest("Tags holding XYZ");

        if (!CheckXYZ(ContextID, Pass, h, cmsSigBlueColorantTag)) goto Error;
        if (!CheckXYZ(ContextID, Pass, h, cmsSigGreenColorantTag)) goto Error;
        if (!CheckXYZ(ContextID, Pass, h, cmsSigRedColorantTag)) goto Error;
        if (!CheckXYZ(ContextID, Pass, h, cmsSigMediaBlackPointTag)) goto Error;
        if (!CheckXYZ(ContextID, Pass, h, cmsSigMediaWhitePointTag)) goto Error;
        if (!CheckXYZ(ContextID, Pass, h, cmsSigLuminanceTag)) goto Error;

        SubTest("Tags holding curves");

        if (!CheckGamma(ContextID, Pass, h, cmsSigBlueTRCTag)) goto Error;
        if (!CheckGamma(ContextID, Pass, h, cmsSigGrayTRCTag)) goto Error;
        if (!CheckGamma(ContextID, Pass, h, cmsSigGreenTRCTag)) goto Error;
        if (!CheckGamma(ContextID, Pass, h, cmsSigRedTRCTag)) goto Error;

        SubTest("Tags holding text");

        if (!CheckTextSingle(ContextID, Pass, h, cmsSigCharTargetTag)) goto Error;
        if (!CheckTextSingle(ContextID, Pass, h, cmsSigScreeningDescTag)) goto Error;

        if (!CheckText(ContextID, Pass, h, cmsSigCopyrightTag)) goto Error;
        if (!CheckText(ContextID, Pass, h, cmsSigProfileDescriptionTag)) goto Error;
        if (!CheckText(ContextID, Pass, h, cmsSigDeviceMfgDescTag)) goto Error;
        if (!CheckText(ContextID, Pass, h, cmsSigDeviceModelDescTag)) goto Error;
        if (!CheckText(ContextID, Pass, h, cmsSigViewingCondDescTag)) goto Error;



        SubTest("Tags holding cmsICCData");

        if (!CheckData(ContextID, Pass, h, cmsSigPs2CRD0Tag)) goto Error;
        if (!CheckData(ContextID, Pass, h, cmsSigPs2CRD1Tag)) goto Error;
        if (!CheckData(ContextID, Pass, h, cmsSigPs2CRD2Tag)) goto Error;
        if (!CheckData(ContextID, Pass, h, cmsSigPs2CRD3Tag)) goto Error;
        if (!CheckData(ContextID, Pass, h, cmsSigPs2CSATag)) goto Error;
        if (!CheckData(ContextID, Pass, h, cmsSigPs2RenderingIntentTag)) goto Error;

        SubTest("Tags holding signatures");

        if (!CheckSignature(ContextID, Pass, h, cmsSigColorimetricIntentImageStateTag)) goto Error;
        if (!CheckSignature(ContextID, Pass, h, cmsSigPerceptualRenderingIntentGamutTag)) goto Error;
        if (!CheckSignature(ContextID, Pass, h, cmsSigSaturationRenderingIntentGamutTag)) goto Error;
        if (!CheckSignature(ContextID, Pass, h, cmsSigTechnologyTag)) goto Error;

        SubTest("Tags holding date_time");

        if (!CheckDateTime(ContextID, Pass, h, cmsSigCalibrationDateTimeTag)) goto Error;
        if (!CheckDateTime(ContextID, Pass, h, cmsSigDateTimeTag)) goto Error;

        SubTest("Tags holding named color lists");

        if (!CheckNamedColor(ContextID, Pass, h, cmsSigColorantTableTag, 15, FALSE)) goto Error;
        if (!CheckNamedColor(ContextID, Pass, h, cmsSigColorantTableOutTag, 15, FALSE)) goto Error;
        if (!CheckNamedColor(ContextID, Pass, h, cmsSigNamedColor2Tag, 4096, TRUE)) goto Error;

        SubTest("Tags holding LUTs");

        if (!CheckLUT(ContextID, Pass, h, cmsSigAToB0Tag)) goto Error;
        if (!CheckLUT(ContextID, Pass, h, cmsSigAToB1Tag)) goto Error;
        if (!CheckLUT(ContextID, Pass, h, cmsSigAToB2Tag)) goto Error;
        if (!CheckLUT(ContextID, Pass, h, cmsSigBToA0Tag)) goto Error;
        if (!CheckLUT(ContextID, Pass, h, cmsSigBToA1Tag)) goto Error;
        if (!CheckLUT(ContextID, Pass, h, cmsSigBToA2Tag)) goto Error;
        if (!CheckLUT(ContextID, Pass, h, cmsSigPreview0Tag)) goto Error;
        if (!CheckLUT(ContextID, Pass, h, cmsSigPreview1Tag)) goto Error;
        if (!CheckLUT(ContextID, Pass, h, cmsSigPreview2Tag)) goto Error;
        if (!CheckLUT(ContextID, Pass, h, cmsSigGamutTag)) goto Error;

        SubTest("Tags holding CHAD");
        if (!CheckCHAD(ContextID, Pass, h, cmsSigChromaticAdaptationTag)) goto Error;

        SubTest("Tags holding Chromaticity");
        if (!CheckChromaticity(ContextID, Pass, h, cmsSigChromaticityTag)) goto Error;

        SubTest("Tags holding colorant order");
        if (!CheckColorantOrder(ContextID, Pass, h, cmsSigColorantOrderTag)) goto Error;

        SubTest("Tags holding measurement");
        if (!CheckMeasurement(ContextID, Pass, h, cmsSigMeasurementTag)) goto Error;

        SubTest("Tags holding CRD info");
        if (!CheckCRDinfo(ContextID, Pass, h, cmsSigCrdInfoTag)) goto Error;

        SubTest("Tags holding UCR/BG");
        if (!CheckUcrBg(ContextID, Pass, h, cmsSigUcrBgTag)) goto Error;

        SubTest("Tags holding MPE");
        if (!CheckMPE(ContextID, Pass, h, cmsSigDToB0Tag)) goto Error;
        if (!CheckMPE(ContextID, Pass, h, cmsSigDToB1Tag)) goto Error;
        if (!CheckMPE(ContextID, Pass, h, cmsSigDToB2Tag)) goto Error;
        if (!CheckMPE(ContextID, Pass, h, cmsSigDToB3Tag)) goto Error;
        if (!CheckMPE(ContextID, Pass, h, cmsSigBToD0Tag)) goto Error;
        if (!CheckMPE(ContextID, Pass, h, cmsSigBToD1Tag)) goto Error;
        if (!CheckMPE(ContextID, Pass, h, cmsSigBToD2Tag)) goto Error;
        if (!CheckMPE(ContextID, Pass, h, cmsSigBToD3Tag)) goto Error;

        SubTest("Tags using screening");
        if (!CheckScreening(ContextID, Pass, h, cmsSigScreeningTag)) goto Error;

        SubTest("Tags holding profile sequence description");
        if (!CheckProfileSequenceTag(ContextID, Pass, h)) goto Error;
        if (!CheckProfileSequenceIDTag(ContextID, Pass, h)) goto Error;

        SubTest("Tags holding ICC viewing conditions");
        if (!CheckICCViewingConditions(ContextID, Pass, h)) goto Error;

        SubTest("VCGT tags");
        if (!CheckVCGT(ContextID, Pass, h)) goto Error;

        SubTest("RAW tags");
        if (!CheckRAWtags(ContextID, Pass, h)) goto Error;

        SubTest("Dictionary meta tags");
        // if (!CheckDictionary16(ContextID, Pass, h)) goto Error;
        if (!CheckDictionary24(ContextID, Pass, h)) goto Error;

        SubTest("cicp Video Signal Type");
        if (!Check_cicp(ContextID, Pass, h)) goto Error;

        if (Pass == 1) {
            cmsSaveProfileToFile(ContextID, h, "alltags.icc");
            cmsCloseProfile(ContextID, h);
            h = cmsOpenProfileFromFile(ContextID, "alltags.icc", "r");
        }

    }

    /*
    Not implemented (by design):

    cmsSigDataTag                           = 0x64617461,  // 'data'  -- Unused
    cmsSigDeviceSettingsTag                 = 0x64657673,  // 'devs'  -- Unused
    cmsSigNamedColorTag                     = 0x6E636f6C,  // 'ncol'  -- Don't use this one, deprecated by ICC
    cmsSigOutputResponseTag                 = 0x72657370,  // 'resp'  -- Possible patent on this
    */

    cmsCloseProfile(ContextID, h);
    remove("alltags.icc");
    return 1;

Error:
    cmsCloseProfile(ContextID, h);
    remove("alltags.icc");
    return 0;
}


// Thanks to Christopher James Halse Rogers for the bugfixing and providing this test
static
cmsInt32Number CheckVersionHeaderWriting(cmsContext ContextID)
{
    cmsHPROFILE h;
    int index;
    float test_versions[] = {
      2.3f,
      4.08f,
      4.09f,
      4.3f
    };

    for (index = 0; index < sizeof(test_versions)/sizeof(test_versions[0]); index++) {

      h = cmsCreateProfilePlaceholder(ContextID);
      if (h == NULL) return 0;

      cmsSetProfileVersion(ContextID, h, test_versions[index]);

      cmsSaveProfileToFile(ContextID, h, "versions.icc");
      cmsCloseProfile(ContextID, h);

      h = cmsOpenProfileFromFile(ContextID, "versions.icc", "r");

      // Only the first 3 digits are significant
      if (fabs(cmsGetProfileVersion(ContextID, h) - test_versions[index]) > 0.005) {
        Fail("Version failed to round-trip: wrote %.2f, read %.2f",
             test_versions[index], cmsGetProfileVersion(ContextID, h));
        return 0;
      }

      cmsCloseProfile(ContextID, h);
      remove("versions.icc");
    }
    return 1;
}


// Test on Richard Hughes "crayons.icc"
static
cmsInt32Number CheckMultilocalizedProfile(cmsContext ContextID)
{
    cmsHPROFILE hProfile;
    cmsMLU *Pt;
    char Buffer[256];

    hProfile = cmsOpenProfileFromFile(ContextID, "crayons.icc", "r");

    Pt = (cmsMLU *) cmsReadTag(ContextID, hProfile, cmsSigProfileDescriptionTag);
    cmsMLUgetASCII(ContextID, Pt, "en", "GB", Buffer, 256);
    if (strcmp(Buffer, "Crayon Colours") != 0) return FALSE;
    cmsMLUgetASCII(ContextID, Pt, "en", "US", Buffer, 256);
    if (strcmp(Buffer, "Crayon Colors") != 0) return FALSE;

    cmsCloseProfile(ContextID, hProfile);

    return TRUE;
}


// Error reporting  -------------------------------------------------------------------------------------------------------


static
void ErrorReportingFunction(cmsContext ContextID, cmsUInt32Number ErrorCode, const char *Text)
{
    TrappedError = TRUE;
    SimultaneousErrors++;
    strncpy(ReasonToFailBuffer, Text, TEXT_ERROR_BUFFER_SIZE-1);

    cmsUNUSED_PARAMETER(ContextID);
    cmsUNUSED_PARAMETER(ErrorCode);
}


static
cmsInt32Number CheckBadProfiles(cmsContext ContextID)
{
    cmsHPROFILE h;

    h = cmsOpenProfileFromFile(ContextID, "IDoNotExist.icc", "r");
    if (h != NULL) {
        cmsCloseProfile(ContextID, h);
        return 0;
    }

    h = cmsOpenProfileFromFile(ContextID, "IAmIllFormed*.icc", "r");
    if (h != NULL) {
        cmsCloseProfile(ContextID, h);
        return 0;
    }

    // No profile name given
    h = cmsOpenProfileFromFile(ContextID, "", "r");
    if (h != NULL) {
        cmsCloseProfile(ContextID, h);
        return 0;
    }

    h = cmsOpenProfileFromFile(ContextID, "..", "r");
    if (h != NULL) {
        cmsCloseProfile(ContextID, h);
        return 0;
    }

    h = cmsOpenProfileFromFile(ContextID, "IHaveBadAccessMode.icc", "@");
    if (h != NULL) {
        cmsCloseProfile(ContextID, h);
        return 0;
    }

    h = cmsOpenProfileFromFile(ContextID, "bad.icc", "r");
    if (h != NULL) {
        cmsCloseProfile(ContextID, h);
        return 0;
    }

     h = cmsOpenProfileFromFile(ContextID, "toosmall.icc", "r");
    if (h != NULL) {
        cmsCloseProfile(ContextID, h);
        return 0;
    }

    h = cmsOpenProfileFromMem(ContextID, NULL, 3);
    if (h != NULL) {
        cmsCloseProfile(ContextID, h);
        return 0;
    }

    h = cmsOpenProfileFromMem(ContextID, "123", 3);
    if (h != NULL) {
        cmsCloseProfile(ContextID, h);
        return 0;
    }

    if (SimultaneousErrors != 9) return 0;

    return 1;
}


static
cmsInt32Number CheckErrReportingOnBadProfiles(cmsContext ContextID)
{
    cmsInt32Number rc;

    cmsSetLogErrorHandler(ContextID, ErrorReportingFunction);
    rc = CheckBadProfiles(ContextID);
    cmsSetLogErrorHandler(ContextID, FatalErrorQuit);

    // Reset the error state
    TrappedError = FALSE;
    return rc;
}


static
cmsInt32Number CheckBadTransforms(cmsContext ContextID)
{
    cmsHPROFILE h1 = cmsCreate_sRGBProfile(ContextID);
    cmsHTRANSFORM x1;

    x1 = cmsCreateTransform(ContextID, NULL, 0, NULL, 0, 0, 0);
    if (x1 != NULL) {
        cmsDeleteTransform(ContextID, x1);
        return 0;
    }



    x1 = cmsCreateTransform(ContextID, h1, TYPE_RGB_8, h1, TYPE_RGB_8, 12345, 0);
    if (x1 != NULL) {
        cmsDeleteTransform(ContextID, x1);
        return 0;
    }

    x1 = cmsCreateTransform(ContextID, h1, TYPE_CMYK_8, h1, TYPE_RGB_8, 0, 0);
    if (x1 != NULL) {
        cmsDeleteTransform(ContextID, x1);
        return 0;
    }

    x1 = cmsCreateTransform(ContextID, h1, TYPE_RGB_8, h1, TYPE_CMYK_8, 1, 0);
    if (x1 != NULL) {
        cmsDeleteTransform(ContextID, x1);
        return 0;
    }

    // sRGB does its output as XYZ!
    x1 = cmsCreateTransform(ContextID, h1, TYPE_RGB_8, NULL, TYPE_Lab_8, 1, 0);
    if (x1 != NULL) {
        cmsDeleteTransform(ContextID, x1);
        return 0;
    }

    cmsCloseProfile(ContextID, h1);


    {

    cmsHPROFILE hp1 = cmsOpenProfileFromFile(ContextID,  "test1.icc", "r");
    cmsHPROFILE hp2 = cmsCreate_sRGBProfile(ContextID);

    x1 = cmsCreateTransform(ContextID, hp1, TYPE_BGR_8, hp2, TYPE_BGR_8, INTENT_PERCEPTUAL, 0);

    cmsCloseProfile(ContextID, hp1); cmsCloseProfile(ContextID, hp2);
    if (x1 != NULL) {
        cmsDeleteTransform(ContextID, x1);
        return 0;
    }
    }

    return 1;

}

static
cmsInt32Number CheckErrReportingOnBadTransforms(cmsContext ContextID)
{
    cmsInt32Number rc;

    cmsSetLogErrorHandler(ContextID, ErrorReportingFunction);
    rc = CheckBadTransforms(ContextID);
    cmsSetLogErrorHandler(ContextID, FatalErrorQuit);

    // Reset the error state
    TrappedError = FALSE;
    return rc;
}




// ---------------------------------------------------------------------------------------------------------

// Check a linear xform
static
cmsInt32Number Check8linearXFORM(cmsContext ContextID, cmsHTRANSFORM xform, cmsInt32Number nChan)
{
    cmsInt32Number n2, i, j;
    cmsUInt8Number Inw[cmsMAXCHANNELS], Outw[cmsMAXCHANNELS];

    n2=0;

    for (j=0; j < 0xFF; j++) {

        memset(Inw, j, sizeof(Inw));
        cmsDoTransform(ContextID, xform, Inw, Outw, 1);

        for (i=0; i < nChan; i++) {

           cmsInt32Number dif = abs(Outw[i] - j);
           if (dif > n2) n2 = dif;

        }
    }

   // We allow 2 contone of difference on 8 bits
    if (n2 > 2) {

        Fail("Differences too big (%x)", n2);
        return 0;
    }

    return 1;
}

static
cmsInt32Number Compare8bitXFORM(cmsContext ContextID, cmsHTRANSFORM xform1, cmsHTRANSFORM xform2, cmsInt32Number nChan)
{
    cmsInt32Number n2, i, j;
    cmsUInt8Number Inw[cmsMAXCHANNELS], Outw1[cmsMAXCHANNELS], Outw2[cmsMAXCHANNELS];;

    n2=0;

    for (j=0; j < 0xFF; j++) {

        memset(Inw, j, sizeof(Inw));
        cmsDoTransform(ContextID, xform1, Inw, Outw1, 1);
        cmsDoTransform(ContextID, xform2, Inw, Outw2, 1);

        for (i=0; i < nChan; i++) {

           cmsInt32Number dif = abs(Outw2[i] - Outw1[i]);
           if (dif > n2) n2 = dif;

        }
    }

   // We allow 2 contone of difference on 8 bits
    if (n2 > 2) {

        Fail("Differences too big (%x)", n2);
        return 0;
    }


    return 1;
}


// Check a linear xform
static
cmsInt32Number Check16linearXFORM(cmsContext ContextID, cmsHTRANSFORM xform, cmsInt32Number nChan)
{
    cmsInt32Number n2, i, j;
    cmsUInt16Number Inw[cmsMAXCHANNELS], Outw[cmsMAXCHANNELS];

    n2=0;
    for (j=0; j < 0xFFFF; j++) {

        for (i=0; i < nChan; i++) Inw[i] = (cmsUInt16Number) j;

        cmsDoTransform(ContextID, xform, Inw, Outw, 1);

        for (i=0; i < nChan; i++) {

           cmsInt32Number dif = abs(Outw[i] - j);
           if (dif > n2) n2 = dif;

        }


   // We allow 2 contone of difference on 16 bits
    if (n2 > 0x200) {

        Fail("Differences too big (%x)", n2);
        return 0;
    }
    }

    return 1;
}

static
cmsInt32Number Compare16bitXFORM(cmsContext ContextID, cmsHTRANSFORM xform1, cmsHTRANSFORM xform2, cmsInt32Number nChan)
{
    cmsInt32Number n2, i, j;
    cmsUInt16Number Inw[cmsMAXCHANNELS], Outw1[cmsMAXCHANNELS], Outw2[cmsMAXCHANNELS];;

    n2=0;

    for (j=0; j < 0xFFFF; j++) {

        for (i=0; i < nChan; i++) Inw[i] = (cmsUInt16Number) j;

        cmsDoTransform(ContextID, xform1, Inw, Outw1, 1);
        cmsDoTransform(ContextID, xform2, Inw, Outw2, 1);

        for (i=0; i < nChan; i++) {

           cmsInt32Number dif = abs(Outw2[i] - Outw1[i]);
           if (dif > n2) n2 = dif;

        }
    }

   // We allow 2 contone of difference on 16 bits
    if (n2 > 0x200) {

        Fail("Differences too big (%x)", n2);
        return 0;
    }


    return 1;
}


// Check a linear xform
static
cmsInt32Number CheckFloatlinearXFORM(cmsContext ContextID, cmsHTRANSFORM xform, cmsInt32Number nChan)
{
    cmsInt32Number i, j;
    cmsFloat32Number In[cmsMAXCHANNELS], Out[cmsMAXCHANNELS];

    for (j=0; j < 0xFFFF; j++) {

        for (i=0; i < nChan; i++) In[i] = (cmsFloat32Number) (j / 65535.0);;

        cmsDoTransform(ContextID, xform, In, Out, 1);

        for (i=0; i < nChan; i++) {

           // We allow no difference in floating point
            if (!IsGoodFixed15_16("linear xform cmsFloat32Number", Out[i], (cmsFloat32Number) (j / 65535.0)))
                return 0;
        }
    }

    return 1;
}


// Check a linear xform
static
cmsInt32Number CompareFloatXFORM(cmsContext ContextID, cmsHTRANSFORM xform1, cmsHTRANSFORM xform2, cmsInt32Number nChan)
{
    cmsInt32Number i, j;
    cmsFloat32Number In[cmsMAXCHANNELS], Out1[cmsMAXCHANNELS], Out2[cmsMAXCHANNELS];

    for (j=0; j < 0xFFFF; j++) {

        for (i=0; i < nChan; i++) In[i] = (cmsFloat32Number) (j / 65535.0);;

        cmsDoTransform(ContextID, xform1, In, Out1, 1);
        cmsDoTransform(ContextID, xform2, In, Out2, 1);

        for (i=0; i < nChan; i++) {

           // We allow no difference in floating point
            if (!IsGoodFixed15_16("linear xform cmsFloat32Number", Out1[i], Out2[i]))
                return 0;
        }

    }

    return 1;
}


// Curves only transforms ----------------------------------------------------------------------------------------

static
cmsInt32Number CheckCurvesOnlyTransforms(cmsContext ContextID)
{

    cmsHTRANSFORM xform1, xform2;
    cmsHPROFILE h1, h2, h3;
    cmsToneCurve* c1, *c2, *c3;
    cmsInt32Number rc = 1;


    c1 = cmsBuildGamma(ContextID, 2.2);
    c2 = cmsBuildGamma(ContextID, 1/2.2);
    c3 = cmsBuildGamma(ContextID, 4.84);

    h1 = cmsCreateLinearizationDeviceLink(ContextID, cmsSigGrayData, &c1);
    h2 = cmsCreateLinearizationDeviceLink(ContextID, cmsSigGrayData, &c2);
    h3 = cmsCreateLinearizationDeviceLink(ContextID, cmsSigGrayData, &c3);

    SubTest("Gray float optimizeable transform");
    xform1 = cmsCreateTransform(ContextID, h1, TYPE_GRAY_FLT, h2, TYPE_GRAY_FLT, INTENT_PERCEPTUAL, 0);
    rc &= CheckFloatlinearXFORM(ContextID, xform1, 1);
    cmsDeleteTransform(ContextID, xform1);
    if (rc == 0) goto Error;

    SubTest("Gray 8 optimizeable transform");
    xform1 = cmsCreateTransform(ContextID, h1, TYPE_GRAY_8, h2, TYPE_GRAY_8, INTENT_PERCEPTUAL, 0);
    rc &= Check8linearXFORM(ContextID, xform1, 1);
    cmsDeleteTransform(ContextID, xform1);
    if (rc == 0) goto Error;

    SubTest("Gray 16 optimizeable transform");
    xform1 = cmsCreateTransform(ContextID, h1, TYPE_GRAY_16, h2, TYPE_GRAY_16, INTENT_PERCEPTUAL, 0);
    rc &= Check16linearXFORM(ContextID, xform1, 1);
    cmsDeleteTransform(ContextID, xform1);
    if (rc == 0) goto Error;

    SubTest("Gray float non-optimizeable transform");
    xform1 = cmsCreateTransform(ContextID, h1, TYPE_GRAY_FLT, h1, TYPE_GRAY_FLT, INTENT_PERCEPTUAL, 0);
    xform2 = cmsCreateTransform(ContextID, h3, TYPE_GRAY_FLT, NULL, TYPE_GRAY_FLT, INTENT_PERCEPTUAL, 0);

    rc &= CompareFloatXFORM(ContextID, xform1, xform2, 1);
    cmsDeleteTransform(ContextID, xform1);
    cmsDeleteTransform(ContextID, xform2);
    if (rc == 0) goto Error;

    SubTest("Gray 8 non-optimizeable transform");
    xform1 = cmsCreateTransform(ContextID, h1, TYPE_GRAY_8, h1, TYPE_GRAY_8, INTENT_PERCEPTUAL, 0);
    xform2 = cmsCreateTransform(ContextID, h3, TYPE_GRAY_8, NULL, TYPE_GRAY_8, INTENT_PERCEPTUAL, 0);

    rc &= Compare8bitXFORM(ContextID, xform1, xform2, 1);
    cmsDeleteTransform(ContextID, xform1);
    cmsDeleteTransform(ContextID, xform2);
    if (rc == 0) goto Error;


    SubTest("Gray 16 non-optimizeable transform");
    xform1 = cmsCreateTransform(ContextID, h1, TYPE_GRAY_16, h1, TYPE_GRAY_16, INTENT_PERCEPTUAL, 0);
    xform2 = cmsCreateTransform(ContextID, h3, TYPE_GRAY_16, NULL, TYPE_GRAY_16, INTENT_PERCEPTUAL, 0);

    rc &= Compare16bitXFORM(ContextID, xform1, xform2, 1);
    cmsDeleteTransform(ContextID, xform1);
    cmsDeleteTransform(ContextID, xform2);
    if (rc == 0) goto Error;

Error:

    cmsCloseProfile(ContextID, h1); cmsCloseProfile(ContextID, h2); cmsCloseProfile(ContextID, h3);
    cmsFreeToneCurve(ContextID, c1); cmsFreeToneCurve(ContextID, c2); cmsFreeToneCurve(ContextID, c3);

    return rc;
}



// Lab to Lab trivial transforms ----------------------------------------------------------------------------------------

static cmsFloat64Number MaxDE;

static
cmsInt32Number CheckOneLab(cmsContext ContextID, cmsHTRANSFORM xform, cmsFloat64Number L, cmsFloat64Number a, cmsFloat64Number b)
{
    cmsCIELab In, Out;
    cmsFloat64Number dE;

    In.L = L; In.a = a; In.b = b;
    cmsDoTransform(ContextID, xform, &In, &Out, 1);

    dE = cmsDeltaE(ContextID, &In, &Out);

    if (dE > MaxDE) MaxDE = dE;

    if (MaxDE >  0.003) {
        Fail("dE=%f Lab1=(%f, %f, %f)\n\tLab2=(%f %f %f)", MaxDE, In.L, In.a, In.b, Out.L, Out.a, Out.b);
        cmsDoTransform(ContextID, xform, &In, &Out, 1);
        return 0;
    }

    return 1;
}

// Check several Lab, slicing at non-exact values. Precision should be 16 bits. 50x50x50 checks aprox.
static
cmsInt32Number CheckSeveralLab(cmsContext ContextID, cmsHTRANSFORM xform)
{
    cmsInt32Number L, a, b;

    MaxDE = 0;
    for (L=0; L < 65536; L += 1311) {

        for (a = 0; a < 65536; a += 1232) {

            for (b = 0; b < 65536; b += 1111) {

                if (!CheckOneLab(ContextID, xform, (L * 100.0) / 65535.0,
                                        (a  / 257.0) - 128, (b / 257.0) - 128))
                    return 0;
            }

        }

    }
    return 1;
}


static
cmsInt32Number OneTrivialLab(cmsContext ContextID, cmsHPROFILE hLab1, cmsHPROFILE hLab2, const char* txt)
{
    cmsHTRANSFORM xform;
    cmsInt32Number rc;

    SubTest(txt);
    xform = cmsCreateTransform(ContextID, hLab1, TYPE_Lab_DBL, hLab2, TYPE_Lab_DBL, INTENT_RELATIVE_COLORIMETRIC, 0);
    cmsCloseProfile(ContextID, hLab1); cmsCloseProfile(ContextID, hLab2);

    rc = CheckSeveralLab(ContextID, xform);
    cmsDeleteTransform(ContextID, xform);
    return rc;
}


static
cmsInt32Number CheckFloatLabTransforms(cmsContext ContextID)
{
    return OneTrivialLab(ContextID, cmsCreateLab4Profile(ContextID, NULL), cmsCreateLab4Profile(ContextID, NULL),  "Lab4/Lab4") &&
           OneTrivialLab(ContextID, cmsCreateLab2Profile(ContextID, NULL), cmsCreateLab2Profile(ContextID, NULL),  "Lab2/Lab2") &&
           OneTrivialLab(ContextID, cmsCreateLab4Profile(ContextID, NULL), cmsCreateLab2Profile(ContextID, NULL),  "Lab4/Lab2") &&
           OneTrivialLab(ContextID, cmsCreateLab2Profile(ContextID, NULL), cmsCreateLab4Profile(ContextID, NULL),  "Lab2/Lab4");
}


static
cmsInt32Number CheckEncodedLabTransforms(cmsContext ContextID)
{
    cmsHTRANSFORM xform;
    cmsUInt16Number In[3];
    cmsUInt16Number wLab[3];
    cmsCIELab Lab;
    cmsCIELab White = { 100, 0, 0 };
    cmsCIELab Color = { 7.11070, -76, 26 };
    cmsHPROFILE hLab1 = cmsCreateLab4Profile(ContextID, NULL);
    cmsHPROFILE hLab2 = cmsCreateLab4Profile(ContextID, NULL);


    xform = cmsCreateTransform(ContextID, hLab1, TYPE_Lab_16, hLab2, TYPE_Lab_DBL, INTENT_RELATIVE_COLORIMETRIC, 0);
    cmsCloseProfile(ContextID, hLab1); cmsCloseProfile(ContextID, hLab2);

    In[0] = 0xFFFF;
    In[1] = 0x8080;
    In[2] = 0x8080;

    cmsDoTransform(ContextID, xform, In, &Lab, 1);

    if (cmsDeltaE(ContextID, &Lab, &White) > 0.0001) return 0;


    In[0] = 0x1234;
    In[1] = 0x3434;
    In[2] = 0x9A9A;

    cmsDoTransform(ContextID, xform, In, &Lab, 1);
    cmsFloat2LabEncoded(ContextID, wLab, &Lab);
    if (memcmp(In, wLab, sizeof(wLab)) != 0) return 0;
    if (cmsDeltaE(ContextID, &Lab, &Color) > 0.0001) return 0;

    cmsDeleteTransform(ContextID, xform);

    hLab1 = cmsCreateLab2Profile(ContextID, NULL);
    hLab2 = cmsCreateLab4Profile(ContextID, NULL);

    xform = cmsCreateTransform(ContextID, hLab1, TYPE_LabV2_16, hLab2, TYPE_Lab_DBL, INTENT_RELATIVE_COLORIMETRIC, 0);
    cmsCloseProfile(ContextID, hLab1); cmsCloseProfile(ContextID, hLab2);

    In[0] = 0xFF00;
    In[1] = 0x8000;
    In[2] = 0x8000;

    cmsDoTransform(ContextID, xform, In, &Lab, 1);

    if (cmsDeltaE(ContextID, &Lab, &White) > 0.0001) return 0;

    cmsDeleteTransform(ContextID, xform);

    hLab2 = cmsCreateLab2Profile(ContextID, NULL);
    hLab1 = cmsCreateLab4Profile(ContextID, NULL);

    xform = cmsCreateTransform(ContextID, hLab1, TYPE_Lab_DBL, hLab2, TYPE_LabV2_16, INTENT_RELATIVE_COLORIMETRIC, 0);
    cmsCloseProfile(ContextID, hLab1); cmsCloseProfile(ContextID, hLab2);

    Lab.L = 100;
    Lab.a = 0;
    Lab.b = 0;

    cmsDoTransform(ContextID, xform, &Lab, In, 1);
    if (In[0] != 0xFF00 ||
        In[1] != 0x8000 ||
        In[2] != 0x8000) return 0;

    cmsDeleteTransform(ContextID, xform);

    hLab1 = cmsCreateLab4Profile(ContextID, NULL);
    hLab2 = cmsCreateLab4Profile(ContextID, NULL);

    xform = cmsCreateTransform(ContextID, hLab1, TYPE_Lab_DBL, hLab2, TYPE_Lab_16, INTENT_RELATIVE_COLORIMETRIC, 0);
    cmsCloseProfile(ContextID, hLab1); cmsCloseProfile(ContextID, hLab2);

    Lab.L = 100;
    Lab.a = 0;
    Lab.b = 0;

    cmsDoTransform(ContextID, xform, &Lab, In, 1);

    if (In[0] != 0xFFFF ||
        In[1] != 0x8080 ||
        In[2] != 0x8080) return 0;

    cmsDeleteTransform(ContextID, xform);

    return 1;
}

static
cmsInt32Number CheckStoredIdentities(cmsContext ContextID)
{
    cmsHPROFILE hLab, hLink, h4, h2;
    cmsHTRANSFORM xform;
    cmsInt32Number rc = 1;

    hLab  = cmsCreateLab4Profile(ContextID, NULL);
    xform = cmsCreateTransform(ContextID, hLab, TYPE_Lab_8, hLab, TYPE_Lab_8, 0, 0);

    hLink = cmsTransform2DeviceLink(ContextID, xform, 3.4, 0);
    cmsSaveProfileToFile(ContextID, hLink, "abstractv2.icc");
    cmsCloseProfile(ContextID, hLink);

    hLink = cmsTransform2DeviceLink(ContextID, xform, 4.3, 0);
    cmsSaveProfileToFile(ContextID, hLink, "abstractv4.icc");
    cmsCloseProfile(ContextID, hLink);

    cmsDeleteTransform(ContextID, xform);
    cmsCloseProfile(ContextID, hLab);

    h4 = cmsOpenProfileFromFile(ContextID, "abstractv4.icc", "r");

    xform = cmsCreateTransform(ContextID, h4, TYPE_Lab_DBL, h4, TYPE_Lab_DBL, INTENT_RELATIVE_COLORIMETRIC, 0);

    SubTest("V4");
    rc &= CheckSeveralLab(ContextID, xform);

    cmsDeleteTransform(ContextID, xform);
    cmsCloseProfile(ContextID, h4);
    if (!rc) goto Error;


    SubTest("V2");
    h2 = cmsOpenProfileFromFile(ContextID, "abstractv2.icc", "r");

    xform = cmsCreateTransform(ContextID, h2, TYPE_Lab_DBL, h2, TYPE_Lab_DBL, INTENT_RELATIVE_COLORIMETRIC, 0);
    rc &= CheckSeveralLab(ContextID, xform);
    cmsDeleteTransform(ContextID, xform);
    cmsCloseProfile(ContextID, h2);
    if (!rc) goto Error;


    SubTest("V2 -> V4");
    h2 = cmsOpenProfileFromFile(ContextID, "abstractv2.icc", "r");
    h4 = cmsOpenProfileFromFile(ContextID, "abstractv4.icc", "r");

    xform = cmsCreateTransform(ContextID, h4, TYPE_Lab_DBL, h2, TYPE_Lab_DBL, INTENT_RELATIVE_COLORIMETRIC, 0);
    rc &= CheckSeveralLab(ContextID, xform);
    cmsDeleteTransform(ContextID, xform);
    cmsCloseProfile(ContextID, h2);
    cmsCloseProfile(ContextID, h4);

    SubTest("V4 -> V2");
    h2 = cmsOpenProfileFromFile(ContextID, "abstractv2.icc", "r");
    h4 = cmsOpenProfileFromFile(ContextID, "abstractv4.icc", "r");

    xform = cmsCreateTransform(ContextID, h2, TYPE_Lab_DBL, h4, TYPE_Lab_DBL, INTENT_RELATIVE_COLORIMETRIC, 0);
    rc &= CheckSeveralLab(ContextID, xform);
    cmsDeleteTransform(ContextID, xform);
    cmsCloseProfile(ContextID, h2);
    cmsCloseProfile(ContextID, h4);

Error:
    remove("abstractv2.icc");
    remove("abstractv4.icc");
    return rc;

}



// Check a simple xform from a matrix profile to itself. Test floating point accuracy.
static
cmsInt32Number CheckMatrixShaperXFORMFloat(cmsContext ContextID)
{
    cmsHPROFILE hAbove, hSRGB;
    cmsHTRANSFORM xform;
    cmsInt32Number rc1, rc2;

    hAbove = Create_AboveRGB(ContextID);
    xform = cmsCreateTransform(ContextID, hAbove, TYPE_RGB_FLT, hAbove, TYPE_RGB_FLT,  INTENT_RELATIVE_COLORIMETRIC, 0);
    cmsCloseProfile(ContextID, hAbove);
    rc1 = CheckFloatlinearXFORM(ContextID, xform, 3);
    cmsDeleteTransform(ContextID, xform);

    hSRGB = cmsCreate_sRGBProfile(ContextID);
    xform = cmsCreateTransform(ContextID, hSRGB, TYPE_RGB_FLT, hSRGB, TYPE_RGB_FLT,  INTENT_RELATIVE_COLORIMETRIC, 0);
    cmsCloseProfile(ContextID, hSRGB);
    rc2 = CheckFloatlinearXFORM(ContextID, xform, 3);
    cmsDeleteTransform(ContextID, xform);


    return rc1 && rc2;
}

// Check a simple xform from a matrix profile to itself. Test 16 bits accuracy.
static
cmsInt32Number CheckMatrixShaperXFORM16(cmsContext ContextID)
{
    cmsHPROFILE hAbove, hSRGB;
    cmsHTRANSFORM xform;
    cmsInt32Number rc1, rc2;

    hAbove = Create_AboveRGB(ContextID);
    xform = cmsCreateTransform(ContextID, hAbove, TYPE_RGB_16, hAbove, TYPE_RGB_16,  INTENT_RELATIVE_COLORIMETRIC, 0);
    cmsCloseProfile(ContextID, hAbove);

    rc1 = Check16linearXFORM(ContextID, xform, 3);
    cmsDeleteTransform(ContextID, xform);

    hSRGB = cmsCreate_sRGBProfile(ContextID);
    xform = cmsCreateTransform(ContextID, hSRGB, TYPE_RGB_16, hSRGB, TYPE_RGB_16,  INTENT_RELATIVE_COLORIMETRIC, 0);
    cmsCloseProfile(ContextID, hSRGB);
    rc2 = Check16linearXFORM(ContextID, xform, 3);
    cmsDeleteTransform(ContextID, xform);

    return rc1 && rc2;

}


// Check a simple xform from a matrix profile to itself. Test 8 bits accuracy.
static
cmsInt32Number CheckMatrixShaperXFORM8(cmsContext ContextID)
{
    cmsHPROFILE hAbove, hSRGB;
    cmsHTRANSFORM xform;
    cmsInt32Number rc1, rc2;

    hAbove = Create_AboveRGB(ContextID);
    xform = cmsCreateTransform(ContextID, hAbove, TYPE_RGB_8, hAbove, TYPE_RGB_8,  INTENT_RELATIVE_COLORIMETRIC, 0);
    cmsCloseProfile(ContextID, hAbove);
    rc1 = Check8linearXFORM(ContextID, xform, 3);
    cmsDeleteTransform(ContextID, xform);

    hSRGB = cmsCreate_sRGBProfile(ContextID);
    xform = cmsCreateTransform(ContextID, hSRGB, TYPE_RGB_8, hSRGB, TYPE_RGB_8,  INTENT_RELATIVE_COLORIMETRIC, 0);
    cmsCloseProfile(ContextID, hSRGB);
    rc2 = Check8linearXFORM(ContextID, xform, 3);
    cmsDeleteTransform(ContextID, xform);


    return rc1 && rc2;
}


// TODO: Check LUT based to LUT based transforms for CMYK






// -----------------------------------------------------------------------------------------------------------------


// Check known values going from sRGB to XYZ
static
cmsInt32Number CheckOneRGB_f(cmsContext ContextID, cmsHTRANSFORM xform, cmsInt32Number R, cmsInt32Number G, cmsInt32Number B, cmsFloat64Number X, cmsFloat64Number Y, cmsFloat64Number Z, cmsFloat64Number err)
{
    cmsFloat32Number RGB[3];
    cmsFloat64Number Out[3];

    RGB[0] = (cmsFloat32Number) (R / 255.0);
    RGB[1] = (cmsFloat32Number) (G / 255.0);
    RGB[2] = (cmsFloat32Number) (B / 255.0);

    cmsDoTransform(ContextID, xform, RGB, Out, 1);

    return IsGoodVal("X", X , Out[0], err) &&
           IsGoodVal("Y", Y , Out[1], err) &&
           IsGoodVal("Z", Z , Out[2], err);
}

static
cmsInt32Number Chack_sRGB_Float(cmsContext ContextID)
{
    cmsHPROFILE hsRGB, hXYZ, hLab;
    cmsHTRANSFORM xform1, xform2;
    cmsInt32Number rc;


    hsRGB = cmsCreate_sRGBProfile(ContextID);
    hXYZ  = cmsCreateXYZProfile(ContextID);
    hLab  = cmsCreateLab4Profile(ContextID, NULL);

    xform1 =  cmsCreateTransform(ContextID, hsRGB, TYPE_RGB_FLT, hXYZ, TYPE_XYZ_DBL,
                                INTENT_RELATIVE_COLORIMETRIC, 0);

    xform2 =  cmsCreateTransform(ContextID, hsRGB, TYPE_RGB_FLT, hLab, TYPE_Lab_DBL,
                                INTENT_RELATIVE_COLORIMETRIC, 0);
    cmsCloseProfile(ContextID, hsRGB);
    cmsCloseProfile(ContextID, hXYZ);
    cmsCloseProfile(ContextID, hLab);

    MaxErr = 0;

    // Xform 1 goes from 8 bits to XYZ,
    rc  = CheckOneRGB_f(ContextID, xform1, 1, 1, 1,        0.0002927, 0.0003035,  0.000250,  0.0001);
    rc  &= CheckOneRGB_f(ContextID, xform1, 127, 127, 127, 0.2046329, 0.212230,   0.175069,  0.0001);
    rc  &= CheckOneRGB_f(ContextID, xform1, 12, 13, 15,    0.0038364, 0.0039928,  0.003853,  0.0001);
    rc  &= CheckOneRGB_f(ContextID, xform1, 128, 0, 0,     0.0941240, 0.0480256,  0.003005,  0.0001);
    rc  &= CheckOneRGB_f(ContextID, xform1, 190, 25, 210,  0.3204592, 0.1605926,  0.468213,  0.0001);

    // Xform 2 goes from 8 bits to Lab, we allow 0.01 error max
    rc  &= CheckOneRGB_f(ContextID, xform2, 1, 1, 1,       0.2741748, 0, 0,                   0.01);
    rc  &= CheckOneRGB_f(ContextID, xform2, 127, 127, 127, 53.192776, 0, 0,                   0.01);
    rc  &= CheckOneRGB_f(ContextID, xform2, 190, 25, 210,  47.052136, 74.565610, -56.883274,  0.01);
    rc  &= CheckOneRGB_f(ContextID, xform2, 128, 0, 0,     26.164701, 48.478171, 39.4384713,  0.01);

    cmsDeleteTransform(ContextID, xform1);
    cmsDeleteTransform(ContextID, xform2);
    return rc;
}


// ---------------------------------------------------

static
cmsBool GetProfileRGBPrimaries(cmsContext ContextID,
                                cmsHPROFILE hProfile,
                                cmsCIEXYZTRIPLE *result,
                                cmsUInt32Number intent)
{
    cmsHPROFILE hXYZ;
    cmsHTRANSFORM hTransform;
    cmsFloat64Number rgb[3][3] = {{1., 0., 0.},
    {0., 1., 0.},
    {0., 0., 1.}};

    hXYZ = cmsCreateXYZProfile(ContextID);
    if (hXYZ == NULL) return FALSE;

    hTransform = cmsCreateTransform(ContextID, hProfile, TYPE_RGB_DBL, hXYZ, TYPE_XYZ_DBL,
        intent, cmsFLAGS_NOCACHE | cmsFLAGS_NOOPTIMIZE);
    cmsCloseProfile(ContextID, hXYZ);
    if (hTransform == NULL) return FALSE;

    cmsDoTransform(ContextID, hTransform, rgb, result, 3);
    cmsDeleteTransform(ContextID, hTransform);
    return TRUE;
}


static
int CheckRGBPrimaries(cmsContext ContextID)
{
    cmsHPROFILE hsRGB;
    cmsCIEXYZTRIPLE tripXYZ;
    cmsCIExyYTRIPLE tripxyY;
    cmsBool result;

    cmsSetAdaptationState(ContextID, 0);
    hsRGB = cmsCreate_sRGBProfile(ContextID);
    if (!hsRGB) return 0;

    result = GetProfileRGBPrimaries(ContextID, hsRGB, &tripXYZ,
        INTENT_ABSOLUTE_COLORIMETRIC);

    cmsCloseProfile(ContextID, hsRGB);
    if (!result) return 0;

    cmsXYZ2xyY(ContextID, &tripxyY.Red, &tripXYZ.Red);
    cmsXYZ2xyY(ContextID, &tripxyY.Green, &tripXYZ.Green);
    cmsXYZ2xyY(ContextID, &tripxyY.Blue, &tripXYZ.Blue);

    /* valus were taken from
    http://en.wikipedia.org/wiki/RGB_color_spaces#Specifications */

    if (!IsGoodFixed15_16("xRed", tripxyY.Red.x, 0.64) ||
        !IsGoodFixed15_16("yRed", tripxyY.Red.y, 0.33) ||
        !IsGoodFixed15_16("xGreen", tripxyY.Green.x, 0.30) ||
        !IsGoodFixed15_16("yGreen", tripxyY.Green.y, 0.60) ||
        !IsGoodFixed15_16("xBlue", tripxyY.Blue.x, 0.15) ||
        !IsGoodFixed15_16("yBlue", tripxyY.Blue.y, 0.06)) {
            Fail("One or more primaries are wrong.");
            return FALSE;
    }

    return TRUE;
}


// -----------------------------------------------------------------------------------------------------------------

// This function will check CMYK -> CMYK transforms. It uses FOGRA29 and SWOP ICC profiles

static
cmsInt32Number CheckCMYK(cmsContext ContextID, cmsInt32Number Intent, const char *Profile1, const char* Profile2)
{
    cmsHPROFILE hSWOP  = cmsOpenProfileFromFile(ContextID, Profile1, "r");
    cmsHPROFILE hFOGRA = cmsOpenProfileFromFile(ContextID, Profile2, "r");
    cmsHTRANSFORM xform, swop_lab, fogra_lab;
    cmsFloat32Number CMYK1[4], CMYK2[4];
    cmsCIELab Lab1, Lab2;
    cmsHPROFILE hLab;
    cmsFloat64Number DeltaL, Max;
    cmsInt32Number i;

    hLab = cmsCreateLab4Profile(ContextID, NULL);

    xform = cmsCreateTransform(ContextID, hSWOP, TYPE_CMYK_FLT, hFOGRA, TYPE_CMYK_FLT, Intent, 0);

    swop_lab = cmsCreateTransform(ContextID, hSWOP,   TYPE_CMYK_FLT, hLab, TYPE_Lab_DBL, Intent, 0);
    fogra_lab = cmsCreateTransform(ContextID, hFOGRA, TYPE_CMYK_FLT, hLab, TYPE_Lab_DBL, Intent, 0);

    Max = 0;
    for (i=0; i <= 100; i++) {

        CMYK1[0] = 10;
        CMYK1[1] = 20;
        CMYK1[2] = 30;
        CMYK1[3] = (cmsFloat32Number) i;

        cmsDoTransform(ContextID, swop_lab, CMYK1, &Lab1, 1);
        cmsDoTransform(ContextID, xform, CMYK1, CMYK2, 1);
        cmsDoTransform(ContextID, fogra_lab, CMYK2, &Lab2, 1);

        DeltaL = fabs(Lab1.L - Lab2.L);

        if (DeltaL > Max) Max = DeltaL;
    }


    cmsDeleteTransform(ContextID, xform);


    xform = cmsCreateTransform(ContextID,  hFOGRA, TYPE_CMYK_FLT, hSWOP, TYPE_CMYK_FLT, Intent, 0);

    for (i=0; i <= 100; i++) {
        CMYK1[0] = 10;
        CMYK1[1] = 20;
        CMYK1[2] = 30;
        CMYK1[3] = (cmsFloat32Number) i;

        cmsDoTransform(ContextID, fogra_lab, CMYK1, &Lab1, 1);
        cmsDoTransform(ContextID, xform, CMYK1, CMYK2, 1);
        cmsDoTransform(ContextID, swop_lab, CMYK2, &Lab2, 1);

        DeltaL = fabs(Lab1.L - Lab2.L);

        if (DeltaL > Max) Max = DeltaL;
    }


    cmsCloseProfile(ContextID, hSWOP);
    cmsCloseProfile(ContextID, hFOGRA);
    cmsCloseProfile(ContextID, hLab);

    cmsDeleteTransform(ContextID, xform);
    cmsDeleteTransform(ContextID, swop_lab);
    cmsDeleteTransform(ContextID, fogra_lab);

    return Max < 3.0;
}

static
cmsInt32Number CheckCMYKRoundtrip(cmsContext ContextID)
{
    return CheckCMYK(ContextID, INTENT_RELATIVE_COLORIMETRIC, "test1.icc", "test1.icc");
}


static
cmsInt32Number CheckCMYKPerceptual(cmsContext ContextID)
{
    return CheckCMYK(ContextID, INTENT_PERCEPTUAL, "test1.icc", "test2.icc");
}



static
cmsInt32Number CheckCMYKRelCol(cmsContext ContextID)
{
    return CheckCMYK(ContextID, INTENT_RELATIVE_COLORIMETRIC, "test1.icc", "test2.icc");
}



static
cmsInt32Number CheckKOnlyBlackPreserving(cmsContext ContextID)
{
    cmsHPROFILE hSWOP  = cmsOpenProfileFromFile(ContextID, "test1.icc", "r");
    cmsHPROFILE hFOGRA = cmsOpenProfileFromFile(ContextID, "test2.icc", "r");
    cmsHTRANSFORM xform, swop_lab, fogra_lab;
    cmsFloat32Number CMYK1[4], CMYK2[4];
    cmsCIELab Lab1, Lab2;
    cmsHPROFILE hLab;
    cmsFloat64Number DeltaL, Max;
    cmsInt32Number i;

    hLab = cmsCreateLab4Profile(ContextID, NULL);

    xform = cmsCreateTransform(ContextID, hSWOP, TYPE_CMYK_FLT, hFOGRA, TYPE_CMYK_FLT, INTENT_PRESERVE_K_ONLY_PERCEPTUAL, 0);

    swop_lab = cmsCreateTransform(ContextID, hSWOP,   TYPE_CMYK_FLT, hLab, TYPE_Lab_DBL, INTENT_PERCEPTUAL, 0);
    fogra_lab = cmsCreateTransform(ContextID, hFOGRA, TYPE_CMYK_FLT, hLab, TYPE_Lab_DBL, INTENT_PERCEPTUAL, 0);

    Max = 0;

    for (i=0; i <= 100; i++) {
        CMYK1[0] = 0;
        CMYK1[1] = 0;
        CMYK1[2] = 0;
        CMYK1[3] = (cmsFloat32Number) i;

        // SWOP CMYK to Lab1
        cmsDoTransform(ContextID, swop_lab, CMYK1, &Lab1, 1);

        // SWOP To FOGRA using black preservation
        cmsDoTransform(ContextID, xform, CMYK1, CMYK2, 1);

        // Obtained FOGRA CMYK to Lab2
        cmsDoTransform(ContextID, fogra_lab, CMYK2, &Lab2, 1);

        // We care only on L*
        DeltaL = fabs(Lab1.L - Lab2.L);

        if (DeltaL > Max) Max = DeltaL;
    }


    cmsDeleteTransform(ContextID, xform);

    // dL should be below 3.0


    // Same, but FOGRA to SWOP
    xform = cmsCreateTransform(ContextID, hFOGRA, TYPE_CMYK_FLT, hSWOP, TYPE_CMYK_FLT, INTENT_PRESERVE_K_ONLY_PERCEPTUAL, 0);

    for (i=0; i <= 100; i++) {
        CMYK1[0] = 0;
        CMYK1[1] = 0;
        CMYK1[2] = 0;
        CMYK1[3] = (cmsFloat32Number) i;

        cmsDoTransform(ContextID, fogra_lab, CMYK1, &Lab1, 1);
        cmsDoTransform(ContextID, xform, CMYK1, CMYK2, 1);
        cmsDoTransform(ContextID, swop_lab, CMYK2, &Lab2, 1);

        DeltaL = fabs(Lab1.L - Lab2.L);

        if (DeltaL > Max) Max = DeltaL;
    }


    cmsCloseProfile(ContextID, hSWOP);
    cmsCloseProfile(ContextID, hFOGRA);
    cmsCloseProfile(ContextID, hLab);

    cmsDeleteTransform(ContextID, xform);
    cmsDeleteTransform(ContextID, swop_lab);
    cmsDeleteTransform(ContextID, fogra_lab);

    return Max < 3.0;
}

static
cmsInt32Number CheckKPlaneBlackPreserving(cmsContext ContextID)
{
    cmsHPROFILE hSWOP  = cmsOpenProfileFromFile(ContextID, "test1.icc", "r");
    cmsHPROFILE hFOGRA = cmsOpenProfileFromFile(ContextID, "test2.icc", "r");
    cmsHTRANSFORM xform, swop_lab, fogra_lab;
    cmsFloat32Number CMYK1[4], CMYK2[4];
    cmsCIELab Lab1, Lab2;
    cmsHPROFILE hLab;
    cmsFloat64Number DeltaE, Max;
    cmsInt32Number i;

    hLab = cmsCreateLab4Profile(ContextID, NULL);

    xform = cmsCreateTransform(ContextID, hSWOP, TYPE_CMYK_FLT, hFOGRA, TYPE_CMYK_FLT, INTENT_PERCEPTUAL, 0);

    swop_lab = cmsCreateTransform(ContextID, hSWOP,  TYPE_CMYK_FLT, hLab, TYPE_Lab_DBL, INTENT_PERCEPTUAL, 0);
    fogra_lab = cmsCreateTransform(ContextID, hFOGRA, TYPE_CMYK_FLT, hLab, TYPE_Lab_DBL, INTENT_PERCEPTUAL, 0);

    Max = 0;

    for (i=0; i <= 100; i++) {
        CMYK1[0] = 0;
        CMYK1[1] = 0;
        CMYK1[2] = 0;
        CMYK1[3] = (cmsFloat32Number) i;

        cmsDoTransform(ContextID, swop_lab, CMYK1, &Lab1, 1);
        cmsDoTransform(ContextID, xform, CMYK1, CMYK2, 1);
        cmsDoTransform(ContextID, fogra_lab, CMYK2, &Lab2, 1);

        DeltaE = cmsDeltaE(ContextID, &Lab1, &Lab2);

        if (DeltaE > Max) Max = DeltaE;
    }


    cmsDeleteTransform(ContextID, xform);

    xform = cmsCreateTransform(ContextID,  hFOGRA, TYPE_CMYK_FLT, hSWOP, TYPE_CMYK_FLT, INTENT_PRESERVE_K_PLANE_PERCEPTUAL, 0);

    for (i=0; i <= 100; i++) {
        CMYK1[0] = 30;
        CMYK1[1] = 20;
        CMYK1[2] = 10;
        CMYK1[3] = (cmsFloat32Number) i;

        cmsDoTransform(ContextID, fogra_lab, CMYK1, &Lab1, 1);
        cmsDoTransform(ContextID, xform, CMYK1, CMYK2, 1);
        cmsDoTransform(ContextID, swop_lab, CMYK2, &Lab2, 1);

        DeltaE = cmsDeltaE(ContextID, &Lab1, &Lab2);

        if (DeltaE > Max) Max = DeltaE;
    }

    cmsDeleteTransform(ContextID, xform);



    cmsCloseProfile(ContextID, hSWOP);
    cmsCloseProfile(ContextID, hFOGRA);
    cmsCloseProfile(ContextID, hLab);


    cmsDeleteTransform(ContextID, swop_lab);
    cmsDeleteTransform(ContextID, fogra_lab);

    return Max < 30.0;
}


// ------------------------------------------------------------------------------------------------------


static
cmsInt32Number CheckProofingXFORMFloat(cmsContext ContextID)
{
    cmsHPROFILE hAbove;
    cmsHTRANSFORM xform;
    cmsInt32Number rc;

    hAbove = Create_AboveRGB(ContextID);
    xform =  cmsCreateProofingTransform(ContextID, hAbove, TYPE_RGB_FLT, hAbove, TYPE_RGB_FLT, hAbove,
                                INTENT_RELATIVE_COLORIMETRIC, INTENT_RELATIVE_COLORIMETRIC, cmsFLAGS_SOFTPROOFING);
    cmsCloseProfile(ContextID, hAbove);
    rc = CheckFloatlinearXFORM(ContextID, xform, 3);
    cmsDeleteTransform(ContextID, xform);
    return rc;
}

static
cmsInt32Number CheckProofingXFORM16(cmsContext ContextID)
{
    cmsHPROFILE hAbove;
    cmsHTRANSFORM xform;
    cmsInt32Number rc;

    hAbove = Create_AboveRGB(ContextID);
    xform =  cmsCreateProofingTransform(ContextID, hAbove, TYPE_RGB_16, hAbove, TYPE_RGB_16, hAbove,
                                INTENT_RELATIVE_COLORIMETRIC, INTENT_RELATIVE_COLORIMETRIC, cmsFLAGS_SOFTPROOFING|cmsFLAGS_NOCACHE);
    cmsCloseProfile(ContextID, hAbove);
    rc = Check16linearXFORM(ContextID, xform, 3);
    cmsDeleteTransform(ContextID, xform);
    return rc;
}


static
cmsInt32Number CheckGamutCheck(cmsContext ContextID)
{
        cmsHPROFILE hSRGB, hAbove;
        cmsHTRANSFORM xform;
        cmsInt32Number rc;
        cmsUInt16Number Alarm[16] = { 0xDEAD, 0xBABE, 0xFACE };

        // Set alarm codes to fancy values so we could check the out of gamut condition
        cmsSetAlarmCodes(ContextID, Alarm);

        // Create the profiles
        hSRGB  = cmsCreate_sRGBProfile(ContextID);
        hAbove = Create_AboveRGB(ContextID);

        if (hSRGB == NULL || hAbove == NULL) return 0;  // Failed

        SubTest("Gamut check on floating point");

        // Create a gamut checker in the same space. No value should be out of gamut
        xform = cmsCreateProofingTransform(ContextID, hAbove, TYPE_RGB_FLT, hAbove, TYPE_RGB_FLT, hAbove,
                                INTENT_RELATIVE_COLORIMETRIC, INTENT_RELATIVE_COLORIMETRIC, cmsFLAGS_GAMUTCHECK);


        if (!CheckFloatlinearXFORM(ContextID, xform, 3)) {
            cmsCloseProfile(ContextID, hSRGB);
            cmsCloseProfile(ContextID, hAbove);
            cmsDeleteTransform(ContextID, xform);
            Fail("Gamut check on same profile failed");
            return 0;
        }

        cmsDeleteTransform(ContextID, xform);

        SubTest("Gamut check on 16 bits");

        xform = cmsCreateProofingTransform(ContextID, hAbove, TYPE_RGB_16, hAbove, TYPE_RGB_16, hSRGB,
                                INTENT_RELATIVE_COLORIMETRIC, INTENT_RELATIVE_COLORIMETRIC, cmsFLAGS_GAMUTCHECK);

        cmsCloseProfile(ContextID, hSRGB);
        cmsCloseProfile(ContextID, hAbove);

        rc = Check16linearXFORM(ContextID, xform, 3);

        cmsDeleteTransform(ContextID, xform);

        return rc;
}



// -------------------------------------------------------------------------------------------------------------------

static
cmsInt32Number CheckBlackPoint(cmsContext ContextID)
{
    cmsHPROFILE hProfile;
    cmsCIEXYZ Black;
    cmsCIELab Lab;

    hProfile  = cmsOpenProfileFromFile(ContextID, "test5.icc", "r");
    cmsDetectDestinationBlackPoint(ContextID, &Black, hProfile, INTENT_RELATIVE_COLORIMETRIC, 0);
    cmsCloseProfile(ContextID, hProfile);


    hProfile = cmsOpenProfileFromFile(ContextID, "test1.icc", "r");
    cmsDetectDestinationBlackPoint(ContextID, &Black, hProfile, INTENT_RELATIVE_COLORIMETRIC, 0);
    cmsXYZ2Lab(ContextID, NULL, &Lab, &Black);
    cmsCloseProfile(ContextID, hProfile);

    hProfile = cmsOpenProfileFromFile(ContextID, "lcms2cmyk.icc", "r");
    cmsDetectDestinationBlackPoint(ContextID, &Black, hProfile, INTENT_RELATIVE_COLORIMETRIC, 0);
    cmsXYZ2Lab(ContextID, NULL, &Lab, &Black);
    cmsCloseProfile(ContextID, hProfile);

    hProfile = cmsOpenProfileFromFile(ContextID, "test2.icc", "r");
    cmsDetectDestinationBlackPoint(ContextID, &Black, hProfile, INTENT_RELATIVE_COLORIMETRIC, 0);
    cmsXYZ2Lab(ContextID, NULL, &Lab, &Black);
    cmsCloseProfile(ContextID, hProfile);

    hProfile = cmsOpenProfileFromFile(ContextID, "test1.icc", "r");
    cmsDetectDestinationBlackPoint(ContextID, &Black, hProfile, INTENT_PERCEPTUAL, 0);
    cmsXYZ2Lab(ContextID, NULL, &Lab, &Black);
    cmsCloseProfile(ContextID, hProfile);

    return 1;
}


static
cmsInt32Number CheckOneTAC(cmsContext ContextID, cmsFloat64Number InkLimit)
{
    cmsHPROFILE h;
    cmsFloat64Number d;

    h =CreateFakeCMYK(ContextID, InkLimit, TRUE);
    cmsSaveProfileToFile(ContextID, h, "lcmstac.icc");
    cmsCloseProfile(ContextID, h);

    h = cmsOpenProfileFromFile(ContextID, "lcmstac.icc", "r");
    d = cmsDetectTAC(ContextID, h);
    cmsCloseProfile(ContextID, h);

    remove("lcmstac.icc");

    if (fabs(d - InkLimit) > 5) return 0;

    return 1;
}


static
cmsInt32Number CheckTAC(cmsContext ContextID)
{
    if (!CheckOneTAC(ContextID, 180)) return 0;
    if (!CheckOneTAC(ContextID, 220)) return 0;
    if (!CheckOneTAC(ContextID, 286)) return 0;
    if (!CheckOneTAC(ContextID, 310)) return 0;
    if (!CheckOneTAC(ContextID, 330)) return 0;

    return 1;
}

// -------------------------------------------------------------------------------------------------------


#define NPOINTS_IT8 10  // (17*17*17*17)

static
cmsInt32Number CheckCGATS(cmsContext ContextID)
{
    cmsHANDLE  it8;
    cmsInt32Number i;

    SubTest("IT8 creation");
    it8 = cmsIT8Alloc(ContextID);
    if (it8 == NULL) return 0;

    cmsIT8SetSheetType(ContextID, it8, "LCMS/TESTING");
    cmsIT8SetPropertyStr(ContextID, it8, "ORIGINATOR",   "1 2 3 4");
    cmsIT8SetPropertyUncooked(ContextID, it8, "DESCRIPTOR",   "1234");
    cmsIT8SetPropertyStr(ContextID, it8, "MANUFACTURER", "3");
    cmsIT8SetPropertyDbl(ContextID, it8, "CREATED",      4);
    cmsIT8SetPropertyDbl(ContextID, it8, "SERIAL",       5);
    cmsIT8SetPropertyHex(ContextID, it8, "MATERIAL",     0x123);

    cmsIT8SetPropertyDbl(ContextID, it8, "NUMBER_OF_SETS", NPOINTS_IT8);
    cmsIT8SetPropertyDbl(ContextID, it8, "NUMBER_OF_FIELDS", 4);

    cmsIT8SetDataFormat(ContextID, it8, 0, "SAMPLE_ID");
    cmsIT8SetDataFormat(ContextID, it8, 1, "RGB_R");
    cmsIT8SetDataFormat(ContextID, it8, 2, "RGB_G");
    cmsIT8SetDataFormat(ContextID, it8, 3, "RGB_B");

    SubTest("Table creation");
    for (i=0; i < NPOINTS_IT8; i++) {

          char Patch[20];

          sprintf(Patch, "P%d", i);

          cmsIT8SetDataRowCol(ContextID, it8, i, 0, Patch);
          cmsIT8SetDataRowColDbl(ContextID, it8, i, 1, i);
          cmsIT8SetDataRowColDbl(ContextID, it8, i, 2, i);
          cmsIT8SetDataRowColDbl(ContextID, it8, i, 3, i);
    }

    SubTest("Save to file");
    cmsIT8SaveToFile(ContextID, it8, "TEST.IT8");
    cmsIT8Free(ContextID, it8);

    SubTest("Load from file");
    it8 = cmsIT8LoadFromFile(ContextID, "TEST.IT8");
    if (it8 == NULL) return 0;

    SubTest("Save again file");
    cmsIT8SaveToFile(ContextID, it8, "TEST.IT8");
    cmsIT8Free(ContextID, it8);


    SubTest("Load from file (II)");
    it8 = cmsIT8LoadFromFile(ContextID, "TEST.IT8");
    if (it8 == NULL) return 0;


     SubTest("Change prop value");
    if (cmsIT8GetPropertyDbl(ContextID, it8, "DESCRIPTOR") != 1234) {

        return 0;
    }


    cmsIT8SetPropertyDbl(ContextID, it8, "DESCRIPTOR", 5678);
    if (cmsIT8GetPropertyDbl(ContextID, it8, "DESCRIPTOR") != 5678) {

        return 0;
    }

     SubTest("Positive numbers");
    if (cmsIT8GetDataDbl(ContextID, it8, "P3", "RGB_G") != 3) {

        return 0;
    }


     SubTest("Positive exponent numbers");
     cmsIT8SetPropertyDbl(ContextID, it8, "DBL_PROP", 123E+12);
     if ((cmsIT8GetPropertyDbl(ContextID, it8, "DBL_PROP") - 123E+12) > 1 ) {

        return 0;
    }

    SubTest("Negative exponent numbers");
    cmsIT8SetPropertyDbl(ContextID, it8, "DBL_PROP_NEG", 123E-45);
     if ((cmsIT8GetPropertyDbl(ContextID, it8, "DBL_PROP_NEG") - 123E-45) > 1E-45 ) {

        return 0;
    }


    SubTest("Negative numbers");
    cmsIT8SetPropertyDbl(ContextID, it8, "DBL_NEG_VAL", -123);
    if ((cmsIT8GetPropertyDbl(ContextID, it8, "DBL_NEG_VAL")) != -123 ) {

        return 0;
    }

    cmsIT8Free(ContextID, it8);

    remove("TEST.IT8");
    return 1;

}


static
cmsInt32Number CheckCGATS2(cmsContext ContextID)
{
    cmsHANDLE handle;
    const cmsUInt8Number junk[] = { 0x0, 0xd, 0xd, 0xa, 0x20, 0xd, 0x20, 0x20, 0x20, 0x3a, 0x31, 0x3d, 0x3d, 0x3d, 0x3d };

    handle = cmsIT8LoadFromMem(ContextID, (const void*)junk, sizeof(junk));
    if (handle)
        cmsIT8Free(ContextID, handle);

    return 1;
}


static
cmsInt32Number CheckCGATS_Overflow(cmsContext ContextID)
{
    cmsHANDLE handle;
    const cmsUInt8Number junk[] = { "@\nA 1.e2147483648\n" };

    handle = cmsIT8LoadFromMem(ContextID, (const void*)junk, sizeof(junk));
    if (handle)
        cmsIT8Free(ContextID, handle);

    return 1;
}

// Create CSA/CRD

static
void GenerateCSA(cmsContext BuffThread, const char* cInProf, const char* FileName)
{
    cmsHPROFILE hProfile;
    cmsUInt32Number n;
    char* Buffer;
    FILE* o;


    if (cInProf == NULL)
        hProfile = cmsCreateLab4Profile(BuffThread, NULL);
    else
        hProfile = cmsOpenProfileFromFile(BuffThread, cInProf, "r");

    n = cmsGetPostScriptCSA(BuffThread, hProfile, 0, 0, NULL, 0);
    if (n == 0) return;

    Buffer = (char*) _cmsMalloc(BuffThread, n + 1);
    cmsGetPostScriptCSA(BuffThread, hProfile, 0, 0, Buffer, n);
    Buffer[n] = 0;

    if (FileName != NULL) {
        o = fopen(FileName, "wb");
        fwrite(Buffer, n, 1, o);
        fclose(o);
    }

    _cmsFree(BuffThread, Buffer);
    cmsCloseProfile(BuffThread, hProfile);
    if (FileName != NULL)
        remove(FileName);
}


static
void GenerateCRD(cmsContext BuffThread, const char* cOutProf, const char* FileName)
{
    cmsHPROFILE hProfile;
    cmsUInt32Number n;
    char* Buffer;
    cmsUInt32Number dwFlags = 0;


    if (cOutProf == NULL)
        hProfile = cmsCreateLab4Profile(BuffThread, NULL);
    else
        hProfile = cmsOpenProfileFromFile(BuffThread, cOutProf, "r");

    n = cmsGetPostScriptCRD(BuffThread, hProfile, 0, dwFlags, NULL, 0);
    if (n == 0) return;

    Buffer = (char*) _cmsMalloc(BuffThread, n + 1);
    cmsGetPostScriptCRD(BuffThread, hProfile, 0, dwFlags, Buffer, n);
    Buffer[n] = 0;

    if (FileName != NULL) {
        FILE* o = fopen(FileName, "wb");
        fwrite(Buffer, n, 1, o);
        fclose(o);
    }

    _cmsFree(BuffThread, Buffer);
    cmsCloseProfile(BuffThread, hProfile);
    if (FileName != NULL)
        remove(FileName);
}

static
cmsInt32Number CheckPostScript(cmsContext ContextID)
{
    GenerateCSA(ContextID, "test5.icc", "sRGB_CSA.ps");
    GenerateCSA(ContextID, "aRGBlcms2.icc", "aRGB_CSA.ps");
    GenerateCSA(ContextID, "test4.icc", "sRGBV4_CSA.ps");
    GenerateCSA(ContextID, "test1.icc", "SWOP_CSA.ps");
    GenerateCSA(ContextID, NULL, "Lab_CSA.ps");
    GenerateCSA(ContextID, "graylcms2.icc", "gray_CSA.ps");

    GenerateCRD(ContextID, "test5.icc", "sRGB_CRD.ps");
    GenerateCRD(ContextID, "aRGBlcms2.icc", "aRGB_CRD.ps");
    GenerateCRD(ContextID, NULL, "Lab_CRD.ps");
    GenerateCRD(ContextID, "test1.icc", "SWOP_CRD.ps");
    GenerateCRD(ContextID, "test4.icc", "sRGBV4_CRD.ps");
    GenerateCRD(ContextID, "graylcms2.icc", "gray_CRD.ps");

    return 1;
}


static
cmsInt32Number CheckGray(cmsContext ContextID, cmsHTRANSFORM xform, cmsUInt8Number g, double L)
{
    cmsCIELab Lab;

    cmsDoTransform(ContextID, xform, &g, &Lab, 1);

    if (!IsGoodVal("a axis on gray", 0, Lab.a, 0.001)) return 0;
    if (!IsGoodVal("b axis on gray", 0, Lab.b, 0.001)) return 0;

    return IsGoodVal("Gray value", L, Lab.L, 0.01);
}

static
cmsInt32Number CheckInputGray(cmsContext ContextID)
{
    cmsHPROFILE hGray = Create_Gray22(ContextID);
    cmsHPROFILE hLab  = cmsCreateLab4Profile(ContextID, NULL);
    cmsHTRANSFORM xform;

    if (hGray == NULL || hLab == NULL) return 0;

    xform = cmsCreateTransform(ContextID, hGray, TYPE_GRAY_8, hLab, TYPE_Lab_DBL, INTENT_RELATIVE_COLORIMETRIC, 0);
    cmsCloseProfile(ContextID, hGray); cmsCloseProfile(ContextID, hLab);

    if (!CheckGray(ContextID, xform, 0, 0)) return 0;
    if (!CheckGray(ContextID, xform, 125, 52.768)) return 0;
    if (!CheckGray(ContextID, xform, 200, 81.069)) return 0;
    if (!CheckGray(ContextID, xform, 255, 100.0)) return 0;

    cmsDeleteTransform(ContextID, xform);
    return 1;
}

static
cmsInt32Number CheckLabInputGray(cmsContext ContextID)
{
    cmsHPROFILE hGray = Create_GrayLab(ContextID);
    cmsHPROFILE hLab  = cmsCreateLab4Profile(ContextID, NULL);
    cmsHTRANSFORM xform;

    if (hGray == NULL || hLab == NULL) return 0;

    xform = cmsCreateTransform(ContextID, hGray, TYPE_GRAY_8, hLab, TYPE_Lab_DBL, INTENT_RELATIVE_COLORIMETRIC, 0);
    cmsCloseProfile(ContextID, hGray); cmsCloseProfile(ContextID, hLab);

    if (!CheckGray(ContextID, xform, 0, 0)) return 0;
    if (!CheckGray(ContextID, xform, 125, 49.019)) return 0;
    if (!CheckGray(ContextID, xform, 200, 78.431)) return 0;
    if (!CheckGray(ContextID, xform, 255, 100.0)) return 0;

    cmsDeleteTransform(ContextID, xform);
    return 1;
}


static
cmsInt32Number CheckOutGray(cmsContext ContextID, cmsHTRANSFORM xform, double L, cmsUInt8Number g)
{
    cmsCIELab Lab;
    cmsUInt8Number g_out;

    Lab.L = L;
    Lab.a = 0;
    Lab.b = 0;

    cmsDoTransform(ContextID, xform, &Lab, &g_out, 1);

    return IsGoodVal("Gray value", g, (double) g_out, 0.01);
}

static
cmsInt32Number CheckOutputGray(cmsContext ContextID)
{
    cmsHPROFILE hGray = Create_Gray22(ContextID);
    cmsHPROFILE hLab  = cmsCreateLab4Profile(ContextID, NULL);
    cmsHTRANSFORM xform;

    if (hGray == NULL || hLab == NULL) return 0;

    xform = cmsCreateTransform(ContextID, hLab, TYPE_Lab_DBL, hGray, TYPE_GRAY_8, INTENT_RELATIVE_COLORIMETRIC, 0);
    cmsCloseProfile(ContextID, hGray); cmsCloseProfile(ContextID, hLab);

    if (!CheckOutGray(ContextID, xform, 0, 0)) return 0;
    if (!CheckOutGray(ContextID, xform, 100, 255)) return 0;

    if (!CheckOutGray(ContextID, xform, 20, 52)) return 0;
    if (!CheckOutGray(ContextID, xform, 50, 118)) return 0;


    cmsDeleteTransform(ContextID, xform);
    return 1;
}


static
cmsInt32Number CheckLabOutputGray(cmsContext ContextID)
{
    cmsHPROFILE hGray = Create_GrayLab(ContextID);
    cmsHPROFILE hLab  = cmsCreateLab4Profile(ContextID, NULL);
    cmsHTRANSFORM xform;
    cmsInt32Number i;

    if (hGray == NULL || hLab == NULL) return 0;

    xform = cmsCreateTransform(ContextID, hLab, TYPE_Lab_DBL, hGray, TYPE_GRAY_8, INTENT_RELATIVE_COLORIMETRIC, 0);
    cmsCloseProfile(ContextID, hGray); cmsCloseProfile(ContextID, hLab);

    if (!CheckOutGray(ContextID, xform, 0, 0)) return 0;
    if (!CheckOutGray(ContextID, xform, 100, 255)) return 0;

    for (i=0; i < 100; i++) {

        cmsUInt8Number g;

        g = (cmsUInt8Number) floor(i * 255.0 / 100.0 + 0.5);

        if (!CheckOutGray(ContextID, xform, i, g)) return 0;
    }


    cmsDeleteTransform(ContextID, xform);
    return 1;
}


static
cmsInt32Number CheckV4gamma(cmsContext ContextID)
{
    cmsHPROFILE h;
    cmsUInt16Number Lin[] = {0, 0xffff};
    cmsToneCurve*g = cmsBuildTabulatedToneCurve16(ContextID, 2, Lin);

    h = cmsOpenProfileFromFile(ContextID, "v4gamma.icc", "w");
    if (h == NULL) return 0;


    cmsSetProfileVersion(ContextID, h, 4.3);

    if (!cmsWriteTag(ContextID, h, cmsSigGrayTRCTag, g)) return 0;
    cmsCloseProfile(ContextID, h);

    cmsFreeToneCurve(ContextID, g);
    remove("v4gamma.icc");
    return 1;
}

// cmsBool cmsGBDdumpVRML(cmsHANDLE hGBD, const char* fname);

// Gamut descriptor routines
static
cmsInt32Number CheckGBD(cmsContext ContextID)
{
    cmsCIELab Lab;
    cmsHANDLE  h;
    cmsInt32Number L, a, b;
    cmsUInt32Number r1, g1, b1;
    cmsHPROFILE hLab, hsRGB;
    cmsHTRANSFORM xform;

    h = cmsGBDAlloc(ContextID);
    if (h == NULL) return 0;

    // Fill all Lab gamut as valid
    SubTest("Filling RAW gamut");

    for (L=0; L <= 100; L += 10)
        for (a = -128; a <= 128; a += 5)
            for (b = -128; b <= 128; b += 5) {

                Lab.L = L;
                Lab.a = a;
                Lab.b = b;
                if (!cmsGDBAddPoint(ContextID, h, &Lab)) return 0;
            }

    // Complete boundaries
    SubTest("computing Lab gamut");
    if (!cmsGDBCompute(ContextID, h, 0)) return 0;


    // All points should be inside gamut
    SubTest("checking Lab gamut");
    for (L=10; L <= 90; L += 25)
        for (a = -120; a <= 120; a += 25)
            for (b = -120; b <= 120; b += 25) {

                Lab.L = L;
                Lab.a = a;
                Lab.b = b;
                if (!cmsGDBCheckPoint(ContextID, h, &Lab)) {
                    return 0;
                }
            }
    cmsGBDFree(ContextID, h);


    // Now for sRGB
    SubTest("checking sRGB gamut");
    h = cmsGBDAlloc(ContextID);
    hsRGB = cmsCreate_sRGBProfile(ContextID);
    hLab  = cmsCreateLab4Profile(ContextID, NULL);

    xform = cmsCreateTransform(ContextID, hsRGB, TYPE_RGB_8, hLab, TYPE_Lab_DBL, INTENT_RELATIVE_COLORIMETRIC, cmsFLAGS_NOCACHE);
    cmsCloseProfile(ContextID, hsRGB); cmsCloseProfile(ContextID, hLab);


    for (r1=0; r1 < 256; r1 += 5) {
        for (g1=0; g1 < 256; g1 += 5)
            for (b1=0; b1 < 256; b1 += 5) {


                cmsUInt8Number rgb[3];

                rgb[0] = (cmsUInt8Number) r1;
                rgb[1] = (cmsUInt8Number) g1;
                rgb[2] = (cmsUInt8Number) b1;

                cmsDoTransform(ContextID, xform, rgb, &Lab, 1);

                // if (fabs(Lab.b) < 20 && Lab.a > 0) continue;

                if (!cmsGDBAddPoint(ContextID, h, &Lab)) {
                    cmsGBDFree(ContextID, h);
                    return 0;
                }


            }
    }


    if (!cmsGDBCompute(ContextID, h, 0)) return 0;
    // cmsGBDdumpVRML(h, "c:\\colormaps\\lab.wrl");

    for (r1=10; r1 < 200; r1 += 10) {
        for (g1=10; g1 < 200; g1 += 10)
            for (b1=10; b1 < 200; b1 += 10) {


                cmsUInt8Number rgb[3];

                rgb[0] = (cmsUInt8Number) r1;
                rgb[1] = (cmsUInt8Number) g1;
                rgb[2] = (cmsUInt8Number) b1;

                cmsDoTransform(ContextID, xform, rgb, &Lab, 1);
                if (!cmsGDBCheckPoint(ContextID, h, &Lab)) {

                    cmsDeleteTransform(ContextID, xform);
                    cmsGBDFree(ContextID, h);
                    return 0;
                }
            }
    }


    cmsDeleteTransform(ContextID, xform);
    cmsGBDFree(ContextID, h);

    SubTest("checking LCh chroma ring");
    h = cmsGBDAlloc(ContextID);


    for (r1=0; r1 < 360; r1++) {

        cmsCIELCh LCh;

        LCh.L = 70;
        LCh.C = 60;
        LCh.h = r1;

        cmsLCh2Lab(ContextID, &Lab, &LCh);
        if (!cmsGDBAddPoint(ContextID, h, &Lab)) {
                    cmsGBDFree(ContextID, h);
                    return 0;
                }
    }


    if (!cmsGDBCompute(ContextID, h, 0)) return 0;

    cmsGBDFree(ContextID, h);

    return 1;
}


static
int CheckMD5(cmsContext ContextID)
{
    _cmsICCPROFILE* h;
    cmsHPROFILE pProfile = cmsOpenProfileFromFile(ContextID, "sRGBlcms2.icc", "r");
    cmsProfileID ProfileID1, ProfileID2, ProfileID3, ProfileID4;

    h =(_cmsICCPROFILE*) pProfile;
    if (cmsMD5computeID(ContextID, pProfile)) cmsGetHeaderProfileID(ContextID, pProfile, ProfileID1.ID8);
    if (cmsMD5computeID(ContextID, pProfile)) cmsGetHeaderProfileID(ContextID, pProfile,ProfileID2.ID8);

    cmsCloseProfile(ContextID, pProfile);


    pProfile = cmsOpenProfileFromFile(ContextID, "sRGBlcms2.icc", "r");

    h =(_cmsICCPROFILE*) pProfile;
    if (cmsMD5computeID(ContextID, pProfile)) cmsGetHeaderProfileID(ContextID, pProfile, ProfileID3.ID8);
    if (cmsMD5computeID(ContextID, pProfile)) cmsGetHeaderProfileID(ContextID, pProfile,ProfileID4.ID8);

    cmsCloseProfile(ContextID, pProfile);

    return ((memcmp(ProfileID1.ID8, ProfileID3.ID8, sizeof(ProfileID1)) == 0) &&
            (memcmp(ProfileID2.ID8, ProfileID4.ID8, sizeof(ProfileID2)) == 0));
}



static
int CheckLinking(cmsContext ContextID)
{
    cmsHPROFILE h;
    cmsPipeline * pipeline;
    cmsStage *stageBegin, *stageEnd;

    // Create a CLUT based profile
     h = cmsCreateInkLimitingDeviceLink(ContextID, cmsSigCmykData, 150);

     // link a second tag
     cmsLinkTag(ContextID, h, cmsSigAToB1Tag, cmsSigAToB0Tag);

     // Save the linked devicelink
    if (!cmsSaveProfileToFile(ContextID, h, "lcms2link.icc")) return 0;
    cmsCloseProfile(ContextID, h);

    // Now open the profile and read the pipeline
    h = cmsOpenProfileFromFile(ContextID, "lcms2link.icc", "r");
    if (h == NULL) return 0;

    pipeline = (cmsPipeline*) cmsReadTag(ContextID, h, cmsSigAToB1Tag);
    if (pipeline == NULL)
    {
        return 0;
    }

    pipeline = cmsPipelineDup(ContextID, pipeline);

    // extract stage from pipe line
    cmsPipelineUnlinkStage(ContextID, pipeline, cmsAT_BEGIN, &stageBegin);
    cmsPipelineUnlinkStage(ContextID, pipeline, cmsAT_END,   &stageEnd);
    cmsPipelineInsertStage(ContextID, pipeline, cmsAT_END,    stageEnd);
    cmsPipelineInsertStage(ContextID, pipeline, cmsAT_BEGIN,  stageBegin);

    if (cmsTagLinkedTo(ContextID, h, cmsSigAToB1Tag) != cmsSigAToB0Tag) return 0;

    cmsWriteTag(ContextID, h, cmsSigAToB0Tag, pipeline);
    cmsPipelineFree(ContextID, pipeline);

    if (!cmsSaveProfileToFile(ContextID, h, "lcms2link2.icc")) return 0;
    cmsCloseProfile(ContextID, h);


    return 1;

}

//  TestMPE
//
//  Created by Paul Miller on 30/08/2016.
//
static
cmsHPROFILE IdentityMatrixProfile(cmsContext ctx, cmsColorSpaceSignature dataSpace)
{
    cmsVEC3 zero = {{0,0,0}};
    cmsMAT3 identity;
    cmsPipeline* forward;
    cmsPipeline* reverse;
    cmsHPROFILE identityProfile = cmsCreateProfilePlaceholder(ctx);


    cmsSetProfileVersion(ctx, identityProfile, 4.3);

    cmsSetDeviceClass(ctx,  identityProfile,     cmsSigColorSpaceClass);
    cmsSetColorSpace(ctx, identityProfile,       dataSpace);
    cmsSetPCS(ctx, identityProfile,              cmsSigXYZData);

    cmsSetHeaderRenderingIntent(ctx, identityProfile,  INTENT_RELATIVE_COLORIMETRIC);

    cmsWriteTag(ctx, identityProfile, cmsSigMediaWhitePointTag, cmsD50_XYZ(ctx));



    _cmsMAT3identity(ctx,  &identity);

    // build forward transform.... (RGB to PCS)
    forward = cmsPipelineAlloc(ctx, 3, 3);
    cmsPipelineInsertStage(ctx,  forward, cmsAT_END, cmsStageAllocMatrix( ctx, 3, 3, (cmsFloat64Number*)&identity, (cmsFloat64Number*)&zero));
    cmsWriteTag(ctx,  identityProfile, cmsSigDToB1Tag, forward);

    cmsPipelineFree(ctx, forward);

    reverse = cmsPipelineAlloc(ctx, 3, 3);
    cmsPipelineInsertStage(ctx,  reverse, cmsAT_END, cmsStageAllocMatrix( ctx, 3, 3, (cmsFloat64Number*)&identity, (cmsFloat64Number*)&zero));
    cmsWriteTag(ctx,  identityProfile, cmsSigBToD1Tag, reverse);

    cmsPipelineFree(ctx, reverse);

    return identityProfile;
}

static
cmsInt32Number CheckFloatXYZ(cmsContext ctx)
{
    cmsHPROFILE input;
    cmsHPROFILE xyzProfile = cmsCreateXYZProfile(ctx);
    cmsHTRANSFORM xform;
    cmsFloat32Number in[4];
    cmsFloat32Number out[4];

    in[0] = 1.0;
    in[1] = 1.0;
    in[2] = 1.0;
    in[3] = 0.5;

    // RGB to XYZ
    input = IdentityMatrixProfile(ctx, cmsSigRgbData);

    xform = cmsCreateTransform(ctx, input, TYPE_RGB_FLT, xyzProfile, TYPE_XYZ_FLT, INTENT_RELATIVE_COLORIMETRIC, 0);
    cmsCloseProfile(ctx, input);

    cmsDoTransform(ctx,  xform, in, out, 1);
    cmsDeleteTransform(ctx,  xform);

    if (!IsGoodVal("Float RGB->XYZ", in[0], out[0], FLOAT_PRECISSION) ||
        !IsGoodVal("Float RGB->XYZ", in[1], out[1], FLOAT_PRECISSION) ||
        !IsGoodVal("Float RGB->XYZ", in[2], out[2], FLOAT_PRECISSION))
           return 0;


    // XYZ to XYZ
    input = IdentityMatrixProfile(ctx, cmsSigXYZData);

    xform = cmsCreateTransform(ctx, input, TYPE_XYZ_FLT, xyzProfile, TYPE_XYZ_FLT, INTENT_RELATIVE_COLORIMETRIC, 0);
    cmsCloseProfile(ctx, input);

    cmsDoTransform(ctx,  xform, in, out, 1);


    cmsDeleteTransform(ctx,  xform);

     if (!IsGoodVal("Float XYZ->XYZ", in[0], out[0], FLOAT_PRECISSION) ||
         !IsGoodVal("Float XYZ->XYZ", in[1], out[1], FLOAT_PRECISSION) ||
         !IsGoodVal("Float XYZ->XYZ", in[2], out[2], FLOAT_PRECISSION))
           return 0;


    input = IdentityMatrixProfile(ctx, cmsSigXYZData);

#   define TYPE_XYZA_FLT          (FLOAT_SH(1)|COLORSPACE_SH(PT_XYZ)|EXTRA_SH(1)|CHANNELS_SH(3)|BYTES_SH(4))

    xform = cmsCreateTransform(ctx, input, TYPE_XYZA_FLT, xyzProfile, TYPE_XYZA_FLT, INTENT_RELATIVE_COLORIMETRIC, cmsFLAGS_COPY_ALPHA);
    cmsCloseProfile(ctx, input);

    cmsDoTransform(ctx, xform, in, out, 1);


    cmsDeleteTransform(ctx,  xform);

     if (!IsGoodVal("Float XYZA->XYZA", in[0], out[0], FLOAT_PRECISSION) ||
         !IsGoodVal("Float XYZA->XYZA", in[1], out[1], FLOAT_PRECISSION) ||
         !IsGoodVal("Float XYZA->XYZA", in[2], out[2], FLOAT_PRECISSION) ||
         !IsGoodVal("Float XYZA->XYZA", in[3], out[3], FLOAT_PRECISSION))
           return 0;


    // XYZ to RGB
    input = IdentityMatrixProfile(ctx, cmsSigRgbData);

    xform = cmsCreateTransform(ctx, xyzProfile, TYPE_XYZ_FLT, input, TYPE_RGB_FLT, INTENT_RELATIVE_COLORIMETRIC, 0);
    cmsCloseProfile(ctx, input);

    cmsDoTransform(ctx,  xform, in, out, 1);

    cmsDeleteTransform(ctx,  xform);

       if (!IsGoodVal("Float XYZ->RGB", in[0], out[0], FLOAT_PRECISSION) ||
           !IsGoodVal("Float XYZ->RGB", in[1], out[1], FLOAT_PRECISSION) ||
           !IsGoodVal("Float XYZ->RGB", in[2], out[2], FLOAT_PRECISSION))
           return 0;


    // Now the optimizer should remove a stage

    // XYZ to RGB
    input = IdentityMatrixProfile(ctx, cmsSigRgbData);

    xform = cmsCreateTransform(ctx, input, TYPE_RGB_FLT, input, TYPE_RGB_FLT, INTENT_RELATIVE_COLORIMETRIC, 0);
    cmsCloseProfile(ctx, input);

    cmsDoTransform(ctx,  xform, in, out, 1);

    cmsDeleteTransform(ctx,  xform);

       if (!IsGoodVal("Float RGB->RGB", in[0], out[0], FLOAT_PRECISSION) ||
           !IsGoodVal("Float RGB->RGB", in[1], out[1], FLOAT_PRECISSION) ||
           !IsGoodVal("Float RGB->RGB", in[2], out[2], FLOAT_PRECISSION))
           return 0;

    cmsCloseProfile(ctx, xyzProfile);


    return 1;
}


/*
Bug reported

        1)
        sRGB built-in V4.3 -> Lab identity built-in V4.3
        Flags: "cmsFLAGS_NOCACHE", "cmsFLAGS_NOOPTIMIZE"
        Input format: TYPE_RGBA_FLT
        Output format: TYPE_LabA_FLT

        2) and back
        Lab identity built-in V4.3 -> sRGB built-in V4.3
        Flags: "cmsFLAGS_NOCACHE", "cmsFLAGS_NOOPTIMIZE"
        Input format: TYPE_LabA_FLT
        Output format: TYPE_RGBA_FLT

*/
static
cmsInt32Number ChecksRGB2LabFLT(cmsContext ctx)
{
    cmsHPROFILE hSRGB = cmsCreate_sRGBProfile(ctx);
    cmsHPROFILE hLab  = cmsCreateLab4Profile(ctx, NULL);

    cmsHTRANSFORM xform1 = cmsCreateTransform(ctx, hSRGB, TYPE_RGBA_FLT, hLab, TYPE_LabA_FLT, 0, cmsFLAGS_NOCACHE|cmsFLAGS_NOOPTIMIZE);
    cmsHTRANSFORM xform2 = cmsCreateTransform(ctx, hLab, TYPE_LabA_FLT, hSRGB, TYPE_RGBA_FLT, 0, cmsFLAGS_NOCACHE|cmsFLAGS_NOOPTIMIZE);

    cmsFloat32Number RGBA1[4], RGBA2[4], LabA[4];
    int i;


    for (i = 0; i <= 100; i++)
    {
        RGBA1[0] = i / 100.0F;
        RGBA1[1] = i / 100.0F;
        RGBA1[2] = i / 100.0F;
        RGBA1[3] = 0;

        cmsDoTransform(ctx, xform1, RGBA1, LabA,  1);
        cmsDoTransform(ctx, xform2, LabA, RGBA2, 1);

        if (!IsGoodVal("Float RGB->RGB", RGBA1[0], RGBA2[0], FLOAT_PRECISSION) ||
            !IsGoodVal("Float RGB->RGB", RGBA1[1], RGBA2[1], FLOAT_PRECISSION) ||
            !IsGoodVal("Float RGB->RGB", RGBA1[2], RGBA2[2], FLOAT_PRECISSION))
            return 0;
    }


    cmsDeleteTransform(ctx, xform1);
    cmsDeleteTransform(ctx, xform2);
    cmsCloseProfile(ctx, hSRGB);
    cmsCloseProfile(ctx, hLab);

    return 1;
}

/*
 * parametric curve for Rec709
 */
static
double Rec709(double L)
{
    if (L <0.018) return 4.5*L;
    else
    {
          double a = 1.099* pow(L, 0.45);

          a = a - 0.099;
          return a;
    }
}


static
cmsInt32Number CheckParametricRec709(cmsContext ContextID)
{
    cmsFloat64Number params[7];
    cmsToneCurve* t;
    int i;

    params[0] = 0.45; /* y */
    params[1] = pow(1.099, 1.0 / 0.45); /* a */
    params[2] = 0.0; /* b */
    params[3] = 4.5; /* c */
    params[4] = 0.018; /* d */
    params[5] = -0.099; /* e */
    params[6] = 0.0; /* f */

    t = cmsBuildParametricToneCurve (ContextID, 5, params);


    for (i=0; i < 256; i++)
    {
        cmsFloat32Number n = (cmsFloat32Number) i / 255.0F;
        cmsUInt16Number f1 = (cmsUInt16Number) floor(255.0 * cmsEvalToneCurveFloat(ContextID, t, n) + 0.5);
        cmsUInt16Number f2 = (cmsUInt16Number) floor(255.0*Rec709((double) i / 255.0) + 0.5);

        if (f1 != f2)
        {
            cmsFreeToneCurve(ContextID, t);
            return 0;
        }
    }

    cmsFreeToneCurve(ContextID, t);
    return 1;
}


#define kNumPoints  10

typedef cmsFloat32Number(*Function)(cmsFloat32Number x);

static cmsFloat32Number StraightLine( cmsFloat32Number x)
{
    return (cmsFloat32Number) (0.1 + 0.9 * x);
}

static cmsInt32Number TestCurve(cmsContext ContextID, const char* label, cmsToneCurve* curve, Function fn)
{
    cmsInt32Number ok = 1;
    int i;
    for (i = 0; i < kNumPoints*3; i++) {

        cmsFloat32Number x = (cmsFloat32Number)i / (kNumPoints*3 - 1);
        cmsFloat32Number expectedY = fn(x);
        cmsFloat32Number out = cmsEvalToneCurveFloat(ContextID,  curve, x);

        if (!IsGoodVal(label, expectedY, out, FLOAT_PRECISSION)) {
            ok = 0;
        }
    }
    return ok;
}

static
cmsInt32Number CheckFloatSamples(cmsContext ContextID)
{
    cmsFloat32Number y[kNumPoints];
    int i;
    cmsToneCurve *curve;
    cmsInt32Number ok;

    for (i = 0; i < kNumPoints; i++) {
        cmsFloat32Number x = (cmsFloat32Number)i / (kNumPoints-1);

        y[i] = StraightLine(x);
    }

    curve = cmsBuildTabulatedToneCurveFloat(ContextID, kNumPoints, y);
    ok = TestCurve(ContextID, "Float Samples", curve, StraightLine);
    cmsFreeToneCurve(ContextID, curve);

    return ok;
}

static
cmsInt32Number CheckFloatSegments(cmsContext ContextID)
{
    cmsInt32Number ok = 1;
    int i;
    cmsToneCurve *curve;

    cmsFloat32Number y[ kNumPoints];

    // build a segmented curve with a sampled section...
    cmsCurveSegment Seg[3];

    // Initialize segmented curve part up to 0.1
    Seg[0].x0 = -1e22f;      // -infinity
    Seg[0].x1 = 0.1f;
    Seg[0].Type = 6;             // Y = (a * X + b) ^ Gamma + c
    Seg[0].Params[0] = 1.0f;     // gamma
    Seg[0].Params[1] = 0.9f;     // a
    Seg[0].Params[2] = 0.0f;        // b
    Seg[0].Params[3] = 0.1f;     // c
    Seg[0].Params[4] = 0.0f;

    // From zero to 1
    Seg[1].x0 = 0.1f;
    Seg[1].x1 = 0.9f;
    Seg[1].Type = 0;

    Seg[1].nGridPoints = kNumPoints;
    Seg[1].SampledPoints = y;

    for (i = 0; i < kNumPoints; i++) {
        cmsFloat32Number x = (cmsFloat32Number) (0.1 + ((cmsFloat32Number)i / (kNumPoints-1)) * (0.9 - 0.1));
        y[i] = StraightLine(x);
    }

    // from 1 to +infinity
    Seg[2].x0 = 0.9f;
    Seg[2].x1 = 1e22f;   // +infinity
    Seg[2].Type = 6;

    Seg[2].Params[0] = 1.0f;
    Seg[2].Params[1] = 0.9f;
    Seg[2].Params[2] = 0.0f;
    Seg[2].Params[3] = 0.1f;
    Seg[2].Params[4] = 0.0f;

    curve = cmsBuildSegmentedToneCurve(ContextID, 3, Seg);

    ok = TestCurve(ContextID, "Float Segmented Curve", curve, StraightLine);

    cmsFreeToneCurve(ContextID, curve);

    return ok;
}

static
cmsInt32Number CheckReadRAW(cmsContext ContextID)
{
	cmsInt32Number tag_size, tag_size1;
	char buffer[37009];
	cmsHPROFILE hProfile;

	SubTest("RAW read on on-disk");
    hProfile = cmsOpenProfileFromFile(ContextID, "test1.icc", "r");

	if (hProfile == NULL)
		return 0;
	tag_size1 = cmsReadRawTag(ContextID, hProfile, cmsSigGamutTag, NULL, 0);
	tag_size = cmsReadRawTag(ContextID, hProfile, cmsSigGamutTag, buffer, 37009);

    cmsCloseProfile(ContextID, hProfile);

	if (tag_size != 37009)
		return 0;

	if (tag_size1 != 37009)
		return 0;

	SubTest("RAW read on in-memory created profiles");
    hProfile = cmsCreate_sRGBProfile(ContextID);
	tag_size1 = cmsReadRawTag(ContextID, hProfile, cmsSigGreenColorantTag, NULL, 0);
	tag_size = cmsReadRawTag(ContextID, hProfile, cmsSigGreenColorantTag, buffer, 20);

    cmsCloseProfile(ContextID, hProfile);

	if (tag_size != 20)
		return 0;
	if (tag_size1 != 20)
		return 0;

	return 1;
}

static
cmsInt32Number CheckMeta(cmsContext ContextID)
{
    char *data;
    cmsHANDLE dict;
    cmsHPROFILE p;
    cmsUInt32Number clen;
    FILE *fp;
    int rc;

    /* open file */
    p = cmsOpenProfileFromFile(ContextID, "ibm-t61.icc", "r");
    if (p == NULL) return 0;

    /* read dictionary, but don't do anything with the value */
    //COMMENT OUT THE NEXT TWO LINES AND IT WORKS FINE!!!
    dict = cmsReadTag(ContextID, p, cmsSigMetaTag);
    if (dict == NULL) return 0;

    /* serialize profile to memory */
    rc = cmsSaveProfileToMem(ContextID, p, NULL, &clen);
    if (!rc) return 0;

    data = (char*) chknull(malloc(clen));
    rc = cmsSaveProfileToMem(ContextID, p, data, &clen);
    if (!rc) return 0;

    /* write the memory blob to a file */
    //NOTE: The crash does not happen if cmsSaveProfileToFile() is used */
    fp = fopen("new.icc", "wb");
    fwrite(data, 1, clen, fp);
    fclose(fp);
    free(data);

    cmsCloseProfile(ContextID, p);

    /* open newly created file and read metadata */
    p = cmsOpenProfileFromFile(ContextID, "new.icc", "r");
    //ERROR: Bad dictionary Name/Value
    //ERROR: Corrupted tag 'meta'
    //test: test.c:59: main: Assertion `dict' failed.
    dict = cmsReadTag(ContextID, p, cmsSigMetaTag);
   if (dict == NULL) return 0;

   cmsCloseProfile(ContextID, p);
    return 1;
}


// Bug on applying null transforms on floating point buffers
static
cmsInt32Number CheckFloatNULLxform(cmsContext ContextID)
{
    int i;
    cmsFloat32Number in[10] = { 0, 1, 2, 3, 4, 5, 6, 7, 8, 9 };
    cmsFloat32Number out[10];

    cmsHTRANSFORM xform = cmsCreateTransform(ContextID, NULL, TYPE_GRAY_FLT, NULL, TYPE_GRAY_FLT, INTENT_PERCEPTUAL, cmsFLAGS_NULLTRANSFORM);

    if (xform == NULL) {
        Fail("Unable to create float null transform");
        return 0;
    }

    cmsDoTransform(ContextID, xform, in, out, 10);

    cmsDeleteTransform(ContextID, xform);
    for (i=0; i < 10; i++) {

        if (!IsGoodVal("float nullxform", in[i], out[i], 0.001)) {

            return 0;
        }
    }

    return 1;
}

static
cmsInt32Number CheckRemoveTag(cmsContext ContextID)
{
    cmsHPROFILE p;
    cmsMLU *mlu;
    int ret;

    p = cmsCreate_sRGBProfile(ContextID);

    /* set value */
    mlu = cmsMLUalloc (ContextID, 1);
    ret = cmsMLUsetASCII(ContextID, mlu, "en", "US", "bar");
    if (!ret) return 0;

    ret = cmsWriteTag(ContextID, p, cmsSigDeviceMfgDescTag, mlu);
    if (!ret) return 0;

    cmsMLUfree(ContextID, mlu);

    /* remove the tag  */
    ret = cmsWriteTag(ContextID, p, cmsSigDeviceMfgDescTag, NULL);
    if (!ret) return 0;

    /* THIS EXPLODES */
    cmsCloseProfile(ContextID, p);
    return 1;
}


static
cmsInt32Number CheckMatrixSimplify(cmsContext ContextID)
{

       cmsHPROFILE pIn;
       cmsHPROFILE pOut;
       cmsHTRANSFORM t;
       unsigned char buf[3] = { 127, 32, 64 };


       pIn = cmsCreate_sRGBProfile(ContextID);
       pOut = cmsOpenProfileFromFile(ContextID, "ibm-t61.icc", "r");
       if (pIn == NULL || pOut == NULL)
              return 0;

       t = cmsCreateTransform(ContextID, pIn, TYPE_RGB_8, pOut, TYPE_RGB_8, INTENT_PERCEPTUAL, 0);
       cmsDoTransformStride(ContextID, t, buf, buf, 1, 1);
       cmsDeleteTransform(ContextID, t);
       cmsCloseProfile(ContextID, pIn);
       cmsCloseProfile(ContextID, pOut);


       return buf[0] == 144 && buf[1] == 0 && buf[2] == 69;
}



static
cmsInt32Number CheckTransformLineStride(cmsContext ContextID)
{

       cmsHPROFILE pIn;
       cmsHPROFILE pOut;
       cmsHTRANSFORM t;

       // Our buffer is formed by 4 RGB8 lines, each line is 2 pixels wide plus a padding of one byte

       cmsUInt8Number buf1[]= { 0xff, 0xff, 0xff, 0xff, 0xff, 0xff, 0,
                                0xff, 0xff, 0xff, 0xff, 0xff, 0xff, 0,
                                0xff, 0xff, 0xff, 0xff, 0xff, 0xff, 0,
                                0xff, 0xff, 0xff, 0xff, 0xff, 0xff, 0, };

       // Our buffer2 is formed by 4 RGBA lines, each line is 2 pixels wide plus a padding of one byte

       cmsUInt8Number buf2[] = { 0xff, 0xff, 0xff, 1, 0xff, 0xff, 0xff, 1, 0,
                                 0xff, 0xff, 0xff, 1, 0xff, 0xff, 0xff, 1, 0,
                                 0xff, 0xff, 0xff, 1, 0xff, 0xff, 0xff, 1, 0,
                                 0xff, 0xff, 0xff, 1, 0xff, 0xff, 0xff, 1, 0};

       // Our buffer3 is formed by 4 RGBA16 lines, each line is 2 pixels wide plus a padding of two bytes

       cmsUInt16Number buf3[] = { 0xffff, 0xffff, 0xffff, 0x0101, 0xffff, 0xffff, 0xffff, 0x0101, 0,
                                  0xffff, 0xffff, 0xffff, 0x0101, 0xffff, 0xffff, 0xffff, 0x0101, 0,
                                  0xffff, 0xffff, 0xffff, 0x0101, 0xffff, 0xffff, 0xffff, 0x0101, 0,
                                  0xffff, 0xffff, 0xffff, 0x0101, 0xffff, 0xffff, 0xffff, 0x0101, 0 };

       cmsUInt8Number out[1024];


       memset(out, 0, sizeof(out));
       pIn = cmsCreate_sRGBProfile(ContextID);
       pOut = cmsOpenProfileFromFile(ContextID,  "ibm-t61.icc", "r");
       if (pIn == NULL || pOut == NULL)
              return 0;

       t = cmsCreateTransform(ContextID, pIn, TYPE_RGB_8, pOut, TYPE_RGB_8, INTENT_PERCEPTUAL, cmsFLAGS_COPY_ALPHA);

       cmsDoTransformLineStride(ContextID, t, buf1, out, 2, 4, 7, 7, 0, 0);
       cmsDeleteTransform(ContextID, t);

       if (memcmp(out, buf1, sizeof(buf1)) != 0) {
              Fail("Failed transform line stride on RGB8");
              cmsCloseProfile(ContextID, pIn);
              cmsCloseProfile(ContextID, pOut);
              return 0;
       }

       memset(out, 0, sizeof(out));

       t = cmsCreateTransform(ContextID, pIn, TYPE_RGBA_8, pOut, TYPE_RGBA_8, INTENT_PERCEPTUAL, cmsFLAGS_COPY_ALPHA);

       cmsDoTransformLineStride(ContextID, t, buf2, out, 2, 4, 9, 9, 0, 0);

       cmsDeleteTransform(ContextID, t);


       if (memcmp(out, buf2, sizeof(buf2)) != 0) {
              cmsCloseProfile(ContextID, pIn);
              cmsCloseProfile(ContextID, pOut);
              Fail("Failed transform line stride on RGBA8");
              return 0;
       }

       memset(out, 0, sizeof(out));

       t = cmsCreateTransform(ContextID, pIn, TYPE_RGBA_16, pOut, TYPE_RGBA_16, INTENT_PERCEPTUAL, cmsFLAGS_COPY_ALPHA);

       cmsDoTransformLineStride(ContextID, t, buf3, out, 2, 4, 18, 18, 0, 0);

       cmsDeleteTransform(ContextID, t);

       if (memcmp(out, buf3, sizeof(buf3)) != 0) {
              cmsCloseProfile(ContextID, pIn);
              cmsCloseProfile(ContextID, pOut);
              Fail("Failed transform line stride on RGBA16");
              return 0;
       }


       memset(out, 0, sizeof(out));


       // From 8 to 16
       t = cmsCreateTransform(ContextID, pIn, TYPE_RGBA_8, pOut, TYPE_RGBA_16, INTENT_PERCEPTUAL, cmsFLAGS_COPY_ALPHA);

       cmsDoTransformLineStride(ContextID, t, buf2, out, 2, 4, 9, 18, 0, 0);

       cmsDeleteTransform(ContextID, t);

       if (memcmp(out, buf3, sizeof(buf3)) != 0) {
              cmsCloseProfile(ContextID, pIn);
              cmsCloseProfile(ContextID, pOut);
              Fail("Failed transform line stride on RGBA16");
              return 0;
       }



       cmsCloseProfile(ContextID, pIn);
       cmsCloseProfile(ContextID, pOut);

       return 1;
}


static
int CheckPlanar8opt(cmsContext ContextID)
{
    cmsHPROFILE aboveRGB = Create_AboveRGB(ContextID);
    cmsHPROFILE sRGB = cmsCreate_sRGBProfile(ContextID);

    cmsHTRANSFORM transform = cmsCreateTransform(ContextID,
        sRGB, TYPE_RGB_8_PLANAR,
        aboveRGB, TYPE_RGB_8_PLANAR,
        INTENT_PERCEPTUAL, 0);

    cmsDeleteTransform(ContextID, transform);
    cmsCloseProfile(ContextID, aboveRGB);
    cmsCloseProfile(ContextID, sRGB);

    return 1;
}

/**
* Bug reported & fixed. Thanks to Kornel Lesinski for spotting this.
*/
static
int CheckSE(cmsContext ContextID)
{
    cmsHPROFILE input_profile = Create_AboveRGB(ContextID);
    cmsHPROFILE output_profile = cmsCreate_sRGBProfile(ContextID);

    cmsHTRANSFORM tr = cmsCreateTransform(ContextID, input_profile, TYPE_RGBA_8, output_profile, TYPE_RGBA_16_SE, INTENT_RELATIVE_COLORIMETRIC, cmsFLAGS_COPY_ALPHA);

    cmsUInt8Number rgba[4] = { 40, 41, 41, 0xfa };
    cmsUInt16Number out[4];

    cmsDoTransform(ContextID, tr, rgba, out, 1);
    cmsCloseProfile(ContextID, input_profile);
    cmsCloseProfile(ContextID, output_profile);
    cmsDeleteTransform(ContextID, tr);

    if (out[0] != 0xf622 || out[1] != 0x7f24 || out[2] != 0x7f24)
        return 0;

    return 1;
}

/**
* Bug reported.
*/
static
int CheckForgedMPE(cmsContext ContextID)
{
    cmsUInt32Number i;
    cmsHPROFILE srcProfile;
    cmsHPROFILE dstProfile;
    cmsColorSpaceSignature srcCS;
    cmsUInt32Number nSrcComponents;
    cmsUInt32Number srcFormat;
    cmsUInt32Number intent = 0;
    cmsUInt32Number flags = 0;
    cmsHTRANSFORM hTransform;
    cmsUInt8Number output[4];

    srcProfile = cmsOpenProfileFromFile(ContextID, "bad_mpe.icc", "r");
    if (!srcProfile)
        return 0;

    dstProfile = cmsCreate_sRGBProfile(ContextID);
    if (!dstProfile) {
        cmsCloseProfile(ContextID, srcProfile);
        return 0;
    }

<<<<<<< HEAD
    srcCS = cmsGetColorSpace(ContextID, srcProfile);
    nSrcComponents = cmsChannelsOf(ContextID, srcCS);

=======
    srcCS = cmsGetColorSpace(srcProfile);
    nSrcComponents = cmsChannelsOfColorSpace(srcCS);
    
>>>>>>> eaed773f
    if (srcCS == cmsSigLabData) {
        srcFormat =
            COLORSPACE_SH(PT_Lab) | CHANNELS_SH(nSrcComponents) | BYTES_SH(0);
    }
    else {
        srcFormat =
            COLORSPACE_SH(PT_ANY) | CHANNELS_SH(nSrcComponents) | BYTES_SH(1);
    }

    cmsSetLogErrorHandler(ContextID, ErrorReportingFunction);

    hTransform = cmsCreateTransform(ContextID, srcProfile, srcFormat, dstProfile,
        TYPE_BGR_8, intent, flags);
    cmsCloseProfile(ContextID, srcProfile);
    cmsCloseProfile(ContextID, dstProfile);

    cmsSetLogErrorHandler(ContextID, FatalErrorQuit);

    // Should report error
    if (!TrappedError) return 0;

    TrappedError = FALSE;

    // Transform should NOT be created
    if (!hTransform) return 1;

    // Never should reach here
    if (T_BYTES(srcFormat) == 0) {  // 0 means double
        double input[128];
        for (i = 0; i < nSrcComponents; i++)
            input[i] = 0.5f;
        cmsDoTransform(ContextID, hTransform, input, output, 1);
    }
    else {
        cmsUInt8Number input[128];
        for (i = 0; i < nSrcComponents; i++)
            input[i] = 128;
        cmsDoTransform(ContextID, hTransform, input, output, 1);
    }
    cmsDeleteTransform(ContextID, hTransform);

    return 0;
}

/**
* What the self test is trying to do is creating a proofing transform
* with gamut check, so we can getting the coverage of one profile of
* another, i.e. to approximate the gamut intersection. e.g.
* Thanks to Richard Hughes for providing the test
*/
static
int CheckProofingIntersection(cmsContext ContextID)
{
    cmsHPROFILE profile_null, hnd1, hnd2;
    cmsHTRANSFORM transform;

    hnd1 = cmsCreate_sRGBProfile(ContextID);
    hnd2 = Create_AboveRGB(ContextID);

    profile_null = cmsCreateNULLProfile(ContextID);
    transform = cmsCreateProofingTransform(ContextID,
        hnd1,
        TYPE_RGB_FLT,
        profile_null,
        TYPE_GRAY_FLT,
        hnd2,
        INTENT_ABSOLUTE_COLORIMETRIC,
        INTENT_ABSOLUTE_COLORIMETRIC,
        cmsFLAGS_GAMUTCHECK |
        cmsFLAGS_SOFTPROOFING);

    cmsCloseProfile(ContextID, hnd1);
    cmsCloseProfile(ContextID, hnd2);
    cmsCloseProfile(ContextID, profile_null);

    // Failed?
    if (transform == NULL) return 0;

    cmsDeleteTransform(ContextID, transform);
    return 1;
}

/**
* In 2.11: When I create a RGB profile, set the copyright data with an empty string,
* then call cmsMD5computeID on said profile, the program crashes.
*/
static
int CheckEmptyMLUC(cmsContext ContextID)
{
    cmsCIExyY white = { 0.31271, 0.32902, 1.0 };
    cmsCIExyYTRIPLE primaries =
    {
    .Red = { 0.640, 0.330, 1.0 },
    .Green = { 0.300, 0.600, 1.0 },
    .Blue = { 0.150, 0.060, 1.0 }
    };

    cmsFloat64Number parameters[10] = { 2.6, 0.0, 0.0, 0.0, 0.0, 0.0, 0.0, 0.0, 0.0, 0.0 };
    cmsToneCurve* toneCurve = cmsBuildParametricToneCurve(ContextID, 1, parameters);
    cmsToneCurve* toneCurves[3] = { toneCurve, toneCurve, toneCurve };

    cmsHPROFILE profile = cmsCreateRGBProfile(ContextID, &white, &primaries, toneCurves);

    cmsSetLogErrorHandler(ContextID, FatalErrorQuit);

    cmsFreeToneCurve(ContextID, toneCurve);

    // Set an empty copyright tag. This should log an error.
    cmsMLU* mlu = cmsMLUalloc(ContextID, 1);

    cmsMLUsetASCII(ContextID, mlu, "en", "AU", "");
    cmsMLUsetWide(ContextID, mlu,  "en", "EN", L"");
    cmsWriteTag(ContextID, profile, cmsSigCopyrightTag, mlu);
    cmsMLUfree(ContextID, mlu);

    // This will cause a crash after setting an empty copyright tag.
    cmsMD5computeID(ContextID, profile);

    // Cleanup
    cmsCloseProfile(ContextID, profile);
    //DebugMemDontCheckThis(ContextID);
    cmsDeleteContext(ContextID);

    return 1;
}

static
double distance(const cmsUInt16Number* a, const cmsUInt16Number* b)
{
    double d1 = a[0] - b[0];
    double d2 = a[1] - b[1];
    double d3 = a[2] - b[2];

    return sqrt(d1 * d1 + d2 * d2 + d3 * d3);
}

/**
* In 2.12, a report suggest that the built-in sRGB has roundtrip errors that makes color to move
* when roundtripping again and again
*/
static
int Check_sRGB_Rountrips(cmsContext contextID)
{
    cmsUInt16Number rgb[3], seed[3];
    cmsCIELab Lab;
    int i, r, g, b;
    double err, maxErr;
    cmsHPROFILE hsRGB = cmsCreate_sRGBProfile(contextID);
    cmsHPROFILE hLab = cmsCreateLab4Profile(contextID, NULL);

    cmsHTRANSFORM hBack = cmsCreateTransform(contextID, hLab, TYPE_Lab_DBL, hsRGB, TYPE_RGB_16, INTENT_RELATIVE_COLORIMETRIC, 0);
    cmsHTRANSFORM hForth = cmsCreateTransform(contextID, hsRGB, TYPE_RGB_16, hLab, TYPE_Lab_DBL, INTENT_RELATIVE_COLORIMETRIC, 0);

    cmsCloseProfile(contextID, hLab);
    cmsCloseProfile(contextID, hsRGB);

    maxErr = 0.0;
    for (r = 0; r <= 255; r += 16)
        for (g = 0; g <= 255; g += 16)
            for (b = 0; b <= 255; b += 16)
            {
                seed[0] = rgb[0] = (cmsUInt16Number) ((r << 8) | r);
                seed[1] = rgb[1] = (cmsUInt16Number) ((g << 8) | g);
                seed[2] = rgb[2] = (cmsUInt16Number) ((b << 8) | b);

                for (i = 0; i < 50; i++)
                {
                    cmsDoTransform(contextID, hForth, rgb, &Lab, 1);
                    cmsDoTransform(contextID, hBack, &Lab, rgb, 1);
                }

                err = distance(seed, rgb);

                if (err > maxErr)
                    maxErr = err;
            }


    cmsDeleteTransform(contextID, hBack);
    cmsDeleteTransform(contextID, hForth);

    if (maxErr > 20.0)
    {
        printf("Maximum sRGB roundtrip error %f!\n", maxErr);
        return 0;
    }

    return 1;
}

static
cmsHPROFILE createRgbGamma(cmsContext contextID, cmsFloat64Number g)
{
	cmsCIExyY       D65 = { 0.3127, 0.3290, 1.0 };
    cmsCIExyYTRIPLE Rec709Primaries = {
                                {0.6400, 0.3300, 1.0},
                                {0.3000, 0.6000, 1.0},
                                {0.1500, 0.0600, 1.0}
    };
    cmsToneCurve* Gamma[3];
    cmsHPROFILE  hRGB;

    Gamma[0] = Gamma[1] = Gamma[2] = cmsBuildGamma(contextID, g);
    if (Gamma[0] == NULL) return NULL;

    hRGB = cmsCreateRGBProfile(contextID, &D65, &Rec709Primaries, Gamma);
    cmsFreeToneCurve(contextID, Gamma[0]);
    return hRGB;
}


static
int CheckGammaSpaceDetection(cmsContext contextID)
{
	cmsFloat64Number i;

    for (i = 0.5; i < 3; i += 0.1)
    {
        cmsHPROFILE hProfile = createRgbGamma(contextID, i);

        cmsFloat64Number gamma = cmsDetectRGBProfileGamma(contextID, hProfile, 0.01);

        cmsCloseProfile(contextID, hProfile);

        if (fabs(gamma - i) > 0.1)
        {
            Fail("Failed profile gamma detection of %f (got %f)", i, gamma);
            return 0;
        }
    }

    return 1;
}

// Per issue #308. A built-in is corrupted by using write raw tag was causing a segfault
static
int CheckInducedCorruption(cmsContext contextID)
{
    cmsHTRANSFORM xform0;
    char garbage[] = "\x01\x02\x03\x04\x05\x06\x07\x08\x09\x0a\x0b";
    cmsHPROFILE hsrgb = cmsCreate_sRGBProfile(contextID);
    cmsHPROFILE hLab = cmsCreateLab4Profile(contextID, NULL);

    cmsSetLogErrorHandler(contextID, NULL);
    cmsWriteRawTag(contextID, hsrgb, cmsSigBlueColorantTag, &garbage, sizeof(garbage));

    xform0 = cmsCreateTransform(contextID, hsrgb, TYPE_RGB_16, hLab, TYPE_Lab_16, INTENT_RELATIVE_COLORIMETRIC, 0);

    if (xform0) cmsDeleteTransform(contextID, xform0);

    cmsCloseProfile(contextID, hsrgb);
    cmsCloseProfile(contextID, hLab);

    ResetFatalError(contextID);
    return 1;
}

#if 0

// You need to download following profiles to execute this test: sRGB-elle-V4-srgbtrc.icc, sRGB-elle-V4-g10.icc
// The include this line in the checks list:  Check("KInear spaces detection", CheckLinearSpacesOptimization);
static
void uint16toFloat(cmsUInt16Number* src, cmsFloat32Number* dst)
{
    for (int i = 0; i < 3; i++) {
        dst[i] = src[i] / 65535.f;
    }
}

static
int CheckLinearSpacesOptimization(cmsContext contextID)
{
    cmsHPROFILE lcms_sRGB = cmsCreate_sRGBProfile(contextID);
    cmsHPROFILE elle_sRGB = cmsOpenProfileFromFile(contextID, "sRGB-elle-V4-srgbtrc.icc", "r");
    cmsHPROFILE elle_linear = cmsOpenProfileFromFile(contextID, "sRGB-elle-V4-g10.icc", "r");
    cmsHTRANSFORM transform1 = cmsCreateTransform(contextID, elle_sRGB, TYPE_RGB_16, elle_linear, TYPE_RGB_16, INTENT_RELATIVE_COLORIMETRIC, 0);
    cmsHTRANSFORM transform2 = cmsCreateTransform(contextID, elle_linear, TYPE_RGB_16, lcms_sRGB, TYPE_RGB_16, INTENT_RELATIVE_COLORIMETRIC, 0);
    cmsHTRANSFORM transform2a = cmsCreateTransform(contextID, elle_linear, TYPE_RGB_FLT, lcms_sRGB, TYPE_RGB_16, INTENT_RELATIVE_COLORIMETRIC, 0);

    cmsUInt16Number sourceCol[3] = { 43 * 257, 27 * 257, 6 * 257 };
    cmsUInt16Number linearCol[3] = { 0 };
    float linearColF[3] = { 0 };
    cmsUInt16Number finalCol[3] = { 0 };
    int difR, difG, difB;
    int difR2, difG2, difB2;

    cmsDoTransform(contextID, transform1, sourceCol, linearCol, 1);
    cmsDoTransform(contextID, transform2, linearCol, finalCol, 1);

    cmsCloseProfile(contextID, lcms_sRGB); cmsCloseProfile(contextID, elle_sRGB); cmsCloseProfile(contextID, elle_linear);


    difR = (int)sourceCol[0] - finalCol[0];
    difG = (int)sourceCol[1] - finalCol[1];
    difB = (int)sourceCol[2] - finalCol[2];


    uint16toFloat(linearCol, linearColF);
    cmsDoTransform(contextID, transform2a, linearColF, finalCol, 1);

    difR2 = (int)sourceCol[0] - finalCol[0];
    difG2 = (int)sourceCol[1] - finalCol[1];
    difB2 = (int)sourceCol[2] - finalCol[2];

    cmsDeleteTransform(contextID, transform1);
    cmsDeleteTransform(contextID, transform2);
    cmsDeleteTransform(contextID, transform2a);

    if (abs(difR2 - difR) > 5 || abs(difG2 - difG) > 5 || abs(difB2 - difB) > 5)
    {
        Fail("Linear detection failed");
        return 0;
    }

    return 1;
}
#endif


static
int CheckIntToFloatTransform(cmsContext ContextID)
{
    cmsHPROFILE hAbove = Create_AboveRGB(ContextID);
    cmsHPROFILE hsRGB = cmsCreate_sRGBProfile(ContextID);

    cmsHTRANSFORM xform = cmsCreateTransform(ContextID, hAbove, TYPE_RGB_8, hsRGB, TYPE_RGB_DBL, INTENT_PERCEPTUAL, 0);

    cmsUInt8Number rgb8[3] = { 12, 253, 21 };
    cmsFloat64Number rgbDBL[3] = { 0 };

    cmsCloseProfile(ContextID, hAbove);
	cmsCloseProfile(ContextID, hsRGB);

    cmsDoTransform(ContextID, xform, rgb8, rgbDBL, 1);

    cmsDeleteTransform(ContextID, xform);

    if (rgbDBL[0] < 0 && rgbDBL[2] < 0) return 1;

    Fail("Unbounded transforms with integer input failed");

    return 0;
}

// --------------------------------------------------------------------------------------------------
// P E R F O R M A N C E   C H E C K S
// --------------------------------------------------------------------------------------------------


typedef struct {cmsUInt8Number r, g, b, a;}    Scanline_rgba8;
typedef struct {cmsUInt16Number r, g, b, a;}   Scanline_rgba16;
typedef struct {cmsFloat32Number r, g, b, a;}  Scanline_rgba32;
typedef struct {cmsUInt8Number r, g, b;}       Scanline_rgb8;
typedef struct {cmsUInt16Number r, g, b;}      Scanline_rgb16;
typedef struct {cmsFloat32Number r, g, b;}     Scanline_rgb32;


static
void TitlePerformance(const char* Txt)
{
    printf("%-45s: ", Txt); fflush(stdout);
}

static
void PrintPerformance(cmsUInt32Number Bytes, cmsUInt32Number SizeOfPixel, cmsFloat64Number diff)
{
    cmsFloat64Number seconds  = (cmsFloat64Number) diff / CLOCKS_PER_SEC;
    cmsFloat64Number mpix_sec = Bytes / (1024.0*1024.0*seconds*SizeOfPixel);

    printf("%#4.3g MPixel/sec.\n", mpix_sec);
    fflush(stdout);
}


static
void SpeedTest32bits(cmsContext ContextID, const char * Title, cmsHPROFILE hlcmsProfileIn, cmsHPROFILE hlcmsProfileOut, cmsInt32Number Intent)
{
    cmsInt32Number r, g, b, j;
    clock_t atime;
    cmsFloat64Number diff;
    cmsHTRANSFORM hlcmsxform;
    Scanline_rgba32 *In;
    cmsUInt32Number Mb;
    cmsUInt32Number Interval = 4; // Power of 2 number to increment r,g,b values by in the loops to keep the test duration practically short
    cmsUInt32Number NumPixels;

    if (hlcmsProfileIn == NULL || hlcmsProfileOut == NULL)
        Die("Unable to open profiles");

    hlcmsxform  = cmsCreateTransform(ContextID, hlcmsProfileIn, TYPE_RGBA_FLT,
        hlcmsProfileOut, TYPE_RGBA_FLT, Intent, cmsFLAGS_NOCACHE);
    cmsCloseProfile(ContextID, hlcmsProfileIn);
    cmsCloseProfile(ContextID, hlcmsProfileOut);

    NumPixels = 256 / Interval * 256 / Interval * 256 / Interval;
    Mb = NumPixels * sizeof(Scanline_rgba32);

    In = (Scanline_rgba32 *) chknull(malloc(Mb));

    j = 0;
    for (r=0; r < 256; r += Interval)
        for (g=0; g < 256; g += Interval)
            for (b=0; b < 256; b += Interval) {

                In[j].r = r / 256.0f;
                In[j].g = g / 256.0f;
                In[j].b = b / 256.0f;
                In[j].a = (In[j].r + In[j].g + In[j].b) / 3;

                j++;
            }


    TitlePerformance(Title);

    atime = clock();

    cmsDoTransform(ContextID, hlcmsxform, In, In, NumPixels);

    diff = clock() - atime;
    free(In);

    PrintPerformance(Mb, sizeof(Scanline_rgba32), diff);
    cmsDeleteTransform(ContextID, hlcmsxform);

}


static
void SpeedTest16bits(cmsContext ContextID, const char * Title, cmsHPROFILE hlcmsProfileIn, cmsHPROFILE hlcmsProfileOut, cmsInt32Number Intent)
{
    cmsInt32Number r, g, b, j;
    clock_t atime;
    cmsFloat64Number diff;
    cmsHTRANSFORM hlcmsxform;
    Scanline_rgb16 *In;
    cmsUInt32Number Mb;

    if (hlcmsProfileIn == NULL || hlcmsProfileOut == NULL)
        Die("Unable to open profiles");

    hlcmsxform  = cmsCreateTransform(ContextID, hlcmsProfileIn, TYPE_RGB_16,
        hlcmsProfileOut, TYPE_RGB_16, Intent, cmsFLAGS_NOCACHE);
    cmsCloseProfile(ContextID, hlcmsProfileIn);
    cmsCloseProfile(ContextID, hlcmsProfileOut);

    Mb = 256*256*256 * sizeof(Scanline_rgb16);

    In = (Scanline_rgb16*) chknull(malloc(Mb));

    j = 0;
    for (r=0; r < 256; r++)
        for (g=0; g < 256; g++)
            for (b=0; b < 256; b++) {

                In[j].r = (cmsUInt16Number) ((r << 8) | r);
                In[j].g = (cmsUInt16Number) ((g << 8) | g);
                In[j].b = (cmsUInt16Number) ((b << 8) | b);

                j++;
            }


    TitlePerformance(Title);

    atime = clock();

    cmsDoTransform(ContextID, hlcmsxform, In, In, 256*256*256);

    diff = clock() - atime;
    free(In);

    PrintPerformance(Mb, sizeof(Scanline_rgb16), diff);
    cmsDeleteTransform(ContextID, hlcmsxform);

}


static
void SpeedTest32bitsCMYK(cmsContext ContextID, const char * Title, cmsHPROFILE hlcmsProfileIn, cmsHPROFILE hlcmsProfileOut)
{
    cmsInt32Number r, g, b, j;
    clock_t atime;
    cmsFloat64Number diff;
    cmsHTRANSFORM hlcmsxform;
    Scanline_rgba32 *In;
    cmsUInt32Number Mb;
    cmsUInt32Number Interval = 4; // Power of 2 number to increment r,g,b values by in the loops to keep the test duration practically short
    cmsUInt32Number NumPixels;

    if (hlcmsProfileIn == NULL || hlcmsProfileOut == NULL)
        Die("Unable to open profiles");

    hlcmsxform  = cmsCreateTransform(ContextID, hlcmsProfileIn, TYPE_CMYK_FLT,
        hlcmsProfileOut, TYPE_CMYK_FLT, INTENT_PERCEPTUAL, cmsFLAGS_NOCACHE);
    cmsCloseProfile(ContextID, hlcmsProfileIn);
    cmsCloseProfile(ContextID, hlcmsProfileOut);

    NumPixels = 256 / Interval * 256 / Interval * 256 / Interval;
    Mb = NumPixels * sizeof(Scanline_rgba32);

    In = (Scanline_rgba32 *) chknull(malloc(Mb));

    j = 0;
    for (r=0; r < 256; r += Interval)
        for (g=0; g < 256; g += Interval)
            for (b=0; b < 256; b += Interval) {

                In[j].r = r / 256.0f;
                In[j].g = g / 256.0f;
                In[j].b = b / 256.0f;
                In[j].a = (In[j].r + In[j].g + In[j].b) / 3;

                j++;
            }


    TitlePerformance(Title);

    atime = clock();

    cmsDoTransform(ContextID, hlcmsxform, In, In, NumPixels);

    diff = clock() - atime;

    free(In);

    PrintPerformance(Mb, sizeof(Scanline_rgba32), diff);

    cmsDeleteTransform(ContextID, hlcmsxform);

}


static
void SpeedTest16bitsCMYK(cmsContext ContextID, const char * Title, cmsHPROFILE hlcmsProfileIn, cmsHPROFILE hlcmsProfileOut)
{
    cmsInt32Number r, g, b, j;
    clock_t atime;
    cmsFloat64Number diff;
    cmsHTRANSFORM hlcmsxform;
    Scanline_rgba16 *In;
    cmsUInt32Number Mb;

    if (hlcmsProfileIn == NULL || hlcmsProfileOut == NULL)
        Die("Unable to open profiles");

    hlcmsxform  = cmsCreateTransform(ContextID, hlcmsProfileIn, TYPE_CMYK_16,
        hlcmsProfileOut, TYPE_CMYK_16, INTENT_PERCEPTUAL,  cmsFLAGS_NOCACHE);
    cmsCloseProfile(ContextID, hlcmsProfileIn);
    cmsCloseProfile(ContextID, hlcmsProfileOut);

    Mb = 256*256*256*sizeof(Scanline_rgba16);

    In = (Scanline_rgba16*) chknull(malloc(Mb));

    j = 0;
    for (r=0; r < 256; r++)
        for (g=0; g < 256; g++)
            for (b=0; b < 256; b++) {

                In[j].r = (cmsUInt16Number) ((r << 8) | r);
                In[j].g = (cmsUInt16Number) ((g << 8) | g);
                In[j].b = (cmsUInt16Number) ((b << 8) | b);
                In[j].a = 0;

                j++;
            }


    TitlePerformance(Title);

    atime = clock();

    cmsDoTransform(ContextID, hlcmsxform, In, In, 256*256*256);

    diff = clock() - atime;

    free(In);

    PrintPerformance(Mb, sizeof(Scanline_rgba16), diff);

    cmsDeleteTransform(ContextID, hlcmsxform);

}


static
void SpeedTest8bits(cmsContext ContextID, const char * Title, cmsHPROFILE hlcmsProfileIn, cmsHPROFILE hlcmsProfileOut, cmsInt32Number Intent)
{
    cmsInt32Number r, g, b, j;
    clock_t atime;
    cmsFloat64Number diff;
    cmsHTRANSFORM hlcmsxform;
    Scanline_rgb8 *In;
    cmsUInt32Number Mb;

    if (hlcmsProfileIn == NULL || hlcmsProfileOut == NULL)
        Die("Unable to open profiles");

    hlcmsxform  = cmsCreateTransform(ContextID, hlcmsProfileIn, TYPE_RGB_8,
                            hlcmsProfileOut, TYPE_RGB_8, Intent, cmsFLAGS_NOCACHE);
    cmsCloseProfile(ContextID, hlcmsProfileIn);
    cmsCloseProfile(ContextID, hlcmsProfileOut);

    Mb = 256*256*256*sizeof(Scanline_rgb8);

    In = (Scanline_rgb8*) chknull(malloc(Mb));

    j = 0;
    for (r=0; r < 256; r++)
        for (g=0; g < 256; g++)
            for (b=0; b < 256; b++) {

        In[j].r = (cmsUInt8Number) r;
        In[j].g = (cmsUInt8Number) g;
        In[j].b = (cmsUInt8Number) b;

        j++;
    }

    TitlePerformance(Title);

    atime = clock();

    cmsDoTransform(ContextID, hlcmsxform, In, In, 256*256*256);

    diff = clock() - atime;

    free(In);

    PrintPerformance(Mb, sizeof(Scanline_rgb8), diff);

    cmsDeleteTransform(ContextID, hlcmsxform);

}


static
void SpeedTest8bitsCMYK(cmsContext ContextID, const char * Title, cmsHPROFILE hlcmsProfileIn, cmsHPROFILE hlcmsProfileOut)
{
    cmsInt32Number r, g, b, j;
    clock_t atime;
    cmsFloat64Number diff;
    cmsHTRANSFORM hlcmsxform;
    Scanline_rgba8 *In;
    cmsUInt32Number Mb;

    if (hlcmsProfileIn == NULL || hlcmsProfileOut == NULL)
        Die("Unable to open profiles");

    hlcmsxform  = cmsCreateTransform(ContextID, hlcmsProfileIn, TYPE_CMYK_8,
                        hlcmsProfileOut, TYPE_CMYK_8, INTENT_PERCEPTUAL, cmsFLAGS_NOCACHE);
    cmsCloseProfile(ContextID, hlcmsProfileIn);
    cmsCloseProfile(ContextID, hlcmsProfileOut);

    Mb = 256*256*256*sizeof(Scanline_rgba8);

    In = (Scanline_rgba8*) chknull(malloc(Mb));

    j = 0;
    for (r=0; r < 256; r++)
        for (g=0; g < 256; g++)
            for (b=0; b < 256; b++) {

        In[j].r = (cmsUInt8Number) r;
        In[j].g = (cmsUInt8Number) g;
        In[j].b = (cmsUInt8Number) b;
        In[j].a = (cmsUInt8Number) 0;

        j++;
    }

    TitlePerformance(Title);

    atime = clock();

    cmsDoTransform(ContextID, hlcmsxform, In, In, 256*256*256);

    diff = clock() - atime;

    free(In);

    PrintPerformance(Mb, sizeof(Scanline_rgba8), diff);


    cmsDeleteTransform(ContextID, hlcmsxform);

}


static
void SpeedTest32bitsGray(cmsContext ContextID, const char * Title, cmsHPROFILE hlcmsProfileIn, cmsHPROFILE hlcmsProfileOut, cmsInt32Number Intent)
{
    cmsInt32Number r, g, b, j;
    clock_t atime;
    cmsFloat64Number diff;
    cmsHTRANSFORM hlcmsxform;
    cmsFloat32Number *In;
    cmsUInt32Number Mb;
    cmsUInt32Number Interval = 4; // Power of 2 number to increment r,g,b values by in the loops to keep the test duration practically short
    cmsUInt32Number NumPixels;

    if (hlcmsProfileIn == NULL || hlcmsProfileOut == NULL)
        Die("Unable to open profiles");

    hlcmsxform  = cmsCreateTransform(ContextID, hlcmsProfileIn,
        TYPE_GRAY_FLT, hlcmsProfileOut, TYPE_GRAY_FLT, Intent, cmsFLAGS_NOCACHE);
    cmsCloseProfile(ContextID, hlcmsProfileIn);
    cmsCloseProfile(ContextID, hlcmsProfileOut);

    NumPixels = 256 / Interval * 256 / Interval * 256 / Interval;
    Mb = NumPixels * sizeof(cmsFloat32Number);

    In = (cmsFloat32Number*) chknull(malloc(Mb));

    j = 0;
    for (r = 0; r < 256; r += Interval)
        for (g = 0; g < 256; g += Interval)
            for (b = 0; b < 256; b += Interval) {

                In[j] = ((r + g + b) / 768.0f);

                j++;
            }

    TitlePerformance(Title);

    atime = clock();

    cmsDoTransform(ContextID, hlcmsxform, In, In, NumPixels);

    diff = clock() - atime;
    free(In);

    PrintPerformance(Mb, sizeof(cmsFloat32Number), diff);
    cmsDeleteTransform(ContextID, hlcmsxform);
}


static
void SpeedTest16bitsGray(cmsContext ContextID, const char * Title, cmsHPROFILE hlcmsProfileIn, cmsHPROFILE hlcmsProfileOut, cmsInt32Number Intent)
{
    cmsInt32Number r, g, b, j;
    clock_t atime;
    cmsFloat64Number diff;
    cmsHTRANSFORM hlcmsxform;
    cmsUInt16Number *In;
    cmsUInt32Number Mb;

    if (hlcmsProfileIn == NULL || hlcmsProfileOut == NULL)
        Die("Unable to open profiles");

    hlcmsxform  = cmsCreateTransform(ContextID, hlcmsProfileIn,
        TYPE_GRAY_16, hlcmsProfileOut, TYPE_GRAY_16, Intent, cmsFLAGS_NOCACHE);
    cmsCloseProfile(ContextID, hlcmsProfileIn);
    cmsCloseProfile(ContextID, hlcmsProfileOut);
    Mb = 256*256*256 * sizeof(cmsUInt16Number);

    In = (cmsUInt16Number *) chknull(malloc(Mb));

    j = 0;
    for (r=0; r < 256; r++)
        for (g=0; g < 256; g++)
            for (b=0; b < 256; b++) {

                In[j] = (cmsUInt16Number) ((r + g + b) / 3);

                j++;
            }

    TitlePerformance(Title);

    atime = clock();

    cmsDoTransform(ContextID, hlcmsxform, In, In, 256*256*256);

    diff = clock() - atime;
    free(In);

    PrintPerformance(Mb, sizeof(cmsUInt16Number), diff);
    cmsDeleteTransform(ContextID, hlcmsxform);
}


static
void SpeedTest8bitsGray(cmsContext ContextID, const char * Title, cmsHPROFILE hlcmsProfileIn, cmsHPROFILE hlcmsProfileOut, cmsInt32Number Intent)
{
    cmsInt32Number r, g, b, j;
    clock_t atime;
    cmsFloat64Number diff;
    cmsHTRANSFORM hlcmsxform;
    cmsUInt8Number *In;
    cmsUInt32Number Mb;


    if (hlcmsProfileIn == NULL || hlcmsProfileOut == NULL)
        Die("Unable to open profiles");

    hlcmsxform  = cmsCreateTransform(ContextID, hlcmsProfileIn,
        TYPE_GRAY_8, hlcmsProfileOut, TYPE_GRAY_8, Intent, cmsFLAGS_NOCACHE);
    cmsCloseProfile(ContextID, hlcmsProfileIn);
    cmsCloseProfile(ContextID, hlcmsProfileOut);
    Mb = 256*256*256;

    In = (cmsUInt8Number*) chknull(malloc(Mb));

    j = 0;
    for (r=0; r < 256; r++)
        for (g=0; g < 256; g++)
            for (b=0; b < 256; b++) {

                In[j] = (cmsUInt8Number) r;

                j++;
            }

    TitlePerformance(Title);

    atime = clock();

    cmsDoTransform(ContextID, hlcmsxform, In, In, 256*256*256);

    diff = clock() - atime;
    free(In);

    PrintPerformance(Mb, sizeof(cmsUInt8Number), diff);
    cmsDeleteTransform(ContextID, hlcmsxform);
}


static
cmsHPROFILE CreateCurves(cmsContext ContextID)
{
    cmsToneCurve* Gamma = cmsBuildGamma(ContextID, 1.1);
    cmsToneCurve* Transfer[3];
    cmsHPROFILE h;

    Transfer[0] = Transfer[1] = Transfer[2] = Gamma;
    h = cmsCreateLinearizationDeviceLink(ContextID, cmsSigRgbData, Transfer);

    cmsFreeToneCurve(ContextID, Gamma);

    return h;
}


static
void SpeedTest(cmsContext ContextID)
{
    printf("\n\nP E R F O R M A N C E   T E S T S\n");
    printf(    "=================================\n\n");
    fflush(stdout);

    SpeedTest8bits(ContextID, "8 bits on CLUT profiles",
        cmsOpenProfileFromFile(ContextID, "test5.icc", "r"),
        cmsOpenProfileFromFile(ContextID, "test3.icc", "r"),
        INTENT_PERCEPTUAL);

    SpeedTest16bits(ContextID, "16 bits on CLUT profiles",
        cmsOpenProfileFromFile(ContextID, "test5.icc", "r"),
        cmsOpenProfileFromFile(ContextID, "test3.icc", "r"), INTENT_PERCEPTUAL);

    SpeedTest32bits(ContextID, "32 bits on CLUT profiles",
        cmsOpenProfileFromFile(ContextID, "test5.icc", "r"),
        cmsOpenProfileFromFile(ContextID, "test3.icc", "r"), INTENT_PERCEPTUAL);

    printf("\n");

    // - - - - - - - - - - - - - - - - - - - - - - - - - - - - - - - - - -

    SpeedTest8bits(ContextID, "8 bits on Matrix-Shaper profiles",
        cmsOpenProfileFromFile(ContextID, "test5.icc", "r"),
        cmsOpenProfileFromFile(ContextID, "aRGBlcms2.icc", "r"),
        INTENT_PERCEPTUAL);

    SpeedTest16bits(ContextID, "16 bits on Matrix-Shaper profiles",
        cmsOpenProfileFromFile(ContextID, "test5.icc", "r"),
        cmsOpenProfileFromFile(ContextID, "aRGBlcms2.icc", "r"),
        INTENT_PERCEPTUAL);

    SpeedTest32bits(ContextID, "32 bits on Matrix-Shaper profiles",
        cmsOpenProfileFromFile(ContextID, "test5.icc", "r"),
        cmsOpenProfileFromFile(ContextID, "aRGBlcms2.icc", "r"),
        INTENT_PERCEPTUAL);

    printf("\n");

    // - - - - - - - - - - - - - - - - - - - - - - - - - - - - - - - - - -

    SpeedTest8bits(ContextID, "8 bits on SAME Matrix-Shaper profiles",
        cmsOpenProfileFromFile(ContextID, "test5.icc", "r"),
        cmsOpenProfileFromFile(ContextID, "test5.icc", "r"),
        INTENT_PERCEPTUAL);

    SpeedTest16bits(ContextID, "16 bits on SAME Matrix-Shaper profiles",
        cmsOpenProfileFromFile(ContextID, "aRGBlcms2.icc", "r"),
        cmsOpenProfileFromFile(ContextID, "aRGBlcms2.icc", "r"),
        INTENT_PERCEPTUAL);

    SpeedTest32bits(ContextID, "32 bits on SAME Matrix-Shaper profiles",
        cmsOpenProfileFromFile(ContextID, "aRGBlcms2.icc", "r"),
        cmsOpenProfileFromFile(ContextID, "aRGBlcms2.icc", "r"),
        INTENT_PERCEPTUAL);

    printf("\n");

    // - - - - - - - - - - - - - - - - - - - - - - - - - - - - - - - - - -

    SpeedTest8bits(ContextID, "8 bits on Matrix-Shaper profiles (AbsCol)",
       cmsOpenProfileFromFile(ContextID, "test5.icc", "r"),
       cmsOpenProfileFromFile(ContextID, "aRGBlcms2.icc", "r"),
        INTENT_ABSOLUTE_COLORIMETRIC);

    SpeedTest16bits(ContextID, "16 bits on Matrix-Shaper profiles (AbsCol)",
       cmsOpenProfileFromFile(ContextID, "test5.icc", "r"),
       cmsOpenProfileFromFile(ContextID, "aRGBlcms2.icc", "r"),
        INTENT_ABSOLUTE_COLORIMETRIC);

    SpeedTest32bits(ContextID, "32 bits on Matrix-Shaper profiles (AbsCol)",
       cmsOpenProfileFromFile(ContextID, "test5.icc", "r"),
       cmsOpenProfileFromFile(ContextID, "aRGBlcms2.icc", "r"),
        INTENT_ABSOLUTE_COLORIMETRIC);

    printf("\n");

    // - - - - - - - - - - - - - - - - - - - - - - - - - - - - - - - - - -

    SpeedTest8bits(ContextID, "8 bits on curves",
        CreateCurves(ContextID),
        CreateCurves(ContextID),
        INTENT_PERCEPTUAL);

    SpeedTest16bits(ContextID, "16 bits on curves",
        CreateCurves(ContextID),
        CreateCurves(ContextID),
        INTENT_PERCEPTUAL);

    SpeedTest32bits(ContextID, "32 bits on curves",
        CreateCurves(ContextID),
        CreateCurves(ContextID),
        INTENT_PERCEPTUAL);

    printf("\n");

    // - - - - - - - - - - - - - - - - - - - - - - - - - - - - - - - - - -

    SpeedTest8bitsCMYK(ContextID, "8 bits on CMYK profiles",
        cmsOpenProfileFromFile(ContextID, "test1.icc", "r"),
        cmsOpenProfileFromFile(ContextID, "test2.icc", "r"));

    SpeedTest16bitsCMYK(ContextID, "16 bits on CMYK profiles",
        cmsOpenProfileFromFile(ContextID, "test1.icc", "r"),
        cmsOpenProfileFromFile(ContextID, "test2.icc", "r"));

    SpeedTest32bitsCMYK(ContextID, "32 bits on CMYK profiles",
        cmsOpenProfileFromFile(ContextID, "test1.icc", "r"),
        cmsOpenProfileFromFile(ContextID, "test2.icc", "r"));

    printf("\n");

    // - - - - - - - - - - - - - - - - - - - - - - - - - - - - - - - - - -

    SpeedTest8bitsGray(ContextID, "8 bits on gray-to gray",
        cmsOpenProfileFromFile(ContextID, "gray3lcms2.icc", "r"),
        cmsOpenProfileFromFile(ContextID, "graylcms2.icc", "r"), INTENT_RELATIVE_COLORIMETRIC);

    SpeedTest16bitsGray(ContextID, "16 bits on gray-to gray",
        cmsOpenProfileFromFile(ContextID, "gray3lcms2.icc", "r"),
        cmsOpenProfileFromFile(ContextID, "graylcms2.icc", "r"), INTENT_RELATIVE_COLORIMETRIC);

    SpeedTest32bitsGray(ContextID, "32 bits on gray-to gray",
        cmsOpenProfileFromFile(ContextID, "gray3lcms2.icc", "r"),
        cmsOpenProfileFromFile(ContextID, "graylcms2.icc", "r"), INTENT_RELATIVE_COLORIMETRIC);

    printf("\n");

    // - - - - - - - - - - - - - - - - - - - - - - - - - - - - - - - - - -

    SpeedTest8bitsGray(ContextID, "8 bits on gray-to-lab gray",
        cmsOpenProfileFromFile(ContextID, "graylcms2.icc", "r"),
        cmsOpenProfileFromFile(ContextID, "glablcms2.icc", "r"), INTENT_RELATIVE_COLORIMETRIC);

    SpeedTest16bitsGray(ContextID, "16 bits on gray-to-lab gray",
        cmsOpenProfileFromFile(ContextID, "graylcms2.icc", "r"),
        cmsOpenProfileFromFile(ContextID, "glablcms2.icc", "r"), INTENT_RELATIVE_COLORIMETRIC);

    SpeedTest32bitsGray(ContextID, "32 bits on gray-to-lab gray",
        cmsOpenProfileFromFile(ContextID, "graylcms2.icc", "r"),
        cmsOpenProfileFromFile(ContextID, "glablcms2.icc", "r"), INTENT_RELATIVE_COLORIMETRIC);

    printf("\n");

    // - - - - - - - - - - - - - - - - - - - - - - - - - - - - - - - - - -

    SpeedTest8bitsGray(ContextID, "8 bits on SAME gray-to-gray",
        cmsOpenProfileFromFile(ContextID, "graylcms2.icc", "r"),
        cmsOpenProfileFromFile(ContextID, "graylcms2.icc", "r"), INTENT_PERCEPTUAL);

    SpeedTest16bitsGray(ContextID, "16 bits on SAME gray-to-gray",
        cmsOpenProfileFromFile(ContextID, "graylcms2.icc", "r"),
        cmsOpenProfileFromFile(ContextID, "graylcms2.icc", "r"), INTENT_PERCEPTUAL);

    SpeedTest32bitsGray(ContextID, "32 bits on SAME gray-to-gray",
        cmsOpenProfileFromFile(ContextID, "graylcms2.icc", "r"),
        cmsOpenProfileFromFile(ContextID, "graylcms2.icc", "r"), INTENT_PERCEPTUAL);

    printf("\n");
}


// -----------------------------------------------------------------------------------------------------


// Print the supported intents
static
void PrintSupportedIntents(void)
{
    cmsUInt32Number n, i;
    cmsUInt32Number Codes[200];
    char* Descriptions[200];

    n = cmsGetSupportedIntents(DbgThread(), 200, Codes, Descriptions);

    printf("Supported intents:\n");
    for (i=0; i < n; i++) {
        printf("\t%u - %s\n", Codes[i], Descriptions[i]);
    }
    printf("\n");
}

// ---------------------------------------------------------------------------------------


#if defined(BUILD_MONOLITHIC)
#define main(cnt, arr)      lcms2_test_main(cnt, arr)
#endif

int main(int argc, const char** argv)
{
    cmsInt32Number Exhaustive = 0;
    cmsInt32Number DoSpeedTests = 1;
    cmsInt32Number DoCheckTests = 1;
    cmsInt32Number DoPluginTests = 1;
    cmsInt32Number DoZooTests = 0;
    cmsContext ctx;

#ifdef _MSC_VER
    _CrtSetDbgFlag ( _CRTDBG_ALLOC_MEM_DF | _CRTDBG_LEAK_CHECK_DF );
#endif

    // First of all, check for the right header
    if (cmsGetEncodedCMMversion() != LCMS_VERSION) {
        Die("Oops, you are mixing header and shared lib!\nHeader version reports to be '%d' and shared lib '%d'\n", LCMS_VERSION, cmsGetEncodedCMMversion());
    }

    printf("LittleCMS %2.2f test bed %s %s\n\n", cmsGetEncodedCMMversion() / 1000.0, __DATE__, __TIME__);

    if ((argc == 2) && strcmp(argv[1], "--exhaustive") == 0) {

        Exhaustive = 1;
        printf("Running exhaustive tests (will take a while...)\n\n");
    }
    else
        if ((argc == 3) && strcmp(argv[1], "--chdir") == 0) {
            CHDIR(argv[2]);
        }

#ifdef LCMS_FAST_EXTENSIONS
   printf("Installing fast float extension ...");
   cmsPlugin(cmsFastFloatExtensions());
   printf("done.\n");
#endif

    printf("Installing debug memory plug-in ... ");
    cmsPlugin(NULL, &DebugMemHandler);
    printf("done.\n");

    ctx = NULL;//cmsCreateContext(NULL, NULL);

    printf("Installing error logger ... ");
    cmsSetLogErrorHandler(NULL, FatalErrorQuit);
    printf("done.\n");
<<<<<<< HEAD

    CheckMethodPackDoublesFromFloat(ctx);

=======
         
>>>>>>> eaed773f
    PrintSupportedIntents();

    Check(ctx, "Base types", CheckBaseTypes);
    Check(ctx, "endianness", CheckEndianness);
    Check(ctx, "quick floor", CheckQuickFloor);
    Check(ctx, "quick floor word", CheckQuickFloorWord);
    Check(ctx, "Fixed point 15.16 representation", CheckFixedPoint15_16);
    Check(ctx, "Fixed point 8.8 representation", CheckFixedPoint8_8);
    Check(ctx, "D50 roundtrip", CheckD50Roundtrip);

    // Create utility profiles
    if (DoCheckTests || DoSpeedTests)
        Check(ctx, "Creation of test profiles", CreateTestProfiles);

    if (DoCheckTests) {

    // Forward 1D interpolation
    Check(ctx, "1D interpolation in 2pt tables", Check1DLERP2);
    Check(ctx, "1D interpolation in 3pt tables", Check1DLERP3);
    Check(ctx, "1D interpolation in 4pt tables", Check1DLERP4);
    Check(ctx, "1D interpolation in 6pt tables", Check1DLERP6);
    Check(ctx, "1D interpolation in 18pt tables", Check1DLERP18);
    Check(ctx, "1D interpolation in descending 2pt tables", Check1DLERP2Down);
    Check(ctx, "1D interpolation in descending 3pt tables", Check1DLERP3Down);
    Check(ctx, "1D interpolation in descending 6pt tables", Check1DLERP6Down);
    Check(ctx, "1D interpolation in descending 18pt tables", Check1DLERP18Down);

    if (Exhaustive) {

        Check(ctx, "1D interpolation in n tables", ExhaustiveCheck1DLERP);
        Check(ctx, "1D interpolation in descending tables", ExhaustiveCheck1DLERPDown);
    }

    // Forward 3D interpolation
    Check(ctx, "3D interpolation Tetrahedral (float) ", Check3DinterpolationFloatTetrahedral);
    Check(ctx, "3D interpolation Trilinear (float) ", Check3DinterpolationFloatTrilinear);
    Check(ctx, "3D interpolation Tetrahedral (16) ", Check3DinterpolationTetrahedral16);
    Check(ctx, "3D interpolation Trilinear (16) ", Check3DinterpolationTrilinear16);

    if (Exhaustive) {

        Check(ctx, "Exhaustive 3D interpolation Tetrahedral (float) ", ExaustiveCheck3DinterpolationFloatTetrahedral);
        Check(ctx, "Exhaustive 3D interpolation Trilinear  (float) ", ExaustiveCheck3DinterpolationFloatTrilinear);
        Check(ctx, "Exhaustive 3D interpolation Tetrahedral (16) ", ExhaustiveCheck3DinterpolationTetrahedral16);
        Check(ctx, "Exhaustive 3D interpolation Trilinear (16) ", ExhaustiveCheck3DinterpolationTrilinear16);
    }

    Check(ctx, "Reverse interpolation 3 -> 3", CheckReverseInterpolation3x3);
    Check(ctx, "Reverse interpolation 4 -> 3", CheckReverseInterpolation4x3);


    // High dimensionality interpolation

    Check(ctx, "3D interpolation", Check3Dinterp);
    Check(ctx, "3D interpolation with granularity", Check3DinterpGranular);
    Check(ctx, "4D interpolation", Check4Dinterp);
    Check(ctx, "4D interpolation with granularity", Check4DinterpGranular);
    Check(ctx, "5D interpolation with granularity", Check5DinterpGranular);
    Check(ctx, "6D interpolation with granularity", Check6DinterpGranular);
    Check(ctx, "7D interpolation with granularity", Check7DinterpGranular);
    Check(ctx, "8D interpolation with granularity", Check8DinterpGranular);

    // Encoding of colorspaces
    Check(ctx, "Lab to LCh and back (float only) ", CheckLab2LCh);
    Check(ctx, "Lab to XYZ and back (float only) ", CheckLab2XYZ);
    Check(ctx, "Lab to xyY and back (float only) ", CheckLab2xyY);
    Check(ctx, "Lab V2 encoding", CheckLabV2encoding);
    Check(ctx, "Lab V4 encoding", CheckLabV4encoding);

    // BlackBody
    Check(ctx, "Blackbody radiator", CheckTemp2CHRM);

    // Tone curves
    Check(ctx, "Linear gamma curves (16 bits)", CheckGammaCreation16);
    Check(ctx, "Linear gamma curves (float)", CheckGammaCreationFlt);

    Check(ctx, "Curve 1.8 (float)", CheckGamma18);
    Check(ctx, "Curve 2.2 (float)", CheckGamma22);
    Check(ctx, "Curve 3.0 (float)", CheckGamma30);

    Check(ctx, "Curve 1.8 (table)", CheckGamma18Table);
    Check(ctx, "Curve 2.2 (table)", CheckGamma22Table);
    Check(ctx, "Curve 3.0 (table)", CheckGamma30Table);

    Check(ctx, "Curve 1.8 (word table)", CheckGamma18TableWord);
    Check(ctx, "Curve 2.2 (word table)", CheckGamma22TableWord);
    Check(ctx, "Curve 3.0 (word table)", CheckGamma30TableWord);

    Check(ctx, "Parametric curves", CheckParametricToneCurves);

    Check(ctx, "Join curves", CheckJointCurves);
    Check(ctx, "Join curves descending", CheckJointCurvesDescending);
    Check(ctx, "Join curves degenerated", CheckReverseDegenerated);
    Check(ctx, "Join curves sRGB (Float)", CheckJointFloatCurves_sRGB);
    Check(ctx, "Join curves sRGB (16 bits)", CheckJoint16Curves_sRGB);
    Check(ctx, "Join curves sigmoidal", CheckJointCurvesSShaped);

    // LUT basics
    Check(ctx, "LUT creation & dup", CheckLUTcreation);
    Check(ctx, "1 Stage LUT ", Check1StageLUT);
    Check(ctx, "2 Stage LUT ", Check2StageLUT);
    Check(ctx, "2 Stage LUT (16 bits)", Check2Stage16LUT);
    Check(ctx, "3 Stage LUT ", Check3StageLUT);
    Check(ctx, "3 Stage LUT (16 bits)", Check3Stage16LUT);
    Check(ctx, "4 Stage LUT ", Check4StageLUT);
    Check(ctx, "4 Stage LUT (16 bits)", Check4Stage16LUT);
    Check(ctx, "5 Stage LUT ", Check5StageLUT);
    Check(ctx, "5 Stage LUT (16 bits) ", Check5Stage16LUT);
    Check(ctx, "6 Stage LUT ", Check6StageLUT);
    Check(ctx, "6 Stage LUT (16 bits) ", Check6Stage16LUT);

    // LUT operation
    Check(ctx, "Lab to Lab LUT (float only) ", CheckLab2LabLUT);
    Check(ctx, "XYZ to XYZ LUT (float only) ", CheckXYZ2XYZLUT);
    Check(ctx, "Lab to Lab MAT LUT (float only) ", CheckLab2LabMatLUT);
    Check(ctx, "Named Color LUT", CheckNamedColorLUT);
    Check(ctx, "Usual formatters", CheckFormatters16);
    Check(ctx, "Floating point formatters", CheckFormattersFloat);

#ifndef CMS_NO_HALF_SUPPORT
    Check(ctx, "HALF formatters", CheckFormattersHalf);
#endif
    // ChangeBuffersFormat
    Check(ctx, "ChangeBuffersFormat", CheckChangeBufferFormat);

    // MLU
    Check(ctx, "Multilocalized Unicode", CheckMLU);

    // Named color
    Check(ctx, "Named color lists", CheckNamedColorList);
    Check(ctx, "Create named color profile", CreateNamedColorProfile);

    // Profile I/O (this one is huge!)
    Check(ctx, "Profile creation", CheckProfileCreation);
    Check(ctx, "Header version", CheckVersionHeaderWriting);
    Check(ctx, "Multilocalized profile", CheckMultilocalizedProfile);

    // Error reporting
    Check(ctx, "Error reporting on bad profiles", CheckErrReportingOnBadProfiles);
    Check(ctx, "Error reporting on bad transforms", CheckErrReportingOnBadTransforms);

    // Transforms
    Check(ctx, "Curves only transforms", CheckCurvesOnlyTransforms);
    Check(ctx, "Float Lab->Lab transforms", CheckFloatLabTransforms);
    Check(ctx, "Encoded Lab->Lab transforms", CheckEncodedLabTransforms);
    Check(ctx, "Stored identities", CheckStoredIdentities);

    Check(ctx, "Matrix-shaper transform (float)",   CheckMatrixShaperXFORMFloat);
    Check(ctx, "Matrix-shaper transform (16 bits)", CheckMatrixShaperXFORM16);
    Check(ctx, "Matrix-shaper transform (8 bits)",  CheckMatrixShaperXFORM8);

    Check(ctx, "Primaries of sRGB", CheckRGBPrimaries);

    // Known values
    Check(ctx, "Known values across matrix-shaper", Chack_sRGB_Float);
    Check(ctx, "Gray input profile", CheckInputGray);
    Check(ctx, "Gray Lab input profile", CheckLabInputGray);
    Check(ctx, "Gray output profile", CheckOutputGray);
    Check(ctx, "Gray Lab output profile", CheckLabOutputGray);

    Check(ctx, "Matrix-shaper proofing transform (float)",   CheckProofingXFORMFloat);
    Check(ctx, "Matrix-shaper proofing transform (16 bits)",  CheckProofingXFORM16);

    Check(ctx, "Gamut check", CheckGamutCheck);

    Check(ctx, "CMYK roundtrip on perceptual transform",   CheckCMYKRoundtrip);

    Check(ctx, "CMYK perceptual transform",   CheckCMYKPerceptual);
    // Check("CMYK rel.col. transform",   CheckCMYKRelCol);

    Check(ctx, "Black ink only preservation", CheckKOnlyBlackPreserving);
    Check(ctx, "Black plane preservation", CheckKPlaneBlackPreserving);


    Check(ctx, "Deciding curve types", CheckV4gamma);

    Check(ctx, "Black point detection", CheckBlackPoint);
    Check(ctx, "TAC detection", CheckTAC);

    Check(ctx, "CGATS parser", CheckCGATS);
    Check(ctx, "CGATS parser on junk", CheckCGATS2);
    Check(ctx, "CGATS parser on overflow", CheckCGATS_Overflow);
    Check(ctx, "PostScript generator", CheckPostScript);
    Check(ctx, "Segment maxima GBD", CheckGBD);
    Check(ctx, "MD5 digest", CheckMD5);
    Check(ctx, "Linking", CheckLinking);
    Check(ctx, "floating point tags on XYZ", CheckFloatXYZ);
    Check(ctx, "RGB->Lab->RGB with alpha on FLT", ChecksRGB2LabFLT);
    Check(ctx, "Parametric curve on Rec709", CheckParametricRec709);
    Check(ctx, "Floating Point sampled curve with non-zero start", CheckFloatSamples);
    Check(ctx, "Floating Point segmented curve with short sampled segment", CheckFloatSegments);
    Check(ctx, "Read RAW tags", CheckReadRAW);
    Check(ctx, "Check MetaTag", CheckMeta);
    Check(ctx, "Null transform on floats", CheckFloatNULLxform);
    Check(ctx, "Set free a tag", CheckRemoveTag);
    Check(ctx, "Matrix simplification", CheckMatrixSimplify);
    Check(ctx, "Planar 8 optimization", CheckPlanar8opt);
    Check(ctx, "Swap endian feature", CheckSE);
    Check(ctx, "Transform line stride RGB", CheckTransformLineStride);
    Check(ctx, "Forged MPE profile", CheckForgedMPE);
    Check(ctx, "Proofing intersection", CheckProofingIntersection);
    Check(ctx, "Empty MLUC", CheckEmptyMLUC);
    Check(ctx, "sRGB round-trips", Check_sRGB_Rountrips);
    Check(ctx, "Gamma space detection", CheckGammaSpaceDetection);
    Check(ctx, "Unbounded mode w/ integer output", CheckIntToFloatTransform);
    Check(ctx, "Corrupted built-in by using cmsWriteRawTag", CheckInducedCorruption);
    }

    if (DoPluginTests)
    {

        Check(ctx, "Context memory handling", CheckAllocContext);
        Check(ctx, "Simple context functionality", CheckSimpleContext);
        Check(ctx, "Alarm codes context", CheckAlarmColorsContext);
        Check(ctx, "Adaptation state context", CheckAdaptationStateContext);
        Check(ctx, "1D interpolation plugin", CheckInterp1DPlugin);
        Check(ctx, "3D interpolation plugin", CheckInterp3DPlugin);
        Check(ctx, "Parametric curve plugin", CheckParametricCurvePlugin);
        Check(ctx, "Formatters plugin",       CheckFormattersPlugin);
        Check(ctx, "Tag type plugin",         CheckTagTypePlugin);
        Check(ctx, "MPE type plugin",         CheckMPEPlugin);
        Check(ctx, "Optimization plugin",     CheckOptimizationPlugin);
        Check(ctx, "Rendering intent plugin", CheckIntentPlugin);
        Check(ctx, "Full transform plugin",   CheckTransformPlugin);
        Check(ctx, "Mutex plugin",            CheckMutexPlugin);

    }


    if (DoSpeedTests)
        SpeedTest(ctx);


#ifdef CMS_IS_WINDOWS_
    if (DoZooTests)
         CheckProfileZOO(ctx);
#endif

    DebugMemPrintTotals();

    cmsUnregisterPlugins(NULL);

    // Cleanup
    if (DoCheckTests || DoSpeedTests)
        RemoveTestProfiles();

   return TotalFail;
}<|MERGE_RESOLUTION|>--- conflicted
+++ resolved
@@ -8186,15 +8186,9 @@
         return 0;
     }
 
-<<<<<<< HEAD
     srcCS = cmsGetColorSpace(ContextID, srcProfile);
-    nSrcComponents = cmsChannelsOf(ContextID, srcCS);
-
-=======
-    srcCS = cmsGetColorSpace(srcProfile);
-    nSrcComponents = cmsChannelsOfColorSpace(srcCS);
-    
->>>>>>> eaed773f
+    nSrcComponents = cmsChannelsOfColorSpace(ContextID, srcCS);
+
     if (srcCS == cmsSigLabData) {
         srcFormat =
             COLORSPACE_SH(PT_Lab) | CHANNELS_SH(nSrcComponents) | BYTES_SH(0);
@@ -9278,13 +9272,9 @@
     printf("Installing error logger ... ");
     cmsSetLogErrorHandler(NULL, FatalErrorQuit);
     printf("done.\n");
-<<<<<<< HEAD
 
     CheckMethodPackDoublesFromFloat(ctx);
 
-=======
-         
->>>>>>> eaed773f
     PrintSupportedIntents();
 
     Check(ctx, "Base types", CheckBaseTypes);
