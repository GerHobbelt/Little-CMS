--- conflicted
+++ resolved
@@ -8507,7 +8507,7 @@
 
 
 static
-int CheckBadCGATS(void)
+int CheckBadCGATS(cmsContext ContextID)
 {
     const char* bad_it8 =
         " \"\"\n"
@@ -9298,7 +9298,6 @@
     cmsSetLogErrorHandler(NULL, FatalErrorQuit);
     printf("done.\n");
 
-<<<<<<< HEAD
     CheckMethodPackDoublesFromFloat(ctx);
 
     PrintSupportedIntents();
@@ -9310,17 +9309,6 @@
     Check(ctx, "Fixed point 15.16 representation", CheckFixedPoint15_16);
     Check(ctx, "Fixed point 8.8 representation", CheckFixedPoint8_8);
     Check(ctx, "D50 roundtrip", CheckD50Roundtrip);
-=======
-    PrintSupportedIntents();
-
-    Check("Base types", CheckBaseTypes);
-    Check("endianness", CheckEndianness);
-    Check("quick floor", CheckQuickFloor);
-    Check("quick floor word", CheckQuickFloorWord);
-    Check("Fixed point 15.16 representation", CheckFixedPoint15_16);
-    Check("Fixed point 8.8 representation", CheckFixedPoint8_8);
-    Check("D50 roundtrip", CheckD50Roundtrip);
->>>>>>> 7984408c
 
     // Create utility profiles
     if (DoCheckTests || DoSpeedTests)
@@ -9482,7 +9470,6 @@
     Check(ctx, "CMYK perceptual transform",   CheckCMYKPerceptual);
     // Check("CMYK rel.col. transform",   CheckCMYKRelCol);
 
-<<<<<<< HEAD
     Check(ctx, "Black ink only preservation", CheckKOnlyBlackPreserving);
     Check(ctx, "Black plane preservation", CheckKPlaneBlackPreserving);
 
@@ -9519,45 +9506,7 @@
     Check(ctx, "Gamma space detection", CheckGammaSpaceDetection);
     Check(ctx, "Unbounded mode w/ integer output", CheckIntToFloatTransform);
     Check(ctx, "Corrupted built-in by using cmsWriteRawTag", CheckInducedCorruption);
-=======
-    Check("Black ink only preservation", CheckKOnlyBlackPreserving);
-    Check("Black plane preservation", CheckKPlaneBlackPreserving);
-
-
-    Check("Deciding curve types", CheckV4gamma);
-
-    Check("Black point detection", CheckBlackPoint);
-    Check("TAC detection", CheckTAC);
-
-    Check("CGATS parser", CheckCGATS);
-    Check("CGATS parser on junk", CheckCGATS2);
-    Check("CGATS parser on overflow", CheckCGATS_Overflow);
-    Check("PostScript generator", CheckPostScript);
-    Check("Segment maxima GBD", CheckGBD);
-    Check("MD5 digest", CheckMD5);
-    Check("Linking", CheckLinking);
-    Check("floating point tags on XYZ", CheckFloatXYZ);
-    Check("RGB->Lab->RGB with alpha on FLT", ChecksRGB2LabFLT);
-    Check("Parametric curve on Rec709", CheckParametricRec709);
-    Check("Floating Point sampled curve with non-zero start", CheckFloatSamples);
-    Check("Floating Point segmented curve with short sampled segment", CheckFloatSegments);
-    Check("Read RAW tags", CheckReadRAW);
-    Check("Check MetaTag", CheckMeta);
-    Check("Null transform on floats", CheckFloatNULLxform);
-    Check("Set free a tag", CheckRemoveTag);
-    Check("Matrix simplification", CheckMatrixSimplify);
-    Check("Planar 8 optimization", CheckPlanar8opt);
-    Check("Swap endian feature", CheckSE);
-    Check("Transform line stride RGB", CheckTransformLineStride);
-    Check("Forged MPE profile", CheckForgedMPE);
-    Check("Proofing intersection", CheckProofingIntersection);
-    Check("Empty MLUC", CheckEmptyMLUC);
-    Check("sRGB round-trips", Check_sRGB_Rountrips);
-    Check("Gamma space detection", CheckGammaSpaceDetection);
-    Check("Unbounded mode w/ integer output", CheckIntToFloatTransform);
-    Check("Corrupted built-in by using cmsWriteRawTag", CheckInducedCorruption);
-    Check("Bad CGATS file", CheckBadCGATS);
->>>>>>> 7984408c
+    Check(ctx, "Bad CGATS file", CheckBadCGATS);
     }
 
     if (DoPluginTests)
