//---------------------------------------------------------------------------------
//
//  Little Color Management System
//  Copyright (c) 1998-2021 Marti Maria Saguer
//
// Permission is hereby granted, free of charge, to any person obtaining
// a copy of this software and associated documentation files (the "Software"),
// to deal in the Software without restriction, including without limitation
// the rights to use, copy, modify, merge, publish, distribute, sublicense,
// and/or sell copies of the Software, and to permit persons to whom the Software
// is furnished to do so, subject to the following conditions:
//
// The above copyright notice and this permission notice shall be included in
// all copies or substantial portions of the Software.
//
// THE SOFTWARE IS PROVIDED "AS IS", WITHOUT WARRANTY OF ANY KIND,
// EXPRESS OR IMPLIED, INCLUDING BUT NOT LIMITED TO
// THE WARRANTIES OF MERCHANTABILITY, FITNESS FOR A PARTICULAR PURPOSE AND
// NONINFRINGEMENT. IN NO EVENT SHALL THE AUTHORS OR COPYRIGHT HOLDERS BE
// LIABLE FOR ANY CLAIM, DAMAGES OR OTHER LIABILITY, WHETHER IN AN ACTION
// OF CONTRACT, TORT OR OTHERWISE, ARISING FROM, OUT OF OR IN CONNECTION
// WITH THE SOFTWARE OR THE USE OR OTHER DEALINGS IN THE SOFTWARE.
//
//---------------------------------------------------------------------------------
//

#include "testcms2.h"

// A single check. Returns 1 if success, 0 if failed
typedef cmsInt32Number (*TestFn)(cmsContext);

// A parametric Tone curve test function
typedef cmsFloat32Number (* dblfnptr)(cmsFloat32Number x, const cmsFloat64Number Params[]);

// Some globals to keep track of error
#define TEXT_ERROR_BUFFER_SIZE  4096

static char ReasonToFailBuffer[TEXT_ERROR_BUFFER_SIZE];
static char SubTestBuffer[TEXT_ERROR_BUFFER_SIZE];
static cmsInt32Number TotalTests = 0, TotalFail = 0;
static cmsBool TrappedError;
static cmsInt32Number SimultaneousErrors;


#define cmsmin(a, b) (((a) < (b)) ? (a) : (b))

// Die, a fatal unexpected error is detected!
void Die(const char* Reason, ...)
{
    va_list args;
    va_start(args, Reason);
    vsprintf(ReasonToFailBuffer, Reason, args);
    va_end(args);
    printf("\n%s\n", ReasonToFailBuffer);
    fflush(stdout);
    exit(1);
}

static
void* chknull(void* mem)
{
    if (mem == NULL)
        Die("Memory may be corrupted");

    return mem;
}

// Memory management replacement -----------------------------------------------------------------------------


// This is just a simple plug-in for malloc, free and realloc to keep track of memory allocated,
// maximum requested as a single block and maximum allocated at a given time. Results are printed at the end
static cmsUInt32Number SingleHit, MaxAllocated=0, TotalMemory=0;

// I'm hiding the size before the block. This is a well-known technique and probably the blocks coming from
// malloc are built in a way similar to that, but I do on my own to be portable.
typedef struct {
    cmsUInt32Number KeepSize;
    cmsContext      WhoAllocated;
    cmsUInt32Number DontCheck;

    union {
        cmsUInt64Number HiSparc;

        // '_cmsMemoryBlock' block is prepended by the
        // allocator for any requested size. Thus, union holds
        // "widest" type to guarantee proper '_cmsMemoryBlock'
        // alignment for any requested size.

    } alignment;


} _cmsMemoryBlock;

#define SIZE_OF_MEM_HEADER (sizeof(_cmsMemoryBlock))

// This is a fake thread descriptor used to check thread integrity.
// Basically it returns a different threadID each time it is called.
// Then the memory management replacement functions does check if each
// free() is being called with same ContextID used on malloc()
static
cmsContext DbgThread(void)
{
    static cmsUInt32Number n = 1;

    return (cmsContext) (void*) ((cmsUInt8Number*) NULL + (n++ % 0xff0));
}

// The allocate routine
static
void* DebugMalloc(cmsContext ContextID, cmsUInt32Number size)
{
    _cmsMemoryBlock* blk;

    if (size <= 0) {
       Die("malloc requested with zero bytes");
    }

    TotalMemory += size;

    if (TotalMemory > MaxAllocated)
        MaxAllocated = TotalMemory;

    if (size > SingleHit)
        SingleHit = size;

    blk = (_cmsMemoryBlock*) chknull(malloc(size + SIZE_OF_MEM_HEADER));
    if (blk == NULL) return NULL;

    blk ->KeepSize = size;
    blk ->WhoAllocated = ContextID;
    blk ->DontCheck = 0;

    return (void*) ((cmsUInt8Number*) blk + SIZE_OF_MEM_HEADER);
}


// The free routine
static
void  DebugFree(cmsContext ContextID, void *Ptr)
{
    _cmsMemoryBlock* blk;

    if (Ptr == NULL) {
        Die("NULL free (which is a no-op in C, but may be an clue of something going wrong)");
    }

    blk = (_cmsMemoryBlock*) (((cmsUInt8Number*) Ptr) - SIZE_OF_MEM_HEADER);
    TotalMemory -= blk ->KeepSize;

    if (blk ->WhoAllocated != ContextID && !blk->DontCheck && ContextID) {
        Die("Trying to free memory allocated by a different thread");
    }

    free(blk);
}


// Reallocate, just a malloc, a copy and a free in this case.
static
void * DebugRealloc(cmsContext ContextID, void* Ptr, cmsUInt32Number NewSize)
{
    _cmsMemoryBlock* blk;
    void*  NewPtr;
    cmsUInt32Number max_sz;

    NewPtr = DebugMalloc(ContextID, NewSize);
    if (Ptr == NULL) return NewPtr;

    blk = (_cmsMemoryBlock*) (((cmsUInt8Number*) Ptr) - SIZE_OF_MEM_HEADER);
    max_sz = blk -> KeepSize > NewSize ? NewSize : blk ->KeepSize;
    memmove(NewPtr, Ptr, max_sz);
    DebugFree(ContextID, Ptr);

    return NewPtr;
}

// Let's know the totals
static
void DebugMemPrintTotals(void)
{
    printf("[Memory statistics]\n");
    printf("Allocated = %u MaxAlloc = %u Single block hit = %u\n", TotalMemory, MaxAllocated, SingleHit);
}


void DebugMemDontCheckThis(void *Ptr)
{
     _cmsMemoryBlock* blk = (_cmsMemoryBlock*) (((cmsUInt8Number*) Ptr) - SIZE_OF_MEM_HEADER);

     blk ->DontCheck = 1;
}


// Memory string
static
const char* MemStr(cmsUInt32Number size)
{
    static char Buffer[1024];

    if (size > 1024*1024) {
        sprintf(Buffer, "%g Mb", (cmsFloat64Number) size / (1024.0*1024.0));
    }
    else
        if (size > 1024) {
            sprintf(Buffer, "%g Kb", (cmsFloat64Number) size / 1024.0);
        }
        else
            sprintf(Buffer, "%g bytes", (cmsFloat64Number) size);

    return Buffer;
}


void TestMemoryLeaks(cmsBool ok)
{
    if (TotalMemory > 0)
        printf("Ok, but %s are left!\n", MemStr(TotalMemory));
    else {
        if (ok) printf("Ok.\n");
    }
}

// Here we go with the plug-in declaration
static cmsPluginMemHandler DebugMemHandler = {{ cmsPluginMagicNumber, 2060-2000, cmsPluginMemHandlerSig, NULL },
                                               DebugMalloc, DebugFree, DebugRealloc, NULL, NULL, NULL };

// Returns a pointer to the memhandler plugin
void* PluginMemHandler(void)
{
    return (void*) &DebugMemHandler;
}

cmsContext WatchDogContext(void* usr)
{
    cmsContext ctx;

    ctx = cmsCreateContext(&DebugMemHandler, usr);

    if (ctx == NULL)
        Die("Unable to create memory managed context");

    DebugMemDontCheckThis(ctx);
    return ctx;
}



static
void FatalErrorQuit(cmsContext ContextID, cmsUInt32Number ErrorCode, const char *Text)
{
    Die(Text);

    cmsUNUSED_PARAMETER(ContextID);
    cmsUNUSED_PARAMETER(ErrorCode);
}


void ResetFatalError(cmsContext ContextID)
{
    cmsSetLogErrorHandler(ContextID, FatalErrorQuit);
}


// Print a dot for gauging
void Dot(void)
{
    fprintf(stdout, "."); fflush(stdout);
}

void Say(const char* str)
{
    fprintf(stdout, "%s", str); fflush(stdout);
}


// Keep track of the reason to fail

void Fail(const char* frm, ...)
{
    va_list args;
    va_start(args, frm);
    vsprintf(ReasonToFailBuffer, frm, args);
    va_end(args);
}

// Keep track of subtest

void SubTest(const char* frm, ...)
{
    va_list args;

    Dot();
    va_start(args, frm);
    vsprintf(SubTestBuffer, frm, args);
    va_end(args);
}

// The check framework
static
void Check(cmsContext ContextID, const char* Title, TestFn Fn)
{
    cmsContext ctx = DbgThread();

    printf("Checking %s ...", Title);
    fflush(stdout);

    ReasonToFailBuffer[0] = 0;
    SubTestBuffer[0] = 0;
    TrappedError = FALSE;
    SimultaneousErrors = 0;
    TotalTests++;

    if (Fn(ctx) && !TrappedError) {

        // It is a good place to check memory
        TestMemoryLeaks(TRUE);

    }
    else {
        printf("FAIL!\n");

        if (SubTestBuffer[0])
            printf("%s: [%s]\n\t%s\n", Title, SubTestBuffer, ReasonToFailBuffer);
        else
            printf("%s:\n\t%s\n", Title, ReasonToFailBuffer);

        if (SimultaneousErrors > 1)
               printf("\tMore than one (%d) errors were reported\n", SimultaneousErrors);

        TotalFail++;
    }
    fflush(stdout);
}

// Dump a tone curve, for easy diagnostic
void DumpToneCurve(cmsContext ContextID, cmsToneCurve* gamma, const char* FileName)
{
    cmsHANDLE hIT8;
    cmsUInt32Number i;

    hIT8 = cmsIT8Alloc(ContextID);

    cmsIT8SetPropertyDbl(ContextID, hIT8, "NUMBER_OF_FIELDS", 2);
    cmsIT8SetPropertyDbl(ContextID, hIT8, "NUMBER_OF_SETS", gamma ->nEntries);

    cmsIT8SetDataFormat(ContextID, hIT8, 0, "SAMPLE_ID");
    cmsIT8SetDataFormat(ContextID, hIT8, 1, "VALUE");

    for (i=0; i < gamma ->nEntries; i++) {
        char Val[30];

        sprintf(Val, "%u", i);
        cmsIT8SetDataRowCol(ContextID, hIT8, i, 0, Val);
        sprintf(Val, "0x%x", gamma ->Table16[i]);
        cmsIT8SetDataRowCol(ContextID, hIT8, i, 1, Val);
    }

    cmsIT8SaveToFile(ContextID, hIT8, FileName);
    cmsIT8Free(ContextID, hIT8);
}

// -------------------------------------------------------------------------------------------------


// Used to perform several checks.
// The space used is a clone of a well-known commercial
// color space which I will name "Above RGB"
static
cmsHPROFILE Create_AboveRGB(cmsContext ctx)
{
    cmsToneCurve* Curve[3];
    cmsHPROFILE hProfile;
    cmsCIExyY D65;
    cmsCIExyYTRIPLE Primaries = {{0.64, 0.33, 1 },
                                 {0.21, 0.71, 1 },
                                 {0.15, 0.06, 1 }};

    Curve[0] = Curve[1] = Curve[2] = cmsBuildGamma(ctx, 2.19921875);

    cmsWhitePointFromTemp(ctx, &D65, 6504);
    hProfile = cmsCreateRGBProfile(ctx, &D65, &Primaries, Curve);
    cmsFreeToneCurve(ctx, Curve[0]);

    return hProfile;
}

// A gamma-2.2 gray space
static
cmsHPROFILE Create_Gray22(cmsContext ctx)
{
    cmsHPROFILE hProfile;
    cmsToneCurve* Curve = cmsBuildGamma(ctx, 2.2);
    if (Curve == NULL) return NULL;

    hProfile = cmsCreateGrayProfile(ctx, cmsD50_xyY(ctx), Curve);
    cmsFreeToneCurve(ctx, Curve);

    return hProfile;
}

// A gamma-3.0 gray space
static
cmsHPROFILE Create_Gray30(cmsContext ctx)
{
    cmsHPROFILE hProfile;
    cmsToneCurve* Curve = cmsBuildGamma(ctx, 3.0);
    if (Curve == NULL) return NULL;

    hProfile = cmsCreateGrayProfile(ctx, cmsD50_xyY(ctx), Curve);
    cmsFreeToneCurve(ctx, Curve);

    return hProfile;
}


static
cmsHPROFILE Create_GrayLab(cmsContext ctx)
{
    cmsHPROFILE hProfile;
    cmsToneCurve* Curve = cmsBuildGamma(ctx, 1.0);
    if (Curve == NULL) return NULL;

    hProfile = cmsCreateGrayProfile(ctx, cmsD50_xyY(ctx), Curve);
    cmsFreeToneCurve(ctx, Curve);

    cmsSetPCS(ctx, hProfile, cmsSigLabData);
    return hProfile;
}

// A CMYK devicelink that adds gamma 3.0 to each channel
static
cmsHPROFILE Create_CMYK_DeviceLink(cmsContext ctx)
{
    cmsHPROFILE hProfile;
    cmsToneCurve* Tab[4];
    cmsToneCurve* Curve = cmsBuildGamma(ctx, 3.0);
    if (Curve == NULL) return NULL;

    Tab[0] = Curve;
    Tab[1] = Curve;
    Tab[2] = Curve;
    Tab[3] = Curve;

    hProfile = cmsCreateLinearizationDeviceLink(ctx, cmsSigCmykData, Tab);
    if (hProfile == NULL) return NULL;

    cmsFreeToneCurve(ctx, Curve);

    return hProfile;
}


// Create a fake CMYK profile, without any other requirement that being coarse CMYK.
// DON'T USE THIS PROFILE FOR ANYTHING, IT IS USELESS BUT FOR TESTING PURPOSES.
typedef struct {

    cmsHTRANSFORM hLab2sRGB;
    cmsHTRANSFORM sRGB2Lab;
    cmsHTRANSFORM hIlimit;

} FakeCMYKParams;

static
cmsFloat64Number Clip(cmsFloat64Number v)
{
    if (v < 0) return 0;
    if (v > 1) return 1;

    return v;
}

static
cmsInt32Number ForwardSampler(cmsContext ContextID, CMSREGISTER const cmsUInt16Number In[], cmsUInt16Number Out[], void* Cargo)
{
    FakeCMYKParams* p = (FakeCMYKParams*) Cargo;
    cmsFloat64Number rgb[3], cmyk[4];
    cmsFloat64Number c, m, y, k;

    cmsDoTransform(ContextID, p ->hLab2sRGB, In, rgb, 1);

    c = 1 - rgb[0];
    m = 1 - rgb[1];
    y = 1 - rgb[2];

    k = (c < m ? cmsmin(c, y) : cmsmin(m, y));

    // NONSENSE WARNING!: I'm doing this just because this is a test
    // profile that may have ink limit up to 400%. There is no UCR here
    // so the profile is basically useless for anything but testing.

    cmyk[0] = c;
    cmyk[1] = m;
    cmyk[2] = y;
    cmyk[3] = k;

    cmsDoTransform(ContextID, p ->hIlimit, cmyk, Out, 1);

    return 1;
}


static
cmsInt32Number ReverseSampler(cmsContext ContextID, CMSREGISTER const cmsUInt16Number In[], CMSREGISTER cmsUInt16Number Out[], CMSREGISTER void* Cargo)
{
    FakeCMYKParams* p = (FakeCMYKParams*) Cargo;
    cmsFloat64Number c, m, y, k, rgb[3];

    c = In[0] / 65535.0;
    m = In[1] / 65535.0;
    y = In[2] / 65535.0;
    k = In[3] / 65535.0;

    if (k == 0) {

        rgb[0] = Clip(1 - c);
        rgb[1] = Clip(1 - m);
        rgb[2] = Clip(1 - y);
    }
    else
        if (k == 1) {

            rgb[0] = rgb[1] = rgb[2] = 0;
        }
        else {

            rgb[0] = Clip((1 - c) * (1 - k));
            rgb[1] = Clip((1 - m) * (1 - k));
            rgb[2] = Clip((1 - y) * (1 - k));
        }

        cmsDoTransform(ContextID, p ->sRGB2Lab, rgb, Out, 1);
        return 1;
}



static
cmsHPROFILE CreateFakeCMYK(cmsContext ContextID, cmsFloat64Number InkLimit, cmsBool lUseAboveRGB)
{
    cmsHPROFILE hICC;
    cmsPipeline* AToB0, *BToA0;
    cmsStage* CLUT;
    FakeCMYKParams p;
    cmsHPROFILE hLab, hsRGB, hLimit;
    cmsUInt32Number cmykfrm;

    if (lUseAboveRGB)
        hsRGB = Create_AboveRGB(ContextID);
    else
       hsRGB  = cmsCreate_sRGBProfile(ContextID);

    hLab   = cmsCreateLab4Profile(ContextID, NULL);
    hLimit = cmsCreateInkLimitingDeviceLink(ContextID, cmsSigCmykData, InkLimit);

    cmykfrm = FLOAT_SH(1) | BYTES_SH(0)|CHANNELS_SH(4);
    p.hLab2sRGB = cmsCreateTransform(ContextID, hLab,  TYPE_Lab_16,  hsRGB, TYPE_RGB_DBL, INTENT_PERCEPTUAL, cmsFLAGS_NOOPTIMIZE|cmsFLAGS_NOCACHE);
    p.sRGB2Lab  = cmsCreateTransform(ContextID, hsRGB, TYPE_RGB_DBL, hLab,  TYPE_Lab_16,  INTENT_PERCEPTUAL, cmsFLAGS_NOOPTIMIZE|cmsFLAGS_NOCACHE);
    p.hIlimit   = cmsCreateTransform(ContextID, hLimit, cmykfrm, NULL, TYPE_CMYK_16, INTENT_PERCEPTUAL, cmsFLAGS_NOOPTIMIZE|cmsFLAGS_NOCACHE);

    cmsCloseProfile(ContextID, hLab); cmsCloseProfile(ContextID, hsRGB); cmsCloseProfile(ContextID, hLimit);

    hICC = cmsCreateProfilePlaceholder(ContextID);
    if (!hICC) return NULL;

    cmsSetProfileVersion(ContextID, hICC, 4.3);

    cmsSetDeviceClass(ContextID, hICC, cmsSigOutputClass);
    cmsSetColorSpace(ContextID, hICC,  cmsSigCmykData);
    cmsSetPCS(ContextID, hICC,         cmsSigLabData);

    BToA0 = cmsPipelineAlloc(ContextID, 3, 4);
    if (BToA0 == NULL) return 0;
    CLUT = cmsStageAllocCLut16bit(ContextID, 17, 3, 4, NULL);
    if (CLUT == NULL) return 0;
    if (!cmsStageSampleCLut16bit(ContextID, CLUT, ForwardSampler, &p, 0)) return 0;

    cmsPipelineInsertStage(ContextID, BToA0, cmsAT_BEGIN, _cmsStageAllocIdentityCurves(ContextID, 3));
    cmsPipelineInsertStage(ContextID, BToA0, cmsAT_END, CLUT);
    cmsPipelineInsertStage(ContextID, BToA0, cmsAT_END, _cmsStageAllocIdentityCurves(ContextID, 4));

    if (!cmsWriteTag(ContextID, hICC, cmsSigBToA0Tag, (void*) BToA0)) return 0;
    cmsPipelineFree(ContextID, BToA0);

    AToB0 = cmsPipelineAlloc(ContextID, 4, 3);
    if (AToB0 == NULL) return 0;
    CLUT = cmsStageAllocCLut16bit(ContextID, 17, 4, 3, NULL);
    if (CLUT == NULL) return 0;
    if (!cmsStageSampleCLut16bit(ContextID, CLUT, ReverseSampler, &p, 0)) return 0;

    cmsPipelineInsertStage(ContextID, AToB0, cmsAT_BEGIN, _cmsStageAllocIdentityCurves(ContextID, 4));
    cmsPipelineInsertStage(ContextID, AToB0, cmsAT_END, CLUT);
    cmsPipelineInsertStage(ContextID, AToB0, cmsAT_END, _cmsStageAllocIdentityCurves(ContextID, 3));

    if (!cmsWriteTag(ContextID, hICC, cmsSigAToB0Tag, (void*) AToB0)) return 0;
    cmsPipelineFree(ContextID, AToB0);

    cmsDeleteTransform(ContextID, p.hLab2sRGB);
    cmsDeleteTransform(ContextID, p.sRGB2Lab);
    cmsDeleteTransform(ContextID, p.hIlimit);

    cmsLinkTag(ContextID, hICC, cmsSigAToB1Tag, cmsSigAToB0Tag);
    cmsLinkTag(ContextID, hICC, cmsSigAToB2Tag, cmsSigAToB0Tag);
    cmsLinkTag(ContextID, hICC, cmsSigBToA1Tag, cmsSigBToA0Tag);
    cmsLinkTag(ContextID, hICC, cmsSigBToA2Tag, cmsSigBToA0Tag);

    return hICC;
}


// Does create several profiles for latter use------------------------------------------------------------------------------------------------

static
cmsInt32Number OneVirtual(cmsContext ctx, cmsHPROFILE h, const char* SubTestTxt, const char* FileName)
{
    SubTest(SubTestTxt);
    if (h == NULL) return 0;

    if (!cmsSaveProfileToFile(ctx, h, FileName)) return 0;
    cmsCloseProfile(ctx, h);

    h = cmsOpenProfileFromFile(ctx, FileName, "r");
    if (h == NULL) return 0;

    cmsCloseProfile(ctx, h);
    return 1;
}



// This test checks the ability of lcms2 to save its built-ins as valid profiles.
// It does not check the functionality of such profiles
static
cmsInt32Number CreateTestProfiles(cmsContext ctx)
{
    cmsHPROFILE h;

    h = cmsCreate_sRGBProfile(ctx);
    if (!OneVirtual(ctx, h, "sRGB profile", "sRGBlcms2.icc")) return 0;

    // ----

    h = Create_AboveRGB(ctx);
    if (!OneVirtual(ctx, h, "aRGB profile", "aRGBlcms2.icc")) return 0;

    // ----

    h = Create_Gray22(ctx);
    if (!OneVirtual(ctx, h, "Gray profile", "graylcms2.icc")) return 0;

    // ----

    h = Create_Gray30(ctx);
    if (!OneVirtual(ctx, h, "Gray 3.0 profile", "gray3lcms2.icc")) return 0;

    // ----

    h = Create_GrayLab(ctx);
    if (!OneVirtual(ctx, h, "Gray Lab profile", "glablcms2.icc")) return 0;

    // ----

    h = Create_CMYK_DeviceLink(ctx);
    if (!OneVirtual(ctx, h, "Linearization profile", "linlcms2.icc")) return 0;

    // -------
    h = cmsCreateInkLimitingDeviceLink(ctx, cmsSigCmykData, 150);
    if (h == NULL) return 0;
    if (!OneVirtual(ctx, h, "Ink-limiting profile", "limitlcms2.icc")) return 0;

    // ------

    h = cmsCreateLab2Profile(ctx, NULL);
    if (!OneVirtual(ctx, h, "Lab 2 identity profile", "labv2lcms2.icc")) return 0;

    // ----

    h = cmsCreateLab4Profile(ctx, NULL);
    if (!OneVirtual(ctx, h, "Lab 4 identity profile", "labv4lcms2.icc")) return 0;

    // ----

    h = cmsCreateXYZProfile(ctx);
    if (!OneVirtual(ctx, h, "XYZ identity profile", "xyzlcms2.icc")) return 0;

    // ----

    h = cmsCreateNULLProfile(ctx);
    if (!OneVirtual(ctx, h, "NULL profile", "nullcms2.icc")) return 0;

    // ---

    h = cmsCreateBCHSWabstractProfile(ctx, 17, 0, 0, 0, 0, 5000, 6000);
    if (!OneVirtual(ctx, h, "BCHS profile", "bchslcms2.icc")) return 0;

    // ---

    h = CreateFakeCMYK(ctx, 300, FALSE);
    if (!OneVirtual(ctx, h, "Fake CMYK profile", "lcms2cmyk.icc")) return 0;

    // ---

    h = cmsCreateBCHSWabstractProfile(ctx, 17, 0, 1.2, 0, 3, 5000, 5000);
    if (!OneVirtual(ctx, h, "Brightness", "brightness.icc")) return 0;
    return 1;
}

static
void RemoveTestProfiles(void)
{
    remove("sRGBlcms2.icc");
    remove("aRGBlcms2.icc");
    remove("graylcms2.icc");
    remove("gray3lcms2.icc");
    remove("linlcms2.icc");
    remove("limitlcms2.icc");
    remove("labv2lcms2.icc");
    remove("labv4lcms2.icc");
    remove("xyzlcms2.icc");
    remove("nullcms2.icc");
    remove("bchslcms2.icc");
    remove("lcms2cmyk.icc");
    remove("glablcms2.icc");
    remove("lcms2link.icc");
    remove("lcms2link2.icc");
    remove("brightness.icc");
}

// -------------------------------------------------------------------------------------------------

// Check the size of basic types. If this test fails, nothing is going to work anyway
static
cmsInt32Number CheckBaseTypes(cmsContext ContextID)
{
    // Ignore warnings about conditional expression
#ifdef _MSC_VER
#pragma warning(disable: 4127)
#endif

    if (sizeof(cmsUInt8Number) != 1) return 0;
    if (sizeof(cmsInt8Number) != 1) return 0;
    if (sizeof(cmsUInt16Number) != 2) return 0;
    if (sizeof(cmsInt16Number) != 2) return 0;
    if (sizeof(cmsUInt32Number) != 4) return 0;
    if (sizeof(cmsInt32Number) != 4) return 0;
    if (sizeof(cmsUInt64Number) != 8) return 0;
    if (sizeof(cmsInt64Number) != 8) return 0;
    if (sizeof(cmsFloat32Number) != 4) return 0;
    if (sizeof(cmsFloat64Number) != 8) return 0;
    if (sizeof(cmsSignature) != 4) return 0;
    if (sizeof(cmsU8Fixed8Number) != 2) return 0;
    if (sizeof(cmsS15Fixed16Number) != 4) return 0;
    if (sizeof(cmsU16Fixed16Number) != 4) return 0;

    return 1;
}

// -------------------------------------------------------------------------------------------------


// Are we little or big endian?  From Harbison&Steele.
static
cmsInt32Number CheckEndianness(cmsContext ContextID)
{
    cmsInt32Number BigEndian, IsOk;
    union {
        long l;
        char c[sizeof (long)];
    } u;

    u.l = 1;
    BigEndian = (u.c[sizeof (long) - 1] == 1);

#ifdef CMS_USE_BIG_ENDIAN
    IsOk = BigEndian;
#else
    IsOk = !BigEndian;
#endif

    if (!IsOk) {
        Die("\nOOOPPSS! You have CMS_USE_BIG_ENDIAN toggle misconfigured!\n\n"
            "Please, edit lcms2mt.h and %s the CMS_USE_BIG_ENDIAN toggle.\n", BigEndian? "uncomment" : "comment");
        return 0;
    }

    return 1;
}

// Check quick floor
static
cmsInt32Number CheckQuickFloor(cmsContext ContextID)
{
    if ((_cmsQuickFloor(1.234) != 1) ||
        (_cmsQuickFloor(32767.234) != 32767) ||
        (_cmsQuickFloor(-1.234) != -2) ||
        (_cmsQuickFloor(-32767.1) != -32768)) {

            Die("\nOOOPPSS! _cmsQuickFloor() does not work as expected in your machine!\n\n"
                "Please, edit lcms2mt.h and uncomment the CMS_DONT_USE_FAST_FLOOR toggle.\n");
            return 0;

    }

    return 1;
}

// Quick floor restricted to word
static
cmsInt32Number CheckQuickFloorWord(cmsContext ContextID)
{
    cmsUInt32Number i;

    for (i=0; i < 65535; i++) {

        if (_cmsQuickFloorWord((cmsFloat64Number) i + 0.1234) != i) {

            Die("\nOOOPPSS! _cmsQuickFloorWord() does not work as expected in your machine!\n\n"
                "Please, edit lcms2mt.h and uncomment the CMS_DONT_USE_FAST_FLOOR toggle.\n");
            return 0;
        }
    }

    return 1;
}

// -------------------------------------------------------------------------------------------------

// Precision stuff.

// On 15.16 fixed point, this is the maximum we can obtain. Remember ICC profiles have storage limits on this number
#define FIXED_PRECISION_15_16 (1.0 / 65535.0)

// On 8.8 fixed point, that is the max we can obtain.
#define FIXED_PRECISION_8_8 (1.0 / 255.0)

// On cmsFloat32Number type, this is the precision we expect
#define FLOAT_PRECISSION      (0.00001)

static cmsFloat64Number MaxErr;
static cmsFloat64Number AllowedErr = FIXED_PRECISION_15_16;

cmsBool IsGoodVal(const char *title, cmsFloat64Number in, cmsFloat64Number out, cmsFloat64Number max)
{
    cmsFloat64Number Err = fabs(in - out);

    if (Err > MaxErr) MaxErr = Err;

        if ((Err > max )) {

              Fail("(%s): Must be %f, But is %f ", title, in, out);
              return FALSE;
              }

       return TRUE;
}


cmsBool  IsGoodFixed15_16(const char *title, cmsFloat64Number in, cmsFloat64Number out)
{
    return IsGoodVal(title, in, out, FIXED_PRECISION_15_16);
}


cmsBool  IsGoodFixed8_8(const char *title, cmsFloat64Number in, cmsFloat64Number out)
{
    return IsGoodVal(title, in, out, FIXED_PRECISION_8_8);
}

cmsBool  IsGoodWord(const char *title, cmsUInt16Number in, cmsUInt16Number out)
{
    if ((abs(in - out) > 0 )) {

        Fail("(%s): Must be %x, But is %x ", title, in, out);
        return FALSE;
    }

    return TRUE;
}

cmsBool  IsGoodWordPrec(const char *title, cmsUInt16Number in, cmsUInt16Number out, cmsUInt16Number maxErr)
{
    if ((abs(in - out) > maxErr )) {

        Fail("(%s): Must be %x, But is %x ", title, in, out);
        return FALSE;
    }

    return TRUE;
}

// Fixed point ----------------------------------------------------------------------------------------------

static
cmsInt32Number TestSingleFixed15_16(cmsContext ContextID, cmsFloat64Number d)
{
    cmsS15Fixed16Number f = _cmsDoubleTo15Fixed16(ContextID, d);
    cmsFloat64Number RoundTrip = _cms15Fixed16toDouble(ContextID, f);
    cmsFloat64Number Error     = fabs(d - RoundTrip);

    return ( Error <= FIXED_PRECISION_15_16);
}

static
cmsInt32Number CheckFixedPoint15_16(cmsContext ContextID)
{
    if (!TestSingleFixed15_16(ContextID, 1.0)) return 0;
    if (!TestSingleFixed15_16(ContextID, 2.0)) return 0;
    if (!TestSingleFixed15_16(ContextID, 1.23456)) return 0;
    if (!TestSingleFixed15_16(ContextID, 0.99999)) return 0;
    if (!TestSingleFixed15_16(ContextID, 0.1234567890123456789099999)) return 0;
    if (!TestSingleFixed15_16(ContextID, -1.0)) return 0;
    if (!TestSingleFixed15_16(ContextID, -2.0)) return 0;
    if (!TestSingleFixed15_16(ContextID, -1.23456)) return 0;
    if (!TestSingleFixed15_16(ContextID, -1.1234567890123456789099999)) return 0;
    if (!TestSingleFixed15_16(ContextID, +32767.1234567890123456789099999)) return 0;
    if (!TestSingleFixed15_16(ContextID, -32767.1234567890123456789099999)) return 0;
    return 1;
}

static
cmsInt32Number TestSingleFixed8_8(cmsContext ContextID, cmsFloat64Number d)
{
    cmsS15Fixed16Number f = _cmsDoubleTo8Fixed8(ContextID, d);
    cmsFloat64Number RoundTrip = _cms8Fixed8toDouble(ContextID, (cmsUInt16Number) f);
    cmsFloat64Number Error     = fabs(d - RoundTrip);

    return ( Error <= FIXED_PRECISION_8_8);
}

static
cmsInt32Number CheckFixedPoint8_8(cmsContext ContextID)
{
    if (!TestSingleFixed8_8(ContextID, 1.0)) return 0;
    if (!TestSingleFixed8_8(ContextID, 2.0)) return 0;
    if (!TestSingleFixed8_8(ContextID, 1.23456)) return 0;
    if (!TestSingleFixed8_8(ContextID, 0.99999)) return 0;
    if (!TestSingleFixed8_8(ContextID, 0.1234567890123456789099999)) return 0;
    if (!TestSingleFixed8_8(ContextID, +255.1234567890123456789099999)) return 0;

    return 1;
}

// D50 constant --------------------------------------------------------------------------------------------

static
cmsInt32Number CheckD50Roundtrip(cmsContext ContextID)
{
    cmsFloat64Number cmsD50X_2 =  0.96420288;
    cmsFloat64Number cmsD50Y_2 =  1.0;
    cmsFloat64Number cmsD50Z_2 = 0.82490540;

    cmsS15Fixed16Number xe = _cmsDoubleTo15Fixed16(ContextID, cmsD50X);
    cmsS15Fixed16Number ye = _cmsDoubleTo15Fixed16(ContextID, cmsD50Y);
    cmsS15Fixed16Number ze = _cmsDoubleTo15Fixed16(ContextID, cmsD50Z);

    cmsFloat64Number x =  _cms15Fixed16toDouble(ContextID, xe);
    cmsFloat64Number y =  _cms15Fixed16toDouble(ContextID, ye);
    cmsFloat64Number z =  _cms15Fixed16toDouble(ContextID, ze);

    double dx = fabs(cmsD50X - x);
    double dy = fabs(cmsD50Y - y);
    double dz = fabs(cmsD50Z - z);

    double euc = sqrt(dx*dx + dy*dy + dz* dz);

    if (euc > 1E-5) {

        Fail("D50 roundtrip |err| > (%f) ", euc);
        return 0;
    }

    xe = _cmsDoubleTo15Fixed16(ContextID, cmsD50X_2);
    ye = _cmsDoubleTo15Fixed16(ContextID, cmsD50Y_2);
    ze = _cmsDoubleTo15Fixed16(ContextID, cmsD50Z_2);

    x =  _cms15Fixed16toDouble(ContextID, xe);
    y =  _cms15Fixed16toDouble(ContextID, ye);
    z =  _cms15Fixed16toDouble(ContextID, ze);

    dx = fabs(cmsD50X_2 - x);
    dy = fabs(cmsD50Y_2 - y);
    dz = fabs(cmsD50Z_2 - z);

    euc = sqrt(dx*dx + dy*dy + dz* dz);

    if (euc > 1E-5) {

        Fail("D50 roundtrip |err| > (%f) ", euc);
        return 0;
    }


    return 1;
}

// Linear interpolation -----------------------------------------------------------------------------------------------

// Since prime factors of 65535 (FFFF) are,
//
//            0xFFFF = 3 * 5 * 17 * 257
//
// I test tables of 2, 4, 6, and 18 points, that will be exact.

static
void BuildTable(cmsInt32Number n, cmsUInt16Number Tab[], cmsBool  Descending)
{
    cmsInt32Number i;

    for (i=0; i < n; i++) {
        cmsFloat64Number v = (cmsFloat64Number) ((cmsFloat64Number) 65535.0 * i ) / (n-1);

        Tab[Descending ? (n - i - 1) : i ] = (cmsUInt16Number) floor(v + 0.5);
    }
}

// A single function that does check 1D interpolation
// nNodesToCheck = number on nodes to check
// Down = Create decreasing tables
// Reverse = Check reverse interpolation
// max_err = max allowed error

static
cmsInt32Number Check1D(cmsContext ContextID, cmsInt32Number nNodesToCheck, cmsBool  Down, cmsInt32Number max_err)
{
    cmsUInt32Number i;
    cmsUInt16Number in, out;
    cmsInterpParams* p;
    cmsUInt16Number* Tab;

    Tab = (cmsUInt16Number*) chknull(malloc(sizeof(cmsUInt16Number)* nNodesToCheck));
    if (Tab == NULL) return 0;

    p = _cmsComputeInterpParams(ContextID, nNodesToCheck, 1, 1, Tab, CMS_LERP_FLAGS_16BITS);
    if (p == NULL) return 0;

    BuildTable(nNodesToCheck, Tab, Down);

    for (i=0; i <= 0xffff; i++) {

        in = (cmsUInt16Number) i;
        out = 0;

        p ->Interpolation.Lerp16(ContextID, &in, &out, p);

        if (Down) out = 0xffff - out;

        if (abs(out - in) > max_err) {

            Fail("(%dp): Must be %x, But is %x : ", nNodesToCheck, in, out);
            _cmsFreeInterpParams(ContextID, p);
            free(Tab);
            return 0;
        }
    }

    _cmsFreeInterpParams(ContextID, p);
    free(Tab);
    return 1;
}


static
cmsInt32Number Check1DLERP2(cmsContext ContextID)
{
    return Check1D(ContextID, 2, FALSE, 0);
}


static
cmsInt32Number Check1DLERP3(cmsContext ContextID)
{
    return Check1D(ContextID, 3, FALSE, 1);
}


static
cmsInt32Number Check1DLERP4(cmsContext ContextID)
{
    return Check1D(ContextID, 4, FALSE, 0);
}

static
cmsInt32Number Check1DLERP6(cmsContext ContextID)
{
    return Check1D(ContextID, 6, FALSE, 0);
}

static
cmsInt32Number Check1DLERP18(cmsContext ContextID)
{
    return Check1D(ContextID, 18, FALSE, 0);
}


static
cmsInt32Number Check1DLERP2Down(cmsContext ContextID)
{
    return Check1D(ContextID, 2, TRUE, 0);
}


static
cmsInt32Number Check1DLERP3Down(cmsContext ContextID)
{
    return Check1D(ContextID, 3, TRUE, 1);
}

static
cmsInt32Number Check1DLERP6Down(cmsContext ContextID)
{
    return Check1D(ContextID, 6, TRUE, 0);
}

static
cmsInt32Number Check1DLERP18Down(cmsContext ContextID)
{
    return Check1D(ContextID, 18, TRUE, 0);
}

static
cmsInt32Number ExhaustiveCheck1DLERP(cmsContext ContextID)
{
    cmsUInt32Number j;

    printf("\n");
    for (j=10; j <= 4096; j++) {

        if ((j % 10) == 0) printf("%u    \r", j);

        if (!Check1D(ContextID, j, FALSE, 1)) return 0;
    }

    printf("\rResult is ");
    return 1;
}

static
cmsInt32Number ExhaustiveCheck1DLERPDown(cmsContext ContextID)
{
    cmsUInt32Number j;

    printf("\n");
    for (j=10; j <= 4096; j++) {

        if ((j % 10) == 0) printf("%u    \r", j);

        if (!Check1D(ContextID, j, TRUE, 1)) return 0;
    }


    printf("\rResult is ");
    return 1;
}



// 3D interpolation -------------------------------------------------------------------------------------------------

static
cmsInt32Number Check3DinterpolationFloatTetrahedral(cmsContext ContextID)
{
    cmsInterpParams* p;
    cmsInt32Number i;
    cmsFloat32Number In[3], Out[3];
    cmsFloat32Number FloatTable[] = { //R     G    B

        0,    0,   0,     // B=0,G=0,R=0
        0,    0,  .25,    // B=1,G=0,R=0

        0,   .5,    0,    // B=0,G=1,R=0
        0,   .5,  .25,    // B=1,G=1,R=0

        1,    0,    0,    // B=0,G=0,R=1
        1,    0,  .25,    // B=1,G=0,R=1

        1,    .5,   0,    // B=0,G=1,R=1
        1,    .5,  .25    // B=1,G=1,R=1

    };

    p = _cmsComputeInterpParams(ContextID, 2, 3, 3, FloatTable, CMS_LERP_FLAGS_FLOAT);


    MaxErr = 0.0;
     for (i=0; i < 0xffff; i++) {

       In[0] = In[1] = In[2] = (cmsFloat32Number) ( (cmsFloat32Number) i / 65535.0F);

        p ->Interpolation.LerpFloat(ContextID, In, Out, p);

       if (!IsGoodFixed15_16("Channel 1", Out[0], In[0])) goto Error;
       if (!IsGoodFixed15_16("Channel 2", Out[1], (cmsFloat32Number) In[1] / 2.F)) goto Error;
       if (!IsGoodFixed15_16("Channel 3", Out[2], (cmsFloat32Number) In[2] / 4.F)) goto Error;
     }

    if (MaxErr > 0) printf("|Err|<%lf ", MaxErr);
    _cmsFreeInterpParams(ContextID, p);
    return 1;

Error:
    _cmsFreeInterpParams(ContextID, p);
    return 0;
}

static
cmsInt32Number Check3DinterpolationFloatTrilinear(cmsContext ContextID)
{
    cmsInterpParams* p;
    cmsInt32Number i;
    cmsFloat32Number In[3], Out[3];
    cmsFloat32Number FloatTable[] = { //R     G    B

        0,    0,   0,     // B=0,G=0,R=0
        0,    0,  .25,    // B=1,G=0,R=0

        0,   .5,    0,    // B=0,G=1,R=0
        0,   .5,  .25,    // B=1,G=1,R=0

        1,    0,    0,    // B=0,G=0,R=1
        1,    0,  .25,    // B=1,G=0,R=1

        1,    .5,   0,    // B=0,G=1,R=1
        1,    .5,  .25    // B=1,G=1,R=1

    };

    p = _cmsComputeInterpParams(ContextID, 2, 3, 3, FloatTable, CMS_LERP_FLAGS_FLOAT|CMS_LERP_FLAGS_TRILINEAR);

    MaxErr = 0.0;
     for (i=0; i < 0xffff; i++) {

       In[0] = In[1] = In[2] = (cmsFloat32Number) ( (cmsFloat32Number) i / 65535.0F);

        p ->Interpolation.LerpFloat(ContextID, In, Out, p);

       if (!IsGoodFixed15_16("Channel 1", Out[0], In[0])) goto Error;
       if (!IsGoodFixed15_16("Channel 2", Out[1], (cmsFloat32Number) In[1] / 2.F)) goto Error;
       if (!IsGoodFixed15_16("Channel 3", Out[2], (cmsFloat32Number) In[2] / 4.F)) goto Error;
     }

    if (MaxErr > 0) printf("|Err|<%lf ", MaxErr);
    _cmsFreeInterpParams(ContextID, p);
    return 1;

Error:
    _cmsFreeInterpParams(ContextID, p);
    return 0;

}

static
cmsInt32Number Check3DinterpolationTetrahedral16(cmsContext ContextID)
{
    cmsInterpParams* p;
    cmsInt32Number i;
    cmsUInt16Number In[3], Out[3];
    cmsUInt16Number Table[] = {

        0,    0,   0,
        0,    0,   0xffff,

        0,    0xffff,    0,
        0,    0xffff,    0xffff,

        0xffff,    0,    0,
        0xffff,    0,    0xffff,

        0xffff,    0xffff,   0,
        0xffff,    0xffff,   0xffff
    };

    p = _cmsComputeInterpParams(ContextID, 2, 3, 3, Table, CMS_LERP_FLAGS_16BITS);

    MaxErr = 0.0;
     for (i=0; i < 0xffff; i++) {

       In[0] = In[1] = In[2] = (cmsUInt16Number) i;

        p ->Interpolation.Lerp16(ContextID, In, Out, p);

       if (!IsGoodWord("Channel 1", Out[0], In[0])) goto Error;
       if (!IsGoodWord("Channel 2", Out[1], In[1])) goto Error;
       if (!IsGoodWord("Channel 3", Out[2], In[2])) goto Error;
     }

    if (MaxErr > 0) printf("|Err|<%lf ", MaxErr);
    _cmsFreeInterpParams(ContextID, p);
    return 1;

Error:
    _cmsFreeInterpParams(ContextID, p);
    return 0;
}

static
cmsInt32Number Check3DinterpolationTrilinear16(cmsContext ContextID)
{
    cmsInterpParams* p;
    cmsInt32Number i;
    cmsUInt16Number In[3], Out[3];
    cmsUInt16Number Table[] = {

        0,    0,   0,
        0,    0,   0xffff,

        0,    0xffff,    0,
        0,    0xffff,    0xffff,

        0xffff,    0,    0,
        0xffff,    0,    0xffff,

        0xffff,    0xffff,   0,
        0xffff,    0xffff,   0xffff
    };

    p = _cmsComputeInterpParams(ContextID, 2, 3, 3, Table, CMS_LERP_FLAGS_TRILINEAR);

    MaxErr = 0.0;
     for (i=0; i < 0xffff; i++) {

       In[0] = In[1] = In[2] = (cmsUInt16Number) i;

        p ->Interpolation.Lerp16(ContextID, In, Out, p);

       if (!IsGoodWord("Channel 1", Out[0], In[0])) goto Error;
       if (!IsGoodWord("Channel 2", Out[1], In[1])) goto Error;
       if (!IsGoodWord("Channel 3", Out[2], In[2])) goto Error;
     }

    if (MaxErr > 0) printf("|Err|<%lf ", MaxErr);
    _cmsFreeInterpParams(ContextID, p);
    return 1;

Error:
    _cmsFreeInterpParams(ContextID, p);
    return 0;
}


static
cmsInt32Number ExaustiveCheck3DinterpolationFloatTetrahedral(cmsContext ContextID)
{
    cmsInterpParams* p;
    cmsInt32Number r, g, b;
    cmsFloat32Number In[3], Out[3];
    cmsFloat32Number FloatTable[] = { //R     G    B

        0,    0,   0,     // B=0,G=0,R=0
        0,    0,  .25,    // B=1,G=0,R=0

        0,   .5,    0,    // B=0,G=1,R=0
        0,   .5,  .25,    // B=1,G=1,R=0

        1,    0,    0,    // B=0,G=0,R=1
        1,    0,  .25,    // B=1,G=0,R=1

        1,    .5,   0,    // B=0,G=1,R=1
        1,    .5,  .25    // B=1,G=1,R=1

    };

    p = _cmsComputeInterpParams(ContextID, 2, 3, 3, FloatTable, CMS_LERP_FLAGS_FLOAT);

    MaxErr = 0.0;
    for (r=0; r < 0xff; r++)
        for (g=0; g < 0xff; g++)
            for (b=0; b < 0xff; b++)
        {

            In[0] = (cmsFloat32Number) r / 255.0F;
            In[1] = (cmsFloat32Number) g / 255.0F;
            In[2] = (cmsFloat32Number) b / 255.0F;


        p ->Interpolation.LerpFloat(ContextID, In, Out, p);

       if (!IsGoodFixed15_16("Channel 1", Out[0], In[0])) goto Error;
       if (!IsGoodFixed15_16("Channel 2", Out[1], (cmsFloat32Number) In[1] / 2.F)) goto Error;
       if (!IsGoodFixed15_16("Channel 3", Out[2], (cmsFloat32Number) In[2] / 4.F)) goto Error;
     }

    if (MaxErr > 0) printf("|Err|<%lf ", MaxErr);
    _cmsFreeInterpParams(ContextID, p);
    return 1;

Error:
    _cmsFreeInterpParams(ContextID, p);
    return 0;
}

static
cmsInt32Number ExaustiveCheck3DinterpolationFloatTrilinear(cmsContext ContextID)
{
    cmsInterpParams* p;
    cmsInt32Number r, g, b;
    cmsFloat32Number In[3], Out[3];
    cmsFloat32Number FloatTable[] = { //R     G    B

        0,    0,   0,     // B=0,G=0,R=0
        0,    0,  .25,    // B=1,G=0,R=0

        0,   .5,    0,    // B=0,G=1,R=0
        0,   .5,  .25,    // B=1,G=1,R=0

        1,    0,    0,    // B=0,G=0,R=1
        1,    0,  .25,    // B=1,G=0,R=1

        1,    .5,   0,    // B=0,G=1,R=1
        1,    .5,  .25    // B=1,G=1,R=1

    };

    p = _cmsComputeInterpParams(ContextID, 2, 3, 3, FloatTable, CMS_LERP_FLAGS_FLOAT|CMS_LERP_FLAGS_TRILINEAR);

    MaxErr = 0.0;
    for (r=0; r < 0xff; r++)
        for (g=0; g < 0xff; g++)
            for (b=0; b < 0xff; b++)
            {

                In[0] = (cmsFloat32Number) r / 255.0F;
                In[1] = (cmsFloat32Number) g / 255.0F;
                In[2] = (cmsFloat32Number) b / 255.0F;


                p ->Interpolation.LerpFloat(ContextID, In, Out, p);

                if (!IsGoodFixed15_16("Channel 1", Out[0], In[0])) goto Error;
                if (!IsGoodFixed15_16("Channel 2", Out[1], (cmsFloat32Number) In[1] / 2.F)) goto Error;
                if (!IsGoodFixed15_16("Channel 3", Out[2], (cmsFloat32Number) In[2] / 4.F)) goto Error;
            }

    if (MaxErr > 0) printf("|Err|<%lf ", MaxErr);
    _cmsFreeInterpParams(ContextID, p);
    return 1;

Error:
    _cmsFreeInterpParams(ContextID, p);
    return 0;

}

static
cmsInt32Number ExhaustiveCheck3DinterpolationTetrahedral16(cmsContext ContextID)
{
    cmsInterpParams* p;
    cmsInt32Number r, g, b;
    cmsUInt16Number In[3], Out[3];
    cmsUInt16Number Table[] = {

        0,    0,   0,
        0,    0,   0xffff,

        0,    0xffff,    0,
        0,    0xffff,    0xffff,

        0xffff,    0,    0,
        0xffff,    0,    0xffff,

        0xffff,    0xffff,   0,
        0xffff,    0xffff,   0xffff
    };

    p = _cmsComputeInterpParams(ContextID, 2, 3, 3, Table, CMS_LERP_FLAGS_16BITS);

    for (r=0; r < 0xff; r++)
        for (g=0; g < 0xff; g++)
            for (b=0; b < 0xff; b++)
        {
            In[0] = (cmsUInt16Number) r ;
            In[1] = (cmsUInt16Number) g ;
            In[2] = (cmsUInt16Number) b ;


        p ->Interpolation.Lerp16(ContextID, In, Out, p);

       if (!IsGoodWord("Channel 1", Out[0], In[0])) goto Error;
       if (!IsGoodWord("Channel 2", Out[1], In[1])) goto Error;
       if (!IsGoodWord("Channel 3", Out[2], In[2])) goto Error;
     }

    _cmsFreeInterpParams(ContextID, p);
    return 1;

Error:
    _cmsFreeInterpParams(ContextID, p);
    return 0;
}

static
cmsInt32Number ExhaustiveCheck3DinterpolationTrilinear16(cmsContext ContextID)
{
    cmsInterpParams* p;
    cmsInt32Number r, g, b;
    cmsUInt16Number In[3], Out[3];
    cmsUInt16Number Table[] = {

        0,    0,   0,
        0,    0,   0xffff,

        0,    0xffff,    0,
        0,    0xffff,    0xffff,

        0xffff,    0,    0,
        0xffff,    0,    0xffff,

        0xffff,    0xffff,   0,
        0xffff,    0xffff,   0xffff
    };

    p = _cmsComputeInterpParams(ContextID, 2, 3, 3, Table, CMS_LERP_FLAGS_TRILINEAR);

    for (r=0; r < 0xff; r++)
        for (g=0; g < 0xff; g++)
            for (b=0; b < 0xff; b++)
        {
            In[0] = (cmsUInt16Number) r ;
            In[1] = (cmsUInt16Number)g ;
            In[2] = (cmsUInt16Number)b ;


        p ->Interpolation.Lerp16(ContextID, In, Out, p);

       if (!IsGoodWord("Channel 1", Out[0], In[0])) goto Error;
       if (!IsGoodWord("Channel 2", Out[1], In[1])) goto Error;
       if (!IsGoodWord("Channel 3", Out[2], In[2])) goto Error;
     }


    _cmsFreeInterpParams(ContextID, p);
    return 1;

Error:
    _cmsFreeInterpParams(ContextID, p);
    return 0;
}

// Check reverse interpolation on LUTS. This is right now exclusively used by K preservation algorithm
static
cmsInt32Number CheckReverseInterpolation3x3(cmsContext ContextID)
{
 cmsPipeline* Lut;
 cmsStage* clut;
 cmsFloat32Number Target[4], Result[4], Hint[4];
 cmsFloat32Number err, max;
 cmsInt32Number i;
 cmsUInt16Number Table[] = {

        0,    0,   0,                 // 0 0 0
        0,    0,   0xffff,            // 0 0 1

        0,    0xffff,    0,           // 0 1 0
        0,    0xffff,    0xffff,      // 0 1 1

        0xffff,    0,    0,           // 1 0 0
        0xffff,    0,    0xffff,      // 1 0 1

        0xffff,    0xffff,   0,       // 1 1 0
        0xffff,    0xffff,   0xffff,  // 1 1 1
    };



   Lut = cmsPipelineAlloc(ContextID, 3, 3);

   clut = cmsStageAllocCLut16bit(ContextID, 2, 3, 3, Table);
   cmsPipelineInsertStage(ContextID, Lut, cmsAT_BEGIN, clut);

   Target[0] = 0; Target[1] = 0; Target[2] = 0;
   Hint[0] = 0; Hint[1] = 0; Hint[2] = 0;
   cmsPipelineEvalReverseFloat(ContextID, Target, Result, NULL, Lut);
   if (Result[0] != 0 || Result[1] != 0 || Result[2] != 0){

       Fail("Reverse interpolation didn't find zero");
       goto Error;
   }

   // Transverse identity
   max = 0;
   for (i=0; i <= 100; i++) {

       cmsFloat32Number in = i / 100.0F;

       Target[0] = in; Target[1] = 0; Target[2] = 0;
       cmsPipelineEvalReverseFloat(ContextID, Target, Result, Hint, Lut);

       err = fabsf(in - Result[0]);
       if (err > max) max = err;

       memcpy(Hint, Result, sizeof(Hint));
   }

    cmsPipelineFree(ContextID, Lut);
    return (max <= FLOAT_PRECISSION);

Error:
    cmsPipelineFree(ContextID, Lut);
    return 0;
}


static
cmsInt32Number CheckReverseInterpolation4x3(cmsContext ContextID)
{
 cmsPipeline* Lut;
 cmsStage* clut;
 cmsFloat32Number Target[4], Result[4], Hint[4];
 cmsFloat32Number err, max;
 cmsInt32Number i;

 // 4 -> 3, output gets 3 first channels copied
 cmsUInt16Number Table[] = {

        0,         0,         0,          //  0 0 0 0   = ( 0, 0, 0)
        0,         0,         0,          //  0 0 0 1   = ( 0, 0, 0)

        0,         0,         0xffff,     //  0 0 1 0   = ( 0, 0, 1)
        0,         0,         0xffff,     //  0 0 1 1   = ( 0, 0, 1)

        0,         0xffff,    0,          //  0 1 0 0   = ( 0, 1, 0)
        0,         0xffff,    0,          //  0 1 0 1   = ( 0, 1, 0)

        0,         0xffff,    0xffff,     //  0 1 1 0    = ( 0, 1, 1)
        0,         0xffff,    0xffff,     //  0 1 1 1    = ( 0, 1, 1)

        0xffff,    0,         0,          //  1 0 0 0    = ( 1, 0, 0)
        0xffff,    0,         0,          //  1 0 0 1    = ( 1, 0, 0)

        0xffff,    0,         0xffff,     //  1 0 1 0    = ( 1, 0, 1)
        0xffff,    0,         0xffff,     //  1 0 1 1    = ( 1, 0, 1)

        0xffff,    0xffff,    0,          //  1 1 0 0    = ( 1, 1, 0)
        0xffff,    0xffff,    0,          //  1 1 0 1    = ( 1, 1, 0)

        0xffff,    0xffff,    0xffff,     //  1 1 1 0    = ( 1, 1, 1)
        0xffff,    0xffff,    0xffff,     //  1 1 1 1    = ( 1, 1, 1)
    };


   Lut = cmsPipelineAlloc(ContextID, 4, 3);

   clut = cmsStageAllocCLut16bit(ContextID, 2, 4, 3, Table);
   cmsPipelineInsertStage(ContextID, Lut, cmsAT_BEGIN, clut);

   // Check if the LUT is behaving as expected
   SubTest("4->3 feasibility");
   for (i=0; i <= 100; i++) {

       Target[0] = i / 100.0F;
       Target[1] = Target[0];
       Target[2] = 0;
       Target[3] = 12;

       cmsPipelineEvalFloat(ContextID, Target, Result, Lut);

       if (!IsGoodFixed15_16("0", Target[0], Result[0])) goto Error;
       if (!IsGoodFixed15_16("1", Target[1], Result[1])) goto Error;
       if (!IsGoodFixed15_16("2", Target[2], Result[2])) goto Error;
   }

   SubTest("4->3 zero");
   Target[0] = 0;
   Target[1] = 0;
   Target[2] = 0;

   // This one holds the fixed K
   Target[3] = 0;

   // This is our hint (which is a big lie in this case)
   Hint[0] = 0.1F; Hint[1] = 0.1F; Hint[2] = 0.1F;

   cmsPipelineEvalReverseFloat(ContextID, Target, Result, Hint, Lut);

   if (Result[0] != 0 || Result[1] != 0 || Result[2] != 0 || Result[3] != 0){

       Fail("Reverse interpolation didn't find zero");
       goto Error;
   }

   SubTest("4->3 find CMY");
   max = 0;
   for (i=0; i <= 100; i++) {

       cmsFloat32Number in = i / 100.0F;

       Target[0] = in; Target[1] = 0; Target[2] = 0;
       cmsPipelineEvalReverseFloat(ContextID, Target, Result, Hint, Lut);

       err = fabsf(in - Result[0]);
       if (err > max) max = err;

       memcpy(Hint, Result, sizeof(Hint));
   }

    cmsPipelineFree(ContextID, Lut);
    return (max <= FLOAT_PRECISSION);

Error:
    cmsPipelineFree(ContextID, Lut);
    return 0;
}



// Check all interpolation.

static
cmsUInt16Number Fn8D1(cmsUInt16Number a1, cmsUInt16Number a2, cmsUInt16Number a3, cmsUInt16Number a4,
                      cmsUInt16Number a5, cmsUInt16Number a6, cmsUInt16Number a7, cmsUInt16Number a8,
                      cmsUInt32Number m)
{
    return (cmsUInt16Number) ((a1 + a2 + a3 + a4 + a5 + a6 + a7 + a8) / m);
}


static
cmsUInt16Number Fn8D2(cmsUInt16Number a1, cmsUInt16Number a2, cmsUInt16Number a3, cmsUInt16Number a4,
                      cmsUInt16Number a5, cmsUInt16Number a6, cmsUInt16Number a7, cmsUInt16Number a8,
                      cmsUInt32Number m)
{
    return (cmsUInt16Number) ((a1 + 3* a2 + 3* a3 + a4 + a5 + a6 + a7 + a8 ) / (m + 4));
}


static
cmsUInt16Number Fn8D3(cmsUInt16Number a1, cmsUInt16Number a2, cmsUInt16Number a3, cmsUInt16Number a4,
                      cmsUInt16Number a5, cmsUInt16Number a6, cmsUInt16Number a7, cmsUInt16Number a8,
                      cmsUInt32Number m)
{
    return (cmsUInt16Number) ((3*a1 + 2*a2 + 3*a3 + a4 + a5 + a6 + a7 + a8) / (m + 5));
}




static
cmsInt32Number Sampler3D(cmsContext ContextID,
               CMSREGISTER const cmsUInt16Number In[],
               CMSREGISTER cmsUInt16Number Out[],
               CMSREGISTER void * Cargo)
{

    Out[0] = Fn8D1(In[0], In[1], In[2], 0, 0, 0, 0, 0, 3);
    Out[1] = Fn8D2(In[0], In[1], In[2], 0, 0, 0, 0, 0, 3);
    Out[2] = Fn8D3(In[0], In[1], In[2], 0, 0, 0, 0, 0, 3);

    return 1;

    cmsUNUSED_PARAMETER(Cargo);

}

static
cmsInt32Number Sampler4D(cmsContext ContextID,
               CMSREGISTER const cmsUInt16Number In[],
               CMSREGISTER cmsUInt16Number Out[],
               CMSREGISTER void * Cargo)
{

    Out[0] = Fn8D1(In[0], In[1], In[2], In[3], 0, 0, 0, 0, 4);
    Out[1] = Fn8D2(In[0], In[1], In[2], In[3], 0, 0, 0, 0, 4);
    Out[2] = Fn8D3(In[0], In[1], In[2], In[3], 0, 0, 0, 0, 4);

    return 1;

    cmsUNUSED_PARAMETER(Cargo);
}

static
cmsInt32Number Sampler5D(cmsContext ContextID,
               CMSREGISTER const cmsUInt16Number In[],
               CMSREGISTER cmsUInt16Number Out[],
               CMSREGISTER void * Cargo)
{

    Out[0] = Fn8D1(In[0], In[1], In[2], In[3], In[4], 0, 0, 0, 5);
    Out[1] = Fn8D2(In[0], In[1], In[2], In[3], In[4], 0, 0, 0, 5);
    Out[2] = Fn8D3(In[0], In[1], In[2], In[3], In[4], 0, 0, 0, 5);

    return 1;

    cmsUNUSED_PARAMETER(Cargo);
}

static
cmsInt32Number Sampler6D(cmsContext ContextID,
               CMSREGISTER const cmsUInt16Number In[],
               CMSREGISTER cmsUInt16Number Out[],
               CMSREGISTER void * Cargo)
{

    Out[0] = Fn8D1(In[0], In[1], In[2], In[3], In[4], In[5], 0, 0, 6);
    Out[1] = Fn8D2(In[0], In[1], In[2], In[3], In[4], In[5], 0, 0, 6);
    Out[2] = Fn8D3(In[0], In[1], In[2], In[3], In[4], In[5], 0, 0, 6);

    return 1;

    cmsUNUSED_PARAMETER(Cargo);
}

static
cmsInt32Number Sampler7D(cmsContext ContextID,
               CMSREGISTER const cmsUInt16Number In[],
               CMSREGISTER cmsUInt16Number Out[],
               CMSREGISTER void * Cargo)
{

    Out[0] = Fn8D1(In[0], In[1], In[2], In[3], In[4], In[5], In[6], 0, 7);
    Out[1] = Fn8D2(In[0], In[1], In[2], In[3], In[4], In[5], In[6], 0, 7);
    Out[2] = Fn8D3(In[0], In[1], In[2], In[3], In[4], In[5], In[6], 0, 7);

    return 1;

    cmsUNUSED_PARAMETER(Cargo);
}

static
cmsInt32Number Sampler8D(cmsContext ContextID,
               CMSREGISTER const cmsUInt16Number In[],
               CMSREGISTER cmsUInt16Number Out[],
               CMSREGISTER void * Cargo)
{

    Out[0] = Fn8D1(In[0], In[1], In[2], In[3], In[4], In[5], In[6], In[7], 8);
    Out[1] = Fn8D2(In[0], In[1], In[2], In[3], In[4], In[5], In[6], In[7], 8);
    Out[2] = Fn8D3(In[0], In[1], In[2], In[3], In[4], In[5], In[6], In[7], 8);

    return 1;

    cmsUNUSED_PARAMETER(Cargo);
}

static
cmsBool CheckOne3D(cmsContext ContextID, cmsPipeline* lut, cmsUInt16Number a1, cmsUInt16Number a2, cmsUInt16Number a3)
{
    cmsUInt16Number In[3], Out1[3], Out2[3];

    In[0] = a1; In[1] = a2; In[2] = a3;

    // This is the interpolated value
    cmsPipelineEval16(ContextID, In, Out1, lut);

    // This is the real value
    Sampler3D(ContextID, In, Out2, NULL);

    // Let's see the difference

    if (!IsGoodWordPrec("Channel 1", Out1[0], Out2[0], 2)) return FALSE;
    if (!IsGoodWordPrec("Channel 2", Out1[1], Out2[1], 2)) return FALSE;
    if (!IsGoodWordPrec("Channel 3", Out1[2], Out2[2], 2)) return FALSE;

    return TRUE;
}

static
cmsBool CheckOne4D(cmsContext ContextID, cmsPipeline* lut, cmsUInt16Number a1, cmsUInt16Number a2, cmsUInt16Number a3, cmsUInt16Number a4)
{
    cmsUInt16Number In[4], Out1[3], Out2[3];

    In[0] = a1; In[1] = a2; In[2] = a3; In[3] = a4;

    // This is the interpolated value
    cmsPipelineEval16(ContextID, In, Out1, lut);

    // This is the real value
    Sampler4D(ContextID, In, Out2, NULL);

    // Let's see the difference

    if (!IsGoodWordPrec("Channel 1", Out1[0], Out2[0], 2)) return FALSE;
    if (!IsGoodWordPrec("Channel 2", Out1[1], Out2[1], 2)) return FALSE;
    if (!IsGoodWordPrec("Channel 3", Out1[2], Out2[2], 2)) return FALSE;

    return TRUE;
}

static
cmsBool CheckOne5D(cmsContext ContextID, cmsPipeline* lut, cmsUInt16Number a1, cmsUInt16Number a2,
                                     cmsUInt16Number a3, cmsUInt16Number a4, cmsUInt16Number a5)
{
    cmsUInt16Number In[5], Out1[3], Out2[3];

    In[0] = a1; In[1] = a2; In[2] = a3; In[3] = a4; In[4] = a5;

    // This is the interpolated value
    cmsPipelineEval16(ContextID, In, Out1, lut);

    // This is the real value
    Sampler5D(ContextID, In, Out2, NULL);

    // Let's see the difference

    if (!IsGoodWordPrec("Channel 1", Out1[0], Out2[0], 2)) return FALSE;
    if (!IsGoodWordPrec("Channel 2", Out1[1], Out2[1], 2)) return FALSE;
    if (!IsGoodWordPrec("Channel 3", Out1[2], Out2[2], 2)) return FALSE;

    return TRUE;
}

static
cmsBool CheckOne6D(cmsContext ContextID, cmsPipeline* lut, cmsUInt16Number a1, cmsUInt16Number a2,
                                     cmsUInt16Number a3, cmsUInt16Number a4,
                                     cmsUInt16Number a5, cmsUInt16Number a6)
{
    cmsUInt16Number In[6], Out1[3], Out2[3];

    In[0] = a1; In[1] = a2; In[2] = a3; In[3] = a4; In[4] = a5; In[5] = a6;

    // This is the interpolated value
    cmsPipelineEval16(ContextID, In, Out1, lut);

    // This is the real value
    Sampler6D(ContextID, In, Out2, NULL);

    // Let's see the difference

    if (!IsGoodWordPrec("Channel 1", Out1[0], Out2[0], 2)) return FALSE;
    if (!IsGoodWordPrec("Channel 2", Out1[1], Out2[1], 2)) return FALSE;
    if (!IsGoodWordPrec("Channel 3", Out1[2], Out2[2], 2)) return FALSE;

    return TRUE;
}


static
cmsBool CheckOne7D(cmsContext ContextID, cmsPipeline* lut, cmsUInt16Number a1, cmsUInt16Number a2,
                                     cmsUInt16Number a3, cmsUInt16Number a4,
                                     cmsUInt16Number a5, cmsUInt16Number a6,
                                     cmsUInt16Number a7)
{
    cmsUInt16Number In[7], Out1[3], Out2[3];

    In[0] = a1; In[1] = a2; In[2] = a3; In[3] = a4; In[4] = a5; In[5] = a6; In[6] = a7;

    // This is the interpolated value
    cmsPipelineEval16(ContextID, In, Out1, lut);

    // This is the real value
    Sampler7D(ContextID, In, Out2, NULL);

    // Let's see the difference

    if (!IsGoodWordPrec("Channel 1", Out1[0], Out2[0], 2)) return FALSE;
    if (!IsGoodWordPrec("Channel 2", Out1[1], Out2[1], 2)) return FALSE;
    if (!IsGoodWordPrec("Channel 3", Out1[2], Out2[2], 2)) return FALSE;

    return TRUE;
}


static
cmsBool CheckOne8D(cmsContext ContextID, cmsPipeline* lut, cmsUInt16Number a1, cmsUInt16Number a2,
                                     cmsUInt16Number a3, cmsUInt16Number a4,
                                     cmsUInt16Number a5, cmsUInt16Number a6,
                                     cmsUInt16Number a7, cmsUInt16Number a8)
{
    cmsUInt16Number In[8], Out1[3], Out2[3];

    In[0] = a1; In[1] = a2; In[2] = a3; In[3] = a4; In[4] = a5; In[5] = a6; In[6] = a7; In[7] = a8;

    // This is the interpolated value
    cmsPipelineEval16(ContextID, In, Out1, lut);

    // This is the real value
    Sampler8D(ContextID, In, Out2, NULL);

    // Let's see the difference

    if (!IsGoodWordPrec("Channel 1", Out1[0], Out2[0], 2)) return FALSE;
    if (!IsGoodWordPrec("Channel 2", Out1[1], Out2[1], 2)) return FALSE;
    if (!IsGoodWordPrec("Channel 3", Out1[2], Out2[2], 2)) return FALSE;

    return TRUE;
}


static
cmsInt32Number Check3Dinterp(cmsContext ContextID)
{
    cmsPipeline* lut;
    cmsStage* mpe;

    lut = cmsPipelineAlloc(ContextID, 3, 3);
    mpe = cmsStageAllocCLut16bit(ContextID, 9, 3, 3, NULL);
    cmsStageSampleCLut16bit(ContextID, mpe, Sampler3D, NULL, 0);
    cmsPipelineInsertStage(ContextID, lut, cmsAT_BEGIN, mpe);

    // Check accuracy

    if (!CheckOne3D(ContextID, lut, 0, 0, 0)) return 0;
    if (!CheckOne3D(ContextID, lut, 0xffff, 0xffff, 0xffff)) return 0;

    if (!CheckOne3D(ContextID, lut, 0x8080, 0x8080, 0x8080)) return 0;
    if (!CheckOne3D(ContextID, lut, 0x0000, 0xFE00, 0x80FF)) return 0;
    if (!CheckOne3D(ContextID, lut, 0x1111, 0x2222, 0x3333)) return 0;
    if (!CheckOne3D(ContextID, lut, 0x0000, 0x0012, 0x0013)) return 0;
    if (!CheckOne3D(ContextID, lut, 0x3141, 0x1415, 0x1592)) return 0;
    if (!CheckOne3D(ContextID, lut, 0xFF00, 0xFF01, 0xFF12)) return 0;

    cmsPipelineFree(ContextID, lut);

    return 1;
}

static
cmsInt32Number Check3DinterpGranular(cmsContext ContextID)
{
    cmsPipeline* lut;
    cmsStage* mpe;
    cmsUInt32Number Dimensions[] = { 7, 8, 9 };

    lut = cmsPipelineAlloc(ContextID, 3, 3);
    mpe = cmsStageAllocCLut16bitGranular(ContextID, Dimensions, 3, 3, NULL);
    cmsStageSampleCLut16bit(ContextID, mpe, Sampler3D, NULL, 0);
    cmsPipelineInsertStage(ContextID, lut, cmsAT_BEGIN, mpe);

    // Check accuracy

    if (!CheckOne3D(ContextID, lut, 0, 0, 0)) return 0;
    if (!CheckOne3D(ContextID, lut, 0xffff, 0xffff, 0xffff)) return 0;

    if (!CheckOne3D(ContextID, lut, 0x8080, 0x8080, 0x8080)) return 0;
    if (!CheckOne3D(ContextID, lut, 0x0000, 0xFE00, 0x80FF)) return 0;
    if (!CheckOne3D(ContextID, lut, 0x1111, 0x2222, 0x3333)) return 0;
    if (!CheckOne3D(ContextID, lut, 0x0000, 0x0012, 0x0013)) return 0;
    if (!CheckOne3D(ContextID, lut, 0x3141, 0x1415, 0x1592)) return 0;
    if (!CheckOne3D(ContextID, lut, 0xFF00, 0xFF01, 0xFF12)) return 0;

    cmsPipelineFree(ContextID, lut);

    return 1;
}


static
cmsInt32Number Check4Dinterp(cmsContext ContextID)
{
    cmsPipeline* lut;
    cmsStage* mpe;

    lut = cmsPipelineAlloc(ContextID, 4, 3);
    mpe = cmsStageAllocCLut16bit(ContextID, 9, 4, 3, NULL);
    cmsStageSampleCLut16bit(ContextID, mpe, Sampler4D, NULL, 0);
    cmsPipelineInsertStage(ContextID, lut, cmsAT_BEGIN, mpe);

    // Check accuracy

    if (!CheckOne4D(ContextID, lut, 0, 0, 0, 0)) return 0;
    if (!CheckOne4D(ContextID, lut, 0xffff, 0xffff, 0xffff, 0xffff)) return 0;

    if (!CheckOne4D(ContextID, lut, 0x8080, 0x8080, 0x8080, 0x8080)) return 0;
    if (!CheckOne4D(ContextID, lut, 0x0000, 0xFE00, 0x80FF, 0x8888)) return 0;
    if (!CheckOne4D(ContextID, lut, 0x1111, 0x2222, 0x3333, 0x4444)) return 0;
    if (!CheckOne4D(ContextID, lut, 0x0000, 0x0012, 0x0013, 0x0014)) return 0;
    if (!CheckOne4D(ContextID, lut, 0x3141, 0x1415, 0x1592, 0x9261)) return 0;
    if (!CheckOne4D(ContextID, lut, 0xFF00, 0xFF01, 0xFF12, 0xFF13)) return 0;

    cmsPipelineFree(ContextID, lut);

    return 1;
}



static
cmsInt32Number Check4DinterpGranular(cmsContext ContextID)
{
    cmsPipeline* lut;
    cmsStage* mpe;
    cmsUInt32Number Dimensions[] = { 9, 8, 7, 6 };

    lut = cmsPipelineAlloc(ContextID, 4, 3);
    mpe = cmsStageAllocCLut16bitGranular(ContextID, Dimensions, 4, 3, NULL);
    cmsStageSampleCLut16bit(ContextID, mpe, Sampler4D, NULL, 0);
    cmsPipelineInsertStage(ContextID, lut, cmsAT_BEGIN, mpe);

    // Check accuracy

    if (!CheckOne4D(ContextID, lut, 0, 0, 0, 0)) return 0;
    if (!CheckOne4D(ContextID, lut, 0xffff, 0xffff, 0xffff, 0xffff)) return 0;

    if (!CheckOne4D(ContextID, lut, 0x8080, 0x8080, 0x8080, 0x8080)) return 0;
    if (!CheckOne4D(ContextID, lut, 0x0000, 0xFE00, 0x80FF, 0x8888)) return 0;
    if (!CheckOne4D(ContextID, lut, 0x1111, 0x2222, 0x3333, 0x4444)) return 0;
    if (!CheckOne4D(ContextID, lut, 0x0000, 0x0012, 0x0013, 0x0014)) return 0;
    if (!CheckOne4D(ContextID, lut, 0x3141, 0x1415, 0x1592, 0x9261)) return 0;
    if (!CheckOne4D(ContextID, lut, 0xFF00, 0xFF01, 0xFF12, 0xFF13)) return 0;

    cmsPipelineFree(ContextID, lut);

    return 1;
}


static
cmsInt32Number Check5DinterpGranular(cmsContext ContextID)
{
    cmsPipeline* lut;
    cmsStage* mpe;
    cmsUInt32Number Dimensions[] = { 3, 2, 2, 2, 2 };

    lut = cmsPipelineAlloc(ContextID, 5, 3);
    mpe = cmsStageAllocCLut16bitGranular(ContextID, Dimensions, 5, 3, NULL);
    cmsStageSampleCLut16bit(ContextID, mpe, Sampler5D, NULL, 0);
    cmsPipelineInsertStage(ContextID, lut, cmsAT_BEGIN, mpe);

    // Check accuracy

    if (!CheckOne5D(ContextID, lut, 0, 0, 0, 0, 0)) return 0;
    if (!CheckOne5D(ContextID, lut, 0xffff, 0xffff, 0xffff, 0xffff, 0xffff)) return 0;

    if (!CheckOne5D(ContextID, lut, 0x8080, 0x8080, 0x8080, 0x8080, 0x1234)) return 0;
    if (!CheckOne5D(ContextID, lut, 0x0000, 0xFE00, 0x80FF, 0x8888, 0x8078)) return 0;
    if (!CheckOne5D(ContextID, lut, 0x1111, 0x2222, 0x3333, 0x4444, 0x1455)) return 0;
    if (!CheckOne5D(ContextID, lut, 0x0000, 0x0012, 0x0013, 0x0014, 0x2333)) return 0;
    if (!CheckOne5D(ContextID, lut, 0x3141, 0x1415, 0x1592, 0x9261, 0x4567)) return 0;
    if (!CheckOne5D(ContextID, lut, 0xFF00, 0xFF01, 0xFF12, 0xFF13, 0xF344)) return 0;

    cmsPipelineFree(ContextID, lut);

    return 1;
}

static
cmsInt32Number Check6DinterpGranular(cmsContext ContextID)
{
    cmsPipeline* lut;
    cmsStage* mpe;
    cmsUInt32Number Dimensions[] = { 4, 3, 3, 2, 2, 2 };

    lut = cmsPipelineAlloc(ContextID, 6, 3);
    mpe = cmsStageAllocCLut16bitGranular(ContextID, Dimensions, 6, 3, NULL);
    cmsStageSampleCLut16bit(ContextID, mpe, Sampler6D, NULL, 0);
    cmsPipelineInsertStage(ContextID, lut, cmsAT_BEGIN, mpe);

    // Check accuracy

    if (!CheckOne6D(ContextID, lut, 0, 0, 0, 0, 0, 0)) return 0;
    if (!CheckOne6D(ContextID, lut, 0xffff, 0xffff, 0xffff, 0xffff, 0xffff, 0xffff)) return 0;

    if (!CheckOne6D(ContextID, lut, 0x8080, 0x8080, 0x8080, 0x8080, 0x1234, 0x1122)) return 0;
    if (!CheckOne6D(ContextID, lut, 0x0000, 0xFE00, 0x80FF, 0x8888, 0x8078, 0x2233)) return 0;
    if (!CheckOne6D(ContextID, lut, 0x1111, 0x2222, 0x3333, 0x4444, 0x1455, 0x3344)) return 0;
    if (!CheckOne6D(ContextID, lut, 0x0000, 0x0012, 0x0013, 0x0014, 0x2333, 0x4455)) return 0;
    if (!CheckOne6D(ContextID, lut, 0x3141, 0x1415, 0x1592, 0x9261, 0x4567, 0x5566)) return 0;
    if (!CheckOne6D(ContextID, lut, 0xFF00, 0xFF01, 0xFF12, 0xFF13, 0xF344, 0x6677)) return 0;

    cmsPipelineFree(ContextID, lut);

    return 1;
}

static
cmsInt32Number Check7DinterpGranular(cmsContext ContextID)
{
    cmsPipeline* lut;
    cmsStage* mpe;
    cmsUInt32Number Dimensions[] = { 4, 3, 3, 2, 2, 2, 2 };

    lut = cmsPipelineAlloc(ContextID, 7, 3);
    mpe = cmsStageAllocCLut16bitGranular(ContextID, Dimensions, 7, 3, NULL);
    cmsStageSampleCLut16bit(ContextID, mpe, Sampler7D, NULL, 0);
    cmsPipelineInsertStage(ContextID, lut, cmsAT_BEGIN, mpe);

    // Check accuracy

    if (!CheckOne7D(ContextID, lut, 0, 0, 0, 0, 0, 0, 0)) return 0;
    if (!CheckOne7D(ContextID, lut, 0xffff, 0xffff, 0xffff, 0xffff, 0xffff, 0xffff, 0xffff)) return 0;

    if (!CheckOne7D(ContextID, lut, 0x8080, 0x8080, 0x8080, 0x8080, 0x1234, 0x1122, 0x0056)) return 0;
    if (!CheckOne7D(ContextID, lut, 0x0000, 0xFE00, 0x80FF, 0x8888, 0x8078, 0x2233, 0x0088)) return 0;
    if (!CheckOne7D(ContextID, lut, 0x1111, 0x2222, 0x3333, 0x4444, 0x1455, 0x3344, 0x1987)) return 0;
    if (!CheckOne7D(ContextID, lut, 0x0000, 0x0012, 0x0013, 0x0014, 0x2333, 0x4455, 0x9988)) return 0;
    if (!CheckOne7D(ContextID, lut, 0x3141, 0x1415, 0x1592, 0x9261, 0x4567, 0x5566, 0xfe56)) return 0;
    if (!CheckOne7D(ContextID, lut, 0xFF00, 0xFF01, 0xFF12, 0xFF13, 0xF344, 0x6677, 0xbabe)) return 0;

    cmsPipelineFree(ContextID, lut);

    return 1;
}


static
cmsInt32Number Check8DinterpGranular(cmsContext ContextID)
{
    cmsPipeline* lut;
    cmsStage* mpe;
    cmsUInt32Number Dimensions[] = { 4, 3, 3, 2, 2, 2, 2, 2 };

    lut = cmsPipelineAlloc(ContextID, 8, 3);
    mpe = cmsStageAllocCLut16bitGranular(ContextID, Dimensions, 8, 3, NULL);
    cmsStageSampleCLut16bit(ContextID, mpe, Sampler8D, NULL, 0);
    cmsPipelineInsertStage(ContextID, lut, cmsAT_BEGIN, mpe);

    // Check accuracy

    if (!CheckOne8D(ContextID, lut, 0, 0, 0, 0, 0, 0, 0, 0)) return 0;
    if (!CheckOne8D(ContextID, lut, 0xffff, 0xffff, 0xffff, 0xffff, 0xffff, 0xffff, 0xffff, 0xffff)) return 0;

    if (!CheckOne8D(ContextID, lut, 0x8080, 0x8080, 0x8080, 0x8080, 0x1234, 0x1122, 0x0056, 0x0011)) return 0;
    if (!CheckOne8D(ContextID, lut, 0x0000, 0xFE00, 0x80FF, 0x8888, 0x8078, 0x2233, 0x0088, 0x2020)) return 0;
    if (!CheckOne8D(ContextID, lut, 0x1111, 0x2222, 0x3333, 0x4444, 0x1455, 0x3344, 0x1987, 0x4532)) return 0;
    if (!CheckOne8D(ContextID, lut, 0x0000, 0x0012, 0x0013, 0x0014, 0x2333, 0x4455, 0x9988, 0x1200)) return 0;
    if (!CheckOne8D(ContextID, lut, 0x3141, 0x1415, 0x1592, 0x9261, 0x4567, 0x5566, 0xfe56, 0x6666)) return 0;
    if (!CheckOne8D(ContextID, lut, 0xFF00, 0xFF01, 0xFF12, 0xFF13, 0xF344, 0x6677, 0xbabe, 0xface)) return 0;

    cmsPipelineFree(ContextID, lut);

    return 1;
}

// Colorimetric conversions -------------------------------------------------------------------------------------------------

// Lab to LCh and back should be performed at 1E-12 accuracy at least
static
cmsInt32Number CheckLab2LCh(cmsContext ContextID)
{
    cmsInt32Number l, a, b;
    cmsFloat64Number dist, Max = 0;
    cmsCIELab Lab, Lab2;
    cmsCIELCh LCh;

    for (l=0; l <= 100; l += 10) {

        for (a=-128; a <= +128; a += 8) {

            for (b=-128; b <= 128; b += 8) {

                Lab.L = l;
                Lab.a = a;
                Lab.b = b;

                cmsLab2LCh(ContextID, &LCh, &Lab);
                cmsLCh2Lab(ContextID, &Lab2, &LCh);

                dist = cmsDeltaE(ContextID, &Lab, &Lab2);
                if (dist > Max) Max = dist;
            }
        }
    }

    return Max < 1E-12;
}

// Lab to LCh and back should be performed at 1E-12 accuracy at least
static
cmsInt32Number CheckLab2XYZ(cmsContext ContextID)
{
    cmsInt32Number l, a, b;
    cmsFloat64Number dist, Max = 0;
    cmsCIELab Lab, Lab2;
    cmsCIEXYZ XYZ;

    for (l=0; l <= 100; l += 10) {

        for (a=-128; a <= +128; a += 8) {

            for (b=-128; b <= 128; b += 8) {

                Lab.L = l;
                Lab.a = a;
                Lab.b = b;

                cmsLab2XYZ(ContextID, NULL, &XYZ, &Lab);
                cmsXYZ2Lab(ContextID, NULL, &Lab2, &XYZ);

                dist = cmsDeltaE(ContextID, &Lab, &Lab2);
                if (dist > Max) Max = dist;

            }
        }
    }

    return Max < 1E-12;
}

// Lab to xyY and back should be performed at 1E-12 accuracy at least
static
cmsInt32Number CheckLab2xyY(cmsContext ContextID)
{
    cmsInt32Number l, a, b;
    cmsFloat64Number dist, Max = 0;
    cmsCIELab Lab, Lab2;
    cmsCIEXYZ XYZ;
    cmsCIExyY xyY;

    for (l=0; l <= 100; l += 10) {

        for (a=-128; a <= +128; a += 8) {

            for (b=-128; b <= 128; b += 8) {

                Lab.L = l;
                Lab.a = a;
                Lab.b = b;

                cmsLab2XYZ(ContextID, NULL, &XYZ, &Lab);
                cmsXYZ2xyY(ContextID, &xyY, &XYZ);
                cmsxyY2XYZ(ContextID, &XYZ, &xyY);
                cmsXYZ2Lab(ContextID, NULL, &Lab2, &XYZ);

                dist = cmsDeltaE(ContextID, &Lab, &Lab2);
                if (dist > Max) Max = dist;

            }
        }
    }

    return Max < 1E-12;
}


static
cmsInt32Number CheckLabV2encoding(cmsContext ContextID)
{
    cmsInt32Number n2, i, j;
    cmsUInt16Number Inw[3], aw[3];
    cmsCIELab Lab;

    n2=0;

    for (j=0; j < 65535; j++) {

        Inw[0] = Inw[1] = Inw[2] = (cmsUInt16Number) j;

        cmsLabEncoded2FloatV2(ContextID, &Lab, Inw);
        cmsFloat2LabEncodedV2(ContextID, aw, &Lab);

        for (i=0; i < 3; i++) {

        if (aw[i] != j) {
            n2++;
        }
        }

    }

    return (n2 == 0);
}

static
cmsInt32Number CheckLabV4encoding(cmsContext ContextID)
{
    cmsInt32Number n2, i, j;
    cmsUInt16Number Inw[3], aw[3];
    cmsCIELab Lab;

    n2=0;

    for (j=0; j < 65535; j++) {

        Inw[0] = Inw[1] = Inw[2] = (cmsUInt16Number) j;

        cmsLabEncoded2Float(ContextID, &Lab, Inw);
        cmsFloat2LabEncoded(ContextID, aw, &Lab);

        for (i=0; i < 3; i++) {

        if (aw[i] != j) {
            n2++;
        }
        }

    }

    return (n2 == 0);
}


// BlackBody -----------------------------------------------------------------------------------------------------

static
cmsInt32Number CheckTemp2CHRM(cmsContext ContextID)
{
    cmsInt32Number j;
    cmsFloat64Number d, v, Max = 0;
    cmsCIExyY White;

    for (j=4000; j < 25000; j++) {

        cmsWhitePointFromTemp(ContextID, &White, j);
        if (!cmsTempFromWhitePoint(ContextID, &v, &White)) return 0;

        d = fabs(v - j);
        if (d > Max) Max = d;
    }

    // 100 degree is the actual resolution
    return (Max < 100);
}



// Tone curves -----------------------------------------------------------------------------------------------------

static
cmsInt32Number CheckGammaEstimation(cmsContext ContextID, cmsToneCurve* c, cmsFloat64Number g)
{
    cmsFloat64Number est = cmsEstimateGamma(ContextID, c, 0.001);

    SubTest("Gamma estimation");
    if (fabs(est - g) > 0.001) return 0;
    return 1;
}

static
cmsInt32Number CheckGammaCreation16(cmsContext ContextID)
{
    cmsToneCurve* LinGamma = cmsBuildGamma(ContextID, 1.0);
    cmsInt32Number i;
    cmsUInt16Number in, out;

    for (i=0; i < 0xffff; i++) {

        in = (cmsUInt16Number) i;
        out = cmsEvalToneCurve16(ContextID, LinGamma, in);
        if (in != out) {
            Fail("(lin gamma): Must be %x, But is %x : ", in, out);
            cmsFreeToneCurve(ContextID, LinGamma);
            return 0;
        }
    }

    if (!CheckGammaEstimation(ContextID, LinGamma, 1.0)) return 0;

    cmsFreeToneCurve(ContextID, LinGamma);
    return 1;

}

static
cmsInt32Number CheckGammaCreationFlt(cmsContext ContextID)
{
    cmsToneCurve* LinGamma = cmsBuildGamma(ContextID, 1.0);
    cmsInt32Number i;
    cmsFloat32Number in, out;

    for (i=0; i < 0xffff; i++) {

        in = (cmsFloat32Number) (i / 65535.0);
        out = cmsEvalToneCurveFloat(ContextID, LinGamma, in);
        if (fabs(in - out) > (1/65535.0)) {
            Fail("(lin gamma): Must be %f, But is %f : ", in, out);
            cmsFreeToneCurve(ContextID, LinGamma);
            return 0;
        }
    }

    if (!CheckGammaEstimation(ContextID, LinGamma, 1.0)) return 0;
    cmsFreeToneCurve(ContextID, LinGamma);
    return 1;
}

// Curve curves using a single power function
// Error is given in 0..ffff counts
static
cmsInt32Number CheckGammaFloat(cmsContext ContextID, cmsFloat64Number g)
{
    cmsToneCurve* Curve = cmsBuildGamma(ContextID, g);
    cmsInt32Number i;
    cmsFloat32Number in, out;
    cmsFloat64Number val, Err;

    MaxErr = 0.0;
    for (i=0; i < 0xffff; i++) {

        in = (cmsFloat32Number) (i / 65535.0);
        out = cmsEvalToneCurveFloat(ContextID, Curve, in);
        val = pow((cmsFloat64Number) in, g);

        Err = fabs( val - out);
        if (Err > MaxErr) MaxErr = Err;
    }

    if (MaxErr > 0) printf("|Err|<%lf ", MaxErr * 65535.0);

    if (!CheckGammaEstimation(ContextID, Curve, g)) return 0;

    cmsFreeToneCurve(ContextID, Curve);
    return 1;
}

static cmsInt32Number CheckGamma18(cmsContext ContextID)
{
    return CheckGammaFloat(ContextID, 1.8);
}

static cmsInt32Number CheckGamma22(cmsContext ContextID)
{
    return CheckGammaFloat(ContextID, 2.2);
}

static cmsInt32Number CheckGamma30(cmsContext ContextID)
{
    return CheckGammaFloat(ContextID, 3.0);
}


// Check table-based gamma functions
static
cmsInt32Number CheckGammaFloatTable(cmsContext ContextID, cmsFloat64Number g)
{
    cmsFloat32Number Values[1025];
    cmsToneCurve* Curve;
    cmsInt32Number i;
    cmsFloat32Number in, out;
    cmsFloat64Number val, Err;

    for (i=0; i <= 1024; i++) {

        in = (cmsFloat32Number) (i / 1024.0);
        Values[i] = powf(in, (float) g);
    }

    Curve = cmsBuildTabulatedToneCurveFloat(ContextID, 1025, Values);

    MaxErr = 0.0;
    for (i=0; i <= 0xffff; i++) {

        in = (cmsFloat32Number) (i / 65535.0);
        out = cmsEvalToneCurveFloat(ContextID, Curve, in);
        val = pow(in, g);

        Err = fabs(val - out);
        if (Err > MaxErr) MaxErr = Err;
    }

    if (MaxErr > 0) printf("|Err|<%lf ", MaxErr * 65535.0);

    if (!CheckGammaEstimation(ContextID, Curve, g)) return 0;

    cmsFreeToneCurve(ContextID, Curve);
    return 1;
}


static cmsInt32Number CheckGamma18Table(cmsContext ContextID)
{
    return CheckGammaFloatTable(ContextID, 1.8);
}

static cmsInt32Number CheckGamma22Table(cmsContext ContextID)
{
    return CheckGammaFloatTable(ContextID, 2.2);
}

static cmsInt32Number CheckGamma30Table(cmsContext ContextID)
{
    return CheckGammaFloatTable(ContextID, 3.0);
}

// Create a curve from a table (which is a pure gamma function) and check it against the pow function.
static
cmsInt32Number CheckGammaWordTable(cmsContext ContextID, cmsFloat64Number g)
{
    cmsUInt16Number Values[1025];
    cmsToneCurve* Curve;
    cmsInt32Number i;
    cmsFloat32Number in, out;
    cmsFloat64Number val, Err;

    for (i=0; i <= 1024; i++) {

        in = (cmsFloat32Number) (i / 1024.0);
        Values[i] = (cmsUInt16Number) floor(pow(in, g) * 65535.0 + 0.5);
    }

    Curve = cmsBuildTabulatedToneCurve16(ContextID, 1025, Values);

    MaxErr = 0.0;
    for (i=0; i <= 0xffff; i++) {

        in = (cmsFloat32Number) (i / 65535.0);
        out = cmsEvalToneCurveFloat(ContextID, Curve, in);
        val = pow(in, g);

        Err = fabs(val - out);
        if (Err > MaxErr) MaxErr = Err;
    }

    if (MaxErr > 0) printf("|Err|<%lf ", MaxErr * 65535.0);

    if (!CheckGammaEstimation(ContextID, Curve, g)) return 0;

    cmsFreeToneCurve(ContextID, Curve);
    return 1;
}

static cmsInt32Number CheckGamma18TableWord(cmsContext ContextID)
{
    return CheckGammaWordTable(ContextID, 1.8);
}

static cmsInt32Number CheckGamma22TableWord(cmsContext ContextID)
{
    return CheckGammaWordTable(ContextID, 2.2);
}

static cmsInt32Number CheckGamma30TableWord(cmsContext ContextID)
{
    return CheckGammaWordTable(ContextID, 3.0);
}


// Curve joining test. Joining two high-gamma of 3.0 curves should
// give something like linear
static
cmsInt32Number CheckJointCurves(cmsContext ContextID)
{
    cmsToneCurve *Forward, *Reverse, *Result;
    cmsBool  rc;

    Forward = cmsBuildGamma(ContextID, 3.0);
    Reverse = cmsBuildGamma(ContextID, 3.0);

    Result = cmsJoinToneCurve(ContextID, Forward, Reverse, 256);

    cmsFreeToneCurve(ContextID, Forward); cmsFreeToneCurve(ContextID, Reverse);

    rc = cmsIsToneCurveLinear(ContextID, Result);
    cmsFreeToneCurve(ContextID, Result);

    if (!rc)
        Fail("Joining same curve twice does not result in a linear ramp");

    return rc;
}


// Create a gamma curve by cheating the table
static
cmsToneCurve* GammaTableLinear(cmsContext ContextID, cmsInt32Number nEntries, cmsBool Dir)
{
    cmsInt32Number i;
    cmsToneCurve* g = cmsBuildTabulatedToneCurve16(ContextID, nEntries, NULL);

    for (i=0; i < nEntries; i++) {

        cmsInt32Number v = _cmsQuantizeVal(i, nEntries);

        if (Dir)
            g->Table16[i] = (cmsUInt16Number) v;
        else
            g->Table16[i] = (cmsUInt16Number) (0xFFFF - v);
    }

    return g;
}


static
cmsInt32Number CheckJointCurvesDescending(cmsContext ContextID)
{
    cmsToneCurve *Forward, *Reverse, *Result;
    cmsInt32Number i, rc;

     Forward = cmsBuildGamma(ContextID, 2.2);

    // Fake the curve to be table-based

    for (i=0; i < 4096; i++)
        Forward ->Table16[i] = 0xffff - Forward->Table16[i];
    Forward ->Segments[0].Type = 0;

    Reverse = cmsReverseToneCurve(ContextID, Forward);

    Result = cmsJoinToneCurve(ContextID, Reverse, Reverse, 256);

    cmsFreeToneCurve(ContextID, Forward);
    cmsFreeToneCurve(ContextID, Reverse);

    rc = cmsIsToneCurveLinear(ContextID, Result);
    cmsFreeToneCurve(ContextID, Result);

    return rc;
}


static
cmsInt32Number CheckFToneCurvePoint(cmsContext ContextID, cmsToneCurve* c, cmsUInt16Number Point, cmsInt32Number Value)
{
    cmsInt32Number Result;

    Result = cmsEvalToneCurve16(ContextID, c, Point);

    return (abs(Value - Result) < 2);
}

static
cmsInt32Number CheckReverseDegenerated(cmsContext ContextID)
{
    cmsToneCurve* p, *g;
    cmsUInt16Number Tab[16];

    Tab[0] = 0;
    Tab[1] = 0;
    Tab[2] = 0;
    Tab[3] = 0;
    Tab[4] = 0;
    Tab[5] = 0x5555;
    Tab[6] = 0x6666;
    Tab[7] = 0x7777;
    Tab[8] = 0x8888;
    Tab[9] = 0x9999;
    Tab[10]= 0xffff;
    Tab[11]= 0xffff;
    Tab[12]= 0xffff;
    Tab[13]= 0xffff;
    Tab[14]= 0xffff;
    Tab[15]= 0xffff;

    p = cmsBuildTabulatedToneCurve16(ContextID, 16, Tab);
    g = cmsReverseToneCurve(ContextID, p);

    // Now let's check some points
    if (!CheckFToneCurvePoint(ContextID, g, 0x5555, 0x5555)) return 0;
    if (!CheckFToneCurvePoint(ContextID, g, 0x7777, 0x7777)) return 0;

    // First point for zero
    if (!CheckFToneCurvePoint(ContextID, g, 0x0000, 0x4444)) return 0;

    // Last point
    if (!CheckFToneCurvePoint(ContextID, g, 0xFFFF, 0xFFFF)) return 0;

    cmsFreeToneCurve(ContextID, p);
    cmsFreeToneCurve(ContextID, g);

    return 1;
}


// Build a parametric sRGB-like curve
static
cmsToneCurve* Build_sRGBGamma(cmsContext ContextID)
{
    cmsFloat64Number Parameters[5];

    Parameters[0] = 2.4;
    Parameters[1] = 1. / 1.055;
    Parameters[2] = 0.055 / 1.055;
    Parameters[3] = 1. / 12.92;
    Parameters[4] = 0.04045;    // d

    return cmsBuildParametricToneCurve(ContextID, 4, Parameters);
}



// Join two gamma tables in floating point format. Result should be a straight line
static
cmsToneCurve* CombineGammaFloat(cmsContext ContextID, cmsToneCurve* g1, cmsToneCurve* g2)
{
    cmsUInt16Number Tab[256];
    cmsFloat32Number f;
    cmsInt32Number i;

    for (i=0; i < 256; i++) {

        f = (cmsFloat32Number) i / 255.0F;
        f = cmsEvalToneCurveFloat(ContextID, g2, cmsEvalToneCurveFloat(ContextID, g1, f));

        Tab[i] = (cmsUInt16Number) floor(f * 65535.0 + 0.5);
    }

    return  cmsBuildTabulatedToneCurve16(ContextID, 256, Tab);
}

// Same of anterior, but using quantized tables
static
cmsToneCurve* CombineGamma16(cmsContext ContextID, cmsToneCurve* g1, cmsToneCurve* g2)
{
    cmsUInt16Number Tab[256];

    cmsInt32Number i;

    for (i=0; i < 256; i++) {

        cmsUInt16Number wValIn;

        wValIn = _cmsQuantizeVal(i, 256);
        Tab[i] = cmsEvalToneCurve16(ContextID, g2, cmsEvalToneCurve16(ContextID, g1, wValIn));
    }

    return  cmsBuildTabulatedToneCurve16(ContextID, 256, Tab);
}

static
cmsInt32Number CheckJointFloatCurves_sRGB(cmsContext ContextID)
{
    cmsToneCurve *Forward, *Reverse, *Result;
    cmsBool  rc;

    Forward = Build_sRGBGamma(ContextID);
    Reverse = cmsReverseToneCurve(ContextID, Forward);
    Result = CombineGammaFloat(ContextID, Forward, Reverse);
    cmsFreeToneCurve(ContextID, Forward); cmsFreeToneCurve(ContextID, Reverse);

    rc = cmsIsToneCurveLinear(ContextID, Result);
    cmsFreeToneCurve(ContextID, Result);

    return rc;
}

static
cmsInt32Number CheckJoint16Curves_sRGB(cmsContext ContextID)
{
    cmsToneCurve *Forward, *Reverse, *Result;
    cmsBool  rc;

    Forward = Build_sRGBGamma(ContextID);
    Reverse = cmsReverseToneCurve(ContextID, Forward);
    Result = CombineGamma16(ContextID, Forward, Reverse);
    cmsFreeToneCurve(ContextID, Forward); cmsFreeToneCurve(ContextID, Reverse);

    rc = cmsIsToneCurveLinear(ContextID, Result);
    cmsFreeToneCurve(ContextID, Result);

    return rc;
}

// sigmoidal curve f(x) = (1-x^g) ^(1/g)

static
cmsInt32Number CheckJointCurvesSShaped(cmsContext ContextID)
{
    cmsFloat64Number p = 3.2;
    cmsToneCurve *Forward, *Reverse, *Result;
    cmsInt32Number rc;

    Forward = cmsBuildParametricToneCurve(ContextID, 108, &p);
    Reverse = cmsReverseToneCurve(ContextID, Forward);
    Result = cmsJoinToneCurve(ContextID, Forward, Forward, 4096);

    cmsFreeToneCurve(ContextID, Forward);
    cmsFreeToneCurve(ContextID, Reverse);

    rc = cmsIsToneCurveLinear(ContextID, Result);
    cmsFreeToneCurve(ContextID, Result);
    return rc;
}


// --------------------------------------------------------------------------------------------------------

// Implementation of some tone curve functions
static
cmsFloat32Number Gamma(cmsFloat32Number x, const cmsFloat64Number Params[])
{
    return (cmsFloat32Number) pow(x, Params[0]);
}

static
cmsFloat32Number CIE122(cmsFloat32Number x, const cmsFloat64Number Params[])

{
    cmsFloat64Number e, Val;

    if (x >= -Params[2] / Params[1]) {

        e = Params[1]*x + Params[2];

        if (e > 0)
            Val = pow(e, Params[0]);
        else
            Val = 0;
    }
    else
        Val = 0;

    return (cmsFloat32Number) Val;
}

static
cmsFloat32Number IEC61966_3(cmsFloat32Number x, const cmsFloat64Number Params[])
{
    cmsFloat64Number e, Val;

    if (x >= -Params[2] / Params[1]) {

        e = Params[1]*x + Params[2];

        if (e > 0)
            Val = pow(e, Params[0]) + Params[3];
        else
            Val = 0;
    }
    else
        Val = Params[3];

    return (cmsFloat32Number) Val;
}

static
cmsFloat32Number IEC61966_21(cmsFloat32Number x, const cmsFloat64Number Params[])
{
    cmsFloat64Number e, Val;

    if (x >= Params[4]) {

        e = Params[1]*x + Params[2];

        if (e > 0)
            Val = pow(e, Params[0]);
        else
            Val = 0;
    }
    else
        Val = x * Params[3];

    return (cmsFloat32Number) Val;
}

static
cmsFloat32Number param_5(cmsFloat32Number x, const cmsFloat64Number Params[])
{
    cmsFloat64Number e, Val;
    // Y = (aX + b)^Gamma + e | X >= d
    // Y = cX + f             | else
    if (x >= Params[4]) {

        e = Params[1]*x + Params[2];
        if (e > 0)
            Val = pow(e, Params[0]) + Params[5];
        else
            Val = 0;
    }
    else
        Val = x*Params[3] + Params[6];

    return (cmsFloat32Number) Val;
}

static
cmsFloat32Number param_6(cmsFloat32Number x, const cmsFloat64Number Params[])
{
    cmsFloat64Number e, Val;

    e = Params[1]*x + Params[2];
    if (e > 0)
        Val = pow(e, Params[0]) + Params[3];
    else
        Val = 0;

    return (cmsFloat32Number) Val;
}

static
cmsFloat32Number param_7(cmsFloat32Number x, const cmsFloat64Number Params[])
{
    cmsFloat64Number Val;


    Val = Params[1]*log10(Params[2] * pow(x, Params[0]) + Params[3]) + Params[4];

    return (cmsFloat32Number) Val;
}


static
cmsFloat32Number param_8(cmsFloat32Number x, const cmsFloat64Number Params[])
{
    cmsFloat64Number Val;

    Val = (Params[0] * pow(Params[1], Params[2] * x + Params[3]) + Params[4]);

    return (cmsFloat32Number) Val;
}


static
cmsFloat32Number sigmoidal(cmsFloat32Number x, const cmsFloat64Number Params[])
{
    cmsFloat64Number Val;

    Val = pow(1.0 - pow(1 - x, 1/Params[0]), 1/Params[0]);

    return (cmsFloat32Number) Val;
}


static
cmsBool CheckSingleParametric(cmsContext ContextID, const char* Name, dblfnptr fn, cmsInt32Number Type, const cmsFloat64Number Params[])
{
    cmsInt32Number i;
    cmsToneCurve* tc;
    cmsToneCurve* tc_1;
    char InverseText[256];

    tc = cmsBuildParametricToneCurve(ContextID, Type, Params);
    tc_1 = cmsBuildParametricToneCurve(ContextID, -Type, Params);

    for (i=0; i <= 1000; i++) {

        cmsFloat32Number x = (cmsFloat32Number) i / 1000;
        cmsFloat32Number y_fn, y_param, x_param, y_param2;

        y_fn = fn(x, Params);
        y_param = cmsEvalToneCurveFloat(ContextID, tc, x);
        x_param = cmsEvalToneCurveFloat(ContextID, tc_1, y_param);

        y_param2 = fn(x_param, Params);

        if (!IsGoodVal(Name, y_fn, y_param, FIXED_PRECISION_15_16))
            goto Error;

        sprintf(InverseText, "Inverse %s", Name);
        if (!IsGoodVal(InverseText, y_fn, y_param2, FIXED_PRECISION_15_16))
            goto Error;
    }

    cmsFreeToneCurve(ContextID, tc);
    cmsFreeToneCurve(ContextID, tc_1);
    return TRUE;

Error:
    cmsFreeToneCurve(ContextID, tc);
    cmsFreeToneCurve(ContextID, tc_1);
    return FALSE;
}

// Check against some known values
static
cmsInt32Number CheckParametricToneCurves(cmsContext ContextID)
{
    cmsFloat64Number Params[10];

     // 1) X = Y ^ Gamma

     Params[0] = 2.2;

     if (!CheckSingleParametric(ContextID, "Gamma", Gamma, 1, Params)) return 0;

     // 2) CIE 122-1966
     // Y = (aX + b)^Gamma  | X >= -b/a
     // Y = 0               | else

     Params[0] = 2.2;
     Params[1] = 1.5;
     Params[2] = -0.5;

     if (!CheckSingleParametric(ContextID, "CIE122-1966", CIE122, 2, Params)) return 0;

     // 3) IEC 61966-3
     // Y = (aX + b)^Gamma | X <= -b/a
     // Y = c              | else

     Params[0] = 2.2;
     Params[1] = 1.5;
     Params[2] = -0.5;
     Params[3] = 0.3;


     if (!CheckSingleParametric(ContextID, "IEC 61966-3", IEC61966_3, 3, Params)) return 0;

     // 4) IEC 61966-2.1 (sRGB)
     // Y = (aX + b)^Gamma | X >= d
     // Y = cX             | X < d

     Params[0] = 2.4;
     Params[1] = 1. / 1.055;
     Params[2] = 0.055 / 1.055;
     Params[3] = 1. / 12.92;
     Params[4] = 0.04045;

     if (!CheckSingleParametric(ContextID, "IEC 61966-2.1", IEC61966_21, 4, Params)) return 0;


     // 5) Y = (aX + b)^Gamma + e | X >= d
     // Y = cX + f             | else

     Params[0] = 2.2;
     Params[1] = 0.7;
     Params[2] = 0.2;
     Params[3] = 0.3;
     Params[4] = 0.1;
     Params[5] = 0.5;
     Params[6] = 0.2;

     if (!CheckSingleParametric(ContextID, "param_5", param_5, 5, Params)) return 0;

     // 6) Y = (aX + b) ^ Gamma + c

     Params[0] = 2.2;
     Params[1] = 0.7;
     Params[2] = 0.2;
     Params[3] = 0.3;

     if (!CheckSingleParametric(ContextID, "param_6", param_6, 6, Params)) return 0;

     // 7) Y = a * log (b * X^Gamma + c) + d

     Params[0] = 2.2;
     Params[1] = 0.9;
     Params[2] = 0.9;
     Params[3] = 0.02;
     Params[4] = 0.1;

     if (!CheckSingleParametric(ContextID, "param_7", param_7, 7, Params)) return 0;

     // 8) Y = a * b ^ (c*X+d) + e

     Params[0] = 0.9;
     Params[1] = 0.9;
     Params[2] = 1.02;
     Params[3] = 0.1;
     Params[4] = 0.2;

     if (!CheckSingleParametric(ContextID, "param_8", param_8, 8, Params)) return 0;

     // 108: S-Shaped: (1 - (1-x)^1/g)^1/g

     Params[0] = 1.9;
     if (!CheckSingleParametric(ContextID, "sigmoidal", sigmoidal, 108, Params)) return 0;

     // All OK

     return 1;
}

// LUT checks ------------------------------------------------------------------------------

static
cmsInt32Number CheckLUTcreation(cmsContext ContextID)
{
    cmsPipeline* lut;
    cmsPipeline* lut2;
    cmsInt32Number n1, n2;

    lut = cmsPipelineAlloc(ContextID, 1, 1);
    n1 = cmsPipelineStageCount(ContextID, lut);
    lut2 = cmsPipelineDup(ContextID, lut);
    n2 = cmsPipelineStageCount(ContextID, lut2);

    cmsPipelineFree(ContextID, lut);
    cmsPipelineFree(ContextID, lut2);

    return (n1 == 0) && (n2 == 0);
}

// Create a MPE for a identity matrix
static
void AddIdentityMatrix(cmsContext ContextID, cmsPipeline* lut)
{
    const cmsFloat64Number Identity[] = { 1, 0, 0,
                          0, 1, 0,
                          0, 0, 1,
                          0, 0, 0 };

    cmsPipelineInsertStage(ContextID, lut, cmsAT_END, cmsStageAllocMatrix(ContextID, 3, 3, Identity, NULL));
}

// Create a MPE for identity cmsFloat32Number CLUT
static
void AddIdentityCLUTfloat(cmsContext ContextID, cmsPipeline* lut)
{
    const cmsFloat32Number  Table[] = {

        0,    0,    0,
        0,    0,    1.0,

        0,    1.0,    0,
        0,    1.0,    1.0,

        1.0,    0,    0,
        1.0,    0,    1.0,

        1.0,    1.0,    0,
        1.0,    1.0,    1.0
    };

    cmsPipelineInsertStage(ContextID, lut, cmsAT_END, cmsStageAllocCLutFloat(ContextID, 2, 3, 3, Table));
}

// Create a MPE for identity cmsFloat32Number CLUT
static
void AddIdentityCLUT16(cmsContext ContextID, cmsPipeline* lut)
{
    const cmsUInt16Number Table[] = {

        0,    0,    0,
        0,    0,    0xffff,

        0,    0xffff,    0,
        0,    0xffff,    0xffff,

        0xffff,    0,    0,
        0xffff,    0,    0xffff,

        0xffff,    0xffff,    0,
        0xffff,    0xffff,    0xffff
    };


    cmsPipelineInsertStage(ContextID, lut, cmsAT_END, cmsStageAllocCLut16bit(ContextID, 2, 3, 3, Table));
}


// Create a 3 fn identity curves

static
void Add3GammaCurves(cmsContext ContextID, cmsPipeline* lut, cmsFloat64Number Curve)
{
    cmsToneCurve* id = cmsBuildGamma(ContextID, Curve);
    cmsToneCurve* id3[3];

    id3[0] = id;
    id3[1] = id;
    id3[2] = id;

    cmsPipelineInsertStage(ContextID, lut, cmsAT_END, cmsStageAllocToneCurves(ContextID, 3, id3));

    cmsFreeToneCurve(ContextID, id);
}


static
cmsInt32Number CheckFloatLUT(cmsContext ContextID, cmsPipeline* lut)
{
    cmsInt32Number n1, i, j;
    cmsFloat32Number Inf[3], Outf[3];

    n1=0;

    for (j=0; j < 65535; j++) {

        cmsInt32Number af[3];

        Inf[0] = Inf[1] = Inf[2] = (cmsFloat32Number) j / 65535.0F;
        cmsPipelineEvalFloat(ContextID, Inf, Outf, lut);

        af[0] = (cmsInt32Number) floor(Outf[0]*65535.0 + 0.5);
        af[1] = (cmsInt32Number) floor(Outf[1]*65535.0 + 0.5);
        af[2] = (cmsInt32Number) floor(Outf[2]*65535.0 + 0.5);

        for (i=0; i < 3; i++) {

            if (af[i] != j) {
                n1++;
            }
        }

    }

    return (n1 == 0);
}


static
cmsInt32Number Check16LUT(cmsContext ContextID, cmsPipeline* lut)
{
    cmsInt32Number n2, i, j;
    cmsUInt16Number Inw[3], Outw[3];

    n2=0;

    for (j=0; j < 65535; j++) {

        cmsInt32Number aw[3];

        Inw[0] = Inw[1] = Inw[2] = (cmsUInt16Number) j;
        cmsPipelineEval16(ContextID, Inw, Outw, lut);
        aw[0] = Outw[0];
        aw[1] = Outw[1];
        aw[2] = Outw[2];

        for (i=0; i < 3; i++) {

        if (aw[i] != j) {
            n2++;
        }
        }

    }

    return (n2 == 0);
}


// Check any LUT that is linear
static
cmsInt32Number CheckStagesLUT(cmsContext ContextID, cmsPipeline* lut, cmsInt32Number ExpectedStages)
{

    cmsInt32Number nInpChans, nOutpChans, nStages;

    nInpChans  = cmsPipelineInputChannels(ContextID, lut);
    nOutpChans = cmsPipelineOutputChannels(ContextID, lut);
    nStages    = cmsPipelineStageCount(ContextID, lut);

    return (nInpChans == 3) && (nOutpChans == 3) && (nStages == ExpectedStages);
}


static
cmsInt32Number CheckFullLUT(cmsContext ContextID, cmsPipeline* lut, cmsInt32Number ExpectedStages)
{
    cmsInt32Number rc = CheckStagesLUT(ContextID, lut, ExpectedStages) && Check16LUT(ContextID, lut) && CheckFloatLUT(ContextID, lut);

    cmsPipelineFree(ContextID, lut);
    return rc;
}


static
cmsInt32Number Check1StageLUT(cmsContext ContextID)
{
    cmsPipeline* lut = cmsPipelineAlloc(ContextID, 3, 3);

    AddIdentityMatrix(ContextID, lut);
    return CheckFullLUT(ContextID, lut, 1);
}



static
cmsInt32Number Check2StageLUT(cmsContext ContextID)
{
    cmsPipeline* lut = cmsPipelineAlloc(ContextID, 3, 3);

    AddIdentityMatrix(ContextID, lut);
    AddIdentityCLUTfloat(ContextID, lut);

    return CheckFullLUT(ContextID, lut, 2);
}

static
cmsInt32Number Check2Stage16LUT(cmsContext ContextID)
{
    cmsPipeline* lut = cmsPipelineAlloc(ContextID, 3, 3);

    AddIdentityMatrix(ContextID, lut);
    AddIdentityCLUT16(ContextID, lut);

    return CheckFullLUT(ContextID, lut, 2);
}



static
cmsInt32Number Check3StageLUT(cmsContext ContextID)
{
    cmsPipeline* lut = cmsPipelineAlloc(ContextID, 3, 3);

    AddIdentityMatrix(ContextID, lut);
    AddIdentityCLUTfloat(ContextID, lut);
    Add3GammaCurves(ContextID, lut, 1.0);

    return CheckFullLUT(ContextID, lut, 3);
}

static
cmsInt32Number Check3Stage16LUT(cmsContext ContextID)
{
    cmsPipeline* lut = cmsPipelineAlloc(ContextID, 3, 3);

    AddIdentityMatrix(ContextID, lut);
    AddIdentityCLUT16(ContextID, lut);
    Add3GammaCurves(ContextID, lut, 1.0);

    return CheckFullLUT(ContextID, lut, 3);
}



static
cmsInt32Number Check4StageLUT(cmsContext ContextID)
{
    cmsPipeline* lut = cmsPipelineAlloc(ContextID, 3, 3);

    AddIdentityMatrix(ContextID, lut);
    AddIdentityCLUTfloat(ContextID, lut);
    Add3GammaCurves(ContextID, lut, 1.0);
    AddIdentityMatrix(ContextID, lut);

    return CheckFullLUT(ContextID, lut, 4);
}

static
cmsInt32Number Check4Stage16LUT(cmsContext ContextID)
{
    cmsPipeline* lut = cmsPipelineAlloc(ContextID, 3, 3);

    AddIdentityMatrix(ContextID, lut);
    AddIdentityCLUT16(ContextID, lut);
    Add3GammaCurves(ContextID, lut, 1.0);
    AddIdentityMatrix(ContextID, lut);

    return CheckFullLUT(ContextID, lut, 4);
}

static
cmsInt32Number Check5StageLUT(cmsContext ContextID)
{
    cmsPipeline* lut = cmsPipelineAlloc(ContextID, 3, 3);

    AddIdentityMatrix(ContextID, lut);
    AddIdentityCLUTfloat(ContextID, lut);
    Add3GammaCurves(ContextID, lut, 1.0);
    AddIdentityMatrix(ContextID, lut);
    Add3GammaCurves(ContextID, lut, 1.0);

    return CheckFullLUT(ContextID, lut, 5);
}


static
cmsInt32Number Check5Stage16LUT(cmsContext ContextID)
{
    cmsPipeline* lut = cmsPipelineAlloc(ContextID, 3, 3);

    AddIdentityMatrix(ContextID, lut);
    AddIdentityCLUT16(ContextID, lut);
    Add3GammaCurves(ContextID, lut, 1.0);
    AddIdentityMatrix(ContextID, lut);
    Add3GammaCurves(ContextID, lut, 1.0);

    return CheckFullLUT(ContextID, lut, 5);
}

static
cmsInt32Number Check6StageLUT(cmsContext ContextID)
{
    cmsPipeline* lut = cmsPipelineAlloc(ContextID, 3, 3);

    AddIdentityMatrix(ContextID, lut);
    Add3GammaCurves(ContextID, lut, 1.0);
    AddIdentityCLUTfloat(ContextID, lut);
    Add3GammaCurves(ContextID, lut, 1.0);
    AddIdentityMatrix(ContextID, lut);
    Add3GammaCurves(ContextID, lut, 1.0);

    return CheckFullLUT(ContextID, lut, 6);
}

static
cmsInt32Number Check6Stage16LUT(cmsContext ContextID)
{
    cmsPipeline* lut = cmsPipelineAlloc(ContextID, 3, 3);

    AddIdentityMatrix(ContextID, lut);
    Add3GammaCurves(ContextID, lut, 1.0);
    AddIdentityCLUT16(ContextID, lut);
    Add3GammaCurves(ContextID, lut, 1.0);
    AddIdentityMatrix(ContextID, lut);
    Add3GammaCurves(ContextID, lut, 1.0);

    return CheckFullLUT(ContextID, lut, 6);
}


static
cmsInt32Number CheckLab2LabLUT(cmsContext ContextID)
{
    cmsPipeline* lut = cmsPipelineAlloc(ContextID, 3, 3);
    cmsInt32Number rc;

    cmsPipelineInsertStage(ContextID, lut, cmsAT_END, _cmsStageAllocLab2XYZ(ContextID));
    cmsPipelineInsertStage(ContextID, lut, cmsAT_END, _cmsStageAllocXYZ2Lab(ContextID));

    rc = CheckFloatLUT(ContextID, lut) && CheckStagesLUT(ContextID, lut, 2);

    cmsPipelineFree(ContextID, lut);

    return rc;
}


static
cmsInt32Number CheckXYZ2XYZLUT(cmsContext ContextID)
{
    cmsPipeline* lut = cmsPipelineAlloc(ContextID, 3, 3);
    cmsInt32Number rc;

    cmsPipelineInsertStage(ContextID, lut, cmsAT_END, _cmsStageAllocXYZ2Lab(ContextID));
    cmsPipelineInsertStage(ContextID, lut, cmsAT_END, _cmsStageAllocLab2XYZ(ContextID));

    rc = CheckFloatLUT(ContextID, lut) && CheckStagesLUT(ContextID, lut, 2);

    cmsPipelineFree(ContextID, lut);

    return rc;
}



static
cmsInt32Number CheckLab2LabMatLUT(cmsContext ContextID)
{
    cmsPipeline* lut = cmsPipelineAlloc(ContextID, 3, 3);
    cmsInt32Number rc;

    cmsPipelineInsertStage(ContextID, lut, cmsAT_END, _cmsStageAllocLab2XYZ(ContextID));
    AddIdentityMatrix(ContextID, lut);
    cmsPipelineInsertStage(ContextID, lut, cmsAT_END, _cmsStageAllocXYZ2Lab(ContextID));

    rc = CheckFloatLUT(ContextID, lut) && CheckStagesLUT(ContextID, lut, 3);

    cmsPipelineFree(ContextID, lut);

    return rc;
}

static
cmsInt32Number CheckNamedColorLUT(cmsContext ContextID)
{
    cmsPipeline* lut = cmsPipelineAlloc(ContextID, 3, 3);
    cmsNAMEDCOLORLIST* nc;
    cmsInt32Number i,j, rc = 1, n2;
    cmsUInt16Number PCS[3];
    cmsUInt16Number Colorant[cmsMAXCHANNELS];
    char Name[255];
    cmsUInt16Number Inw[3], Outw[3];



    nc = cmsAllocNamedColorList(ContextID, 256, 3, "pre", "post");
    if (nc == NULL) return 0;

    for (i=0; i < 256; i++) {

        PCS[0] = PCS[1] = PCS[2] = (cmsUInt16Number) i;
        Colorant[0] = Colorant[1] = Colorant[2] = Colorant[3] = (cmsUInt16Number) i;

        sprintf(Name, "#%d", i);
        if (!cmsAppendNamedColor(ContextID, nc, Name, PCS, Colorant)) { rc = 0; break; }
    }

    cmsPipelineInsertStage(ContextID, lut, cmsAT_END, _cmsStageAllocNamedColor(ContextID, nc, FALSE));

    cmsFreeNamedColorList(ContextID, nc);
    if (rc == 0) return 0;

    n2=0;

    for (j=0; j < 256; j++) {

        Inw[0] = (cmsUInt16Number) j;

        cmsPipelineEval16(ContextID, Inw, Outw, lut);
        for (i=0; i < 3; i++) {

            if (Outw[i] != j) {
                n2++;
            }
        }

    }

    cmsPipelineFree(ContextID, lut);
    return (n2 == 0);
}



// --------------------------------------------------------------------------------------------

// A lightweight test of multilocalized unicode structures.

static
cmsInt32Number CheckMLU(cmsContext ContextID)
{
    cmsMLU* mlu, *mlu2, *mlu3;
    char Buffer[256], Buffer2[256];
    cmsInt32Number rc = 1;
    cmsInt32Number i;
    cmsHPROFILE h= NULL;

    // Allocate a MLU structure, no preferred size
    mlu = cmsMLUalloc(ContextID, 0);

    // Add some localizations
    cmsMLUsetWide(ContextID, mlu, "en", "US", L"Hello, world");
    cmsMLUsetWide(ContextID, mlu, "es", "ES", L"Hola, mundo");
    cmsMLUsetWide(ContextID, mlu, "fr", "FR", L"Bonjour, le monde");
    cmsMLUsetWide(ContextID, mlu, "ca", "CA", L"Hola, mon");


    // Check the returned string for each language

    cmsMLUgetASCII(ContextID, mlu, "en", "US", Buffer, 256);
    if (strcmp(Buffer, "Hello, world") != 0) rc = 0;


    cmsMLUgetASCII(ContextID, mlu, "es", "ES", Buffer, 256);
    if (strcmp(Buffer, "Hola, mundo") != 0) rc = 0;


    cmsMLUgetASCII(ContextID, mlu, "fr", "FR", Buffer, 256);
    if (strcmp(Buffer, "Bonjour, le monde") != 0) rc = 0;


    cmsMLUgetASCII(ContextID, mlu, "ca", "CA", Buffer, 256);
    if (strcmp(Buffer, "Hola, mon") != 0) rc = 0;

    if (rc == 0)
        Fail("Unexpected string '%s'", Buffer);

    // So far, so good.
    cmsMLUfree(ContextID, mlu);

    // Now for performance, allocate an empty struct
    mlu = cmsMLUalloc(ContextID, 0);

    // Fill it with several thousands of different lenguages
    for (i=0; i < 4096; i++) {

        char Lang[3];

        Lang[0] = (char) (i % 255);
        Lang[1] = (char) (i / 255);
        Lang[2] = 0;

        sprintf(Buffer, "String #%i", i);
        cmsMLUsetASCII(ContextID, mlu, Lang, Lang, Buffer);
    }

    // Duplicate it
    mlu2 = cmsMLUdup(ContextID, mlu);

    // Get rid of original
    cmsMLUfree(ContextID, mlu);

    // Check all is still in place
    for (i=0; i < 4096; i++) {

        char Lang[3];

        Lang[0] = (char)(i % 255);
        Lang[1] = (char)(i / 255);
        Lang[2] = 0;

        cmsMLUgetASCII(ContextID, mlu2, Lang, Lang, Buffer2, 256);
        sprintf(Buffer, "String #%i", i);

        if (strcmp(Buffer, Buffer2) != 0) { rc = 0; break; }
    }

    if (rc == 0)
        Fail("Unexpected string '%s'", Buffer2);

    // Check profile IO

    h = cmsOpenProfileFromFile(ContextID, "mlucheck.icc", "w");

    cmsSetProfileVersion(ContextID, h, 4.3);

    cmsWriteTag(ContextID, h, cmsSigProfileDescriptionTag, mlu2);
    cmsCloseProfile(ContextID, h);
    cmsMLUfree(ContextID, mlu2);


    h = cmsOpenProfileFromFile(ContextID, "mlucheck.icc", "r");

    mlu3 = (cmsMLU *) cmsReadTag(ContextID, h, cmsSigProfileDescriptionTag);
    if (mlu3 == NULL) { Fail("Profile didn't get the MLU\n"); rc = 0; goto Error; }

    // Check all is still in place
    for (i=0; i < 4096; i++) {

        char Lang[3];

        Lang[0] = (char) (i % 255);
        Lang[1] = (char) (i / 255);
        Lang[2] = 0;

        cmsMLUgetASCII(ContextID, mlu3, Lang, Lang, Buffer2, 256);
        sprintf(Buffer, "String #%i", i);

        if (strcmp(Buffer, Buffer2) != 0) { rc = 0; break; }
    }

    if (rc == 0) Fail("Unexpected string '%s'", Buffer2);

Error:

    if (h != NULL) cmsCloseProfile(ContextID, h);
    remove("mlucheck.icc");

    return rc;
}


// A lightweight test of named color structures.
static
cmsInt32Number CheckNamedColorList(cmsContext ContextID)
{
    cmsNAMEDCOLORLIST* nc = NULL, *nc2;
    cmsInt32Number i, j, rc=1;
    char Name[cmsMAX_PATH];
    cmsUInt16Number PCS[3];
    cmsUInt16Number Colorant[cmsMAXCHANNELS];
    char CheckName[cmsMAX_PATH];
    cmsUInt16Number CheckPCS[3];
    cmsUInt16Number CheckColorant[cmsMAXCHANNELS];
    cmsHPROFILE h;

    nc = cmsAllocNamedColorList(ContextID, 0, 4, "prefix", "suffix");
    if (nc == NULL) return 0;

    for (i=0; i < 4096; i++) {


        PCS[0] = PCS[1] = PCS[2] = (cmsUInt16Number) i;
        Colorant[0] = Colorant[1] = Colorant[2] = Colorant[3] = (cmsUInt16Number) (4096 - i);

        sprintf(Name, "#%d", i);
        if (!cmsAppendNamedColor(ContextID, nc, Name, PCS, Colorant)) { rc = 0; break; }
    }

    for (i=0; i < 4096; i++) {

        CheckPCS[0] = CheckPCS[1] = CheckPCS[2] = (cmsUInt16Number) i;
        CheckColorant[0] = CheckColorant[1] = CheckColorant[2] = CheckColorant[3] = (cmsUInt16Number) (4096 - i);

        sprintf(CheckName, "#%d", i);
        if (!cmsNamedColorInfo(ContextID, nc, i, Name, NULL, NULL, PCS, Colorant)) { rc = 0; goto Error; }


        for (j=0; j < 3; j++) {
            if (CheckPCS[j] != PCS[j]) { rc = 0; Fail("Invalid PCS"); goto Error; }
        }

        for (j=0; j < 4; j++) {
            if (CheckColorant[j] != Colorant[j]) { rc = 0; Fail("Invalid Colorant"); goto Error; };
        }

        if (strcmp(Name, CheckName) != 0) {rc = 0; Fail("Invalid Name"); goto Error; };
    }

    h = cmsOpenProfileFromFile(ContextID, "namedcol.icc", "w");
    if (h == NULL) return 0;
    if (!cmsWriteTag(ContextID, h, cmsSigNamedColor2Tag, nc)) return 0;
    cmsCloseProfile(ContextID, h);
    cmsFreeNamedColorList(ContextID, nc);
    nc = NULL;

    h = cmsOpenProfileFromFile(ContextID, "namedcol.icc", "r");
    nc2 = (cmsNAMEDCOLORLIST *) cmsReadTag(ContextID, h, cmsSigNamedColor2Tag);

    if (cmsNamedColorCount(ContextID, nc2) != 4096) { rc = 0; Fail("Invalid count"); goto Error; }

    i = cmsNamedColorIndex(ContextID, nc2, "#123");
    if (i != 123) { rc = 0; Fail("Invalid index"); goto Error; }


    for (i=0; i < 4096; i++) {

        CheckPCS[0] = CheckPCS[1] = CheckPCS[2] = (cmsUInt16Number) i;
        CheckColorant[0] = CheckColorant[1] = CheckColorant[2] = CheckColorant[3] = (cmsUInt16Number) (4096 - i);

        sprintf(CheckName, "#%d", i);
        if (!cmsNamedColorInfo(ContextID, nc2, i, Name, NULL, NULL, PCS, Colorant)) { rc = 0; goto Error; }


        for (j=0; j < 3; j++) {
            if (CheckPCS[j] != PCS[j]) { rc = 0; Fail("Invalid PCS"); goto Error; }
        }

        for (j=0; j < 4; j++) {
            if (CheckColorant[j] != Colorant[j]) { rc = 0; Fail("Invalid Colorant"); goto Error; };
        }

        if (strcmp(Name, CheckName) != 0) {rc = 0; Fail("Invalid Name"); goto Error; };
    }

    cmsCloseProfile(ContextID, h);
    remove("namedcol.icc");

Error:
    if (nc != NULL) cmsFreeNamedColorList(ContextID, nc);
    return rc;
}



// For educational purposes ONLY. No error checking is performed!
static
cmsInt32Number CreateNamedColorProfile(cmsContext ContextID)
{
    // Color list database
    cmsNAMEDCOLORLIST* colors = cmsAllocNamedColorList(ContextID, 10, 4, "PANTONE", "TCX");

    // Containers for names
    cmsMLU* DescriptionMLU, *CopyrightMLU;

    // Create n empty profile
    cmsHPROFILE hProfile = cmsOpenProfileFromFile(ContextID, "named.icc", "w");

    // Values
    cmsCIELab Lab;
    cmsUInt16Number PCS[3], Colorant[4];

    // Set profile class
    cmsSetProfileVersion(ContextID, hProfile, 4.3);
    cmsSetDeviceClass(ContextID, hProfile, cmsSigNamedColorClass);
    cmsSetColorSpace(ContextID, hProfile, cmsSigCmykData);
    cmsSetPCS(ContextID, hProfile, cmsSigLabData);
    cmsSetHeaderRenderingIntent(ContextID, hProfile, INTENT_PERCEPTUAL);

    // Add description and copyright only in english/US
    DescriptionMLU = cmsMLUalloc(ContextID, 1);
    CopyrightMLU   = cmsMLUalloc(ContextID, 1);

    cmsMLUsetWide(ContextID, DescriptionMLU, "en", "US", L"Profile description");
    cmsMLUsetWide(ContextID, CopyrightMLU,   "en", "US", L"Profile copyright");

    cmsWriteTag(ContextID, hProfile, cmsSigProfileDescriptionTag, DescriptionMLU);
    cmsWriteTag(ContextID, hProfile, cmsSigCopyrightTag, CopyrightMLU);

    // Set the media white point
    cmsWriteTag(ContextID, hProfile, cmsSigMediaWhitePointTag, cmsD50_XYZ(ContextID));


    // Populate one value, Colorant = CMYK values in 16 bits, PCS[] = Encoded Lab values (in V2 format!!)
    Lab.L = 50; Lab.a = 10; Lab.b = -10;
    cmsFloat2LabEncodedV2(ContextID, PCS, &Lab);
    Colorant[0] = 10 * 257; Colorant[1] = 20 * 257; Colorant[2] = 30 * 257; Colorant[3] = 40 * 257;
    cmsAppendNamedColor(ContextID, colors, "Hazelnut 14-1315", PCS, Colorant);

    // Another one. Consider to write a routine for that
    Lab.L = 40; Lab.a = -5; Lab.b = 8;
    cmsFloat2LabEncodedV2(ContextID, PCS, &Lab);
    Colorant[0] = 10 * 257; Colorant[1] = 20 * 257; Colorant[2] = 30 * 257; Colorant[3] = 40 * 257;
    cmsAppendNamedColor(ContextID, colors, "Kale 18-0107", PCS, Colorant);

    // Write the colors database
    cmsWriteTag(ContextID, hProfile, cmsSigNamedColor2Tag, colors);

    // That will create the file
    cmsCloseProfile(ContextID, hProfile);

    // Free resources
    cmsFreeNamedColorList(ContextID, colors);
    cmsMLUfree(ContextID, DescriptionMLU);
    cmsMLUfree(ContextID, CopyrightMLU);

    remove("named.icc");

    return 1;
}


// ----------------------------------------------------------------------------------------------------------

// Formatters

static cmsBool  FormatterFailed;

static
void CheckSingleFormatter16(cmsContext id, cmsUInt32Number Type, const char* Text)
{
    cmsUInt16Number Values[cmsMAXCHANNELS];
    cmsUInt8Number Buffer[1024];
    cmsFormatter f, b;
    cmsInt32Number i, j, nChannels, bytes;
    _cmsTRANSFORM info;

    // Already failed?
    if (FormatterFailed) return;

    memset(&info, 0, sizeof(info));
    info.OutputFormat = info.InputFormat = Type;

    // Go forth and back
    f = _cmsGetFormatter(id, Type,  cmsFormatterInput, CMS_PACK_FLAGS_16BITS);
    b = _cmsGetFormatter(id, Type,  cmsFormatterOutput, CMS_PACK_FLAGS_16BITS);

    if (f.Fmt16 == NULL || b.Fmt16 == NULL) {
        Fail("no formatter for %s", Text);
        FormatterFailed = TRUE;

        // Useful for debug
        f = _cmsGetFormatter(id, Type,  cmsFormatterInput, CMS_PACK_FLAGS_16BITS);
        b = _cmsGetFormatter(id, Type,  cmsFormatterOutput, CMS_PACK_FLAGS_16BITS);
        return;
    }

    nChannels = T_CHANNELS(Type);
    bytes     = T_BYTES(Type);

    for (j=0; j < 5; j++) {

        for (i=0; i < nChannels; i++) {
            Values[i] = (cmsUInt16Number) (i+j);
            // For 8-bit
            if (bytes == 1)
                Values[i] <<= 8;
        }

    b.Fmt16(id, &info, Values, Buffer, 2);
    memset(Values, 0, sizeof(Values));
    f.Fmt16(id, &info, Values, Buffer, 2);

    for (i=0; i < nChannels; i++) {
        if (bytes == 1)
            Values[i] >>= 8;

        if (Values[i] != i+j) {

            Fail("%s failed", Text);
            FormatterFailed = TRUE;

            // Useful for debug
            for (i=0; i < nChannels; i++) {
                Values[i] = (cmsUInt16Number) (i+j);
                // For 8-bit
                if (bytes == 1)
                    Values[i] <<= 8;
            }

            b.Fmt16(id, &info, Values, Buffer, 1);
            f.Fmt16(id, &info, Values, Buffer, 1);
            return;
        }
    }
    }
}

#define C(a) CheckSingleFormatter16(0, a, #a)


// Check all formatters
static
cmsInt32Number CheckFormatters16(cmsContext ContextID)
{
    FormatterFailed = FALSE;

   C( TYPE_GRAY_8            );
   C( TYPE_GRAY_8_REV        );
   C( TYPE_GRAY_16           );
   C( TYPE_GRAY_16_REV       );
   C( TYPE_GRAY_16_SE        );
   C( TYPE_GRAYA_8           );
   C( TYPE_GRAYA_16          );
   C( TYPE_GRAYA_16_SE       );
   C( TYPE_GRAYA_8_PLANAR    );
   C( TYPE_GRAYA_16_PLANAR   );
   C( TYPE_RGB_8             );
   C( TYPE_RGB_8_PLANAR      );
   C( TYPE_BGR_8             );
   C( TYPE_BGR_8_PLANAR      );
   C( TYPE_RGB_16            );
   C( TYPE_RGB_16_PLANAR     );
   C( TYPE_RGB_16_SE         );
   C( TYPE_BGR_16            );
   C( TYPE_BGR_16_PLANAR     );
   C( TYPE_BGR_16_SE         );
   C( TYPE_RGBA_8            );
   C( TYPE_RGBA_8_PLANAR     );
   C( TYPE_RGBA_16           );
   C( TYPE_RGBA_16_PLANAR    );
   C( TYPE_RGBA_16_SE        );
   C( TYPE_ARGB_8            );
   C( TYPE_ARGB_8_PLANAR     );
   C( TYPE_ARGB_16           );
   C( TYPE_ABGR_8            );
   C( TYPE_ABGR_8_PLANAR     );
   C( TYPE_ABGR_16           );
   C( TYPE_ABGR_16_PLANAR    );
   C( TYPE_ABGR_16_SE        );
   C( TYPE_BGRA_8            );
   C( TYPE_BGRA_8_PLANAR     );
   C( TYPE_BGRA_16           );
   C( TYPE_BGRA_16_SE        );
   C( TYPE_CMY_8             );
   C( TYPE_CMY_8_PLANAR      );
   C( TYPE_CMY_16            );
   C( TYPE_CMY_16_PLANAR     );
   C( TYPE_CMY_16_SE         );
   C( TYPE_CMYK_8            );
   C( TYPE_CMYKA_8           );
   C( TYPE_CMYK_8_REV        );
   C( TYPE_YUVK_8            );
   C( TYPE_CMYK_8_PLANAR     );
   C( TYPE_CMYK_16           );
   C( TYPE_CMYK_16_REV       );
   C( TYPE_YUVK_16           );
   C( TYPE_CMYK_16_PLANAR    );
   C( TYPE_CMYK_16_SE        );
   C( TYPE_KYMC_8            );
   C( TYPE_KYMC_16           );
   C( TYPE_KYMC_16_SE        );
   C( TYPE_KCMY_8            );
   C( TYPE_KCMY_8_REV        );
   C( TYPE_KCMY_16           );
   C( TYPE_KCMY_16_REV       );
   C( TYPE_KCMY_16_SE        );
   C( TYPE_CMYK5_8           );
   C( TYPE_CMYK5_16          );
   C( TYPE_CMYK5_16_SE       );
   C( TYPE_KYMC5_8           );
   C( TYPE_KYMC5_16          );
   C( TYPE_KYMC5_16_SE       );
   C( TYPE_CMYK6_8          );
   C( TYPE_CMYK6_8_PLANAR   );
   C( TYPE_CMYK6_16         );
   C( TYPE_CMYK6_16_PLANAR  );
   C( TYPE_CMYK6_16_SE      );
   C( TYPE_CMYK7_8           );
   C( TYPE_CMYK7_16          );
   C( TYPE_CMYK7_16_SE       );
   C( TYPE_KYMC7_8           );
   C( TYPE_KYMC7_16          );
   C( TYPE_KYMC7_16_SE       );
   C( TYPE_CMYK8_8           );
   C( TYPE_CMYK8_16          );
   C( TYPE_CMYK8_16_SE       );
   C( TYPE_KYMC8_8           );
   C( TYPE_KYMC8_16          );
   C( TYPE_KYMC8_16_SE       );
   C( TYPE_CMYK9_8           );
   C( TYPE_CMYK9_16          );
   C( TYPE_CMYK9_16_SE       );
   C( TYPE_KYMC9_8           );
   C( TYPE_KYMC9_16          );
   C( TYPE_KYMC9_16_SE       );
   C( TYPE_CMYK10_8          );
   C( TYPE_CMYK10_16         );
   C( TYPE_CMYK10_16_SE      );
   C( TYPE_KYMC10_8          );
   C( TYPE_KYMC10_16         );
   C( TYPE_KYMC10_16_SE      );
   C( TYPE_CMYK11_8          );
   C( TYPE_CMYK11_16         );
   C( TYPE_CMYK11_16_SE      );
   C( TYPE_KYMC11_8          );
   C( TYPE_KYMC11_16         );
   C( TYPE_KYMC11_16_SE      );
   C( TYPE_CMYK12_8          );
   C( TYPE_CMYK12_16         );
   C( TYPE_CMYK12_16_SE      );
   C( TYPE_KYMC12_8          );
   C( TYPE_KYMC12_16         );
   C( TYPE_KYMC12_16_SE      );
   C( TYPE_XYZ_16            );
   C( TYPE_Lab_8             );
   C( TYPE_ALab_8            );
   C( TYPE_Lab_16            );
   C( TYPE_Yxy_16            );
   C( TYPE_YCbCr_8           );
   C( TYPE_YCbCr_8_PLANAR    );
   C( TYPE_YCbCr_16          );
   C( TYPE_YCbCr_16_PLANAR   );
   C( TYPE_YCbCr_16_SE       );
   C( TYPE_YUV_8             );
   C( TYPE_YUV_8_PLANAR      );
   C( TYPE_YUV_16            );
   C( TYPE_YUV_16_PLANAR     );
   C( TYPE_YUV_16_SE         );
   C( TYPE_HLS_8             );
   C( TYPE_HLS_8_PLANAR      );
   C( TYPE_HLS_16            );
   C( TYPE_HLS_16_PLANAR     );
   C( TYPE_HLS_16_SE         );
   C( TYPE_HSV_8             );
   C( TYPE_HSV_8_PLANAR      );
   C( TYPE_HSV_16            );
   C( TYPE_HSV_16_PLANAR     );
   C( TYPE_HSV_16_SE         );

   C( TYPE_XYZ_FLT  );
   C( TYPE_Lab_FLT  );
   C( TYPE_GRAY_FLT );
   C( TYPE_RGB_FLT  );
   C( TYPE_BGR_FLT  );
   C( TYPE_CMYK_FLT );
   C( TYPE_LabA_FLT );
   C( TYPE_RGBA_FLT );
   C( TYPE_ARGB_FLT );
   C( TYPE_BGRA_FLT );
   C( TYPE_ABGR_FLT );


   C( TYPE_XYZ_DBL  );
   C( TYPE_Lab_DBL  );
   C( TYPE_GRAY_DBL );
   C( TYPE_RGB_DBL  );
   C( TYPE_BGR_DBL  );
   C( TYPE_CMYK_DBL );

   C( TYPE_LabV2_8  );
   C( TYPE_ALabV2_8 );
   C( TYPE_LabV2_16 );

#ifndef CMS_NO_HALF_SUPPORT

   C( TYPE_GRAY_HALF_FLT );
   C( TYPE_RGB_HALF_FLT  );
   C( TYPE_CMYK_HALF_FLT );
   C( TYPE_RGBA_HALF_FLT );

   C( TYPE_RGBA_HALF_FLT );
   C( TYPE_ARGB_HALF_FLT );
   C( TYPE_BGR_HALF_FLT  );
   C( TYPE_BGRA_HALF_FLT );
   C( TYPE_ABGR_HALF_FLT );

#endif

   return FormatterFailed == 0 ? 1 : 0;
}
#undef C

static
void CheckSingleFormatterFloat(cmsContext ContextID, cmsUInt32Number Type, const char* Text)
{
    cmsFloat32Number Values[cmsMAXCHANNELS];
    cmsUInt8Number Buffer[1024];
    cmsFormatter f, b;
    cmsInt32Number i, j, nChannels;
    _cmsTRANSFORM info;

    // Already failed?
    if (FormatterFailed) return;

    memset(&info, 0, sizeof(info));
    info.OutputFormat = info.InputFormat = Type;

    // Go forth and back
    f = _cmsGetFormatter(ContextID, Type,  cmsFormatterInput, CMS_PACK_FLAGS_FLOAT);
    b = _cmsGetFormatter(ContextID, Type,  cmsFormatterOutput, CMS_PACK_FLAGS_FLOAT);

    if (f.FmtFloat == NULL || b.FmtFloat == NULL) {
        Fail("no formatter for %s", Text);
        FormatterFailed = TRUE;

        // Useful for debug
        f = _cmsGetFormatter(ContextID, Type,  cmsFormatterInput, CMS_PACK_FLAGS_FLOAT);
        b = _cmsGetFormatter(ContextID, Type,  cmsFormatterOutput, CMS_PACK_FLAGS_FLOAT);
        return;
    }

    nChannels = T_CHANNELS(Type);

    for (j=0; j < 5; j++) {

        for (i=0; i < nChannels; i++) {
            Values[i] = (cmsFloat32Number) (i+j);
        }

        b.FmtFloat(ContextID, &info, Values, Buffer, 1);
        memset(Values, 0, sizeof(Values));
        f.FmtFloat(ContextID, &info, Values, Buffer, 1);

        for (i=0; i < nChannels; i++) {

            cmsFloat64Number delta = fabs(Values[i] - ( i+j));

            if (delta > 0.000000001) {

                Fail("%s failed", Text);
                FormatterFailed = TRUE;

                // Useful for debug
                for (i=0; i < nChannels; i++) {
                    Values[i] = (cmsFloat32Number) (i+j);
                }

                b.FmtFloat(ContextID, &info, Values, Buffer, 1);
                f.FmtFloat(ContextID, &info, Values, Buffer, 1);
                return;
            }
        }
    }
}

#define C(a) CheckSingleFormatterFloat(ContextID, a, #a)

static
cmsInt32Number CheckFormattersFloat(cmsContext ContextID)
{
    FormatterFailed = FALSE;

    C( TYPE_XYZ_FLT  );
    C( TYPE_Lab_FLT  );
    C( TYPE_GRAY_FLT );
    C( TYPE_RGB_FLT  );
    C( TYPE_BGR_FLT  );
    C( TYPE_CMYK_FLT );

    C( TYPE_LabA_FLT );
    C( TYPE_RGBA_FLT );

    C( TYPE_ARGB_FLT );
    C( TYPE_BGRA_FLT );
    C( TYPE_ABGR_FLT );

    C( TYPE_XYZ_DBL  );
    C( TYPE_Lab_DBL  );
    C( TYPE_GRAY_DBL );
    C( TYPE_RGB_DBL  );
    C( TYPE_BGR_DBL  );
    C( TYPE_CMYK_DBL );
    C( TYPE_XYZ_FLT );

#ifndef CMS_NO_HALF_SUPPORT
   C( TYPE_GRAY_HALF_FLT );
   C( TYPE_RGB_HALF_FLT  );
   C( TYPE_CMYK_HALF_FLT );
   C( TYPE_RGBA_HALF_FLT );

   C( TYPE_RGBA_HALF_FLT );
   C( TYPE_ARGB_HALF_FLT );
   C( TYPE_BGR_HALF_FLT  );
   C( TYPE_BGRA_HALF_FLT );
   C( TYPE_ABGR_HALF_FLT );
#endif




   return FormatterFailed == 0 ? 1 : 0;
}
#undef C

#ifndef CMS_NO_HALF_SUPPORT

// Check half float
#define my_isfinite(x) ((x) != (x))
static
cmsInt32Number CheckFormattersHalf(cmsContext ContextID)
{
    int i, j;


    for (i=0; i < 0xffff; i++) {

        cmsFloat32Number f = _cmsHalf2Float((cmsUInt16Number) i);

        if (!my_isfinite(f))  {

            j = _cmsFloat2Half(f);

            if (i != j) {
                Fail("%d != %d in Half float support!\n", i, j);
                return 0;
            }
        }
    }

    return 1;
}

#endif

static
cmsInt32Number CheckOneRGB(cmsContext ContextID, cmsHTRANSFORM xform, cmsUInt16Number R, cmsUInt16Number G, cmsUInt16Number B, cmsUInt16Number Ro, cmsUInt16Number Go, cmsUInt16Number Bo)
{
    cmsUInt16Number RGB[3];
    cmsUInt16Number Out[3];

    RGB[0] = R;
    RGB[1] = G;
    RGB[2] = B;

    cmsDoTransform(ContextID, xform, RGB, Out, 1);

    return IsGoodWord("R", Ro , Out[0]) &&
           IsGoodWord("G", Go , Out[1]) &&
           IsGoodWord("B", Bo , Out[2]);
}

// Check known values going from sRGB to XYZ
static
cmsInt32Number CheckOneRGB_double(cmsContext ContextID, cmsHTRANSFORM xform, cmsFloat64Number R, cmsFloat64Number G, cmsFloat64Number B, cmsFloat64Number Ro, cmsFloat64Number Go, cmsFloat64Number Bo)
{
    cmsFloat64Number RGB[3];
    cmsFloat64Number Out[3];

    RGB[0] = R;
    RGB[1] = G;
    RGB[2] = B;

    cmsDoTransform(ContextID, xform, RGB, Out, 1);

    return IsGoodVal("R", Ro , Out[0], 0.01) &&
           IsGoodVal("G", Go , Out[1], 0.01) &&
           IsGoodVal("B", Bo , Out[2], 0.01);
}


static
cmsInt32Number CheckChangeBufferFormat(cmsContext ContextID)
{
    cmsHPROFILE hsRGB = cmsCreate_sRGBProfile(ContextID);
    cmsHTRANSFORM xform;
    cmsHTRANSFORM xform2;


    xform = cmsCreateTransform(ContextID, hsRGB, TYPE_RGB_16, hsRGB, TYPE_RGB_16, INTENT_PERCEPTUAL, 0);
    cmsCloseProfile(ContextID, hsRGB);
    if (xform == NULL) return 0;


    if (!CheckOneRGB(ContextID, xform, 0, 0, 0, 0, 0, 0)) return 0;
    if (!CheckOneRGB(ContextID, xform, 120, 0, 0, 120, 0, 0)) return 0;
    if (!CheckOneRGB(ContextID, xform, 0, 222, 255, 0, 222, 255)) return 0;

    xform2 = cmsCloneTransformChangingFormats(ContextID, xform, TYPE_BGR_16, TYPE_RGB_16);
    if (!xform2) return 0;

    if (!CheckOneRGB(ContextID, xform2, 0, 0, 123, 123, 0, 0)) return 0;
    if (!CheckOneRGB(ContextID, xform2, 154, 234, 0, 0, 234, 154)) return 0;

    cmsDeleteTransform(ContextID,xform2);
    xform2 = cmsCloneTransformChangingFormats(ContextID, xform, TYPE_RGB_DBL, TYPE_RGB_DBL);
    if (!xform2) return 0;

    if (!CheckOneRGB_double(ContextID, xform2, 0.20, 0, 0, 0.20, 0, 0)) return 0;
    if (!CheckOneRGB_double(ContextID, xform2, 0, 0.9, 1, 0, 0.9, 1)) return 0;

    cmsDeleteTransform(ContextID,xform2);
    cmsDeleteTransform(ContextID,xform);

return 1;
}


// Write tag testbed ----------------------------------------------------------------------------------------

static
cmsInt32Number CheckXYZ(cmsContext ContextID, cmsInt32Number Pass, cmsHPROFILE hProfile, cmsTagSignature tag)
{
    cmsCIEXYZ XYZ, *Pt;


    switch (Pass) {

        case 1:

            XYZ.X = 1.0; XYZ.Y = 1.1; XYZ.Z = 1.2;
            return cmsWriteTag(ContextID, hProfile, tag, &XYZ);

        case 2:
            Pt = (cmsCIEXYZ *) cmsReadTag(ContextID, hProfile, tag);
            if (Pt == NULL) return 0;
            return IsGoodFixed15_16("X", 1.0, Pt ->X) &&
                   IsGoodFixed15_16("Y", 1.1, Pt->Y) &&
                   IsGoodFixed15_16("Z", 1.2, Pt -> Z);

        default:
            return 0;
    }
}


static
cmsInt32Number CheckGamma(cmsContext ContextID, cmsInt32Number Pass, cmsHPROFILE hProfile, cmsTagSignature tag)
{
    cmsToneCurve *g, *Pt;
    cmsInt32Number rc;

    switch (Pass) {

        case 1:

            g = cmsBuildGamma(ContextID, 1.0);
            rc = cmsWriteTag(ContextID, hProfile, tag, g);
            cmsFreeToneCurve(ContextID, g);
            return rc;

        case 2:
            Pt = (cmsToneCurve *) cmsReadTag(ContextID, hProfile, tag);
            if (Pt == NULL) return 0;
            return cmsIsToneCurveLinear(ContextID, Pt);

        default:
            return 0;
    }
}

static
cmsInt32Number CheckTextSingle(cmsContext ContextID, cmsInt32Number Pass, cmsHPROFILE hProfile, cmsTagSignature tag)
{
    cmsMLU *m, *Pt;
    cmsInt32Number rc;
    char Buffer[256];


    switch (Pass) {

    case 1:
        m = cmsMLUalloc(ContextID, 0);
        cmsMLUsetASCII(ContextID, m, cmsNoLanguage, cmsNoCountry, "Test test");
        rc = cmsWriteTag(ContextID, hProfile, tag, m);
        cmsMLUfree(ContextID, m);
        return rc;

    case 2:
        Pt = (cmsMLU *) cmsReadTag(ContextID, hProfile, tag);
        if (Pt == NULL) return 0;
        cmsMLUgetASCII(ContextID, Pt, cmsNoLanguage, cmsNoCountry, Buffer, 256);
        if (strcmp(Buffer, "Test test") != 0) return FALSE;
        return TRUE;

    default:
        return 0;
    }
}


static
cmsInt32Number CheckText(cmsContext ContextID, cmsInt32Number Pass, cmsHPROFILE hProfile, cmsTagSignature tag)
{
    cmsMLU *m, *Pt;
    cmsInt32Number rc;
    char Buffer[256];


    switch (Pass) {

        case 1:
            m = cmsMLUalloc(ContextID, 0);
            cmsMLUsetASCII(ContextID, m, cmsNoLanguage, cmsNoCountry, "Test test");
            cmsMLUsetASCII(ContextID, m, "en",  "US",  "1 1 1 1");
            cmsMLUsetASCII(ContextID, m, "es",  "ES",  "2 2 2 2");
            cmsMLUsetASCII(ContextID, m, "ct",  "ES",  "3 3 3 3");
            cmsMLUsetASCII(ContextID, m, "en",  "GB",  "444444444");
            rc = cmsWriteTag(ContextID, hProfile, tag, m);
            cmsMLUfree(ContextID, m);
            return rc;

        case 2:
            Pt = (cmsMLU *) cmsReadTag(ContextID, hProfile, tag);
            if (Pt == NULL) return 0;
            cmsMLUgetASCII(ContextID, Pt, cmsNoLanguage, cmsNoCountry, Buffer, 256);
            if (strcmp(Buffer, "Test test") != 0) return FALSE;
            cmsMLUgetASCII(ContextID, Pt, "en", "US", Buffer, 256);
            if (strcmp(Buffer, "1 1 1 1") != 0) return FALSE;
            cmsMLUgetASCII(ContextID, Pt, "es", "ES", Buffer, 256);
            if (strcmp(Buffer, "2 2 2 2") != 0) return FALSE;
            cmsMLUgetASCII(ContextID, Pt, "ct", "ES", Buffer, 256);
            if (strcmp(Buffer, "3 3 3 3") != 0) return FALSE;
            cmsMLUgetASCII(ContextID, Pt, "en", "GB",  Buffer, 256);
            if (strcmp(Buffer, "444444444") != 0) return FALSE;
            return TRUE;

        default:
            return 0;
    }
}

static
cmsInt32Number CheckData(cmsContext ContextID, cmsInt32Number Pass,  cmsHPROFILE hProfile, cmsTagSignature tag)
{
    cmsICCData *Pt;
    cmsICCData d = { 1, 0, { '?' }};
    cmsInt32Number rc;


    switch (Pass) {

        case 1:
            rc = cmsWriteTag(ContextID, hProfile, tag, &d);
            return rc;

        case 2:
            Pt = (cmsICCData *) cmsReadTag(ContextID, hProfile, tag);
            if (Pt == NULL) return 0;
            return (Pt ->data[0] == '?') && (Pt ->flag == 0) && (Pt ->len == 1);

        default:
            return 0;
    }
}


static
cmsInt32Number CheckSignature(cmsContext ContextID, cmsInt32Number Pass,  cmsHPROFILE hProfile, cmsTagSignature tag)
{
    cmsTagSignature *Pt, Holder;

    switch (Pass) {

        case 1:
            Holder = (cmsTagSignature) cmsSigPerceptualReferenceMediumGamut;
            return cmsWriteTag(ContextID, hProfile, tag, &Holder);

        case 2:
            Pt = (cmsTagSignature *) cmsReadTag(ContextID, hProfile, tag);
            if (Pt == NULL) return 0;
            return *Pt == cmsSigPerceptualReferenceMediumGamut;

        default:
            return 0;
    }
}


static
cmsInt32Number CheckDateTime(cmsContext ContextID, cmsInt32Number Pass,  cmsHPROFILE hProfile, cmsTagSignature tag)
{
    struct tm *Pt, Holder;

    switch (Pass) {

        case 1:

            Holder.tm_hour = 1;
            Holder.tm_min = 2;
            Holder.tm_sec = 3;
            Holder.tm_mday = 4;
            Holder.tm_mon = 5;
            Holder.tm_year = 2009 - 1900;
            return cmsWriteTag(ContextID, hProfile, tag, &Holder);

        case 2:
            Pt = (struct tm *) cmsReadTag(ContextID, hProfile, tag);
            if (Pt == NULL) return 0;

            return (Pt ->tm_hour == 1 &&
                Pt ->tm_min == 2 &&
                Pt ->tm_sec == 3 &&
                Pt ->tm_mday == 4 &&
                Pt ->tm_mon == 5 &&
                Pt ->tm_year == 2009 - 1900);

        default:
            return 0;
    }

}


static
cmsInt32Number CheckNamedColor(cmsContext ContextID, cmsInt32Number Pass,  cmsHPROFILE hProfile, cmsTagSignature tag, cmsInt32Number max_check, cmsBool  colorant_check)
{
    cmsNAMEDCOLORLIST* nc;
    cmsInt32Number i, j, rc;
    char Name[255];
    cmsUInt16Number PCS[3];
    cmsUInt16Number Colorant[cmsMAXCHANNELS];
    char CheckName[255];
    cmsUInt16Number CheckPCS[3];
    cmsUInt16Number CheckColorant[cmsMAXCHANNELS];

    switch (Pass) {

    case 1:

        nc = cmsAllocNamedColorList(ContextID, 0, 4, "prefix", "suffix");
        if (nc == NULL) return 0;

        for (i=0; i < max_check; i++) {

            PCS[0] = PCS[1] = PCS[2] = (cmsUInt16Number) i;
            Colorant[0] = Colorant[1] = Colorant[2] = Colorant[3] = (cmsUInt16Number) (max_check - i);

            sprintf(Name, "#%d", i);
            if (!cmsAppendNamedColor(ContextID, nc, Name, PCS, Colorant)) { Fail("Couldn't append named color"); return 0; }
        }

        rc = cmsWriteTag(ContextID, hProfile, tag, nc);
        cmsFreeNamedColorList(ContextID, nc);
        return rc;

    case 2:

        nc = (cmsNAMEDCOLORLIST *) cmsReadTag(ContextID, hProfile, tag);
        if (nc == NULL) return 0;

        for (i=0; i < max_check; i++) {

            CheckPCS[0] = CheckPCS[1] = CheckPCS[2] = (cmsUInt16Number) i;
            CheckColorant[0] = CheckColorant[1] = CheckColorant[2] = CheckColorant[3] = (cmsUInt16Number) (max_check - i);

            sprintf(CheckName, "#%d", i);
            if (!cmsNamedColorInfo(ContextID, nc, i, Name, NULL, NULL, PCS, Colorant)) { Fail("Invalid string"); return 0; }


            for (j=0; j < 3; j++) {
                if (CheckPCS[j] != PCS[j]) {  Fail("Invalid PCS"); return 0; }
            }

            // This is only used on named color list
            if (colorant_check) {

            for (j=0; j < 4; j++) {
                if (CheckColorant[j] != Colorant[j]) { Fail("Invalid Colorant"); return 0; };
            }
            }

            if (strcmp(Name, CheckName) != 0) { Fail("Invalid Name");  return 0; };
        }
        return 1;


    default: return 0;
    }
}


static
cmsInt32Number CheckLUT(cmsContext ContextID, cmsInt32Number Pass,  cmsHPROFILE hProfile, cmsTagSignature tag)
{
    cmsPipeline* Lut, *Pt;
    cmsInt32Number rc;


    switch (Pass) {

        case 1:

            Lut = cmsPipelineAlloc(ContextID, 3, 3);
            if (Lut == NULL) return 0;

            // Create an identity LUT
            cmsPipelineInsertStage(ContextID, Lut, cmsAT_BEGIN, _cmsStageAllocIdentityCurves(ContextID, 3));
            cmsPipelineInsertStage(ContextID, Lut, cmsAT_END, _cmsStageAllocIdentityCLut(ContextID, 3));
            cmsPipelineInsertStage(ContextID, Lut, cmsAT_END, _cmsStageAllocIdentityCurves(ContextID, 3));

            rc =  cmsWriteTag(ContextID, hProfile, tag, Lut);
            cmsPipelineFree(ContextID, Lut);
            return rc;

        case 2:
            Pt = (cmsPipeline *) cmsReadTag(ContextID, hProfile, tag);
            if (Pt == NULL) return 0;

            // Transform values, check for identity
            return Check16LUT(ContextID, Pt);

        default:
            return 0;
    }
}

static
cmsInt32Number CheckCHAD(cmsContext ContextID, cmsInt32Number Pass,  cmsHPROFILE hProfile, cmsTagSignature tag)
{
    cmsFloat64Number *Pt;
    cmsFloat64Number CHAD[] = { 0, .1, .2, .3, .4, .5, .6, .7, .8 };
    cmsInt32Number i;

    switch (Pass) {

        case 1:
            return cmsWriteTag(ContextID, hProfile, tag, CHAD);


        case 2:
            Pt = (cmsFloat64Number *) cmsReadTag(ContextID, hProfile, tag);
            if (Pt == NULL) return 0;

            for (i=0; i < 9; i++) {
                if (!IsGoodFixed15_16("CHAD", Pt[i], CHAD[i])) return 0;
            }

            return 1;

        default:
            return 0;
    }
}

static
cmsInt32Number CheckChromaticity(cmsContext ContextID, cmsInt32Number Pass,  cmsHPROFILE hProfile, cmsTagSignature tag)
{
    cmsCIExyYTRIPLE *Pt, c = { {0, .1, 1 }, { .3, .4, 1 }, { .6, .7, 1 }};

    switch (Pass) {

        case 1:
            return cmsWriteTag(ContextID, hProfile, tag, &c);


        case 2:
            Pt = (cmsCIExyYTRIPLE *) cmsReadTag(ContextID, hProfile, tag);
            if (Pt == NULL) return 0;

            if (!IsGoodFixed15_16("xyY", Pt ->Red.x, c.Red.x)) return 0;
            if (!IsGoodFixed15_16("xyY", Pt ->Red.y, c.Red.y)) return 0;
            if (!IsGoodFixed15_16("xyY", Pt ->Green.x, c.Green.x)) return 0;
            if (!IsGoodFixed15_16("xyY", Pt ->Green.y, c.Green.y)) return 0;
            if (!IsGoodFixed15_16("xyY", Pt ->Blue.x, c.Blue.x)) return 0;
            if (!IsGoodFixed15_16("xyY", Pt ->Blue.y, c.Blue.y)) return 0;
            return 1;

        default:
            return 0;
    }
}


static
cmsInt32Number CheckColorantOrder(cmsContext ContextID, cmsInt32Number Pass,  cmsHPROFILE hProfile, cmsTagSignature tag)
{
    cmsUInt8Number *Pt, c[cmsMAXCHANNELS];
    cmsInt32Number i;

    switch (Pass) {

        case 1:
            for (i=0; i < cmsMAXCHANNELS; i++) c[i] = (cmsUInt8Number) (cmsMAXCHANNELS - i - 1);
            return cmsWriteTag(ContextID, hProfile, tag, c);


        case 2:
            Pt = (cmsUInt8Number *) cmsReadTag(ContextID, hProfile, tag);
            if (Pt == NULL) return 0;

            for (i=0; i < cmsMAXCHANNELS; i++) {
                if (Pt[i] != ( cmsMAXCHANNELS - i - 1 )) return 0;
            }
            return 1;

        default:
            return 0;
    }
}

static
cmsInt32Number CheckMeasurement(cmsContext ContextID, cmsInt32Number Pass,  cmsHPROFILE hProfile, cmsTagSignature tag)
{
    cmsICCMeasurementConditions *Pt, m;

    switch (Pass) {

        case 1:
            m.Backing.X = 0.1;
            m.Backing.Y = 0.2;
            m.Backing.Z = 0.3;
            m.Flare = 1.0;
            m.Geometry = 1;
            m.IlluminantType = cmsILLUMINANT_TYPE_D50;
            m.Observer = 1;
            return cmsWriteTag(ContextID, hProfile, tag, &m);


        case 2:
            Pt = (cmsICCMeasurementConditions *) cmsReadTag(ContextID, hProfile, tag);
            if (Pt == NULL) return 0;

            if (!IsGoodFixed15_16("Backing", Pt ->Backing.X, 0.1)) return 0;
            if (!IsGoodFixed15_16("Backing", Pt ->Backing.Y, 0.2)) return 0;
            if (!IsGoodFixed15_16("Backing", Pt ->Backing.Z, 0.3)) return 0;
            if (!IsGoodFixed15_16("Flare",   Pt ->Flare, 1.0)) return 0;

            if (Pt ->Geometry != 1) return 0;
            if (Pt ->IlluminantType != cmsILLUMINANT_TYPE_D50) return 0;
            if (Pt ->Observer != 1) return 0;
            return 1;

        default:
            return 0;
    }
}


static
cmsInt32Number CheckUcrBg(cmsContext ContextID, cmsInt32Number Pass,  cmsHPROFILE hProfile, cmsTagSignature tag)
{
    cmsUcrBg *Pt, m;
    cmsInt32Number rc;
    char Buffer[256];

    switch (Pass) {

        case 1:
            m.Ucr = cmsBuildGamma(ContextID, 2.4);
            m.Bg  = cmsBuildGamma(ContextID, -2.2);
            m.Desc = cmsMLUalloc(ContextID, 1);
            cmsMLUsetASCII(ContextID, m.Desc,  cmsNoLanguage, cmsNoCountry, "test UCR/BG");
            rc = cmsWriteTag(ContextID, hProfile, tag, &m);
            cmsMLUfree(ContextID, m.Desc);
            cmsFreeToneCurve(ContextID, m.Bg);
            cmsFreeToneCurve(ContextID, m.Ucr);
            return rc;


        case 2:
            Pt = (cmsUcrBg *) cmsReadTag(ContextID, hProfile, tag);
            if (Pt == NULL) return 0;

            cmsMLUgetASCII(ContextID, Pt ->Desc, cmsNoLanguage, cmsNoCountry, Buffer, 256);
            if (strcmp(Buffer, "test UCR/BG") != 0) return 0;
            return 1;

        default:
            return 0;
    }
}


static
cmsInt32Number CheckCRDinfo(cmsContext ContextID, cmsInt32Number Pass,  cmsHPROFILE hProfile, cmsTagSignature tag)
{
    cmsMLU *mlu;
    char Buffer[256];
    cmsInt32Number rc;

    switch (Pass) {

        case 1:
            mlu = cmsMLUalloc(ContextID, 5);

            cmsMLUsetWide(ContextID, mlu,  "PS", "nm", L"test postscript");
            cmsMLUsetWide(ContextID, mlu,  "PS", "#0", L"perceptual");
            cmsMLUsetWide(ContextID, mlu,  "PS", "#1", L"relative_colorimetric");
            cmsMLUsetWide(ContextID, mlu,  "PS", "#2", L"saturation");
            cmsMLUsetWide(ContextID, mlu,  "PS", "#3", L"absolute_colorimetric");
            rc = cmsWriteTag(ContextID, hProfile, tag, mlu);
            cmsMLUfree(ContextID, mlu);
            return rc;


        case 2:
            mlu = (cmsMLU*) cmsReadTag(ContextID, hProfile, tag);
            if (mlu == NULL) return 0;



             cmsMLUgetASCII(ContextID, mlu, "PS", "nm", Buffer, 256);
             if (strcmp(Buffer, "test postscript") != 0) return 0;


             cmsMLUgetASCII(ContextID, mlu, "PS", "#0", Buffer, 256);
             if (strcmp(Buffer, "perceptual") != 0) return 0;


             cmsMLUgetASCII(ContextID, mlu, "PS", "#1", Buffer, 256);
             if (strcmp(Buffer, "relative_colorimetric") != 0) return 0;


             cmsMLUgetASCII(ContextID, mlu, "PS", "#2", Buffer, 256);
             if (strcmp(Buffer, "saturation") != 0) return 0;


             cmsMLUgetASCII(ContextID, mlu, "PS", "#3", Buffer, 256);
             if (strcmp(Buffer, "absolute_colorimetric") != 0) return 0;
             return 1;

        default:
            return 0;
    }
}


static
cmsToneCurve *CreateSegmentedCurve(cmsContext ContextID)
{
    cmsCurveSegment Seg[3];
    cmsFloat32Number Sampled[2] = { 0, 1};

    Seg[0].Type = 6;
    Seg[0].Params[0] = 1;
    Seg[0].Params[1] = 0;
    Seg[0].Params[2] = 0;
    Seg[0].Params[3] = 0;
    Seg[0].x0 = -1E22F;
    Seg[0].x1 = 0;

    Seg[1].Type = 0;
    Seg[1].nGridPoints = 2;
    Seg[1].SampledPoints = Sampled;
    Seg[1].x0 = 0;
    Seg[1].x1 = 1;

    Seg[2].Type = 6;
    Seg[2].Params[0] = 1;
    Seg[2].Params[1] = 0;
    Seg[2].Params[2] = 0;
    Seg[2].Params[3] = 0;
    Seg[2].x0 = 1;
    Seg[2].x1 = 1E22F;

    return cmsBuildSegmentedToneCurve(ContextID, 3, Seg);
}


static
cmsInt32Number CheckMPE(cmsContext ContextID, cmsInt32Number Pass,  cmsHPROFILE hProfile, cmsTagSignature tag)
{
    cmsPipeline* Lut, *Pt;
    cmsToneCurve* G[3];
    cmsInt32Number rc;

    switch (Pass) {

        case 1:

            Lut = cmsPipelineAlloc(ContextID, 3, 3);

            cmsPipelineInsertStage(ContextID, Lut, cmsAT_BEGIN, _cmsStageAllocLabV2ToV4(ContextID));
            cmsPipelineInsertStage(ContextID, Lut, cmsAT_END, _cmsStageAllocLabV4ToV2(ContextID));
            AddIdentityCLUTfloat(ContextID, Lut);

            G[0] = G[1] = G[2] = CreateSegmentedCurve(ContextID);
            cmsPipelineInsertStage(ContextID, Lut, cmsAT_END, cmsStageAllocToneCurves(ContextID, 3, G));
            cmsFreeToneCurve(ContextID, G[0]);

            rc = cmsWriteTag(ContextID, hProfile, tag, Lut);
            cmsPipelineFree(ContextID, Lut);
            return rc;

        case 2:
            Pt = (cmsPipeline *) cmsReadTag(ContextID, hProfile, tag);
            if (Pt == NULL) return 0;
            return CheckFloatLUT(ContextID, Pt);

        default:
            return 0;
    }
}


static
cmsInt32Number CheckScreening(cmsContext ContextID, cmsInt32Number Pass,  cmsHPROFILE hProfile, cmsTagSignature tag)
{
    cmsScreening *Pt, sc;
    cmsInt32Number rc;

    switch (Pass) {

        case 1:

            sc.Flag = 0;
            sc.nChannels = 1;
            sc.Channels[0].Frequency = 2.0;
            sc.Channels[0].ScreenAngle = 3.0;
            sc.Channels[0].SpotShape = cmsSPOT_ELLIPSE;

            rc = cmsWriteTag(ContextID, hProfile, tag, &sc);
            return rc;


        case 2:
            Pt = (cmsScreening *) cmsReadTag(ContextID, hProfile, tag);
            if (Pt == NULL) return 0;

            if (Pt ->nChannels != 1) return 0;
            if (Pt ->Flag      != 0) return 0;
            if (!IsGoodFixed15_16("Freq", Pt ->Channels[0].Frequency, 2.0)) return 0;
            if (!IsGoodFixed15_16("Angle", Pt ->Channels[0].ScreenAngle, 3.0)) return 0;
            if (Pt ->Channels[0].SpotShape != cmsSPOT_ELLIPSE) return 0;
            return 1;

        default:
            return 0;
    }
}


static
cmsBool CheckOneStr(cmsContext ContextID, cmsMLU* mlu, cmsInt32Number n)
{
    char Buffer[256], Buffer2[256];


    cmsMLUgetASCII(ContextID, mlu, "en", "US", Buffer, 255);
    sprintf(Buffer2, "Hello, world %d", n);
    if (strcmp(Buffer, Buffer2) != 0) return FALSE;


    cmsMLUgetASCII(ContextID, mlu, "es", "ES", Buffer, 255);
    sprintf(Buffer2, "Hola, mundo %d", n);
    if (strcmp(Buffer, Buffer2) != 0) return FALSE;

    return TRUE;
}


static
void SetOneStr(cmsContext ContextID, cmsMLU** mlu, const wchar_t* s1, const wchar_t* s2)
{
    *mlu = cmsMLUalloc(ContextID, 0);
    cmsMLUsetWide(ContextID, *mlu, "en", "US", s1);
    cmsMLUsetWide(ContextID, *mlu, "es", "ES", s2);
}


static
cmsInt32Number CheckProfileSequenceTag(cmsContext ContextID, cmsInt32Number Pass,  cmsHPROFILE hProfile)
{
    cmsSEQ* s;
    cmsInt32Number i;

    switch (Pass) {

    case 1:

        s = cmsAllocProfileSequenceDescription(ContextID, 3);
        if (s == NULL) return 0;

        SetOneStr(ContextID, &s -> seq[0].Manufacturer, L"Hello, world 0", L"Hola, mundo 0");
        SetOneStr(ContextID, &s -> seq[0].Model, L"Hello, world 0", L"Hola, mundo 0");
        SetOneStr(ContextID, &s -> seq[1].Manufacturer, L"Hello, world 1", L"Hola, mundo 1");
        SetOneStr(ContextID, &s -> seq[1].Model, L"Hello, world 1", L"Hola, mundo 1");
        SetOneStr(ContextID, &s -> seq[2].Manufacturer, L"Hello, world 2", L"Hola, mundo 2");
        SetOneStr(ContextID, &s -> seq[2].Model, L"Hello, world 2", L"Hola, mundo 2");


#ifdef CMS_DONT_USE_INT64
        s ->seq[0].attributes[0] = cmsTransparency|cmsMatte;
        s ->seq[0].attributes[1] = 0;
#else
        s ->seq[0].attributes = cmsTransparency|cmsMatte;
#endif

#ifdef CMS_DONT_USE_INT64
        s ->seq[1].attributes[0] = cmsReflective|cmsMatte;
        s ->seq[1].attributes[1] = 0;
#else
        s ->seq[1].attributes = cmsReflective|cmsMatte;
#endif

#ifdef CMS_DONT_USE_INT64
        s ->seq[2].attributes[0] = cmsTransparency|cmsGlossy;
        s ->seq[2].attributes[1] = 0;
#else
        s ->seq[2].attributes = cmsTransparency|cmsGlossy;
#endif

        if (!cmsWriteTag(ContextID, hProfile, cmsSigProfileSequenceDescTag, s)) return 0;
        cmsFreeProfileSequenceDescription(ContextID, s);
        return 1;

    case 2:

        s = (cmsSEQ *) cmsReadTag(ContextID, hProfile, cmsSigProfileSequenceDescTag);
        if (s == NULL) return 0;

        if (s ->n != 3) return 0;

#ifdef CMS_DONT_USE_INT64
        if (s ->seq[0].attributes[0] != (cmsTransparency|cmsMatte)) return 0;
        if (s ->seq[0].attributes[1] != 0) return 0;
#else
        if (s ->seq[0].attributes != (cmsTransparency|cmsMatte)) return 0;
#endif

#ifdef CMS_DONT_USE_INT64
        if (s ->seq[1].attributes[0] != (cmsReflective|cmsMatte)) return 0;
        if (s ->seq[1].attributes[1] != 0) return 0;
#else
        if (s ->seq[1].attributes != (cmsReflective|cmsMatte)) return 0;
#endif

#ifdef CMS_DONT_USE_INT64
        if (s ->seq[2].attributes[0] != (cmsTransparency|cmsGlossy)) return 0;
        if (s ->seq[2].attributes[1] != 0) return 0;
#else
        if (s ->seq[2].attributes != (cmsTransparency|cmsGlossy)) return 0;
#endif

        // Check MLU
        for (i=0; i < 3; i++) {

            if (!CheckOneStr(ContextID, s -> seq[i].Manufacturer, i)) return 0;
            if (!CheckOneStr(ContextID, s -> seq[i].Model, i)) return 0;
        }
        return 1;

    default:
        return 0;
    }
}


static
cmsInt32Number CheckProfileSequenceIDTag(cmsContext ContextID, cmsInt32Number Pass,  cmsHPROFILE hProfile)
{
    cmsSEQ* s;
    cmsInt32Number i;

    switch (Pass) {

    case 1:

        s = cmsAllocProfileSequenceDescription(ContextID, 3);
        if (s == NULL) return 0;

        memcpy(s ->seq[0].ProfileID.ID8, "0123456789ABCDEF", 16);
        memcpy(s ->seq[1].ProfileID.ID8, "1111111111111111", 16);
        memcpy(s ->seq[2].ProfileID.ID8, "2222222222222222", 16);


        SetOneStr(ContextID, &s -> seq[0].Description, L"Hello, world 0", L"Hola, mundo 0");
        SetOneStr(ContextID, &s -> seq[1].Description, L"Hello, world 1", L"Hola, mundo 1");
        SetOneStr(ContextID, &s -> seq[2].Description, L"Hello, world 2", L"Hola, mundo 2");

        if (!cmsWriteTag(ContextID, hProfile, cmsSigProfileSequenceIdTag, s)) return 0;
        cmsFreeProfileSequenceDescription(ContextID, s);
        return 1;

    case 2:

        s = (cmsSEQ *) cmsReadTag(ContextID, hProfile, cmsSigProfileSequenceIdTag);
        if (s == NULL) return 0;

        if (s ->n != 3) return 0;

        if (memcmp(s ->seq[0].ProfileID.ID8, "0123456789ABCDEF", 16) != 0) return 0;
        if (memcmp(s ->seq[1].ProfileID.ID8, "1111111111111111", 16) != 0) return 0;
        if (memcmp(s ->seq[2].ProfileID.ID8, "2222222222222222", 16) != 0) return 0;

        for (i=0; i < 3; i++) {

            if (!CheckOneStr(ContextID, s -> seq[i].Description, i)) return 0;
        }

        return 1;

    default:
        return 0;
    }
}


static
cmsInt32Number CheckICCViewingConditions(cmsContext ContextID, cmsInt32Number Pass,  cmsHPROFILE hProfile)
{
    cmsICCViewingConditions* v;
    cmsICCViewingConditions  s;

    switch (Pass) {

        case 1:
            s.IlluminantType = 1;
            s.IlluminantXYZ.X = 0.1;
            s.IlluminantXYZ.Y = 0.2;
            s.IlluminantXYZ.Z = 0.3;
            s.SurroundXYZ.X = 0.4;
            s.SurroundXYZ.Y = 0.5;
            s.SurroundXYZ.Z = 0.6;

            if (!cmsWriteTag(ContextID, hProfile, cmsSigViewingConditionsTag, &s)) return 0;
            return 1;

        case 2:
            v = (cmsICCViewingConditions *) cmsReadTag(ContextID, hProfile, cmsSigViewingConditionsTag);
            if (v == NULL) return 0;

            if (v ->IlluminantType != 1) return 0;
            if (!IsGoodVal("IlluminantXYZ.X", v ->IlluminantXYZ.X, 0.1, 0.001)) return 0;
            if (!IsGoodVal("IlluminantXYZ.Y", v ->IlluminantXYZ.Y, 0.2, 0.001)) return 0;
            if (!IsGoodVal("IlluminantXYZ.Z", v ->IlluminantXYZ.Z, 0.3, 0.001)) return 0;

            if (!IsGoodVal("SurroundXYZ.X", v ->SurroundXYZ.X, 0.4, 0.001)) return 0;
            if (!IsGoodVal("SurroundXYZ.Y", v ->SurroundXYZ.Y, 0.5, 0.001)) return 0;
            if (!IsGoodVal("SurroundXYZ.Z", v ->SurroundXYZ.Z, 0.6, 0.001)) return 0;

            return 1;

        default:
            return 0;
    }

}


static
cmsInt32Number CheckVCGT(cmsContext ContextID, cmsInt32Number Pass,  cmsHPROFILE hProfile)
{
    cmsToneCurve* Curves[3];
    cmsToneCurve** PtrCurve;

     switch (Pass) {

        case 1:
            Curves[0] = cmsBuildGamma(ContextID, 1.1);
            Curves[1] = cmsBuildGamma(ContextID, 2.2);
            Curves[2] = cmsBuildGamma(ContextID, 3.4);

            if (!cmsWriteTag(ContextID, hProfile, cmsSigVcgtTag, Curves)) return 0;

            cmsFreeToneCurveTriple(ContextID, Curves);
            return 1;


        case 2:

             PtrCurve = (cmsToneCurve **) cmsReadTag(ContextID, hProfile, cmsSigVcgtTag);
             if (PtrCurve == NULL) return 0;
             if (!IsGoodVal("VCGT R", cmsEstimateGamma(ContextID, PtrCurve[0], 0.01), 1.1, 0.001)) return 0;
             if (!IsGoodVal("VCGT G", cmsEstimateGamma(ContextID, PtrCurve[1], 0.01), 2.2, 0.001)) return 0;
             if (!IsGoodVal("VCGT B", cmsEstimateGamma(ContextID, PtrCurve[2], 0.01), 3.4, 0.001)) return 0;
             return 1;

        default:;
    }

    return 0;
}


// Only one of the two following may be used, as they share the same tag
static
cmsInt32Number CheckDictionary16(cmsContext ContextID, cmsInt32Number Pass,  cmsHPROFILE hProfile)
{
      cmsHANDLE hDict;
      const cmsDICTentry* e;
      switch (Pass) {

        case 1:
            hDict = cmsDictAlloc(ContextID);
            cmsDictAddEntry(ContextID, hDict, L"Name0",  NULL, NULL, NULL);
            cmsDictAddEntry(ContextID, hDict, L"Name1",  L"", NULL, NULL);
            cmsDictAddEntry(ContextID, hDict, L"Name",  L"String", NULL, NULL);
            cmsDictAddEntry(ContextID, hDict, L"Name2", L"12",    NULL, NULL);
            if (!cmsWriteTag(ContextID, hProfile, cmsSigMetaTag, hDict)) return 0;
            cmsDictFree(ContextID, hDict);
            return 1;


        case 2:

             hDict = cmsReadTag(ContextID, hProfile, cmsSigMetaTag);
             if (hDict == NULL) return 0;
             e = cmsDictGetEntryList(ContextID, hDict);
             if (memcmp(e ->Name, L"Name2", sizeof(wchar_t) * 5) != 0) return 0;
             if (memcmp(e ->Value, L"12",  sizeof(wchar_t) * 2) != 0) return 0;
             e = cmsDictNextEntry(ContextID, e);
             if (memcmp(e ->Name, L"Name", sizeof(wchar_t) * 4) != 0) return 0;
             if (memcmp(e ->Value, L"String",  sizeof(wchar_t) * 6) != 0) return 0;
             e = cmsDictNextEntry(ContextID, e);
             if (memcmp(e ->Name, L"Name1", sizeof(wchar_t) *5) != 0) return 0;
             if (e ->Value == NULL) return 0;
             if (*e->Value != 0) return 0;
             e = cmsDictNextEntry(ContextID, e);
             if (memcmp(e ->Name, L"Name0", sizeof(wchar_t) * 5) != 0) return 0;
             if (e ->Value != NULL) return 0;
             return 1;


        default:;
    }

    return 0;
}



static
cmsInt32Number CheckDictionary24(cmsContext ContextID, cmsInt32Number Pass,  cmsHPROFILE hProfile)
{
    cmsHANDLE hDict;
    const cmsDICTentry* e;
    cmsMLU* DisplayName;
    char Buffer[256];
    cmsInt32Number rc = 1;

    switch (Pass) {

    case 1:
        hDict = cmsDictAlloc(ContextID);

        DisplayName = cmsMLUalloc(ContextID, 0);

        cmsMLUsetWide(ContextID, DisplayName, "en", "US", L"Hello, world");
        cmsMLUsetWide(ContextID, DisplayName, "es", "ES", L"Hola, mundo");
        cmsMLUsetWide(ContextID, DisplayName, "fr", "FR", L"Bonjour, le monde");
        cmsMLUsetWide(ContextID, DisplayName, "ca", "CA", L"Hola, mon");

        cmsDictAddEntry(ContextID, hDict, L"Name",  L"String", DisplayName, NULL);
        cmsMLUfree(ContextID, DisplayName);

        cmsDictAddEntry(ContextID, hDict, L"Name2", L"12",    NULL, NULL);
        if (!cmsWriteTag(ContextID, hProfile, cmsSigMetaTag, hDict)) return 0;
        cmsDictFree(ContextID, hDict);

        return 1;


    case 2:

        hDict = cmsReadTag(ContextID, hProfile, cmsSigMetaTag);
        if (hDict == NULL) return 0;

        e = cmsDictGetEntryList(ContextID, hDict);
        if (memcmp(e ->Name, L"Name2", sizeof(wchar_t) * 5) != 0) return 0;
        if (memcmp(e ->Value, L"12",  sizeof(wchar_t) * 2) != 0) return 0;
        e = cmsDictNextEntry(ContextID, e);
        if (memcmp(e ->Name, L"Name", sizeof(wchar_t) * 4) != 0) return 0;
        if (memcmp(e ->Value, L"String",  sizeof(wchar_t) * 6) != 0) return 0;

        cmsMLUgetASCII(ContextID, e->DisplayName, "en", "US", Buffer, 256);
        if (strcmp(Buffer, "Hello, world") != 0) rc = 0;


        cmsMLUgetASCII(ContextID, e->DisplayName, "es", "ES", Buffer, 256);
        if (strcmp(Buffer, "Hola, mundo") != 0) rc = 0;


        cmsMLUgetASCII(ContextID, e->DisplayName, "fr", "FR", Buffer, 256);
        if (strcmp(Buffer, "Bonjour, le monde") != 0) rc = 0;


        cmsMLUgetASCII(ContextID, e->DisplayName, "ca", "CA", Buffer, 256);
        if (strcmp(Buffer, "Hola, mon") != 0) rc = 0;

        if (rc == 0)
            Fail("Unexpected string '%s'", Buffer);
        return 1;

    default:;
    }

    return 0;
}

static
cmsInt32Number CheckRAWtags(cmsContext ContextID, cmsInt32Number Pass,  cmsHPROFILE hProfile)
{
    char Buffer[7];

    switch (Pass) {

        case 1:
            return cmsWriteRawTag(ContextID, hProfile, (cmsTagSignature) 0x31323334, "data123", 7);

        case 2:
            if (!cmsReadRawTag(ContextID, hProfile, (cmsTagSignature) 0x31323334, Buffer, 7)) return 0;

            if (memcmp(Buffer, "data123", 7) != 0) return 0;
            return 1;

        default:
            return 0;
    }
}


// This is a very big test that checks every single tag
static
cmsInt32Number CheckProfileCreation(cmsContext ContextID)
{
    cmsHPROFILE h;
    cmsInt32Number Pass;

    h = cmsCreateProfilePlaceholder(ContextID);
    if (h == NULL) return 0;

    cmsSetProfileVersion(ContextID, h, 4.3);
    if (cmsGetTagCount(ContextID, h) != 0) { Fail("Empty profile with nonzero number of tags"); goto Error; }
    if (cmsIsTag(ContextID, h, cmsSigAToB0Tag)) { Fail("Found a tag in an empty profile"); goto Error; }

    cmsSetColorSpace(ContextID, h, cmsSigRgbData);
    if (cmsGetColorSpace(ContextID, h) !=  cmsSigRgbData) { Fail("Unable to set colorspace"); goto Error; }

    cmsSetPCS(ContextID, h, cmsSigLabData);
    if (cmsGetPCS(ContextID, h) !=  cmsSigLabData) { Fail("Unable to set colorspace"); goto Error; }

    cmsSetDeviceClass(ContextID, h, cmsSigDisplayClass);
    if (cmsGetDeviceClass(ContextID, h) != cmsSigDisplayClass) { Fail("Unable to set deviceclass"); goto Error; }

    cmsSetHeaderRenderingIntent(ContextID, h, INTENT_SATURATION);
    if (cmsGetHeaderRenderingIntent(ContextID, h) != INTENT_SATURATION) { Fail("Unable to set rendering intent"); goto Error; }

    for (Pass = 1; Pass <= 2; Pass++) {

        SubTest("Tags holding XYZ");

        if (!CheckXYZ(ContextID, Pass, h, cmsSigBlueColorantTag)) goto Error;
        if (!CheckXYZ(ContextID, Pass, h, cmsSigGreenColorantTag)) goto Error;
        if (!CheckXYZ(ContextID, Pass, h, cmsSigRedColorantTag)) goto Error;
        if (!CheckXYZ(ContextID, Pass, h, cmsSigMediaBlackPointTag)) goto Error;
        if (!CheckXYZ(ContextID, Pass, h, cmsSigMediaWhitePointTag)) goto Error;
        if (!CheckXYZ(ContextID, Pass, h, cmsSigLuminanceTag)) goto Error;

        SubTest("Tags holding curves");

        if (!CheckGamma(ContextID, Pass, h, cmsSigBlueTRCTag)) goto Error;
        if (!CheckGamma(ContextID, Pass, h, cmsSigGrayTRCTag)) goto Error;
        if (!CheckGamma(ContextID, Pass, h, cmsSigGreenTRCTag)) goto Error;
        if (!CheckGamma(ContextID, Pass, h, cmsSigRedTRCTag)) goto Error;

        SubTest("Tags holding text");

        if (!CheckTextSingle(ContextID, Pass, h, cmsSigCharTargetTag)) goto Error;
        if (!CheckTextSingle(ContextID, Pass, h, cmsSigScreeningDescTag)) goto Error;

        if (!CheckText(ContextID, Pass, h, cmsSigCopyrightTag)) goto Error;
        if (!CheckText(ContextID, Pass, h, cmsSigProfileDescriptionTag)) goto Error;
        if (!CheckText(ContextID, Pass, h, cmsSigDeviceMfgDescTag)) goto Error;
        if (!CheckText(ContextID, Pass, h, cmsSigDeviceModelDescTag)) goto Error;
        if (!CheckText(ContextID, Pass, h, cmsSigViewingCondDescTag)) goto Error;



        SubTest("Tags holding cmsICCData");

        if (!CheckData(ContextID, Pass, h, cmsSigPs2CRD0Tag)) goto Error;
        if (!CheckData(ContextID, Pass, h, cmsSigPs2CRD1Tag)) goto Error;
        if (!CheckData(ContextID, Pass, h, cmsSigPs2CRD2Tag)) goto Error;
        if (!CheckData(ContextID, Pass, h, cmsSigPs2CRD3Tag)) goto Error;
        if (!CheckData(ContextID, Pass, h, cmsSigPs2CSATag)) goto Error;
        if (!CheckData(ContextID, Pass, h, cmsSigPs2RenderingIntentTag)) goto Error;

        SubTest("Tags holding signatures");

        if (!CheckSignature(ContextID, Pass, h, cmsSigColorimetricIntentImageStateTag)) goto Error;
        if (!CheckSignature(ContextID, Pass, h, cmsSigPerceptualRenderingIntentGamutTag)) goto Error;
        if (!CheckSignature(ContextID, Pass, h, cmsSigSaturationRenderingIntentGamutTag)) goto Error;
        if (!CheckSignature(ContextID, Pass, h, cmsSigTechnologyTag)) goto Error;

        SubTest("Tags holding date_time");

        if (!CheckDateTime(ContextID, Pass, h, cmsSigCalibrationDateTimeTag)) goto Error;
        if (!CheckDateTime(ContextID, Pass, h, cmsSigDateTimeTag)) goto Error;

        SubTest("Tags holding named color lists");

        if (!CheckNamedColor(ContextID, Pass, h, cmsSigColorantTableTag, 15, FALSE)) goto Error;
        if (!CheckNamedColor(ContextID, Pass, h, cmsSigColorantTableOutTag, 15, FALSE)) goto Error;
        if (!CheckNamedColor(ContextID, Pass, h, cmsSigNamedColor2Tag, 4096, TRUE)) goto Error;

        SubTest("Tags holding LUTs");

        if (!CheckLUT(ContextID, Pass, h, cmsSigAToB0Tag)) goto Error;
        if (!CheckLUT(ContextID, Pass, h, cmsSigAToB1Tag)) goto Error;
        if (!CheckLUT(ContextID, Pass, h, cmsSigAToB2Tag)) goto Error;
        if (!CheckLUT(ContextID, Pass, h, cmsSigBToA0Tag)) goto Error;
        if (!CheckLUT(ContextID, Pass, h, cmsSigBToA1Tag)) goto Error;
        if (!CheckLUT(ContextID, Pass, h, cmsSigBToA2Tag)) goto Error;
        if (!CheckLUT(ContextID, Pass, h, cmsSigPreview0Tag)) goto Error;
        if (!CheckLUT(ContextID, Pass, h, cmsSigPreview1Tag)) goto Error;
        if (!CheckLUT(ContextID, Pass, h, cmsSigPreview2Tag)) goto Error;
        if (!CheckLUT(ContextID, Pass, h, cmsSigGamutTag)) goto Error;

        SubTest("Tags holding CHAD");
        if (!CheckCHAD(ContextID, Pass, h, cmsSigChromaticAdaptationTag)) goto Error;

        SubTest("Tags holding Chromaticity");
        if (!CheckChromaticity(ContextID, Pass, h, cmsSigChromaticityTag)) goto Error;

        SubTest("Tags holding colorant order");
        if (!CheckColorantOrder(ContextID, Pass, h, cmsSigColorantOrderTag)) goto Error;

        SubTest("Tags holding measurement");
        if (!CheckMeasurement(ContextID, Pass, h, cmsSigMeasurementTag)) goto Error;

        SubTest("Tags holding CRD info");
        if (!CheckCRDinfo(ContextID, Pass, h, cmsSigCrdInfoTag)) goto Error;

        SubTest("Tags holding UCR/BG");
        if (!CheckUcrBg(ContextID, Pass, h, cmsSigUcrBgTag)) goto Error;

        SubTest("Tags holding MPE");
        if (!CheckMPE(ContextID, Pass, h, cmsSigDToB0Tag)) goto Error;
        if (!CheckMPE(ContextID, Pass, h, cmsSigDToB1Tag)) goto Error;
        if (!CheckMPE(ContextID, Pass, h, cmsSigDToB2Tag)) goto Error;
        if (!CheckMPE(ContextID, Pass, h, cmsSigDToB3Tag)) goto Error;
        if (!CheckMPE(ContextID, Pass, h, cmsSigBToD0Tag)) goto Error;
        if (!CheckMPE(ContextID, Pass, h, cmsSigBToD1Tag)) goto Error;
        if (!CheckMPE(ContextID, Pass, h, cmsSigBToD2Tag)) goto Error;
        if (!CheckMPE(ContextID, Pass, h, cmsSigBToD3Tag)) goto Error;

        SubTest("Tags using screening");
        if (!CheckScreening(ContextID, Pass, h, cmsSigScreeningTag)) goto Error;

        SubTest("Tags holding profile sequence description");
        if (!CheckProfileSequenceTag(ContextID, Pass, h)) goto Error;
        if (!CheckProfileSequenceIDTag(ContextID, Pass, h)) goto Error;

        SubTest("Tags holding ICC viewing conditions");
        if (!CheckICCViewingConditions(ContextID, Pass, h)) goto Error;

        SubTest("VCGT tags");
        if (!CheckVCGT(ContextID, Pass, h)) goto Error;

        SubTest("RAW tags");
        if (!CheckRAWtags(ContextID, Pass, h)) goto Error;

        SubTest("Dictionary meta tags");
        // if (!CheckDictionary16(ContextID, Pass, h)) goto Error;
        if (!CheckDictionary24(ContextID, Pass, h)) goto Error;

        if (Pass == 1) {
            cmsSaveProfileToFile(ContextID, h, "alltags.icc");
            cmsCloseProfile(ContextID, h);
            h = cmsOpenProfileFromFile(ContextID, "alltags.icc", "r");
        }

    }

    /*
    Not implemented (by design):

    cmsSigDataTag                           = 0x64617461,  // 'data'  -- Unused
    cmsSigDeviceSettingsTag                 = 0x64657673,  // 'devs'  -- Unused
    cmsSigNamedColorTag                     = 0x6E636f6C,  // 'ncol'  -- Don't use this one, deprecated by ICC
    cmsSigOutputResponseTag                 = 0x72657370,  // 'resp'  -- Possible patent on this
    */

    cmsCloseProfile(ContextID, h);
    remove("alltags.icc");
    return 1;

Error:
    cmsCloseProfile(ContextID, h);
    remove("alltags.icc");
    return 0;
}


// Thanks to Christopher James Halse Rogers for the bugfixing and providing this test
static
cmsInt32Number CheckVersionHeaderWriting(cmsContext ContextID)
{
    cmsHPROFILE h;
    int index;
    float test_versions[] = {
      2.3f,
      4.08f,
      4.09f,
      4.3f
    };

    for (index = 0; index < sizeof(test_versions)/sizeof(test_versions[0]); index++) {

      h = cmsCreateProfilePlaceholder(ContextID);
      if (h == NULL) return 0;

      cmsSetProfileVersion(ContextID, h, test_versions[index]);

      cmsSaveProfileToFile(ContextID, h, "versions.icc");
      cmsCloseProfile(ContextID, h);

      h = cmsOpenProfileFromFile(ContextID, "versions.icc", "r");

      // Only the first 3 digits are significant
      if (fabs(cmsGetProfileVersion(ContextID, h) - test_versions[index]) > 0.005) {
        Fail("Version failed to round-trip: wrote %.2f, read %.2f",
             test_versions[index], cmsGetProfileVersion(ContextID, h));
        return 0;
      }

      cmsCloseProfile(ContextID, h);
      remove("versions.icc");
    }
    return 1;
}


// Test on Richard Hughes "crayons.icc"
static
cmsInt32Number CheckMultilocalizedProfile(cmsContext ContextID)
{
    cmsHPROFILE hProfile;
    cmsMLU *Pt;
    char Buffer[256];

    hProfile = cmsOpenProfileFromFile(ContextID, "crayons.icc", "r");

    Pt = (cmsMLU *) cmsReadTag(ContextID, hProfile, cmsSigProfileDescriptionTag);
    cmsMLUgetASCII(ContextID, Pt, "en", "GB", Buffer, 256);
    if (strcmp(Buffer, "Crayon Colours") != 0) return FALSE;
    cmsMLUgetASCII(ContextID, Pt, "en", "US", Buffer, 256);
    if (strcmp(Buffer, "Crayon Colors") != 0) return FALSE;

    cmsCloseProfile(ContextID, hProfile);

    return TRUE;
}


// Error reporting  -------------------------------------------------------------------------------------------------------


static
void ErrorReportingFunction(cmsContext ContextID, cmsUInt32Number ErrorCode, const char *Text)
{
    TrappedError = TRUE;
    SimultaneousErrors++;
    strncpy(ReasonToFailBuffer, Text, TEXT_ERROR_BUFFER_SIZE-1);

    cmsUNUSED_PARAMETER(ContextID);
    cmsUNUSED_PARAMETER(ErrorCode);
}


static
cmsInt32Number CheckBadProfiles(cmsContext ContextID)
{
    cmsHPROFILE h;

    h = cmsOpenProfileFromFile(ContextID, "IDoNotExist.icc", "r");
    if (h != NULL) {
        cmsCloseProfile(ContextID, h);
        return 0;
    }

    h = cmsOpenProfileFromFile(ContextID, "IAmIllFormed*.icc", "r");
    if (h != NULL) {
        cmsCloseProfile(ContextID, h);
        return 0;
    }

    // No profile name given
    h = cmsOpenProfileFromFile(ContextID, "", "r");
    if (h != NULL) {
        cmsCloseProfile(ContextID, h);
        return 0;
    }

    h = cmsOpenProfileFromFile(ContextID, "..", "r");
    if (h != NULL) {
        cmsCloseProfile(ContextID, h);
        return 0;
    }

    h = cmsOpenProfileFromFile(ContextID, "IHaveBadAccessMode.icc", "@");
    if (h != NULL) {
        cmsCloseProfile(ContextID, h);
        return 0;
    }

    h = cmsOpenProfileFromFile(ContextID, "bad.icc", "r");
    if (h != NULL) {
        cmsCloseProfile(ContextID, h);
        return 0;
    }

     h = cmsOpenProfileFromFile(ContextID, "toosmall.icc", "r");
    if (h != NULL) {
        cmsCloseProfile(ContextID, h);
        return 0;
    }

    h = cmsOpenProfileFromMem(ContextID, NULL, 3);
    if (h != NULL) {
        cmsCloseProfile(ContextID, h);
        return 0;
    }

    h = cmsOpenProfileFromMem(ContextID, "123", 3);
    if (h != NULL) {
        cmsCloseProfile(ContextID, h);
        return 0;
    }

    if (SimultaneousErrors != 9) return 0;

    return 1;
}


static
cmsInt32Number CheckErrReportingOnBadProfiles(cmsContext ContextID)
{
    cmsInt32Number rc;

    cmsSetLogErrorHandler(ContextID, ErrorReportingFunction);
    rc = CheckBadProfiles(ContextID);
    cmsSetLogErrorHandler(ContextID, FatalErrorQuit);

    // Reset the error state
    TrappedError = FALSE;
    return rc;
}


static
cmsInt32Number CheckBadTransforms(cmsContext ContextID)
{
    cmsHPROFILE h1 = cmsCreate_sRGBProfile(ContextID);
    cmsHTRANSFORM x1;

    x1 = cmsCreateTransform(ContextID, NULL, 0, NULL, 0, 0, 0);
    if (x1 != NULL) {
        cmsDeleteTransform(ContextID, x1);
        return 0;
    }



    x1 = cmsCreateTransform(ContextID, h1, TYPE_RGB_8, h1, TYPE_RGB_8, 12345, 0);
    if (x1 != NULL) {
        cmsDeleteTransform(ContextID, x1);
        return 0;
    }

    x1 = cmsCreateTransform(ContextID, h1, TYPE_CMYK_8, h1, TYPE_RGB_8, 0, 0);
    if (x1 != NULL) {
        cmsDeleteTransform(ContextID, x1);
        return 0;
    }

    x1 = cmsCreateTransform(ContextID, h1, TYPE_RGB_8, h1, TYPE_CMYK_8, 1, 0);
    if (x1 != NULL) {
        cmsDeleteTransform(ContextID, x1);
        return 0;
    }

    // sRGB does its output as XYZ!
    x1 = cmsCreateTransform(ContextID, h1, TYPE_RGB_8, NULL, TYPE_Lab_8, 1, 0);
    if (x1 != NULL) {
        cmsDeleteTransform(ContextID, x1);
        return 0;
    }

    cmsCloseProfile(ContextID, h1);


    {

    cmsHPROFILE hp1 = cmsOpenProfileFromFile(ContextID,  "test1.icc", "r");
    cmsHPROFILE hp2 = cmsCreate_sRGBProfile(ContextID);

    x1 = cmsCreateTransform(ContextID, hp1, TYPE_BGR_8, hp2, TYPE_BGR_8, INTENT_PERCEPTUAL, 0);

    cmsCloseProfile(ContextID, hp1); cmsCloseProfile(ContextID, hp2);
    if (x1 != NULL) {
        cmsDeleteTransform(ContextID, x1);
        return 0;
    }
    }

    return 1;

}

static
cmsInt32Number CheckErrReportingOnBadTransforms(cmsContext ContextID)
{
    cmsInt32Number rc;

    cmsSetLogErrorHandler(ContextID, ErrorReportingFunction);
    rc = CheckBadTransforms(ContextID);
    cmsSetLogErrorHandler(ContextID, FatalErrorQuit);

    // Reset the error state
    TrappedError = FALSE;
    return rc;
}




// ---------------------------------------------------------------------------------------------------------

// Check a linear xform
static
cmsInt32Number Check8linearXFORM(cmsContext ContextID, cmsHTRANSFORM xform, cmsInt32Number nChan)
{
    cmsInt32Number n2, i, j;
    cmsUInt8Number Inw[cmsMAXCHANNELS], Outw[cmsMAXCHANNELS];

    n2=0;

    for (j=0; j < 0xFF; j++) {

        memset(Inw, j, sizeof(Inw));
        cmsDoTransform(ContextID, xform, Inw, Outw, 1);

        for (i=0; i < nChan; i++) {

           cmsInt32Number dif = abs(Outw[i] - j);
           if (dif > n2) n2 = dif;

        }
    }

   // We allow 2 contone of difference on 8 bits
    if (n2 > 2) {

        Fail("Differences too big (%x)", n2);
        return 0;
    }

    return 1;
}

static
cmsInt32Number Compare8bitXFORM(cmsContext ContextID, cmsHTRANSFORM xform1, cmsHTRANSFORM xform2, cmsInt32Number nChan)
{
    cmsInt32Number n2, i, j;
    cmsUInt8Number Inw[cmsMAXCHANNELS], Outw1[cmsMAXCHANNELS], Outw2[cmsMAXCHANNELS];;

    n2=0;

    for (j=0; j < 0xFF; j++) {

        memset(Inw, j, sizeof(Inw));
        cmsDoTransform(ContextID, xform1, Inw, Outw1, 1);
        cmsDoTransform(ContextID, xform2, Inw, Outw2, 1);

        for (i=0; i < nChan; i++) {

           cmsInt32Number dif = abs(Outw2[i] - Outw1[i]);
           if (dif > n2) n2 = dif;

        }
    }

   // We allow 2 contone of difference on 8 bits
    if (n2 > 2) {

        Fail("Differences too big (%x)", n2);
        return 0;
    }


    return 1;
}


// Check a linear xform
static
cmsInt32Number Check16linearXFORM(cmsContext ContextID, cmsHTRANSFORM xform, cmsInt32Number nChan)
{
    cmsInt32Number n2, i, j;
    cmsUInt16Number Inw[cmsMAXCHANNELS], Outw[cmsMAXCHANNELS];

    n2=0;
    for (j=0; j < 0xFFFF; j++) {

        for (i=0; i < nChan; i++) Inw[i] = (cmsUInt16Number) j;

        cmsDoTransform(ContextID, xform, Inw, Outw, 1);

        for (i=0; i < nChan; i++) {

           cmsInt32Number dif = abs(Outw[i] - j);
           if (dif > n2) n2 = dif;

        }


   // We allow 2 contone of difference on 16 bits
    if (n2 > 0x200) {

        Fail("Differences too big (%x)", n2);
        return 0;
    }
    }

    return 1;
}

static
cmsInt32Number Compare16bitXFORM(cmsContext ContextID, cmsHTRANSFORM xform1, cmsHTRANSFORM xform2, cmsInt32Number nChan)
{
    cmsInt32Number n2, i, j;
    cmsUInt16Number Inw[cmsMAXCHANNELS], Outw1[cmsMAXCHANNELS], Outw2[cmsMAXCHANNELS];;

    n2=0;

    for (j=0; j < 0xFFFF; j++) {

        for (i=0; i < nChan; i++) Inw[i] = (cmsUInt16Number) j;

        cmsDoTransform(ContextID, xform1, Inw, Outw1, 1);
        cmsDoTransform(ContextID, xform2, Inw, Outw2, 1);

        for (i=0; i < nChan; i++) {

           cmsInt32Number dif = abs(Outw2[i] - Outw1[i]);
           if (dif > n2) n2 = dif;

        }
    }

   // We allow 2 contone of difference on 16 bits
    if (n2 > 0x200) {

        Fail("Differences too big (%x)", n2);
        return 0;
    }


    return 1;
}


// Check a linear xform
static
cmsInt32Number CheckFloatlinearXFORM(cmsContext ContextID, cmsHTRANSFORM xform, cmsInt32Number nChan)
{
    cmsInt32Number i, j;
    cmsFloat32Number In[cmsMAXCHANNELS], Out[cmsMAXCHANNELS];

    for (j=0; j < 0xFFFF; j++) {

        for (i=0; i < nChan; i++) In[i] = (cmsFloat32Number) (j / 65535.0);;

        cmsDoTransform(ContextID, xform, In, Out, 1);

        for (i=0; i < nChan; i++) {

           // We allow no difference in floating point
            if (!IsGoodFixed15_16("linear xform cmsFloat32Number", Out[i], (cmsFloat32Number) (j / 65535.0)))
                return 0;
        }
    }

    return 1;
}


// Check a linear xform
static
cmsInt32Number CompareFloatXFORM(cmsContext ContextID, cmsHTRANSFORM xform1, cmsHTRANSFORM xform2, cmsInt32Number nChan)
{
    cmsInt32Number i, j;
    cmsFloat32Number In[cmsMAXCHANNELS], Out1[cmsMAXCHANNELS], Out2[cmsMAXCHANNELS];

    for (j=0; j < 0xFFFF; j++) {

        for (i=0; i < nChan; i++) In[i] = (cmsFloat32Number) (j / 65535.0);;

        cmsDoTransform(ContextID, xform1, In, Out1, 1);
        cmsDoTransform(ContextID, xform2, In, Out2, 1);

        for (i=0; i < nChan; i++) {

           // We allow no difference in floating point
            if (!IsGoodFixed15_16("linear xform cmsFloat32Number", Out1[i], Out2[i]))
                return 0;
        }

    }

    return 1;
}


// Curves only transforms ----------------------------------------------------------------------------------------

static
cmsInt32Number CheckCurvesOnlyTransforms(cmsContext ContextID)
{

    cmsHTRANSFORM xform1, xform2;
    cmsHPROFILE h1, h2, h3;
    cmsToneCurve* c1, *c2, *c3;
    cmsInt32Number rc = 1;


    c1 = cmsBuildGamma(ContextID, 2.2);
    c2 = cmsBuildGamma(ContextID, 1/2.2);
    c3 = cmsBuildGamma(ContextID, 4.84);

    h1 = cmsCreateLinearizationDeviceLink(ContextID, cmsSigGrayData, &c1);
    h2 = cmsCreateLinearizationDeviceLink(ContextID, cmsSigGrayData, &c2);
    h3 = cmsCreateLinearizationDeviceLink(ContextID, cmsSigGrayData, &c3);

    SubTest("Gray float optimizeable transform");
    xform1 = cmsCreateTransform(ContextID, h1, TYPE_GRAY_FLT, h2, TYPE_GRAY_FLT, INTENT_PERCEPTUAL, 0);
    rc &= CheckFloatlinearXFORM(ContextID, xform1, 1);
    cmsDeleteTransform(ContextID, xform1);
    if (rc == 0) goto Error;

    SubTest("Gray 8 optimizeable transform");
    xform1 = cmsCreateTransform(ContextID, h1, TYPE_GRAY_8, h2, TYPE_GRAY_8, INTENT_PERCEPTUAL, 0);
    rc &= Check8linearXFORM(ContextID, xform1, 1);
    cmsDeleteTransform(ContextID, xform1);
    if (rc == 0) goto Error;

    SubTest("Gray 16 optimizeable transform");
    xform1 = cmsCreateTransform(ContextID, h1, TYPE_GRAY_16, h2, TYPE_GRAY_16, INTENT_PERCEPTUAL, 0);
    rc &= Check16linearXFORM(ContextID, xform1, 1);
    cmsDeleteTransform(ContextID, xform1);
    if (rc == 0) goto Error;

    SubTest("Gray float non-optimizeable transform");
    xform1 = cmsCreateTransform(ContextID, h1, TYPE_GRAY_FLT, h1, TYPE_GRAY_FLT, INTENT_PERCEPTUAL, 0);
    xform2 = cmsCreateTransform(ContextID, h3, TYPE_GRAY_FLT, NULL, TYPE_GRAY_FLT, INTENT_PERCEPTUAL, 0);

    rc &= CompareFloatXFORM(ContextID, xform1, xform2, 1);
    cmsDeleteTransform(ContextID, xform1);
    cmsDeleteTransform(ContextID, xform2);
    if (rc == 0) goto Error;

    SubTest("Gray 8 non-optimizeable transform");
    xform1 = cmsCreateTransform(ContextID, h1, TYPE_GRAY_8, h1, TYPE_GRAY_8, INTENT_PERCEPTUAL, 0);
    xform2 = cmsCreateTransform(ContextID, h3, TYPE_GRAY_8, NULL, TYPE_GRAY_8, INTENT_PERCEPTUAL, 0);

    rc &= Compare8bitXFORM(ContextID, xform1, xform2, 1);
    cmsDeleteTransform(ContextID, xform1);
    cmsDeleteTransform(ContextID, xform2);
    if (rc == 0) goto Error;


    SubTest("Gray 16 non-optimizeable transform");
    xform1 = cmsCreateTransform(ContextID, h1, TYPE_GRAY_16, h1, TYPE_GRAY_16, INTENT_PERCEPTUAL, 0);
    xform2 = cmsCreateTransform(ContextID, h3, TYPE_GRAY_16, NULL, TYPE_GRAY_16, INTENT_PERCEPTUAL, 0);

    rc &= Compare16bitXFORM(ContextID, xform1, xform2, 1);
    cmsDeleteTransform(ContextID, xform1);
    cmsDeleteTransform(ContextID, xform2);
    if (rc == 0) goto Error;

Error:

    cmsCloseProfile(ContextID, h1); cmsCloseProfile(ContextID, h2); cmsCloseProfile(ContextID, h3);
    cmsFreeToneCurve(ContextID, c1); cmsFreeToneCurve(ContextID, c2); cmsFreeToneCurve(ContextID, c3);

    return rc;
}



// Lab to Lab trivial transforms ----------------------------------------------------------------------------------------

static cmsFloat64Number MaxDE;

static
cmsInt32Number CheckOneLab(cmsContext ContextID, cmsHTRANSFORM xform, cmsFloat64Number L, cmsFloat64Number a, cmsFloat64Number b)
{
    cmsCIELab In, Out;
    cmsFloat64Number dE;

    In.L = L; In.a = a; In.b = b;
    cmsDoTransform(ContextID, xform, &In, &Out, 1);

    dE = cmsDeltaE(ContextID, &In, &Out);

    if (dE > MaxDE) MaxDE = dE;

    if (MaxDE >  0.003) {
        Fail("dE=%f Lab1=(%f, %f, %f)\n\tLab2=(%f %f %f)", MaxDE, In.L, In.a, In.b, Out.L, Out.a, Out.b);
        cmsDoTransform(ContextID, xform, &In, &Out, 1);
        return 0;
    }

    return 1;
}

// Check several Lab, slicing at non-exact values. Precision should be 16 bits. 50x50x50 checks aprox.
static
cmsInt32Number CheckSeveralLab(cmsContext ContextID, cmsHTRANSFORM xform)
{
    cmsInt32Number L, a, b;

    MaxDE = 0;
    for (L=0; L < 65536; L += 1311) {

        for (a = 0; a < 65536; a += 1232) {

            for (b = 0; b < 65536; b += 1111) {

                if (!CheckOneLab(ContextID, xform, (L * 100.0) / 65535.0,
                                        (a  / 257.0) - 128, (b / 257.0) - 128))
                    return 0;
            }

        }

    }
    return 1;
}


static
cmsInt32Number OneTrivialLab(cmsContext ContextID, cmsHPROFILE hLab1, cmsHPROFILE hLab2, const char* txt)
{
    cmsHTRANSFORM xform;
    cmsInt32Number rc;

    SubTest(txt);
    xform = cmsCreateTransform(ContextID, hLab1, TYPE_Lab_DBL, hLab2, TYPE_Lab_DBL, INTENT_RELATIVE_COLORIMETRIC, 0);
    cmsCloseProfile(ContextID, hLab1); cmsCloseProfile(ContextID, hLab2);

    rc = CheckSeveralLab(ContextID, xform);
    cmsDeleteTransform(ContextID, xform);
    return rc;
}


static
cmsInt32Number CheckFloatLabTransforms(cmsContext ContextID)
{
    return OneTrivialLab(ContextID, cmsCreateLab4Profile(ContextID, NULL), cmsCreateLab4Profile(ContextID, NULL),  "Lab4/Lab4") &&
           OneTrivialLab(ContextID, cmsCreateLab2Profile(ContextID, NULL), cmsCreateLab2Profile(ContextID, NULL),  "Lab2/Lab2") &&
           OneTrivialLab(ContextID, cmsCreateLab4Profile(ContextID, NULL), cmsCreateLab2Profile(ContextID, NULL),  "Lab4/Lab2") &&
           OneTrivialLab(ContextID, cmsCreateLab2Profile(ContextID, NULL), cmsCreateLab4Profile(ContextID, NULL),  "Lab2/Lab4");
}


static
cmsInt32Number CheckEncodedLabTransforms(cmsContext ContextID)
{
    cmsHTRANSFORM xform;
    cmsUInt16Number In[3];
    cmsUInt16Number wLab[3];
    cmsCIELab Lab;
    cmsCIELab White = { 100, 0, 0 };
    cmsCIELab Color = { 7.11070, -76, 26 };
    cmsHPROFILE hLab1 = cmsCreateLab4Profile(ContextID, NULL);
    cmsHPROFILE hLab2 = cmsCreateLab4Profile(ContextID, NULL);


    xform = cmsCreateTransform(ContextID, hLab1, TYPE_Lab_16, hLab2, TYPE_Lab_DBL, INTENT_RELATIVE_COLORIMETRIC, 0);
    cmsCloseProfile(ContextID, hLab1); cmsCloseProfile(ContextID, hLab2);

    In[0] = 0xFFFF;
    In[1] = 0x8080;
    In[2] = 0x8080;

    cmsDoTransform(ContextID, xform, In, &Lab, 1);

    if (cmsDeltaE(ContextID, &Lab, &White) > 0.0001) return 0;


    In[0] = 0x1234;
    In[1] = 0x3434;
    In[2] = 0x9A9A;

    cmsDoTransform(ContextID, xform, In, &Lab, 1);
    cmsFloat2LabEncoded(ContextID, wLab, &Lab);
    if (memcmp(In, wLab, sizeof(wLab)) != 0) return 0;
    if (cmsDeltaE(ContextID, &Lab, &Color) > 0.0001) return 0;

    cmsDeleteTransform(ContextID, xform);

    hLab1 = cmsCreateLab2Profile(ContextID, NULL);
    hLab2 = cmsCreateLab4Profile(ContextID, NULL);

    xform = cmsCreateTransform(ContextID, hLab1, TYPE_LabV2_16, hLab2, TYPE_Lab_DBL, INTENT_RELATIVE_COLORIMETRIC, 0);
    cmsCloseProfile(ContextID, hLab1); cmsCloseProfile(ContextID, hLab2);

    In[0] = 0xFF00;
    In[1] = 0x8000;
    In[2] = 0x8000;

    cmsDoTransform(ContextID, xform, In, &Lab, 1);

    if (cmsDeltaE(ContextID, &Lab, &White) > 0.0001) return 0;

    cmsDeleteTransform(ContextID, xform);

    hLab2 = cmsCreateLab2Profile(ContextID, NULL);
    hLab1 = cmsCreateLab4Profile(ContextID, NULL);

    xform = cmsCreateTransform(ContextID, hLab1, TYPE_Lab_DBL, hLab2, TYPE_LabV2_16, INTENT_RELATIVE_COLORIMETRIC, 0);
    cmsCloseProfile(ContextID, hLab1); cmsCloseProfile(ContextID, hLab2);

    Lab.L = 100;
    Lab.a = 0;
    Lab.b = 0;

    cmsDoTransform(ContextID, xform, &Lab, In, 1);
    if (In[0] != 0xFF00 ||
        In[1] != 0x8000 ||
        In[2] != 0x8000) return 0;

    cmsDeleteTransform(ContextID, xform);

    hLab1 = cmsCreateLab4Profile(ContextID, NULL);
    hLab2 = cmsCreateLab4Profile(ContextID, NULL);

    xform = cmsCreateTransform(ContextID, hLab1, TYPE_Lab_DBL, hLab2, TYPE_Lab_16, INTENT_RELATIVE_COLORIMETRIC, 0);
    cmsCloseProfile(ContextID, hLab1); cmsCloseProfile(ContextID, hLab2);

    Lab.L = 100;
    Lab.a = 0;
    Lab.b = 0;

    cmsDoTransform(ContextID, xform, &Lab, In, 1);

    if (In[0] != 0xFFFF ||
        In[1] != 0x8080 ||
        In[2] != 0x8080) return 0;

    cmsDeleteTransform(ContextID, xform);

    return 1;
}

static
cmsInt32Number CheckStoredIdentities(cmsContext ContextID)
{
    cmsHPROFILE hLab, hLink, h4, h2;
    cmsHTRANSFORM xform;
    cmsInt32Number rc = 1;

    hLab  = cmsCreateLab4Profile(ContextID, NULL);
    xform = cmsCreateTransform(ContextID, hLab, TYPE_Lab_8, hLab, TYPE_Lab_8, 0, 0);

    hLink = cmsTransform2DeviceLink(ContextID, xform, 3.4, 0);
    cmsSaveProfileToFile(ContextID, hLink, "abstractv2.icc");
    cmsCloseProfile(ContextID, hLink);

    hLink = cmsTransform2DeviceLink(ContextID, xform, 4.3, 0);
    cmsSaveProfileToFile(ContextID, hLink, "abstractv4.icc");
    cmsCloseProfile(ContextID, hLink);

    cmsDeleteTransform(ContextID, xform);
    cmsCloseProfile(ContextID, hLab);

    h4 = cmsOpenProfileFromFile(ContextID, "abstractv4.icc", "r");

    xform = cmsCreateTransform(ContextID, h4, TYPE_Lab_DBL, h4, TYPE_Lab_DBL, INTENT_RELATIVE_COLORIMETRIC, 0);

    SubTest("V4");
    rc &= CheckSeveralLab(ContextID, xform);

    cmsDeleteTransform(ContextID, xform);
    cmsCloseProfile(ContextID, h4);
    if (!rc) goto Error;


    SubTest("V2");
    h2 = cmsOpenProfileFromFile(ContextID, "abstractv2.icc", "r");

    xform = cmsCreateTransform(ContextID, h2, TYPE_Lab_DBL, h2, TYPE_Lab_DBL, INTENT_RELATIVE_COLORIMETRIC, 0);
    rc &= CheckSeveralLab(ContextID, xform);
    cmsDeleteTransform(ContextID, xform);
    cmsCloseProfile(ContextID, h2);
    if (!rc) goto Error;


    SubTest("V2 -> V4");
    h2 = cmsOpenProfileFromFile(ContextID, "abstractv2.icc", "r");
    h4 = cmsOpenProfileFromFile(ContextID, "abstractv4.icc", "r");

    xform = cmsCreateTransform(ContextID, h4, TYPE_Lab_DBL, h2, TYPE_Lab_DBL, INTENT_RELATIVE_COLORIMETRIC, 0);
    rc &= CheckSeveralLab(ContextID, xform);
    cmsDeleteTransform(ContextID, xform);
    cmsCloseProfile(ContextID, h2);
    cmsCloseProfile(ContextID, h4);

    SubTest("V4 -> V2");
    h2 = cmsOpenProfileFromFile(ContextID, "abstractv2.icc", "r");
    h4 = cmsOpenProfileFromFile(ContextID, "abstractv4.icc", "r");

    xform = cmsCreateTransform(ContextID, h2, TYPE_Lab_DBL, h4, TYPE_Lab_DBL, INTENT_RELATIVE_COLORIMETRIC, 0);
    rc &= CheckSeveralLab(ContextID, xform);
    cmsDeleteTransform(ContextID, xform);
    cmsCloseProfile(ContextID, h2);
    cmsCloseProfile(ContextID, h4);

Error:
    remove("abstractv2.icc");
    remove("abstractv4.icc");
    return rc;

}



// Check a simple xform from a matrix profile to itself. Test floating point accuracy.
static
cmsInt32Number CheckMatrixShaperXFORMFloat(cmsContext ContextID)
{
    cmsHPROFILE hAbove, hSRGB;
    cmsHTRANSFORM xform;
    cmsInt32Number rc1, rc2;

    hAbove = Create_AboveRGB(ContextID);
    xform = cmsCreateTransform(ContextID, hAbove, TYPE_RGB_FLT, hAbove, TYPE_RGB_FLT,  INTENT_RELATIVE_COLORIMETRIC, 0);
    cmsCloseProfile(ContextID, hAbove);
    rc1 = CheckFloatlinearXFORM(ContextID, xform, 3);
    cmsDeleteTransform(ContextID, xform);

    hSRGB = cmsCreate_sRGBProfile(ContextID);
    xform = cmsCreateTransform(ContextID, hSRGB, TYPE_RGB_FLT, hSRGB, TYPE_RGB_FLT,  INTENT_RELATIVE_COLORIMETRIC, 0);
    cmsCloseProfile(ContextID, hSRGB);
    rc2 = CheckFloatlinearXFORM(ContextID, xform, 3);
    cmsDeleteTransform(ContextID, xform);


    return rc1 && rc2;
}

// Check a simple xform from a matrix profile to itself. Test 16 bits accuracy.
static
cmsInt32Number CheckMatrixShaperXFORM16(cmsContext ContextID)
{
    cmsHPROFILE hAbove, hSRGB;
    cmsHTRANSFORM xform;
    cmsInt32Number rc1, rc2;

    hAbove = Create_AboveRGB(ContextID);
    xform = cmsCreateTransform(ContextID, hAbove, TYPE_RGB_16, hAbove, TYPE_RGB_16,  INTENT_RELATIVE_COLORIMETRIC, 0);
    cmsCloseProfile(ContextID, hAbove);

    rc1 = Check16linearXFORM(ContextID, xform, 3);
    cmsDeleteTransform(ContextID, xform);

    hSRGB = cmsCreate_sRGBProfile(ContextID);
    xform = cmsCreateTransform(ContextID, hSRGB, TYPE_RGB_16, hSRGB, TYPE_RGB_16,  INTENT_RELATIVE_COLORIMETRIC, 0);
    cmsCloseProfile(ContextID, hSRGB);
    rc2 = Check16linearXFORM(ContextID, xform, 3);
    cmsDeleteTransform(ContextID, xform);

    return rc1 && rc2;

}


// Check a simple xform from a matrix profile to itself. Test 8 bits accuracy.
static
cmsInt32Number CheckMatrixShaperXFORM8(cmsContext ContextID)
{
    cmsHPROFILE hAbove, hSRGB;
    cmsHTRANSFORM xform;
    cmsInt32Number rc1, rc2;

    hAbove = Create_AboveRGB(ContextID);
    xform = cmsCreateTransform(ContextID, hAbove, TYPE_RGB_8, hAbove, TYPE_RGB_8,  INTENT_RELATIVE_COLORIMETRIC, 0);
    cmsCloseProfile(ContextID, hAbove);
    rc1 = Check8linearXFORM(ContextID, xform, 3);
    cmsDeleteTransform(ContextID, xform);

    hSRGB = cmsCreate_sRGBProfile(ContextID);
    xform = cmsCreateTransform(ContextID, hSRGB, TYPE_RGB_8, hSRGB, TYPE_RGB_8,  INTENT_RELATIVE_COLORIMETRIC, 0);
    cmsCloseProfile(ContextID, hSRGB);
    rc2 = Check8linearXFORM(ContextID, xform, 3);
    cmsDeleteTransform(ContextID, xform);


    return rc1 && rc2;
}


// TODO: Check LUT based to LUT based transforms for CMYK






// -----------------------------------------------------------------------------------------------------------------


// Check known values going from sRGB to XYZ
static
cmsInt32Number CheckOneRGB_f(cmsContext ContextID, cmsHTRANSFORM xform, cmsInt32Number R, cmsInt32Number G, cmsInt32Number B, cmsFloat64Number X, cmsFloat64Number Y, cmsFloat64Number Z, cmsFloat64Number err)
{
    cmsFloat32Number RGB[3];
    cmsFloat64Number Out[3];

    RGB[0] = (cmsFloat32Number) (R / 255.0);
    RGB[1] = (cmsFloat32Number) (G / 255.0);
    RGB[2] = (cmsFloat32Number) (B / 255.0);

    cmsDoTransform(ContextID, xform, RGB, Out, 1);

    return IsGoodVal("X", X , Out[0], err) &&
           IsGoodVal("Y", Y , Out[1], err) &&
           IsGoodVal("Z", Z , Out[2], err);
}

static
cmsInt32Number Chack_sRGB_Float(cmsContext ContextID)
{
    cmsHPROFILE hsRGB, hXYZ, hLab;
    cmsHTRANSFORM xform1, xform2;
    cmsInt32Number rc;


    hsRGB = cmsCreate_sRGBProfile(ContextID);
    hXYZ  = cmsCreateXYZProfile(ContextID);
    hLab  = cmsCreateLab4Profile(ContextID, NULL);

    xform1 =  cmsCreateTransform(ContextID, hsRGB, TYPE_RGB_FLT, hXYZ, TYPE_XYZ_DBL,
                                INTENT_RELATIVE_COLORIMETRIC, 0);

    xform2 =  cmsCreateTransform(ContextID, hsRGB, TYPE_RGB_FLT, hLab, TYPE_Lab_DBL,
                                INTENT_RELATIVE_COLORIMETRIC, 0);
    cmsCloseProfile(ContextID, hsRGB);
    cmsCloseProfile(ContextID, hXYZ);
    cmsCloseProfile(ContextID, hLab);

    MaxErr = 0;

    // Xform 1 goes from 8 bits to XYZ,
    rc  = CheckOneRGB_f(ContextID, xform1, 1, 1, 1,        0.0002927, 0.0003035,  0.000250,  0.0001);
    rc  &= CheckOneRGB_f(ContextID, xform1, 127, 127, 127, 0.2046329, 0.212230,   0.175069,  0.0001);
    rc  &= CheckOneRGB_f(ContextID, xform1, 12, 13, 15,    0.0038364, 0.0039928,  0.003853,  0.0001);
    rc  &= CheckOneRGB_f(ContextID, xform1, 128, 0, 0,     0.0941240, 0.0480256,  0.003005,  0.0001);
    rc  &= CheckOneRGB_f(ContextID, xform1, 190, 25, 210,  0.3204592, 0.1605926,  0.468213,  0.0001);

    // Xform 2 goes from 8 bits to Lab, we allow 0.01 error max
    rc  &= CheckOneRGB_f(ContextID, xform2, 1, 1, 1,       0.2741748, 0, 0,                   0.01);
    rc  &= CheckOneRGB_f(ContextID, xform2, 127, 127, 127, 53.192776, 0, 0,                   0.01);
    rc  &= CheckOneRGB_f(ContextID, xform2, 190, 25, 210,  47.052136, 74.565610, -56.883274,  0.01);
    rc  &= CheckOneRGB_f(ContextID, xform2, 128, 0, 0,     26.164701, 48.478171, 39.4384713,  0.01);

    cmsDeleteTransform(ContextID, xform1);
    cmsDeleteTransform(ContextID, xform2);
    return rc;
}


// ---------------------------------------------------

static
cmsBool GetProfileRGBPrimaries(cmsContext ContextID,
                                cmsHPROFILE hProfile,
                                cmsCIEXYZTRIPLE *result,
                                cmsUInt32Number intent)
{
    cmsHPROFILE hXYZ;
    cmsHTRANSFORM hTransform;
    cmsFloat64Number rgb[3][3] = {{1., 0., 0.},
    {0., 1., 0.},
    {0., 0., 1.}};

    hXYZ = cmsCreateXYZProfile(ContextID);
    if (hXYZ == NULL) return FALSE;

    hTransform = cmsCreateTransform(ContextID, hProfile, TYPE_RGB_DBL, hXYZ, TYPE_XYZ_DBL,
        intent, cmsFLAGS_NOCACHE | cmsFLAGS_NOOPTIMIZE);
    cmsCloseProfile(ContextID, hXYZ);
    if (hTransform == NULL) return FALSE;

    cmsDoTransform(ContextID, hTransform, rgb, result, 3);
    cmsDeleteTransform(ContextID, hTransform);
    return TRUE;
}


static
int CheckRGBPrimaries(cmsContext ContextID)
{
    cmsHPROFILE hsRGB;
    cmsCIEXYZTRIPLE tripXYZ;
    cmsCIExyYTRIPLE tripxyY;
    cmsBool result;

    cmsSetAdaptationState(ContextID, 0);
    hsRGB = cmsCreate_sRGBProfile(ContextID);
    if (!hsRGB) return 0;

    result = GetProfileRGBPrimaries(ContextID, hsRGB, &tripXYZ,
        INTENT_ABSOLUTE_COLORIMETRIC);

    cmsCloseProfile(ContextID, hsRGB);
    if (!result) return 0;

    cmsXYZ2xyY(ContextID, &tripxyY.Red, &tripXYZ.Red);
    cmsXYZ2xyY(ContextID, &tripxyY.Green, &tripXYZ.Green);
    cmsXYZ2xyY(ContextID, &tripxyY.Blue, &tripXYZ.Blue);

    /* valus were taken from
    http://en.wikipedia.org/wiki/RGB_color_spaces#Specifications */

    if (!IsGoodFixed15_16("xRed", tripxyY.Red.x, 0.64) ||
        !IsGoodFixed15_16("yRed", tripxyY.Red.y, 0.33) ||
        !IsGoodFixed15_16("xGreen", tripxyY.Green.x, 0.30) ||
        !IsGoodFixed15_16("yGreen", tripxyY.Green.y, 0.60) ||
        !IsGoodFixed15_16("xBlue", tripxyY.Blue.x, 0.15) ||
        !IsGoodFixed15_16("yBlue", tripxyY.Blue.y, 0.06)) {
            Fail("One or more primaries are wrong.");
            return FALSE;
    }

    return TRUE;
}


// -----------------------------------------------------------------------------------------------------------------

// This function will check CMYK -> CMYK transforms. It uses FOGRA29 and SWOP ICC profiles

static
cmsInt32Number CheckCMYK(cmsContext ContextID, cmsInt32Number Intent, const char *Profile1, const char* Profile2)
{
    cmsHPROFILE hSWOP  = cmsOpenProfileFromFile(ContextID, Profile1, "r");
    cmsHPROFILE hFOGRA = cmsOpenProfileFromFile(ContextID, Profile2, "r");
    cmsHTRANSFORM xform, swop_lab, fogra_lab;
    cmsFloat32Number CMYK1[4], CMYK2[4];
    cmsCIELab Lab1, Lab2;
    cmsHPROFILE hLab;
    cmsFloat64Number DeltaL, Max;
    cmsInt32Number i;

    hLab = cmsCreateLab4Profile(ContextID, NULL);

    xform = cmsCreateTransform(ContextID, hSWOP, TYPE_CMYK_FLT, hFOGRA, TYPE_CMYK_FLT, Intent, 0);

    swop_lab = cmsCreateTransform(ContextID, hSWOP,   TYPE_CMYK_FLT, hLab, TYPE_Lab_DBL, Intent, 0);
    fogra_lab = cmsCreateTransform(ContextID, hFOGRA, TYPE_CMYK_FLT, hLab, TYPE_Lab_DBL, Intent, 0);

    Max = 0;
    for (i=0; i <= 100; i++) {

        CMYK1[0] = 10;
        CMYK1[1] = 20;
        CMYK1[2] = 30;
        CMYK1[3] = (cmsFloat32Number) i;

        cmsDoTransform(ContextID, swop_lab, CMYK1, &Lab1, 1);
        cmsDoTransform(ContextID, xform, CMYK1, CMYK2, 1);
        cmsDoTransform(ContextID, fogra_lab, CMYK2, &Lab2, 1);

        DeltaL = fabs(Lab1.L - Lab2.L);

        if (DeltaL > Max) Max = DeltaL;
    }


    cmsDeleteTransform(ContextID, xform);


    xform = cmsCreateTransform(ContextID,  hFOGRA, TYPE_CMYK_FLT, hSWOP, TYPE_CMYK_FLT, Intent, 0);

    for (i=0; i <= 100; i++) {
        CMYK1[0] = 10;
        CMYK1[1] = 20;
        CMYK1[2] = 30;
        CMYK1[3] = (cmsFloat32Number) i;

        cmsDoTransform(ContextID, fogra_lab, CMYK1, &Lab1, 1);
        cmsDoTransform(ContextID, xform, CMYK1, CMYK2, 1);
        cmsDoTransform(ContextID, swop_lab, CMYK2, &Lab2, 1);

        DeltaL = fabs(Lab1.L - Lab2.L);

        if (DeltaL > Max) Max = DeltaL;
    }


    cmsCloseProfile(ContextID, hSWOP);
    cmsCloseProfile(ContextID, hFOGRA);
    cmsCloseProfile(ContextID, hLab);

    cmsDeleteTransform(ContextID, xform);
    cmsDeleteTransform(ContextID, swop_lab);
    cmsDeleteTransform(ContextID, fogra_lab);

    return Max < 3.0;
}

static
cmsInt32Number CheckCMYKRoundtrip(cmsContext ContextID)
{
    return CheckCMYK(ContextID, INTENT_RELATIVE_COLORIMETRIC, "test1.icc", "test1.icc");
}


static
cmsInt32Number CheckCMYKPerceptual(cmsContext ContextID)
{
    return CheckCMYK(ContextID, INTENT_PERCEPTUAL, "test1.icc", "test2.icc");
}



static
cmsInt32Number CheckCMYKRelCol(cmsContext ContextID)
{
    return CheckCMYK(ContextID, INTENT_RELATIVE_COLORIMETRIC, "test1.icc", "test2.icc");
}



static
cmsInt32Number CheckKOnlyBlackPreserving(cmsContext ContextID)
{
    cmsHPROFILE hSWOP  = cmsOpenProfileFromFile(ContextID, "test1.icc", "r");
    cmsHPROFILE hFOGRA = cmsOpenProfileFromFile(ContextID, "test2.icc", "r");
    cmsHTRANSFORM xform, swop_lab, fogra_lab;
    cmsFloat32Number CMYK1[4], CMYK2[4];
    cmsCIELab Lab1, Lab2;
    cmsHPROFILE hLab;
    cmsFloat64Number DeltaL, Max;
    cmsInt32Number i;

    hLab = cmsCreateLab4Profile(ContextID, NULL);

    xform = cmsCreateTransform(ContextID, hSWOP, TYPE_CMYK_FLT, hFOGRA, TYPE_CMYK_FLT, INTENT_PRESERVE_K_ONLY_PERCEPTUAL, 0);

    swop_lab = cmsCreateTransform(ContextID, hSWOP,   TYPE_CMYK_FLT, hLab, TYPE_Lab_DBL, INTENT_PERCEPTUAL, 0);
    fogra_lab = cmsCreateTransform(ContextID, hFOGRA, TYPE_CMYK_FLT, hLab, TYPE_Lab_DBL, INTENT_PERCEPTUAL, 0);

    Max = 0;

    for (i=0; i <= 100; i++) {
        CMYK1[0] = 0;
        CMYK1[1] = 0;
        CMYK1[2] = 0;
        CMYK1[3] = (cmsFloat32Number) i;

        // SWOP CMYK to Lab1
        cmsDoTransform(ContextID, swop_lab, CMYK1, &Lab1, 1);

        // SWOP To FOGRA using black preservation
        cmsDoTransform(ContextID, xform, CMYK1, CMYK2, 1);

        // Obtained FOGRA CMYK to Lab2
        cmsDoTransform(ContextID, fogra_lab, CMYK2, &Lab2, 1);

        // We care only on L*
        DeltaL = fabs(Lab1.L - Lab2.L);

        if (DeltaL > Max) Max = DeltaL;
    }


    cmsDeleteTransform(ContextID, xform);

    // dL should be below 3.0


    // Same, but FOGRA to SWOP
    xform = cmsCreateTransform(ContextID, hFOGRA, TYPE_CMYK_FLT, hSWOP, TYPE_CMYK_FLT, INTENT_PRESERVE_K_ONLY_PERCEPTUAL, 0);

    for (i=0; i <= 100; i++) {
        CMYK1[0] = 0;
        CMYK1[1] = 0;
        CMYK1[2] = 0;
        CMYK1[3] = (cmsFloat32Number) i;

        cmsDoTransform(ContextID, fogra_lab, CMYK1, &Lab1, 1);
        cmsDoTransform(ContextID, xform, CMYK1, CMYK2, 1);
        cmsDoTransform(ContextID, swop_lab, CMYK2, &Lab2, 1);

        DeltaL = fabs(Lab1.L - Lab2.L);

        if (DeltaL > Max) Max = DeltaL;
    }


    cmsCloseProfile(ContextID, hSWOP);
    cmsCloseProfile(ContextID, hFOGRA);
    cmsCloseProfile(ContextID, hLab);

    cmsDeleteTransform(ContextID, xform);
    cmsDeleteTransform(ContextID, swop_lab);
    cmsDeleteTransform(ContextID, fogra_lab);

    return Max < 3.0;
}

static
cmsInt32Number CheckKPlaneBlackPreserving(cmsContext ContextID)
{
    cmsHPROFILE hSWOP  = cmsOpenProfileFromFile(ContextID, "test1.icc", "r");
    cmsHPROFILE hFOGRA = cmsOpenProfileFromFile(ContextID, "test2.icc", "r");
    cmsHTRANSFORM xform, swop_lab, fogra_lab;
    cmsFloat32Number CMYK1[4], CMYK2[4];
    cmsCIELab Lab1, Lab2;
    cmsHPROFILE hLab;
    cmsFloat64Number DeltaE, Max;
    cmsInt32Number i;

    hLab = cmsCreateLab4Profile(ContextID, NULL);

    xform = cmsCreateTransform(ContextID, hSWOP, TYPE_CMYK_FLT, hFOGRA, TYPE_CMYK_FLT, INTENT_PERCEPTUAL, 0);

    swop_lab = cmsCreateTransform(ContextID, hSWOP,  TYPE_CMYK_FLT, hLab, TYPE_Lab_DBL, INTENT_PERCEPTUAL, 0);
    fogra_lab = cmsCreateTransform(ContextID, hFOGRA, TYPE_CMYK_FLT, hLab, TYPE_Lab_DBL, INTENT_PERCEPTUAL, 0);

    Max = 0;

    for (i=0; i <= 100; i++) {
        CMYK1[0] = 0;
        CMYK1[1] = 0;
        CMYK1[2] = 0;
        CMYK1[3] = (cmsFloat32Number) i;

        cmsDoTransform(ContextID, swop_lab, CMYK1, &Lab1, 1);
        cmsDoTransform(ContextID, xform, CMYK1, CMYK2, 1);
        cmsDoTransform(ContextID, fogra_lab, CMYK2, &Lab2, 1);

        DeltaE = cmsDeltaE(ContextID, &Lab1, &Lab2);

        if (DeltaE > Max) Max = DeltaE;
    }


    cmsDeleteTransform(ContextID, xform);

    xform = cmsCreateTransform(ContextID,  hFOGRA, TYPE_CMYK_FLT, hSWOP, TYPE_CMYK_FLT, INTENT_PRESERVE_K_PLANE_PERCEPTUAL, 0);

    for (i=0; i <= 100; i++) {
        CMYK1[0] = 30;
        CMYK1[1] = 20;
        CMYK1[2] = 10;
        CMYK1[3] = (cmsFloat32Number) i;

        cmsDoTransform(ContextID, fogra_lab, CMYK1, &Lab1, 1);
        cmsDoTransform(ContextID, xform, CMYK1, CMYK2, 1);
        cmsDoTransform(ContextID, swop_lab, CMYK2, &Lab2, 1);

        DeltaE = cmsDeltaE(ContextID, &Lab1, &Lab2);

        if (DeltaE > Max) Max = DeltaE;
    }

    cmsDeleteTransform(ContextID, xform);



    cmsCloseProfile(ContextID, hSWOP);
    cmsCloseProfile(ContextID, hFOGRA);
    cmsCloseProfile(ContextID, hLab);


    cmsDeleteTransform(ContextID, swop_lab);
    cmsDeleteTransform(ContextID, fogra_lab);

    return Max < 30.0;
}


// ------------------------------------------------------------------------------------------------------


static
cmsInt32Number CheckProofingXFORMFloat(cmsContext ContextID)
{
    cmsHPROFILE hAbove;
    cmsHTRANSFORM xform;
    cmsInt32Number rc;

    hAbove = Create_AboveRGB(ContextID);
    xform =  cmsCreateProofingTransform(ContextID, hAbove, TYPE_RGB_FLT, hAbove, TYPE_RGB_FLT, hAbove,
                                INTENT_RELATIVE_COLORIMETRIC, INTENT_RELATIVE_COLORIMETRIC, cmsFLAGS_SOFTPROOFING);
    cmsCloseProfile(ContextID, hAbove);
    rc = CheckFloatlinearXFORM(ContextID, xform, 3);
    cmsDeleteTransform(ContextID, xform);
    return rc;
}

static
cmsInt32Number CheckProofingXFORM16(cmsContext ContextID)
{
    cmsHPROFILE hAbove;
    cmsHTRANSFORM xform;
    cmsInt32Number rc;

    hAbove = Create_AboveRGB(ContextID);
    xform =  cmsCreateProofingTransform(ContextID, hAbove, TYPE_RGB_16, hAbove, TYPE_RGB_16, hAbove,
                                INTENT_RELATIVE_COLORIMETRIC, INTENT_RELATIVE_COLORIMETRIC, cmsFLAGS_SOFTPROOFING|cmsFLAGS_NOCACHE);
    cmsCloseProfile(ContextID, hAbove);
    rc = Check16linearXFORM(ContextID, xform, 3);
    cmsDeleteTransform(ContextID, xform);
    return rc;
}


static
cmsInt32Number CheckGamutCheck(cmsContext ContextID)
{
        cmsHPROFILE hSRGB, hAbove;
        cmsHTRANSFORM xform;
        cmsInt32Number rc;
        cmsUInt16Number Alarm[16] = { 0xDEAD, 0xBABE, 0xFACE };

        // Set alarm codes to fancy values so we could check the out of gamut condition
        cmsSetAlarmCodes(ContextID, Alarm);

        // Create the profiles
        hSRGB  = cmsCreate_sRGBProfile(ContextID);
        hAbove = Create_AboveRGB(ContextID);

        if (hSRGB == NULL || hAbove == NULL) return 0;  // Failed

        SubTest("Gamut check on floating point");

        // Create a gamut checker in the same space. No value should be out of gamut
        xform = cmsCreateProofingTransform(ContextID, hAbove, TYPE_RGB_FLT, hAbove, TYPE_RGB_FLT, hAbove,
                                INTENT_RELATIVE_COLORIMETRIC, INTENT_RELATIVE_COLORIMETRIC, cmsFLAGS_GAMUTCHECK);


        if (!CheckFloatlinearXFORM(ContextID, xform, 3)) {
            cmsCloseProfile(ContextID, hSRGB);
            cmsCloseProfile(ContextID, hAbove);
            cmsDeleteTransform(ContextID, xform);
            Fail("Gamut check on same profile failed");
            return 0;
        }

        cmsDeleteTransform(ContextID, xform);

        SubTest("Gamut check on 16 bits");

        xform = cmsCreateProofingTransform(ContextID, hAbove, TYPE_RGB_16, hAbove, TYPE_RGB_16, hSRGB,
                                INTENT_RELATIVE_COLORIMETRIC, INTENT_RELATIVE_COLORIMETRIC, cmsFLAGS_GAMUTCHECK);

        cmsCloseProfile(ContextID, hSRGB);
        cmsCloseProfile(ContextID, hAbove);

        rc = Check16linearXFORM(ContextID, xform, 3);

        cmsDeleteTransform(ContextID, xform);

        return rc;
}



// -------------------------------------------------------------------------------------------------------------------

static
cmsInt32Number CheckBlackPoint(cmsContext ContextID)
{
    cmsHPROFILE hProfile;
    cmsCIEXYZ Black;
    cmsCIELab Lab;

    hProfile  = cmsOpenProfileFromFile(ContextID, "test5.icc", "r");
    cmsDetectDestinationBlackPoint(ContextID, &Black, hProfile, INTENT_RELATIVE_COLORIMETRIC, 0);
    cmsCloseProfile(ContextID, hProfile);


    hProfile = cmsOpenProfileFromFile(ContextID, "test1.icc", "r");
    cmsDetectDestinationBlackPoint(ContextID, &Black, hProfile, INTENT_RELATIVE_COLORIMETRIC, 0);
    cmsXYZ2Lab(ContextID, NULL, &Lab, &Black);
    cmsCloseProfile(ContextID, hProfile);

    hProfile = cmsOpenProfileFromFile(ContextID, "lcms2cmyk.icc", "r");
    cmsDetectDestinationBlackPoint(ContextID, &Black, hProfile, INTENT_RELATIVE_COLORIMETRIC, 0);
    cmsXYZ2Lab(ContextID, NULL, &Lab, &Black);
    cmsCloseProfile(ContextID, hProfile);

    hProfile = cmsOpenProfileFromFile(ContextID, "test2.icc", "r");
    cmsDetectDestinationBlackPoint(ContextID, &Black, hProfile, INTENT_RELATIVE_COLORIMETRIC, 0);
    cmsXYZ2Lab(ContextID, NULL, &Lab, &Black);
    cmsCloseProfile(ContextID, hProfile);

    hProfile = cmsOpenProfileFromFile(ContextID, "test1.icc", "r");
    cmsDetectDestinationBlackPoint(ContextID, &Black, hProfile, INTENT_PERCEPTUAL, 0);
    cmsXYZ2Lab(ContextID, NULL, &Lab, &Black);
    cmsCloseProfile(ContextID, hProfile);

    return 1;
}


static
cmsInt32Number CheckOneTAC(cmsContext ContextID, cmsFloat64Number InkLimit)
{
    cmsHPROFILE h;
    cmsFloat64Number d;

    h =CreateFakeCMYK(ContextID, InkLimit, TRUE);
    cmsSaveProfileToFile(ContextID, h, "lcmstac.icc");
    cmsCloseProfile(ContextID, h);

    h = cmsOpenProfileFromFile(ContextID, "lcmstac.icc", "r");
    d = cmsDetectTAC(ContextID, h);
    cmsCloseProfile(ContextID, h);

    remove("lcmstac.icc");

    if (fabs(d - InkLimit) > 5) return 0;

    return 1;
}


static
cmsInt32Number CheckTAC(cmsContext ContextID)
{
    if (!CheckOneTAC(ContextID, 180)) return 0;
    if (!CheckOneTAC(ContextID, 220)) return 0;
    if (!CheckOneTAC(ContextID, 286)) return 0;
    if (!CheckOneTAC(ContextID, 310)) return 0;
    if (!CheckOneTAC(ContextID, 330)) return 0;

    return 1;
}

// -------------------------------------------------------------------------------------------------------


#define NPOINTS_IT8 10  // (17*17*17*17)

static
cmsInt32Number CheckCGATS(cmsContext ContextID)
{
    cmsHANDLE  it8;
    cmsInt32Number i;

    SubTest("IT8 creation");
    it8 = cmsIT8Alloc(ContextID);
    if (it8 == NULL) return 0;

    cmsIT8SetSheetType(ContextID, it8, "LCMS/TESTING");
    cmsIT8SetPropertyStr(ContextID, it8, "ORIGINATOR",   "1 2 3 4");
    cmsIT8SetPropertyUncooked(ContextID, it8, "DESCRIPTOR",   "1234");
    cmsIT8SetPropertyStr(ContextID, it8, "MANUFACTURER", "3");
    cmsIT8SetPropertyDbl(ContextID, it8, "CREATED",      4);
    cmsIT8SetPropertyDbl(ContextID, it8, "SERIAL",       5);
    cmsIT8SetPropertyHex(ContextID, it8, "MATERIAL",     0x123);

    cmsIT8SetPropertyDbl(ContextID, it8, "NUMBER_OF_SETS", NPOINTS_IT8);
    cmsIT8SetPropertyDbl(ContextID, it8, "NUMBER_OF_FIELDS", 4);

    cmsIT8SetDataFormat(ContextID, it8, 0, "SAMPLE_ID");
    cmsIT8SetDataFormat(ContextID, it8, 1, "RGB_R");
    cmsIT8SetDataFormat(ContextID, it8, 2, "RGB_G");
    cmsIT8SetDataFormat(ContextID, it8, 3, "RGB_B");

    SubTest("Table creation");
    for (i=0; i < NPOINTS_IT8; i++) {

          char Patch[20];

          sprintf(Patch, "P%d", i);

          cmsIT8SetDataRowCol(ContextID, it8, i, 0, Patch);
          cmsIT8SetDataRowColDbl(ContextID, it8, i, 1, i);
          cmsIT8SetDataRowColDbl(ContextID, it8, i, 2, i);
          cmsIT8SetDataRowColDbl(ContextID, it8, i, 3, i);
    }

    SubTest("Save to file");
    cmsIT8SaveToFile(ContextID, it8, "TEST.IT8");
    cmsIT8Free(ContextID, it8);

    SubTest("Load from file");
    it8 = cmsIT8LoadFromFile(ContextID, "TEST.IT8");
    if (it8 == NULL) return 0;

    SubTest("Save again file");
    cmsIT8SaveToFile(ContextID, it8, "TEST.IT8");
    cmsIT8Free(ContextID, it8);


    SubTest("Load from file (II)");
    it8 = cmsIT8LoadFromFile(ContextID, "TEST.IT8");
    if (it8 == NULL) return 0;


     SubTest("Change prop value");
    if (cmsIT8GetPropertyDbl(ContextID, it8, "DESCRIPTOR") != 1234) {

        return 0;
    }


    cmsIT8SetPropertyDbl(ContextID, it8, "DESCRIPTOR", 5678);
    if (cmsIT8GetPropertyDbl(ContextID, it8, "DESCRIPTOR") != 5678) {

        return 0;
    }

     SubTest("Positive numbers");
    if (cmsIT8GetDataDbl(ContextID, it8, "P3", "RGB_G") != 3) {

        return 0;
    }


     SubTest("Positive exponent numbers");
     cmsIT8SetPropertyDbl(ContextID, it8, "DBL_PROP", 123E+12);
     if ((cmsIT8GetPropertyDbl(ContextID, it8, "DBL_PROP") - 123E+12) > 1 ) {

        return 0;
    }

    SubTest("Negative exponent numbers");
    cmsIT8SetPropertyDbl(ContextID, it8, "DBL_PROP_NEG", 123E-45);
     if ((cmsIT8GetPropertyDbl(ContextID, it8, "DBL_PROP_NEG") - 123E-45) > 1E-45 ) {

        return 0;
    }


    SubTest("Negative numbers");
    cmsIT8SetPropertyDbl(ContextID, it8, "DBL_NEG_VAL", -123);
    if ((cmsIT8GetPropertyDbl(ContextID, it8, "DBL_NEG_VAL")) != -123 ) {

        return 0;
    }

    cmsIT8Free(ContextID, it8);

    remove("TEST.IT8");
    return 1;

}


static
cmsInt32Number CheckCGATS2(cmsContext ContextID)
{
    cmsHANDLE handle;
    const cmsUInt8Number junk[] = { 0x0, 0xd, 0xd, 0xa, 0x20, 0xd, 0x20, 0x20, 0x20, 0x3a, 0x31, 0x3d, 0x3d, 0x3d, 0x3d };

    handle = cmsIT8LoadFromMem(ContextID, (const void*)junk, sizeof(junk));
    if (handle)
        cmsIT8Free(ContextID, handle);

    return 1;
}


static
cmsInt32Number CheckCGATS_Overflow(cmsContext ContextID)
{
    cmsHANDLE handle;
    const cmsUInt8Number junk[] = { "@\nA 1.e2147483648\n" };

    handle = cmsIT8LoadFromMem(ContextID, (const void*)junk, sizeof(junk));
    if (handle)
        cmsIT8Free(ContextID, handle);

    return 1;
}

// Create CSA/CRD

static
void GenerateCSA(cmsContext BuffThread, const char* cInProf, const char* FileName)
{
    cmsHPROFILE hProfile;
    cmsUInt32Number n;
    char* Buffer;
    FILE* o;


    if (cInProf == NULL)
        hProfile = cmsCreateLab4Profile(BuffThread, NULL);
    else
        hProfile = cmsOpenProfileFromFile(BuffThread, cInProf, "r");

    n = cmsGetPostScriptCSA(BuffThread, hProfile, 0, 0, NULL, 0);
    if (n == 0) return;

    Buffer = (char*) _cmsMalloc(BuffThread, n + 1);
    cmsGetPostScriptCSA(BuffThread, hProfile, 0, 0, Buffer, n);
    Buffer[n] = 0;

    if (FileName != NULL) {
        o = fopen(FileName, "wb");
        fwrite(Buffer, n, 1, o);
        fclose(o);
    }

    _cmsFree(BuffThread, Buffer);
    cmsCloseProfile(BuffThread, hProfile);
    if (FileName != NULL)
        remove(FileName);
}


static
void GenerateCRD(cmsContext BuffThread, const char* cOutProf, const char* FileName)
{
    cmsHPROFILE hProfile;
    cmsUInt32Number n;
    char* Buffer;
    cmsUInt32Number dwFlags = 0;


    if (cOutProf == NULL)
        hProfile = cmsCreateLab4Profile(BuffThread, NULL);
    else
        hProfile = cmsOpenProfileFromFile(BuffThread, cOutProf, "r");

    n = cmsGetPostScriptCRD(BuffThread, hProfile, 0, dwFlags, NULL, 0);
    if (n == 0) return;

    Buffer = (char*) _cmsMalloc(BuffThread, n + 1);
    cmsGetPostScriptCRD(BuffThread, hProfile, 0, dwFlags, Buffer, n);
    Buffer[n] = 0;

    if (FileName != NULL) {
        FILE* o = fopen(FileName, "wb");
        fwrite(Buffer, n, 1, o);
        fclose(o);
    }

    _cmsFree(BuffThread, Buffer);
    cmsCloseProfile(BuffThread, hProfile);
    if (FileName != NULL)
        remove(FileName);
}

static
cmsInt32Number CheckPostScript(cmsContext ContextID)
{
    GenerateCSA(ContextID, "test5.icc", "sRGB_CSA.ps");
    GenerateCSA(ContextID, "aRGBlcms2.icc", "aRGB_CSA.ps");
    GenerateCSA(ContextID, "test4.icc", "sRGBV4_CSA.ps");
    GenerateCSA(ContextID, "test1.icc", "SWOP_CSA.ps");
    GenerateCSA(ContextID, NULL, "Lab_CSA.ps");
    GenerateCSA(ContextID, "graylcms2.icc", "gray_CSA.ps");

    GenerateCRD(ContextID, "test5.icc", "sRGB_CRD.ps");
    GenerateCRD(ContextID, "aRGBlcms2.icc", "aRGB_CRD.ps");
    GenerateCRD(ContextID, NULL, "Lab_CRD.ps");
    GenerateCRD(ContextID, "test1.icc", "SWOP_CRD.ps");
    GenerateCRD(ContextID, "test4.icc", "sRGBV4_CRD.ps");
    GenerateCRD(ContextID, "graylcms2.icc", "gray_CRD.ps");

    return 1;
}


static
cmsInt32Number CheckGray(cmsContext ContextID, cmsHTRANSFORM xform, cmsUInt8Number g, double L)
{
    cmsCIELab Lab;

    cmsDoTransform(ContextID, xform, &g, &Lab, 1);

    if (!IsGoodVal("a axis on gray", 0, Lab.a, 0.001)) return 0;
    if (!IsGoodVal("b axis on gray", 0, Lab.b, 0.001)) return 0;

    return IsGoodVal("Gray value", L, Lab.L, 0.01);
}

static
cmsInt32Number CheckInputGray(cmsContext ContextID)
{
    cmsHPROFILE hGray = Create_Gray22(ContextID);
    cmsHPROFILE hLab  = cmsCreateLab4Profile(ContextID, NULL);
    cmsHTRANSFORM xform;

    if (hGray == NULL || hLab == NULL) return 0;

    xform = cmsCreateTransform(ContextID, hGray, TYPE_GRAY_8, hLab, TYPE_Lab_DBL, INTENT_RELATIVE_COLORIMETRIC, 0);
    cmsCloseProfile(ContextID, hGray); cmsCloseProfile(ContextID, hLab);

    if (!CheckGray(ContextID, xform, 0, 0)) return 0;
    if (!CheckGray(ContextID, xform, 125, 52.768)) return 0;
    if (!CheckGray(ContextID, xform, 200, 81.069)) return 0;
    if (!CheckGray(ContextID, xform, 255, 100.0)) return 0;

    cmsDeleteTransform(ContextID, xform);
    return 1;
}

static
cmsInt32Number CheckLabInputGray(cmsContext ContextID)
{
    cmsHPROFILE hGray = Create_GrayLab(ContextID);
    cmsHPROFILE hLab  = cmsCreateLab4Profile(ContextID, NULL);
    cmsHTRANSFORM xform;

    if (hGray == NULL || hLab == NULL) return 0;

    xform = cmsCreateTransform(ContextID, hGray, TYPE_GRAY_8, hLab, TYPE_Lab_DBL, INTENT_RELATIVE_COLORIMETRIC, 0);
    cmsCloseProfile(ContextID, hGray); cmsCloseProfile(ContextID, hLab);

    if (!CheckGray(ContextID, xform, 0, 0)) return 0;
    if (!CheckGray(ContextID, xform, 125, 49.019)) return 0;
    if (!CheckGray(ContextID, xform, 200, 78.431)) return 0;
    if (!CheckGray(ContextID, xform, 255, 100.0)) return 0;

    cmsDeleteTransform(ContextID, xform);
    return 1;
}


static
cmsInt32Number CheckOutGray(cmsContext ContextID, cmsHTRANSFORM xform, double L, cmsUInt8Number g)
{
    cmsCIELab Lab;
    cmsUInt8Number g_out;

    Lab.L = L;
    Lab.a = 0;
    Lab.b = 0;

    cmsDoTransform(ContextID, xform, &Lab, &g_out, 1);

    return IsGoodVal("Gray value", g, (double) g_out, 0.01);
}

static
cmsInt32Number CheckOutputGray(cmsContext ContextID)
{
    cmsHPROFILE hGray = Create_Gray22(ContextID);
    cmsHPROFILE hLab  = cmsCreateLab4Profile(ContextID, NULL);
    cmsHTRANSFORM xform;

    if (hGray == NULL || hLab == NULL) return 0;

    xform = cmsCreateTransform(ContextID, hLab, TYPE_Lab_DBL, hGray, TYPE_GRAY_8, INTENT_RELATIVE_COLORIMETRIC, 0);
    cmsCloseProfile(ContextID, hGray); cmsCloseProfile(ContextID, hLab);

    if (!CheckOutGray(ContextID, xform, 0, 0)) return 0;
    if (!CheckOutGray(ContextID, xform, 100, 255)) return 0;

    if (!CheckOutGray(ContextID, xform, 20, 52)) return 0;
    if (!CheckOutGray(ContextID, xform, 50, 118)) return 0;


    cmsDeleteTransform(ContextID, xform);
    return 1;
}


static
cmsInt32Number CheckLabOutputGray(cmsContext ContextID)
{
    cmsHPROFILE hGray = Create_GrayLab(ContextID);
    cmsHPROFILE hLab  = cmsCreateLab4Profile(ContextID, NULL);
    cmsHTRANSFORM xform;
    cmsInt32Number i;

    if (hGray == NULL || hLab == NULL) return 0;

    xform = cmsCreateTransform(ContextID, hLab, TYPE_Lab_DBL, hGray, TYPE_GRAY_8, INTENT_RELATIVE_COLORIMETRIC, 0);
    cmsCloseProfile(ContextID, hGray); cmsCloseProfile(ContextID, hLab);

    if (!CheckOutGray(ContextID, xform, 0, 0)) return 0;
    if (!CheckOutGray(ContextID, xform, 100, 255)) return 0;

    for (i=0; i < 100; i++) {

        cmsUInt8Number g;

        g = (cmsUInt8Number) floor(i * 255.0 / 100.0 + 0.5);

        if (!CheckOutGray(ContextID, xform, i, g)) return 0;
    }


    cmsDeleteTransform(ContextID, xform);
    return 1;
}


static
cmsInt32Number CheckV4gamma(cmsContext ContextID)
{
    cmsHPROFILE h;
    cmsUInt16Number Lin[] = {0, 0xffff};
    cmsToneCurve*g = cmsBuildTabulatedToneCurve16(ContextID, 2, Lin);

    h = cmsOpenProfileFromFile(ContextID, "v4gamma.icc", "w");
    if (h == NULL) return 0;


    cmsSetProfileVersion(ContextID, h, 4.3);

    if (!cmsWriteTag(ContextID, h, cmsSigGrayTRCTag, g)) return 0;
    cmsCloseProfile(ContextID, h);

    cmsFreeToneCurve(ContextID, g);
    remove("v4gamma.icc");
    return 1;
}

// cmsBool cmsGBDdumpVRML(cmsHANDLE hGBD, const char* fname);

// Gamut descriptor routines
static
cmsInt32Number CheckGBD(cmsContext ContextID)
{
    cmsCIELab Lab;
    cmsHANDLE  h;
    cmsInt32Number L, a, b;
    cmsUInt32Number r1, g1, b1;
    cmsHPROFILE hLab, hsRGB;
    cmsHTRANSFORM xform;

    h = cmsGBDAlloc(ContextID);
    if (h == NULL) return 0;

    // Fill all Lab gamut as valid
    SubTest("Filling RAW gamut");

    for (L=0; L <= 100; L += 10)
        for (a = -128; a <= 128; a += 5)
            for (b = -128; b <= 128; b += 5) {

                Lab.L = L;
                Lab.a = a;
                Lab.b = b;
                if (!cmsGDBAddPoint(ContextID, h, &Lab)) return 0;
            }

    // Complete boundaries
    SubTest("computing Lab gamut");
    if (!cmsGDBCompute(ContextID, h, 0)) return 0;


    // All points should be inside gamut
    SubTest("checking Lab gamut");
    for (L=10; L <= 90; L += 25)
        for (a = -120; a <= 120; a += 25)
            for (b = -120; b <= 120; b += 25) {

                Lab.L = L;
                Lab.a = a;
                Lab.b = b;
                if (!cmsGDBCheckPoint(ContextID, h, &Lab)) {
                    return 0;
                }
            }
    cmsGBDFree(ContextID, h);


    // Now for sRGB
    SubTest("checking sRGB gamut");
    h = cmsGBDAlloc(ContextID);
    hsRGB = cmsCreate_sRGBProfile(ContextID);
    hLab  = cmsCreateLab4Profile(ContextID, NULL);

    xform = cmsCreateTransform(ContextID, hsRGB, TYPE_RGB_8, hLab, TYPE_Lab_DBL, INTENT_RELATIVE_COLORIMETRIC, cmsFLAGS_NOCACHE);
    cmsCloseProfile(ContextID, hsRGB); cmsCloseProfile(ContextID, hLab);


    for (r1=0; r1 < 256; r1 += 5) {
        for (g1=0; g1 < 256; g1 += 5)
            for (b1=0; b1 < 256; b1 += 5) {


                cmsUInt8Number rgb[3];

                rgb[0] = (cmsUInt8Number) r1;
                rgb[1] = (cmsUInt8Number) g1;
                rgb[2] = (cmsUInt8Number) b1;

                cmsDoTransform(ContextID, xform, rgb, &Lab, 1);

                // if (fabs(Lab.b) < 20 && Lab.a > 0) continue;

                if (!cmsGDBAddPoint(ContextID, h, &Lab)) {
                    cmsGBDFree(ContextID, h);
                    return 0;
                }


            }
    }


    if (!cmsGDBCompute(ContextID, h, 0)) return 0;
    // cmsGBDdumpVRML(h, "c:\\colormaps\\lab.wrl");

    for (r1=10; r1 < 200; r1 += 10) {
        for (g1=10; g1 < 200; g1 += 10)
            for (b1=10; b1 < 200; b1 += 10) {


                cmsUInt8Number rgb[3];

                rgb[0] = (cmsUInt8Number) r1;
                rgb[1] = (cmsUInt8Number) g1;
                rgb[2] = (cmsUInt8Number) b1;

                cmsDoTransform(ContextID, xform, rgb, &Lab, 1);
                if (!cmsGDBCheckPoint(ContextID, h, &Lab)) {

                    cmsDeleteTransform(ContextID, xform);
                    cmsGBDFree(ContextID, h);
                    return 0;
                }
            }
    }


    cmsDeleteTransform(ContextID, xform);
    cmsGBDFree(ContextID, h);

    SubTest("checking LCh chroma ring");
    h = cmsGBDAlloc(ContextID);


    for (r1=0; r1 < 360; r1++) {

        cmsCIELCh LCh;

        LCh.L = 70;
        LCh.C = 60;
        LCh.h = r1;

        cmsLCh2Lab(ContextID, &Lab, &LCh);
        if (!cmsGDBAddPoint(ContextID, h, &Lab)) {
                    cmsGBDFree(ContextID, h);
                    return 0;
                }
    }


    if (!cmsGDBCompute(ContextID, h, 0)) return 0;

    cmsGBDFree(ContextID, h);

    return 1;
}


static
int CheckMD5(cmsContext ContextID)
{
    _cmsICCPROFILE* h;
    cmsHPROFILE pProfile = cmsOpenProfileFromFile(ContextID, "sRGBlcms2.icc", "r");
    cmsProfileID ProfileID1, ProfileID2, ProfileID3, ProfileID4;

    h =(_cmsICCPROFILE*) pProfile;
    if (cmsMD5computeID(ContextID, pProfile)) cmsGetHeaderProfileID(ContextID, pProfile, ProfileID1.ID8);
    if (cmsMD5computeID(ContextID, pProfile)) cmsGetHeaderProfileID(ContextID, pProfile,ProfileID2.ID8);

    cmsCloseProfile(ContextID, pProfile);


    pProfile = cmsOpenProfileFromFile(ContextID, "sRGBlcms2.icc", "r");

    h =(_cmsICCPROFILE*) pProfile;
    if (cmsMD5computeID(ContextID, pProfile)) cmsGetHeaderProfileID(ContextID, pProfile, ProfileID3.ID8);
    if (cmsMD5computeID(ContextID, pProfile)) cmsGetHeaderProfileID(ContextID, pProfile,ProfileID4.ID8);

    cmsCloseProfile(ContextID, pProfile);

    return ((memcmp(ProfileID1.ID8, ProfileID3.ID8, sizeof(ProfileID1)) == 0) &&
            (memcmp(ProfileID2.ID8, ProfileID4.ID8, sizeof(ProfileID2)) == 0));
}



static
int CheckLinking(cmsContext ContextID)
{
    cmsHPROFILE h;
    cmsPipeline * pipeline;
    cmsStage *stageBegin, *stageEnd;

    // Create a CLUT based profile
     h = cmsCreateInkLimitingDeviceLink(ContextID, cmsSigCmykData, 150);

     // link a second tag
     cmsLinkTag(ContextID, h, cmsSigAToB1Tag, cmsSigAToB0Tag);

     // Save the linked devicelink
    if (!cmsSaveProfileToFile(ContextID, h, "lcms2link.icc")) return 0;
    cmsCloseProfile(ContextID, h);

    // Now open the profile and read the pipeline
    h = cmsOpenProfileFromFile(ContextID, "lcms2link.icc", "r");
    if (h == NULL) return 0;

    pipeline = (cmsPipeline*) cmsReadTag(ContextID, h, cmsSigAToB1Tag);
    if (pipeline == NULL)
    {
        return 0;
    }

    pipeline = cmsPipelineDup(ContextID, pipeline);

    // extract stage from pipe line
    cmsPipelineUnlinkStage(ContextID, pipeline, cmsAT_BEGIN, &stageBegin);
    cmsPipelineUnlinkStage(ContextID, pipeline, cmsAT_END,   &stageEnd);
    cmsPipelineInsertStage(ContextID, pipeline, cmsAT_END,    stageEnd);
    cmsPipelineInsertStage(ContextID, pipeline, cmsAT_BEGIN,  stageBegin);

    if (cmsTagLinkedTo(ContextID, h, cmsSigAToB1Tag) != cmsSigAToB0Tag) return 0;

    cmsWriteTag(ContextID, h, cmsSigAToB0Tag, pipeline);
    cmsPipelineFree(ContextID, pipeline);

    if (!cmsSaveProfileToFile(ContextID, h, "lcms2link2.icc")) return 0;
    cmsCloseProfile(ContextID, h);


    return 1;

}

//  TestMPE
//
//  Created by Paul Miller on 30/08/2016.
//
static
cmsHPROFILE IdentityMatrixProfile(cmsContext ctx, cmsColorSpaceSignature dataSpace)
{
    cmsVEC3 zero = {{0,0,0}};
    cmsMAT3 identity;
    cmsPipeline* forward;
    cmsPipeline* reverse;
    cmsHPROFILE identityProfile = cmsCreateProfilePlaceholder(ctx);


    cmsSetProfileVersion(ctx, identityProfile, 4.3);

    cmsSetDeviceClass(ctx,  identityProfile,     cmsSigColorSpaceClass);
    cmsSetColorSpace(ctx, identityProfile,       dataSpace);
    cmsSetPCS(ctx, identityProfile,              cmsSigXYZData);

    cmsSetHeaderRenderingIntent(ctx, identityProfile,  INTENT_RELATIVE_COLORIMETRIC);

    cmsWriteTag(ctx, identityProfile, cmsSigMediaWhitePointTag, cmsD50_XYZ(ctx));



    _cmsMAT3identity(ctx,  &identity);

    // build forward transform.... (RGB to PCS)
    forward = cmsPipelineAlloc(ctx, 3, 3);
    cmsPipelineInsertStage(ctx,  forward, cmsAT_END, cmsStageAllocMatrix( ctx, 3, 3, (cmsFloat64Number*)&identity, (cmsFloat64Number*)&zero));
    cmsWriteTag(ctx,  identityProfile, cmsSigDToB1Tag, forward);

    cmsPipelineFree(ctx, forward);

    reverse = cmsPipelineAlloc(ctx, 3, 3);
    cmsPipelineInsertStage(ctx,  reverse, cmsAT_END, cmsStageAllocMatrix( ctx, 3, 3, (cmsFloat64Number*)&identity, (cmsFloat64Number*)&zero));
    cmsWriteTag(ctx,  identityProfile, cmsSigBToD1Tag, reverse);

    cmsPipelineFree(ctx, reverse);

    return identityProfile;
}

static
cmsInt32Number CheckFloatXYZ(cmsContext ctx)
{
    cmsHPROFILE input;
    cmsHPROFILE xyzProfile = cmsCreateXYZProfile(ctx);
    cmsHTRANSFORM xform;
    cmsFloat32Number in[4];
    cmsFloat32Number out[4];

    in[0] = 1.0;
    in[1] = 1.0;
    in[2] = 1.0;
    in[3] = 0.5;

    // RGB to XYZ
    input = IdentityMatrixProfile(ctx, cmsSigRgbData);

    xform = cmsCreateTransform(ctx, input, TYPE_RGB_FLT, xyzProfile, TYPE_XYZ_FLT, INTENT_RELATIVE_COLORIMETRIC, 0);
    cmsCloseProfile(ctx, input);

    cmsDoTransform(ctx,  xform, in, out, 1);
    cmsDeleteTransform(ctx,  xform);

    if (!IsGoodVal("Float RGB->XYZ", in[0], out[0], FLOAT_PRECISSION) ||
        !IsGoodVal("Float RGB->XYZ", in[1], out[1], FLOAT_PRECISSION) ||
        !IsGoodVal("Float RGB->XYZ", in[2], out[2], FLOAT_PRECISSION))
           return 0;


    // XYZ to XYZ
    input = IdentityMatrixProfile(ctx, cmsSigXYZData);

    xform = cmsCreateTransform(ctx, input, TYPE_XYZ_FLT, xyzProfile, TYPE_XYZ_FLT, INTENT_RELATIVE_COLORIMETRIC, 0);
    cmsCloseProfile(ctx, input);

    cmsDoTransform(ctx,  xform, in, out, 1);


    cmsDeleteTransform(ctx,  xform);

     if (!IsGoodVal("Float XYZ->XYZ", in[0], out[0], FLOAT_PRECISSION) ||
         !IsGoodVal("Float XYZ->XYZ", in[1], out[1], FLOAT_PRECISSION) ||
         !IsGoodVal("Float XYZ->XYZ", in[2], out[2], FLOAT_PRECISSION))
           return 0;


    input = IdentityMatrixProfile(ctx, cmsSigXYZData);

#   define TYPE_XYZA_FLT          (FLOAT_SH(1)|COLORSPACE_SH(PT_XYZ)|EXTRA_SH(1)|CHANNELS_SH(3)|BYTES_SH(4))

    xform = cmsCreateTransform(ctx, input, TYPE_XYZA_FLT, xyzProfile, TYPE_XYZA_FLT, INTENT_RELATIVE_COLORIMETRIC, cmsFLAGS_COPY_ALPHA);
    cmsCloseProfile(ctx, input);

    cmsDoTransform(ctx, xform, in, out, 1);


    cmsDeleteTransform(ctx,  xform);

     if (!IsGoodVal("Float XYZA->XYZA", in[0], out[0], FLOAT_PRECISSION) ||
         !IsGoodVal("Float XYZA->XYZA", in[1], out[1], FLOAT_PRECISSION) ||
         !IsGoodVal("Float XYZA->XYZA", in[2], out[2], FLOAT_PRECISSION) ||
         !IsGoodVal("Float XYZA->XYZA", in[3], out[3], FLOAT_PRECISSION))
           return 0;


    // XYZ to RGB
    input = IdentityMatrixProfile(ctx, cmsSigRgbData);

    xform = cmsCreateTransform(ctx, xyzProfile, TYPE_XYZ_FLT, input, TYPE_RGB_FLT, INTENT_RELATIVE_COLORIMETRIC, 0);
    cmsCloseProfile(ctx, input);

    cmsDoTransform(ctx,  xform, in, out, 1);

    cmsDeleteTransform(ctx,  xform);

       if (!IsGoodVal("Float XYZ->RGB", in[0], out[0], FLOAT_PRECISSION) ||
           !IsGoodVal("Float XYZ->RGB", in[1], out[1], FLOAT_PRECISSION) ||
           !IsGoodVal("Float XYZ->RGB", in[2], out[2], FLOAT_PRECISSION))
           return 0;


    // Now the optimizer should remove a stage

    // XYZ to RGB
    input = IdentityMatrixProfile(ctx, cmsSigRgbData);

    xform = cmsCreateTransform(ctx, input, TYPE_RGB_FLT, input, TYPE_RGB_FLT, INTENT_RELATIVE_COLORIMETRIC, 0);
    cmsCloseProfile(ctx, input);

    cmsDoTransform(ctx,  xform, in, out, 1);

    cmsDeleteTransform(ctx,  xform);

       if (!IsGoodVal("Float RGB->RGB", in[0], out[0], FLOAT_PRECISSION) ||
           !IsGoodVal("Float RGB->RGB", in[1], out[1], FLOAT_PRECISSION) ||
           !IsGoodVal("Float RGB->RGB", in[2], out[2], FLOAT_PRECISSION))
           return 0;

    cmsCloseProfile(ctx, xyzProfile);


    return 1;
}


/*
Bug reported

        1)
        sRGB built-in V4.3 -> Lab identity built-in V4.3
        Flags: "cmsFLAGS_NOCACHE", "cmsFLAGS_NOOPTIMIZE"
        Input format: TYPE_RGBA_FLT
        Output format: TYPE_LabA_FLT

        2) and back
        Lab identity built-in V4.3 -> sRGB built-in V4.3
        Flags: "cmsFLAGS_NOCACHE", "cmsFLAGS_NOOPTIMIZE"
        Input format: TYPE_LabA_FLT
        Output format: TYPE_RGBA_FLT

*/
static
cmsInt32Number ChecksRGB2LabFLT(cmsContext ctx)
{
    cmsHPROFILE hSRGB = cmsCreate_sRGBProfile(ctx);
    cmsHPROFILE hLab  = cmsCreateLab4Profile(ctx, NULL);

    cmsHTRANSFORM xform1 = cmsCreateTransform(ctx, hSRGB, TYPE_RGBA_FLT, hLab, TYPE_LabA_FLT, 0, cmsFLAGS_NOCACHE|cmsFLAGS_NOOPTIMIZE);
    cmsHTRANSFORM xform2 = cmsCreateTransform(ctx, hLab, TYPE_LabA_FLT, hSRGB, TYPE_RGBA_FLT, 0, cmsFLAGS_NOCACHE|cmsFLAGS_NOOPTIMIZE);

    cmsFloat32Number RGBA1[4], RGBA2[4], LabA[4];
    int i;


    for (i = 0; i <= 100; i++)
    {
        RGBA1[0] = i / 100.0F;
        RGBA1[1] = i / 100.0F;
        RGBA1[2] = i / 100.0F;
        RGBA1[3] = 0;

        cmsDoTransform(ctx, xform1, RGBA1, LabA,  1);
        cmsDoTransform(ctx, xform2, LabA, RGBA2, 1);

        if (!IsGoodVal("Float RGB->RGB", RGBA1[0], RGBA2[0], FLOAT_PRECISSION) ||
            !IsGoodVal("Float RGB->RGB", RGBA1[1], RGBA2[1], FLOAT_PRECISSION) ||
            !IsGoodVal("Float RGB->RGB", RGBA1[2], RGBA2[2], FLOAT_PRECISSION))
            return 0;
    }


    cmsDeleteTransform(ctx, xform1);
    cmsDeleteTransform(ctx, xform2);
    cmsCloseProfile(ctx, hSRGB);
    cmsCloseProfile(ctx, hLab);

    return 1;
}

/*
 * parametric curve for Rec709
 */
static
double Rec709(double L)
{
    if (L <0.018) return 4.5*L;
    else
    {
          double a = 1.099* pow(L, 0.45);

          a = a - 0.099;
          return a;
    }
}


static
cmsInt32Number CheckParametricRec709(cmsContext ContextID)
{
    cmsFloat64Number params[7];
    cmsToneCurve* t;
    int i;

    params[0] = 0.45; /* y */
    params[1] = pow(1.099, 1.0 / 0.45); /* a */
    params[2] = 0.0; /* b */
    params[3] = 4.5; /* c */
    params[4] = 0.018; /* d */
    params[5] = -0.099; /* e */
    params[6] = 0.0; /* f */

    t = cmsBuildParametricToneCurve (ContextID, 5, params);


    for (i=0; i < 256; i++)
    {
        cmsFloat32Number n = (cmsFloat32Number) i / 255.0F;
        cmsUInt16Number f1 = (cmsUInt16Number) floor(255.0 * cmsEvalToneCurveFloat(ContextID, t, n) + 0.5);
        cmsUInt16Number f2 = (cmsUInt16Number) floor(255.0*Rec709((double) i / 255.0) + 0.5);

        if (f1 != f2)
        {
            cmsFreeToneCurve(ContextID, t);
            return 0;
        }
    }

    cmsFreeToneCurve(ContextID, t);
    return 1;
}


#define kNumPoints  10

typedef cmsFloat32Number(*Function)(cmsFloat32Number x);

static cmsFloat32Number StraightLine( cmsFloat32Number x)
{
    return (cmsFloat32Number) (0.1 + 0.9 * x);
}

static cmsInt32Number TestCurve(cmsContext ContextID, const char* label, cmsToneCurve* curve, Function fn)
{
    cmsInt32Number ok = 1;
    int i;
    for (i = 0; i < kNumPoints*3; i++) {

        cmsFloat32Number x = (cmsFloat32Number)i / (kNumPoints*3 - 1);
        cmsFloat32Number expectedY = fn(x);
        cmsFloat32Number out = cmsEvalToneCurveFloat(ContextID,  curve, x);

        if (!IsGoodVal(label, expectedY, out, FLOAT_PRECISSION)) {
            ok = 0;
        }
    }
    return ok;
}

static
cmsInt32Number CheckFloatSamples(cmsContext ContextID)
{
    cmsFloat32Number y[kNumPoints];
    int i;
    cmsToneCurve *curve;
    cmsInt32Number ok;

    for (i = 0; i < kNumPoints; i++) {
        cmsFloat32Number x = (cmsFloat32Number)i / (kNumPoints-1);

        y[i] = StraightLine(x);
    }

    curve = cmsBuildTabulatedToneCurveFloat(ContextID, kNumPoints, y);
    ok = TestCurve(ContextID, "Float Samples", curve, StraightLine);
    cmsFreeToneCurve(ContextID, curve);

    return ok;
}

static
cmsInt32Number CheckFloatSegments(cmsContext ContextID)
{
    cmsInt32Number ok = 1;
    int i;
    cmsToneCurve *curve;

    cmsFloat32Number y[ kNumPoints];

    // build a segmented curve with a sampled section...
    cmsCurveSegment Seg[3];

    // Initialize segmented curve part up to 0.1
    Seg[0].x0 = -1e22f;      // -infinity
    Seg[0].x1 = 0.1f;
    Seg[0].Type = 6;             // Y = (a * X + b) ^ Gamma + c
    Seg[0].Params[0] = 1.0f;     // gamma
    Seg[0].Params[1] = 0.9f;     // a
    Seg[0].Params[2] = 0.0f;        // b
    Seg[0].Params[3] = 0.1f;     // c
    Seg[0].Params[4] = 0.0f;

    // From zero to 1
    Seg[1].x0 = 0.1f;
    Seg[1].x1 = 0.9f;
    Seg[1].Type = 0;

    Seg[1].nGridPoints = kNumPoints;
    Seg[1].SampledPoints = y;

    for (i = 0; i < kNumPoints; i++) {
        cmsFloat32Number x = (cmsFloat32Number) (0.1 + ((cmsFloat32Number)i / (kNumPoints-1)) * (0.9 - 0.1));
        y[i] = StraightLine(x);
    }

    // from 1 to +infinity
    Seg[2].x0 = 0.9f;
    Seg[2].x1 = 1e22f;   // +infinity
    Seg[2].Type = 6;

    Seg[2].Params[0] = 1.0f;
    Seg[2].Params[1] = 0.9f;
    Seg[2].Params[2] = 0.0f;
    Seg[2].Params[3] = 0.1f;
    Seg[2].Params[4] = 0.0f;

    curve = cmsBuildSegmentedToneCurve(ContextID, 3, Seg);

    ok = TestCurve(ContextID, "Float Segmented Curve", curve, StraightLine);

    cmsFreeToneCurve(ContextID, curve);

    return ok;
}


static
cmsInt32Number CheckReadRAW(cmsContext ContextID)
{
    cmsInt32Number tag_size, tag_size1;
    char buffer[4];
    cmsHPROFILE hProfile;


    SubTest("RAW read on on-disk");
    hProfile = cmsOpenProfileFromFile(ContextID, "test1.icc", "r");

    if (hProfile == NULL)
        return 0;

    tag_size = cmsReadRawTag(ContextID, hProfile, cmsSigGamutTag, buffer, 4);
    tag_size1 = cmsReadRawTag(ContextID, hProfile, cmsSigGamutTag, NULL, 0);

    cmsCloseProfile(ContextID, hProfile);

    if (tag_size != 4)
        return 0;

    if (tag_size1 != 37009)
        return 0;

    SubTest("RAW read on in-memory created profiles");
    hProfile = cmsCreate_sRGBProfile(ContextID);
    tag_size = cmsReadRawTag(ContextID, hProfile, cmsSigGreenColorantTag, buffer, 4);
    tag_size1 = cmsReadRawTag(ContextID, hProfile, cmsSigGreenColorantTag, NULL, 0);

    cmsCloseProfile(ContextID, hProfile);

    if (tag_size != 4)
        return 0;
    if (tag_size1 != 20)
        return 0;

    return 1;
}


static
cmsInt32Number CheckMeta(cmsContext ContextID)
{
    char *data;
    cmsHANDLE dict;
    cmsHPROFILE p;
    cmsUInt32Number clen;
    FILE *fp;
    int rc;

    /* open file */
    p = cmsOpenProfileFromFile(ContextID, "ibm-t61.icc", "r");
    if (p == NULL) return 0;

    /* read dictionary, but don't do anything with the value */
    //COMMENT OUT THE NEXT TWO LINES AND IT WORKS FINE!!!
    dict = cmsReadTag(ContextID, p, cmsSigMetaTag);
    if (dict == NULL) return 0;

    /* serialize profile to memory */
    rc = cmsSaveProfileToMem(ContextID, p, NULL, &clen);
    if (!rc) return 0;

<<<<<<< HEAD
    data = (char*) malloc(clen);
    rc = cmsSaveProfileToMem(ContextID, p, data, &clen);
=======
    data = (char*) chknull(malloc(clen));
    rc = cmsSaveProfileToMem(p, data, &clen);
>>>>>>> 9f28f591
    if (!rc) return 0;

    /* write the memory blob to a file */
    //NOTE: The crash does not happen if cmsSaveProfileToFile() is used */
    fp = fopen("new.icc", "wb");
    fwrite(data, 1, clen, fp);
    fclose(fp);
    free(data);

    cmsCloseProfile(ContextID, p);

    /* open newly created file and read metadata */
    p = cmsOpenProfileFromFile(ContextID, "new.icc", "r");
    //ERROR: Bad dictionary Name/Value
    //ERROR: Corrupted tag 'meta'
    //test: test.c:59: main: Assertion `dict' failed.
    dict = cmsReadTag(ContextID, p, cmsSigMetaTag);
   if (dict == NULL) return 0;

   cmsCloseProfile(ContextID, p);
    return 1;
}


// Bug on applying null transforms on floating point buffers
static
cmsInt32Number CheckFloatNULLxform(cmsContext ContextID)
{
    int i;
    cmsFloat32Number in[10] = { 0, 1, 2, 3, 4, 5, 6, 7, 8, 9 };
    cmsFloat32Number out[10];

    cmsHTRANSFORM xform = cmsCreateTransform(ContextID, NULL, TYPE_GRAY_FLT, NULL, TYPE_GRAY_FLT, INTENT_PERCEPTUAL, cmsFLAGS_NULLTRANSFORM);

    if (xform == NULL) {
        Fail("Unable to create float null transform");
        return 0;
    }

    cmsDoTransform(ContextID, xform, in, out, 10);

    cmsDeleteTransform(ContextID, xform);
    for (i=0; i < 10; i++) {

        if (!IsGoodVal("float nullxform", in[i], out[i], 0.001)) {

            return 0;
        }
    }

    return 1;
}

static
cmsInt32Number CheckRemoveTag(cmsContext ContextID)
{
    cmsHPROFILE p;
    cmsMLU *mlu;
    int ret;

    p = cmsCreate_sRGBProfile(ContextID);

    /* set value */
    mlu = cmsMLUalloc (ContextID, 1);
    ret = cmsMLUsetASCII(ContextID, mlu, "en", "US", "bar");
    if (!ret) return 0;

    ret = cmsWriteTag(ContextID, p, cmsSigDeviceMfgDescTag, mlu);
    if (!ret) return 0;

    cmsMLUfree(ContextID, mlu);

    /* remove the tag  */
    ret = cmsWriteTag(ContextID, p, cmsSigDeviceMfgDescTag, NULL);
    if (!ret) return 0;

    /* THIS EXPLODES */
    cmsCloseProfile(ContextID, p);
    return 1;
}


static
cmsInt32Number CheckMatrixSimplify(cmsContext ContextID)
{

       cmsHPROFILE pIn;
       cmsHPROFILE pOut;
       cmsHTRANSFORM t;
       unsigned char buf[3] = { 127, 32, 64 };


       pIn = cmsCreate_sRGBProfile(ContextID);
       pOut = cmsOpenProfileFromFile(ContextID, "ibm-t61.icc", "r");
       if (pIn == NULL || pOut == NULL)
              return 0;

       t = cmsCreateTransform(ContextID, pIn, TYPE_RGB_8, pOut, TYPE_RGB_8, INTENT_PERCEPTUAL, 0);
       cmsDoTransformStride(ContextID, t, buf, buf, 1, 1);
       cmsDeleteTransform(ContextID, t);
       cmsCloseProfile(ContextID, pIn);
       cmsCloseProfile(ContextID, pOut);


       return buf[0] == 144 && buf[1] == 0 && buf[2] == 69;
}



static
cmsInt32Number CheckTransformLineStride(cmsContext ContextID)
{

       cmsHPROFILE pIn;
       cmsHPROFILE pOut;
       cmsHTRANSFORM t;

       // Our buffer is formed by 4 RGB8 lines, each line is 2 pixels wide plus a padding of one byte

       cmsUInt8Number buf1[]= { 0xff, 0xff, 0xff, 0xff, 0xff, 0xff, 0,
                                0xff, 0xff, 0xff, 0xff, 0xff, 0xff, 0,
                                0xff, 0xff, 0xff, 0xff, 0xff, 0xff, 0,
                                0xff, 0xff, 0xff, 0xff, 0xff, 0xff, 0, };

       // Our buffer2 is formed by 4 RGBA lines, each line is 2 pixels wide plus a padding of one byte

       cmsUInt8Number buf2[] = { 0xff, 0xff, 0xff, 1, 0xff, 0xff, 0xff, 1, 0,
                                 0xff, 0xff, 0xff, 1, 0xff, 0xff, 0xff, 1, 0,
                                 0xff, 0xff, 0xff, 1, 0xff, 0xff, 0xff, 1, 0,
                                 0xff, 0xff, 0xff, 1, 0xff, 0xff, 0xff, 1, 0};

       // Our buffer3 is formed by 4 RGBA16 lines, each line is 2 pixels wide plus a padding of two bytes

       cmsUInt16Number buf3[] = { 0xffff, 0xffff, 0xffff, 0x0101, 0xffff, 0xffff, 0xffff, 0x0101, 0,
                                  0xffff, 0xffff, 0xffff, 0x0101, 0xffff, 0xffff, 0xffff, 0x0101, 0,
                                  0xffff, 0xffff, 0xffff, 0x0101, 0xffff, 0xffff, 0xffff, 0x0101, 0,
                                  0xffff, 0xffff, 0xffff, 0x0101, 0xffff, 0xffff, 0xffff, 0x0101, 0 };

       cmsUInt8Number out[1024];


       memset(out, 0, sizeof(out));
       pIn = cmsCreate_sRGBProfile(ContextID);
       pOut = cmsOpenProfileFromFile(ContextID,  "ibm-t61.icc", "r");
       if (pIn == NULL || pOut == NULL)
              return 0;

       t = cmsCreateTransform(ContextID, pIn, TYPE_RGB_8, pOut, TYPE_RGB_8, INTENT_PERCEPTUAL, cmsFLAGS_COPY_ALPHA);

       cmsDoTransformLineStride(ContextID, t, buf1, out, 2, 4, 7, 7, 0, 0);
       cmsDeleteTransform(ContextID, t);

       if (memcmp(out, buf1, sizeof(buf1)) != 0) {
              Fail("Failed transform line stride on RGB8");
              cmsCloseProfile(ContextID, pIn);
              cmsCloseProfile(ContextID, pOut);
              return 0;
       }

       memset(out, 0, sizeof(out));

       t = cmsCreateTransform(ContextID, pIn, TYPE_RGBA_8, pOut, TYPE_RGBA_8, INTENT_PERCEPTUAL, cmsFLAGS_COPY_ALPHA);

       cmsDoTransformLineStride(ContextID, t, buf2, out, 2, 4, 9, 9, 0, 0);

       cmsDeleteTransform(ContextID, t);


       if (memcmp(out, buf2, sizeof(buf2)) != 0) {
              cmsCloseProfile(ContextID, pIn);
              cmsCloseProfile(ContextID, pOut);
              Fail("Failed transform line stride on RGBA8");
              return 0;
       }

       memset(out, 0, sizeof(out));

       t = cmsCreateTransform(ContextID, pIn, TYPE_RGBA_16, pOut, TYPE_RGBA_16, INTENT_PERCEPTUAL, cmsFLAGS_COPY_ALPHA);

       cmsDoTransformLineStride(ContextID, t, buf3, out, 2, 4, 18, 18, 0, 0);

       cmsDeleteTransform(ContextID, t);

       if (memcmp(out, buf3, sizeof(buf3)) != 0) {
              cmsCloseProfile(ContextID, pIn);
              cmsCloseProfile(ContextID, pOut);
              Fail("Failed transform line stride on RGBA16");
              return 0;
       }


       memset(out, 0, sizeof(out));


       // From 8 to 16
       t = cmsCreateTransform(ContextID, pIn, TYPE_RGBA_8, pOut, TYPE_RGBA_16, INTENT_PERCEPTUAL, cmsFLAGS_COPY_ALPHA);

       cmsDoTransformLineStride(ContextID, t, buf2, out, 2, 4, 9, 18, 0, 0);

       cmsDeleteTransform(ContextID, t);

       if (memcmp(out, buf3, sizeof(buf3)) != 0) {
              cmsCloseProfile(ContextID, pIn);
              cmsCloseProfile(ContextID, pOut);
              Fail("Failed transform line stride on RGBA16");
              return 0;
       }



       cmsCloseProfile(ContextID, pIn);
       cmsCloseProfile(ContextID, pOut);

       return 1;
}


static
int CheckPlanar8opt(cmsContext ContextID)
{
    cmsHPROFILE aboveRGB = Create_AboveRGB(ContextID);
    cmsHPROFILE sRGB = cmsCreate_sRGBProfile(ContextID);

    cmsHTRANSFORM transform = cmsCreateTransform(ContextID,
        sRGB, TYPE_RGB_8_PLANAR,
        aboveRGB, TYPE_RGB_8_PLANAR,
        INTENT_PERCEPTUAL, 0);

    cmsDeleteTransform(ContextID, transform);
    cmsCloseProfile(ContextID, aboveRGB);
    cmsCloseProfile(ContextID, sRGB);

    return 1;
}

/**
* Bug reported & fixed. Thanks to Kornel Lesinski for spotting this.
*/
static
int CheckSE(cmsContext ContextID)
{
    cmsHPROFILE input_profile = Create_AboveRGB(ContextID);
    cmsHPROFILE output_profile = cmsCreate_sRGBProfile(ContextID);

    cmsHTRANSFORM tr = cmsCreateTransform(ContextID, input_profile, TYPE_RGBA_8, output_profile, TYPE_RGBA_16_SE, INTENT_RELATIVE_COLORIMETRIC, cmsFLAGS_COPY_ALPHA);

    cmsUInt8Number rgba[4] = { 40, 41, 41, 0xfa };
    cmsUInt16Number out[4];

    cmsDoTransform(ContextID, tr, rgba, out, 1);
    cmsCloseProfile(ContextID, input_profile);
    cmsCloseProfile(ContextID, output_profile);
    cmsDeleteTransform(ContextID, tr);

    if (out[0] != 0xf622 || out[1] != 0x7f24 || out[2] != 0x7f24)
        return 0;

    return 1;
}

/**
* Bug reported.
*/
static
int CheckForgedMPE(cmsContext ContextID)
{
    cmsUInt32Number i;
    cmsHPROFILE srcProfile;
    cmsHPROFILE dstProfile;
    cmsColorSpaceSignature srcCS;
    cmsUInt32Number nSrcComponents;
    cmsUInt32Number srcFormat;
    cmsUInt32Number intent = 0;
    cmsUInt32Number flags = 0;
    cmsHTRANSFORM hTransform;
    cmsUInt8Number output[4];

    srcProfile = cmsOpenProfileFromFile(ContextID, "bad_mpe.icc", "r");
    if (!srcProfile)
        return 0;

    dstProfile = cmsCreate_sRGBProfile(ContextID);
    if (!dstProfile) {
        cmsCloseProfile(ContextID, srcProfile);
        return 0;
    }

    srcCS = cmsGetColorSpace(ContextID, srcProfile);
    nSrcComponents = cmsChannelsOf(ContextID, srcCS);

    if (srcCS == cmsSigLabData) {
        srcFormat =
            COLORSPACE_SH(PT_Lab) | CHANNELS_SH(nSrcComponents) | BYTES_SH(0);
    }
    else {
        srcFormat =
            COLORSPACE_SH(PT_ANY) | CHANNELS_SH(nSrcComponents) | BYTES_SH(1);
    }

    cmsSetLogErrorHandler(ContextID, ErrorReportingFunction);

    hTransform = cmsCreateTransform(ContextID, srcProfile, srcFormat, dstProfile,
        TYPE_BGR_8, intent, flags);
    cmsCloseProfile(ContextID, srcProfile);
    cmsCloseProfile(ContextID, dstProfile);

    cmsSetLogErrorHandler(ContextID, FatalErrorQuit);

    // Should report error
    if (!TrappedError) return 0;

    TrappedError = FALSE;

    // Transform should NOT be created
    if (!hTransform) return 1;

    // Never should reach here
    if (T_BYTES(srcFormat) == 0) {  // 0 means double
        double input[128];
        for (i = 0; i < nSrcComponents; i++)
            input[i] = 0.5f;
        cmsDoTransform(ContextID, hTransform, input, output, 1);
    }
    else {
        cmsUInt8Number input[128];
        for (i = 0; i < nSrcComponents; i++)
            input[i] = 128;
        cmsDoTransform(ContextID, hTransform, input, output, 1);
    }
    cmsDeleteTransform(ContextID, hTransform);

    return 0;
}

/**
* What the self test is trying to do is creating a proofing transform
* with gamut check, so we can getting the coverage of one profile of
* another, i.e. to approximate the gamut intersection. e.g.
* Thanks to Richard Hughes for providing the test
*/
static
int CheckProofingIntersection(cmsContext ContextID)
{
    cmsHPROFILE profile_null, hnd1, hnd2;
    cmsHTRANSFORM transform;

    hnd1 = cmsCreate_sRGBProfile(ContextID);
    hnd2 = Create_AboveRGB(ContextID);

    profile_null = cmsCreateNULLProfile(ContextID);
    transform = cmsCreateProofingTransform(ContextID,
        hnd1,
        TYPE_RGB_FLT,
        profile_null,
        TYPE_GRAY_FLT,
        hnd2,
        INTENT_ABSOLUTE_COLORIMETRIC,
        INTENT_ABSOLUTE_COLORIMETRIC,
        cmsFLAGS_GAMUTCHECK |
        cmsFLAGS_SOFTPROOFING);

    cmsCloseProfile(ContextID, hnd1);
    cmsCloseProfile(ContextID, hnd2);
    cmsCloseProfile(ContextID, profile_null);

    // Failed?
    if (transform == NULL) return 0;

    cmsDeleteTransform(ContextID, transform);
    return 1;
}

/**
* In 2.11: When I create a RGB profile, set the copyright data with an empty string,
* then call cmsMD5computeID on said profile, the program crashes.
*/
static
int CheckEmptyMLUC(cmsContext ContextID)
{
    cmsCIExyY white = { 0.31271, 0.32902, 1.0 };
    cmsCIExyYTRIPLE primaries =
    {
    .Red = { 0.640, 0.330, 1.0 },
    .Green = { 0.300, 0.600, 1.0 },
    .Blue = { 0.150, 0.060, 1.0 }
    };

    cmsFloat64Number parameters[10] = { 2.6, 0.0, 0.0, 0.0, 0.0, 0.0, 0.0, 0.0, 0.0, 0.0 };
    cmsToneCurve* toneCurve = cmsBuildParametricToneCurve(ContextID, 1, parameters);
    cmsToneCurve* toneCurves[3] = { toneCurve, toneCurve, toneCurve };

    cmsHPROFILE profile = cmsCreateRGBProfile(ContextID, &white, &primaries, toneCurves);

    cmsSetLogErrorHandler(ContextID, FatalErrorQuit);

    cmsFreeToneCurve(ContextID, toneCurve);

    // Set an empty copyright tag. This should log an error.
    cmsMLU* mlu = cmsMLUalloc(ContextID, 1);

    cmsMLUsetASCII(ContextID, mlu, "en", "AU", "");
    cmsMLUsetWide(ContextID, mlu,  "en", "EN", L"");
    cmsWriteTag(ContextID, profile, cmsSigCopyrightTag, mlu);
    cmsMLUfree(ContextID, mlu);

    // This will cause a crash after setting an empty copyright tag.
    cmsMD5computeID(ContextID, profile);

    // Cleanup
    cmsCloseProfile(ContextID, profile);
    //DebugMemDontCheckThis(ContextID);
    cmsDeleteContext(ContextID);

    return 1;
}

static
double distance(const cmsUInt16Number* a, const cmsUInt16Number* b)
{
    double d1 = a[0] - b[0];
    double d2 = a[1] - b[1];
    double d3 = a[2] - b[2];

    return sqrt(d1 * d1 + d2 * d2 + d3 * d3);
}

/**
* In 2.12, a report suggest that the built-in sRGB has roundtrip errors that makes color to move
* when roundtripping again and again
*/
static
int Check_sRGB_Rountrips(cmsContext contextID)
{
    cmsUInt16Number rgb[3], seed[3];
    cmsCIELab Lab;
    int i, r, g, b;
    double err, maxErr;
    cmsHPROFILE hsRGB = cmsCreate_sRGBProfile(contextID);
    cmsHPROFILE hLab = cmsCreateLab4Profile(contextID, NULL);

    cmsHTRANSFORM hBack = cmsCreateTransform(contextID, hLab, TYPE_Lab_DBL, hsRGB, TYPE_RGB_16, INTENT_RELATIVE_COLORIMETRIC, 0);
    cmsHTRANSFORM hForth = cmsCreateTransform(contextID, hsRGB, TYPE_RGB_16, hLab, TYPE_Lab_DBL, INTENT_RELATIVE_COLORIMETRIC, 0);

    cmsCloseProfile(contextID, hLab);
    cmsCloseProfile(contextID, hsRGB);

    maxErr = 0.0;
    for (r = 0; r <= 255; r += 16)
        for (g = 0; g <= 255; g += 16)
            for (b = 0; b <= 255; b += 16)
            {
                seed[0] = rgb[0] = (cmsUInt16Number) ((r << 8) | r);
                seed[1] = rgb[1] = (cmsUInt16Number) ((g << 8) | g);
                seed[2] = rgb[2] = (cmsUInt16Number) ((b << 8) | b);

                for (i = 0; i < 50; i++)
                {
                    cmsDoTransform(contextID, hForth, rgb, &Lab, 1);
                    cmsDoTransform(contextID, hBack, &Lab, rgb, 1);
                }

                err = distance(seed, rgb);

                if (err > maxErr)
                    maxErr = err;
            }


    cmsDeleteTransform(contextID, hBack);
    cmsDeleteTransform(contextID, hForth);

    if (maxErr > 20.0)
    {
        printf("Maximum sRGB roundtrip error %f!\n", maxErr);
        return 0;
    }

    return 1;
}

static
cmsHPROFILE createRgbGamma(cmsContext contextID, cmsFloat64Number g)
{
	cmsCIExyY       D65 = { 0.3127, 0.3290, 1.0 };
    cmsCIExyYTRIPLE Rec709Primaries = {
                                {0.6400, 0.3300, 1.0},
                                {0.3000, 0.6000, 1.0},
                                {0.1500, 0.0600, 1.0}
    };
    cmsToneCurve* Gamma[3];
    cmsHPROFILE  hRGB;

    Gamma[0] = Gamma[1] = Gamma[2] = cmsBuildGamma(contextID, g);
    if (Gamma[0] == NULL) return NULL;

    hRGB = cmsCreateRGBProfile(contextID, &D65, &Rec709Primaries, Gamma);
    cmsFreeToneCurve(contextID, Gamma[0]);
    return hRGB;
}


static
int CheckGammaSpaceDetection(cmsContext contextID)
{
	cmsFloat64Number i;

    for (i = 0.5; i < 3; i += 0.1)
    {
        cmsHPROFILE hProfile = createRgbGamma(contextID, i);

        cmsFloat64Number gamma = cmsDetectRGBProfileGamma(contextID, hProfile, 0.01);

        cmsCloseProfile(contextID, hProfile);

        if (fabs(gamma - i) > 0.1)
        {
            Fail("Failed profile gamma detection of %f (got %f)", i, gamma);
            return 0;
        }
    }

    return 1;
}


#if 0

// You need to download following profiles to execute this test: sRGB-elle-V4-srgbtrc.icc, sRGB-elle-V4-g10.icc
// The include this line in the checks list:  Check("KInear spaces detection", CheckLinearSpacesOptimization);
static
void uint16toFloat(cmsUInt16Number* src, cmsFloat32Number* dst)
{
    for (int i = 0; i < 3; i++) {
        dst[i] = src[i] / 65535.f;
    }
}

static
int CheckLinearSpacesOptimization(cmsContext contextID)
{
    cmsHPROFILE lcms_sRGB = cmsCreate_sRGBProfile(contextID);
    cmsHPROFILE elle_sRGB = cmsOpenProfileFromFile(contextID, "sRGB-elle-V4-srgbtrc.icc", "r");
    cmsHPROFILE elle_linear = cmsOpenProfileFromFile(contextID, "sRGB-elle-V4-g10.icc", "r");
    cmsHTRANSFORM transform1 = cmsCreateTransform(contextID, elle_sRGB, TYPE_RGB_16, elle_linear, TYPE_RGB_16, INTENT_RELATIVE_COLORIMETRIC, 0);
    cmsHTRANSFORM transform2 = cmsCreateTransform(contextID, elle_linear, TYPE_RGB_16, lcms_sRGB, TYPE_RGB_16, INTENT_RELATIVE_COLORIMETRIC, 0);
    cmsHTRANSFORM transform2a = cmsCreateTransform(contextID, elle_linear, TYPE_RGB_FLT, lcms_sRGB, TYPE_RGB_16, INTENT_RELATIVE_COLORIMETRIC, 0);

    cmsUInt16Number sourceCol[3] = { 43 * 257, 27 * 257, 6 * 257 };
    cmsUInt16Number linearCol[3] = { 0 };
    float linearColF[3] = { 0 };
    cmsUInt16Number finalCol[3] = { 0 };
    int difR, difG, difB;
    int difR2, difG2, difB2;

    cmsDoTransform(contextID, transform1, sourceCol, linearCol, 1);
    cmsDoTransform(contextID, transform2, linearCol, finalCol, 1);

    cmsCloseProfile(contextID, lcms_sRGB); cmsCloseProfile(contextID, elle_sRGB); cmsCloseProfile(contextID, elle_linear);


    difR = (int)sourceCol[0] - finalCol[0];
    difG = (int)sourceCol[1] - finalCol[1];
    difB = (int)sourceCol[2] - finalCol[2];


    uint16toFloat(linearCol, linearColF);
    cmsDoTransform(contextID, transform2a, linearColF, finalCol, 1);

    difR2 = (int)sourceCol[0] - finalCol[0];
    difG2 = (int)sourceCol[1] - finalCol[1];
    difB2 = (int)sourceCol[2] - finalCol[2];

    cmsDeleteTransform(contextID, transform1);
    cmsDeleteTransform(contextID, transform2);
    cmsDeleteTransform(contextID, transform2a);

    if (abs(difR2 - difR) > 5 || abs(difG2 - difG) > 5 || abs(difB2 - difB) > 5)
    {
        Fail("Linear detection failed");
        return 0;
    }

    return 1;
}
#endif


static
int CheckIntToFloatTransform(cmsContext ContextID)
{
    cmsHPROFILE hAbove = Create_AboveRGB(ContextID);
    cmsHPROFILE hsRGB = cmsCreate_sRGBProfile(ContextID);

    cmsHTRANSFORM xform = cmsCreateTransform(ContextID, hAbove, TYPE_RGB_8, hsRGB, TYPE_RGB_DBL, INTENT_PERCEPTUAL, 0);

    cmsUInt8Number rgb8[3] = { 12, 253, 21 };
    cmsFloat64Number rgbDBL[3] = { 0 };

    cmsCloseProfile(ContextID, hAbove);
	cmsCloseProfile(ContextID, hsRGB);

    cmsDoTransform(ContextID, xform, rgb8, rgbDBL, 1);

    cmsDeleteTransform(ContextID, xform);

    if (rgbDBL[0] < 0 && rgbDBL[2] < 0) return 1;

    Fail("Unbounded transforms with integer input failed");

    return 0;
}

// --------------------------------------------------------------------------------------------------
// P E R F O R M A N C E   C H E C K S
// --------------------------------------------------------------------------------------------------


typedef struct {cmsUInt8Number r, g, b, a;}    Scanline_rgba8;
typedef struct {cmsUInt16Number r, g, b, a;}   Scanline_rgba16;
typedef struct {cmsFloat32Number r, g, b, a;}  Scanline_rgba32;
typedef struct {cmsUInt8Number r, g, b;}       Scanline_rgb8;
typedef struct {cmsUInt16Number r, g, b;}      Scanline_rgb16;
typedef struct {cmsFloat32Number r, g, b;}     Scanline_rgb32;


static
void TitlePerformance(const char* Txt)
{
    printf("%-45s: ", Txt); fflush(stdout);
}

static
void PrintPerformance(cmsUInt32Number Bytes, cmsUInt32Number SizeOfPixel, cmsFloat64Number diff)
{
    cmsFloat64Number seconds  = (cmsFloat64Number) diff / CLOCKS_PER_SEC;
    cmsFloat64Number mpix_sec = Bytes / (1024.0*1024.0*seconds*SizeOfPixel);

    printf("%#4.3g MPixel/sec.\n", mpix_sec);
    fflush(stdout);
}


static
void SpeedTest32bits(cmsContext ContextID, const char * Title, cmsHPROFILE hlcmsProfileIn, cmsHPROFILE hlcmsProfileOut, cmsInt32Number Intent)
{
    cmsInt32Number r, g, b, j;
    clock_t atime;
    cmsFloat64Number diff;
    cmsHTRANSFORM hlcmsxform;
    Scanline_rgba32 *In;
    cmsUInt32Number Mb;
    cmsUInt32Number Interval = 4; // Power of 2 number to increment r,g,b values by in the loops to keep the test duration practically short
    cmsUInt32Number NumPixels;

    if (hlcmsProfileIn == NULL || hlcmsProfileOut == NULL)
        Die("Unable to open profiles");

    hlcmsxform  = cmsCreateTransform(ContextID, hlcmsProfileIn, TYPE_RGBA_FLT,
        hlcmsProfileOut, TYPE_RGBA_FLT, Intent, cmsFLAGS_NOCACHE);
    cmsCloseProfile(ContextID, hlcmsProfileIn);
    cmsCloseProfile(ContextID, hlcmsProfileOut);

    NumPixels = 256 / Interval * 256 / Interval * 256 / Interval;
    Mb = NumPixels * sizeof(Scanline_rgba32);

    In = (Scanline_rgba32 *) chknull(malloc(Mb));

    j = 0;
    for (r=0; r < 256; r += Interval)
        for (g=0; g < 256; g += Interval)
            for (b=0; b < 256; b += Interval) {

                In[j].r = r / 256.0f;
                In[j].g = g / 256.0f;
                In[j].b = b / 256.0f;
                In[j].a = (In[j].r + In[j].g + In[j].b) / 3;

                j++;
            }


    TitlePerformance(Title);

    atime = clock();

    cmsDoTransform(ContextID, hlcmsxform, In, In, NumPixels);

    diff = clock() - atime;
    free(In);

    PrintPerformance(Mb, sizeof(Scanline_rgba32), diff);
    cmsDeleteTransform(ContextID, hlcmsxform);

}


static
void SpeedTest16bits(cmsContext ContextID, const char * Title, cmsHPROFILE hlcmsProfileIn, cmsHPROFILE hlcmsProfileOut, cmsInt32Number Intent)
{
    cmsInt32Number r, g, b, j;
    clock_t atime;
    cmsFloat64Number diff;
    cmsHTRANSFORM hlcmsxform;
    Scanline_rgb16 *In;
    cmsUInt32Number Mb;

    if (hlcmsProfileIn == NULL || hlcmsProfileOut == NULL)
        Die("Unable to open profiles");

    hlcmsxform  = cmsCreateTransform(ContextID, hlcmsProfileIn, TYPE_RGB_16,
        hlcmsProfileOut, TYPE_RGB_16, Intent, cmsFLAGS_NOCACHE);
    cmsCloseProfile(ContextID, hlcmsProfileIn);
    cmsCloseProfile(ContextID, hlcmsProfileOut);

    Mb = 256*256*256 * sizeof(Scanline_rgb16);

    In = (Scanline_rgb16*) chknull(malloc(Mb));

    j = 0;
    for (r=0; r < 256; r++)
        for (g=0; g < 256; g++)
            for (b=0; b < 256; b++) {

                In[j].r = (cmsUInt16Number) ((r << 8) | r);
                In[j].g = (cmsUInt16Number) ((g << 8) | g);
                In[j].b = (cmsUInt16Number) ((b << 8) | b);

                j++;
            }


    TitlePerformance(Title);

    atime = clock();

    cmsDoTransform(ContextID, hlcmsxform, In, In, 256*256*256);

    diff = clock() - atime;
    free(In);

    PrintPerformance(Mb, sizeof(Scanline_rgb16), diff);
    cmsDeleteTransform(ContextID, hlcmsxform);

}


static
void SpeedTest32bitsCMYK(cmsContext ContextID, const char * Title, cmsHPROFILE hlcmsProfileIn, cmsHPROFILE hlcmsProfileOut)
{
    cmsInt32Number r, g, b, j;
    clock_t atime;
    cmsFloat64Number diff;
    cmsHTRANSFORM hlcmsxform;
    Scanline_rgba32 *In;
    cmsUInt32Number Mb;
    cmsUInt32Number Interval = 4; // Power of 2 number to increment r,g,b values by in the loops to keep the test duration practically short
    cmsUInt32Number NumPixels;

    if (hlcmsProfileIn == NULL || hlcmsProfileOut == NULL)
        Die("Unable to open profiles");

    hlcmsxform  = cmsCreateTransform(ContextID, hlcmsProfileIn, TYPE_CMYK_FLT,
        hlcmsProfileOut, TYPE_CMYK_FLT, INTENT_PERCEPTUAL, cmsFLAGS_NOCACHE);
    cmsCloseProfile(ContextID, hlcmsProfileIn);
    cmsCloseProfile(ContextID, hlcmsProfileOut);

    NumPixels = 256 / Interval * 256 / Interval * 256 / Interval;
    Mb = NumPixels * sizeof(Scanline_rgba32);

    In = (Scanline_rgba32 *) chknull(malloc(Mb));

    j = 0;
    for (r=0; r < 256; r += Interval)
        for (g=0; g < 256; g += Interval)
            for (b=0; b < 256; b += Interval) {

                In[j].r = r / 256.0f;
                In[j].g = g / 256.0f;
                In[j].b = b / 256.0f;
                In[j].a = (In[j].r + In[j].g + In[j].b) / 3;

                j++;
            }


    TitlePerformance(Title);

    atime = clock();

    cmsDoTransform(ContextID, hlcmsxform, In, In, NumPixels);

    diff = clock() - atime;

    free(In);

    PrintPerformance(Mb, sizeof(Scanline_rgba32), diff);

    cmsDeleteTransform(ContextID, hlcmsxform);

}


static
void SpeedTest16bitsCMYK(cmsContext ContextID, const char * Title, cmsHPROFILE hlcmsProfileIn, cmsHPROFILE hlcmsProfileOut)
{
    cmsInt32Number r, g, b, j;
    clock_t atime;
    cmsFloat64Number diff;
    cmsHTRANSFORM hlcmsxform;
    Scanline_rgba16 *In;
    cmsUInt32Number Mb;

    if (hlcmsProfileIn == NULL || hlcmsProfileOut == NULL)
        Die("Unable to open profiles");

    hlcmsxform  = cmsCreateTransform(ContextID, hlcmsProfileIn, TYPE_CMYK_16,
        hlcmsProfileOut, TYPE_CMYK_16, INTENT_PERCEPTUAL,  cmsFLAGS_NOCACHE);
    cmsCloseProfile(ContextID, hlcmsProfileIn);
    cmsCloseProfile(ContextID, hlcmsProfileOut);

    Mb = 256*256*256*sizeof(Scanline_rgba16);

    In = (Scanline_rgba16*) chknull(malloc(Mb));

    j = 0;
    for (r=0; r < 256; r++)
        for (g=0; g < 256; g++)
            for (b=0; b < 256; b++) {

                In[j].r = (cmsUInt16Number) ((r << 8) | r);
                In[j].g = (cmsUInt16Number) ((g << 8) | g);
                In[j].b = (cmsUInt16Number) ((b << 8) | b);
                In[j].a = 0;

                j++;
            }


    TitlePerformance(Title);

    atime = clock();

    cmsDoTransform(ContextID, hlcmsxform, In, In, 256*256*256);

    diff = clock() - atime;

    free(In);

    PrintPerformance(Mb, sizeof(Scanline_rgba16), diff);

    cmsDeleteTransform(ContextID, hlcmsxform);

}


static
void SpeedTest8bits(cmsContext ContextID, const char * Title, cmsHPROFILE hlcmsProfileIn, cmsHPROFILE hlcmsProfileOut, cmsInt32Number Intent)
{
    cmsInt32Number r, g, b, j;
    clock_t atime;
    cmsFloat64Number diff;
    cmsHTRANSFORM hlcmsxform;
    Scanline_rgb8 *In;
    cmsUInt32Number Mb;

    if (hlcmsProfileIn == NULL || hlcmsProfileOut == NULL)
        Die("Unable to open profiles");

    hlcmsxform  = cmsCreateTransform(ContextID, hlcmsProfileIn, TYPE_RGB_8,
                            hlcmsProfileOut, TYPE_RGB_8, Intent, cmsFLAGS_NOCACHE);
    cmsCloseProfile(ContextID, hlcmsProfileIn);
    cmsCloseProfile(ContextID, hlcmsProfileOut);

    Mb = 256*256*256*sizeof(Scanline_rgb8);

    In = (Scanline_rgb8*) chknull(malloc(Mb));

    j = 0;
    for (r=0; r < 256; r++)
        for (g=0; g < 256; g++)
            for (b=0; b < 256; b++) {

        In[j].r = (cmsUInt8Number) r;
        In[j].g = (cmsUInt8Number) g;
        In[j].b = (cmsUInt8Number) b;

        j++;
    }

    TitlePerformance(Title);

    atime = clock();

    cmsDoTransform(ContextID, hlcmsxform, In, In, 256*256*256);

    diff = clock() - atime;

    free(In);

    PrintPerformance(Mb, sizeof(Scanline_rgb8), diff);

    cmsDeleteTransform(ContextID, hlcmsxform);

}


static
void SpeedTest8bitsCMYK(cmsContext ContextID, const char * Title, cmsHPROFILE hlcmsProfileIn, cmsHPROFILE hlcmsProfileOut)
{
    cmsInt32Number r, g, b, j;
    clock_t atime;
    cmsFloat64Number diff;
    cmsHTRANSFORM hlcmsxform;
    Scanline_rgba8 *In;
    cmsUInt32Number Mb;

    if (hlcmsProfileIn == NULL || hlcmsProfileOut == NULL)
        Die("Unable to open profiles");

    hlcmsxform  = cmsCreateTransform(ContextID, hlcmsProfileIn, TYPE_CMYK_8,
                        hlcmsProfileOut, TYPE_CMYK_8, INTENT_PERCEPTUAL, cmsFLAGS_NOCACHE);
    cmsCloseProfile(ContextID, hlcmsProfileIn);
    cmsCloseProfile(ContextID, hlcmsProfileOut);

    Mb = 256*256*256*sizeof(Scanline_rgba8);

    In = (Scanline_rgba8*) chknull(malloc(Mb));

    j = 0;
    for (r=0; r < 256; r++)
        for (g=0; g < 256; g++)
            for (b=0; b < 256; b++) {

        In[j].r = (cmsUInt8Number) r;
        In[j].g = (cmsUInt8Number) g;
        In[j].b = (cmsUInt8Number) b;
        In[j].a = (cmsUInt8Number) 0;

        j++;
    }

    TitlePerformance(Title);

    atime = clock();

    cmsDoTransform(ContextID, hlcmsxform, In, In, 256*256*256);

    diff = clock() - atime;

    free(In);

    PrintPerformance(Mb, sizeof(Scanline_rgba8), diff);


    cmsDeleteTransform(ContextID, hlcmsxform);

}


static
void SpeedTest32bitsGray(cmsContext ContextID, const char * Title, cmsHPROFILE hlcmsProfileIn, cmsHPROFILE hlcmsProfileOut, cmsInt32Number Intent)
{
    cmsInt32Number r, g, b, j;
    clock_t atime;
    cmsFloat64Number diff;
    cmsHTRANSFORM hlcmsxform;
    cmsFloat32Number *In;
    cmsUInt32Number Mb;
    cmsUInt32Number Interval = 4; // Power of 2 number to increment r,g,b values by in the loops to keep the test duration practically short
    cmsUInt32Number NumPixels;

    if (hlcmsProfileIn == NULL || hlcmsProfileOut == NULL)
        Die("Unable to open profiles");

    hlcmsxform  = cmsCreateTransform(ContextID, hlcmsProfileIn,
        TYPE_GRAY_FLT, hlcmsProfileOut, TYPE_GRAY_FLT, Intent, cmsFLAGS_NOCACHE);
    cmsCloseProfile(ContextID, hlcmsProfileIn);
    cmsCloseProfile(ContextID, hlcmsProfileOut);

    NumPixels = 256 / Interval * 256 / Interval * 256 / Interval;
    Mb = NumPixels * sizeof(cmsFloat32Number);

    In = (cmsFloat32Number*) chknull(malloc(Mb));

    j = 0;
    for (r = 0; r < 256; r += Interval)
        for (g = 0; g < 256; g += Interval)
            for (b = 0; b < 256; b += Interval) {

                In[j] = ((r + g + b) / 768.0f);

                j++;
            }

    TitlePerformance(Title);

    atime = clock();

    cmsDoTransform(ContextID, hlcmsxform, In, In, NumPixels);

    diff = clock() - atime;
    free(In);

    PrintPerformance(Mb, sizeof(cmsFloat32Number), diff);
    cmsDeleteTransform(ContextID, hlcmsxform);
}


static
void SpeedTest16bitsGray(cmsContext ContextID, const char * Title, cmsHPROFILE hlcmsProfileIn, cmsHPROFILE hlcmsProfileOut, cmsInt32Number Intent)
{
    cmsInt32Number r, g, b, j;
    clock_t atime;
    cmsFloat64Number diff;
    cmsHTRANSFORM hlcmsxform;
    cmsUInt16Number *In;
    cmsUInt32Number Mb;

    if (hlcmsProfileIn == NULL || hlcmsProfileOut == NULL)
        Die("Unable to open profiles");

    hlcmsxform  = cmsCreateTransform(ContextID, hlcmsProfileIn,
        TYPE_GRAY_16, hlcmsProfileOut, TYPE_GRAY_16, Intent, cmsFLAGS_NOCACHE);
    cmsCloseProfile(ContextID, hlcmsProfileIn);
    cmsCloseProfile(ContextID, hlcmsProfileOut);
    Mb = 256*256*256 * sizeof(cmsUInt16Number);

    In = (cmsUInt16Number *) chknull(malloc(Mb));

    j = 0;
    for (r=0; r < 256; r++)
        for (g=0; g < 256; g++)
            for (b=0; b < 256; b++) {

                In[j] = (cmsUInt16Number) ((r + g + b) / 3);

                j++;
            }

    TitlePerformance(Title);

    atime = clock();

    cmsDoTransform(ContextID, hlcmsxform, In, In, 256*256*256);

    diff = clock() - atime;
    free(In);

    PrintPerformance(Mb, sizeof(cmsUInt16Number), diff);
    cmsDeleteTransform(ContextID, hlcmsxform);
}


static
void SpeedTest8bitsGray(cmsContext ContextID, const char * Title, cmsHPROFILE hlcmsProfileIn, cmsHPROFILE hlcmsProfileOut, cmsInt32Number Intent)
{
    cmsInt32Number r, g, b, j;
    clock_t atime;
    cmsFloat64Number diff;
    cmsHTRANSFORM hlcmsxform;
    cmsUInt8Number *In;
    cmsUInt32Number Mb;


    if (hlcmsProfileIn == NULL || hlcmsProfileOut == NULL)
        Die("Unable to open profiles");

    hlcmsxform  = cmsCreateTransform(ContextID, hlcmsProfileIn,
        TYPE_GRAY_8, hlcmsProfileOut, TYPE_GRAY_8, Intent, cmsFLAGS_NOCACHE);
    cmsCloseProfile(ContextID, hlcmsProfileIn);
    cmsCloseProfile(ContextID, hlcmsProfileOut);
    Mb = 256*256*256;

    In = (cmsUInt8Number*) chknull(malloc(Mb));

    j = 0;
    for (r=0; r < 256; r++)
        for (g=0; g < 256; g++)
            for (b=0; b < 256; b++) {

                In[j] = (cmsUInt8Number) r;

                j++;
            }

    TitlePerformance(Title);

    atime = clock();

    cmsDoTransform(ContextID, hlcmsxform, In, In, 256*256*256);

    diff = clock() - atime;
    free(In);

    PrintPerformance(Mb, sizeof(cmsUInt8Number), diff);
    cmsDeleteTransform(ContextID, hlcmsxform);
}


static
cmsHPROFILE CreateCurves(cmsContext ContextID)
{
    cmsToneCurve* Gamma = cmsBuildGamma(ContextID, 1.1);
    cmsToneCurve* Transfer[3];
    cmsHPROFILE h;

    Transfer[0] = Transfer[1] = Transfer[2] = Gamma;
    h = cmsCreateLinearizationDeviceLink(ContextID, cmsSigRgbData, Transfer);

    cmsFreeToneCurve(ContextID, Gamma);

    return h;
}


static
void SpeedTest(cmsContext ContextID)
{
    printf("\n\nP E R F O R M A N C E   T E S T S\n");
    printf(    "=================================\n\n");
    fflush(stdout);

    SpeedTest8bits(ContextID, "8 bits on CLUT profiles",
        cmsOpenProfileFromFile(ContextID, "test5.icc", "r"),
        cmsOpenProfileFromFile(ContextID, "test3.icc", "r"),
        INTENT_PERCEPTUAL);

    SpeedTest16bits(ContextID, "16 bits on CLUT profiles",
        cmsOpenProfileFromFile(ContextID, "test5.icc", "r"),
        cmsOpenProfileFromFile(ContextID, "test3.icc", "r"), INTENT_PERCEPTUAL);

    SpeedTest32bits(ContextID, "32 bits on CLUT profiles",
        cmsOpenProfileFromFile(ContextID, "test5.icc", "r"),
        cmsOpenProfileFromFile(ContextID, "test3.icc", "r"), INTENT_PERCEPTUAL);

    printf("\n");

    // - - - - - - - - - - - - - - - - - - - - - - - - - - - - - - - - - -

    SpeedTest8bits(ContextID, "8 bits on Matrix-Shaper profiles",
        cmsOpenProfileFromFile(ContextID, "test5.icc", "r"),
        cmsOpenProfileFromFile(ContextID, "aRGBlcms2.icc", "r"),
        INTENT_PERCEPTUAL);

    SpeedTest16bits(ContextID, "16 bits on Matrix-Shaper profiles",
        cmsOpenProfileFromFile(ContextID, "test5.icc", "r"),
        cmsOpenProfileFromFile(ContextID, "aRGBlcms2.icc", "r"),
        INTENT_PERCEPTUAL);

    SpeedTest32bits(ContextID, "32 bits on Matrix-Shaper profiles",
        cmsOpenProfileFromFile(ContextID, "test5.icc", "r"),
        cmsOpenProfileFromFile(ContextID, "aRGBlcms2.icc", "r"),
        INTENT_PERCEPTUAL);

    printf("\n");

    // - - - - - - - - - - - - - - - - - - - - - - - - - - - - - - - - - -

    SpeedTest8bits(ContextID, "8 bits on SAME Matrix-Shaper profiles",
        cmsOpenProfileFromFile(ContextID, "test5.icc", "r"),
        cmsOpenProfileFromFile(ContextID, "test5.icc", "r"),
        INTENT_PERCEPTUAL);

    SpeedTest16bits(ContextID, "16 bits on SAME Matrix-Shaper profiles",
        cmsOpenProfileFromFile(ContextID, "aRGBlcms2.icc", "r"),
        cmsOpenProfileFromFile(ContextID, "aRGBlcms2.icc", "r"),
        INTENT_PERCEPTUAL);

    SpeedTest32bits(ContextID, "32 bits on SAME Matrix-Shaper profiles",
        cmsOpenProfileFromFile(ContextID, "aRGBlcms2.icc", "r"),
        cmsOpenProfileFromFile(ContextID, "aRGBlcms2.icc", "r"),
        INTENT_PERCEPTUAL);

    printf("\n");

    // - - - - - - - - - - - - - - - - - - - - - - - - - - - - - - - - - -

    SpeedTest8bits(ContextID, "8 bits on Matrix-Shaper profiles (AbsCol)",
       cmsOpenProfileFromFile(ContextID, "test5.icc", "r"),
       cmsOpenProfileFromFile(ContextID, "aRGBlcms2.icc", "r"),
        INTENT_ABSOLUTE_COLORIMETRIC);

    SpeedTest16bits(ContextID, "16 bits on Matrix-Shaper profiles (AbsCol)",
       cmsOpenProfileFromFile(ContextID, "test5.icc", "r"),
       cmsOpenProfileFromFile(ContextID, "aRGBlcms2.icc", "r"),
        INTENT_ABSOLUTE_COLORIMETRIC);

    SpeedTest32bits(ContextID, "32 bits on Matrix-Shaper profiles (AbsCol)",
       cmsOpenProfileFromFile(ContextID, "test5.icc", "r"),
       cmsOpenProfileFromFile(ContextID, "aRGBlcms2.icc", "r"),
        INTENT_ABSOLUTE_COLORIMETRIC);

    printf("\n");

    // - - - - - - - - - - - - - - - - - - - - - - - - - - - - - - - - - -

    SpeedTest8bits(ContextID, "8 bits on curves",
        CreateCurves(ContextID),
        CreateCurves(ContextID),
        INTENT_PERCEPTUAL);

    SpeedTest16bits(ContextID, "16 bits on curves",
        CreateCurves(ContextID),
        CreateCurves(ContextID),
        INTENT_PERCEPTUAL);

    SpeedTest32bits(ContextID, "32 bits on curves",
        CreateCurves(ContextID),
        CreateCurves(ContextID),
        INTENT_PERCEPTUAL);

    printf("\n");

    // - - - - - - - - - - - - - - - - - - - - - - - - - - - - - - - - - -

    SpeedTest8bitsCMYK(ContextID, "8 bits on CMYK profiles",
        cmsOpenProfileFromFile(ContextID, "test1.icc", "r"),
        cmsOpenProfileFromFile(ContextID, "test2.icc", "r"));

    SpeedTest16bitsCMYK(ContextID, "16 bits on CMYK profiles",
        cmsOpenProfileFromFile(ContextID, "test1.icc", "r"),
        cmsOpenProfileFromFile(ContextID, "test2.icc", "r"));

    SpeedTest32bitsCMYK(ContextID, "32 bits on CMYK profiles",
        cmsOpenProfileFromFile(ContextID, "test1.icc", "r"),
        cmsOpenProfileFromFile(ContextID, "test2.icc", "r"));

    printf("\n");

    // - - - - - - - - - - - - - - - - - - - - - - - - - - - - - - - - - -

    SpeedTest8bitsGray(ContextID, "8 bits on gray-to gray",
        cmsOpenProfileFromFile(ContextID, "gray3lcms2.icc", "r"),
        cmsOpenProfileFromFile(ContextID, "graylcms2.icc", "r"), INTENT_RELATIVE_COLORIMETRIC);

    SpeedTest16bitsGray(ContextID, "16 bits on gray-to gray",
        cmsOpenProfileFromFile(ContextID, "gray3lcms2.icc", "r"),
        cmsOpenProfileFromFile(ContextID, "graylcms2.icc", "r"), INTENT_RELATIVE_COLORIMETRIC);

    SpeedTest32bitsGray(ContextID, "32 bits on gray-to gray",
        cmsOpenProfileFromFile(ContextID, "gray3lcms2.icc", "r"),
        cmsOpenProfileFromFile(ContextID, "graylcms2.icc", "r"), INTENT_RELATIVE_COLORIMETRIC);

    printf("\n");

    // - - - - - - - - - - - - - - - - - - - - - - - - - - - - - - - - - -

    SpeedTest8bitsGray(ContextID, "8 bits on gray-to-lab gray",
        cmsOpenProfileFromFile(ContextID, "graylcms2.icc", "r"),
        cmsOpenProfileFromFile(ContextID, "glablcms2.icc", "r"), INTENT_RELATIVE_COLORIMETRIC);

    SpeedTest16bitsGray(ContextID, "16 bits on gray-to-lab gray",
        cmsOpenProfileFromFile(ContextID, "graylcms2.icc", "r"),
        cmsOpenProfileFromFile(ContextID, "glablcms2.icc", "r"), INTENT_RELATIVE_COLORIMETRIC);

    SpeedTest32bitsGray(ContextID, "32 bits on gray-to-lab gray",
        cmsOpenProfileFromFile(ContextID, "graylcms2.icc", "r"),
        cmsOpenProfileFromFile(ContextID, "glablcms2.icc", "r"), INTENT_RELATIVE_COLORIMETRIC);

    printf("\n");

    // - - - - - - - - - - - - - - - - - - - - - - - - - - - - - - - - - -

    SpeedTest8bitsGray(ContextID, "8 bits on SAME gray-to-gray",
        cmsOpenProfileFromFile(ContextID, "graylcms2.icc", "r"),
        cmsOpenProfileFromFile(ContextID, "graylcms2.icc", "r"), INTENT_PERCEPTUAL);

    SpeedTest16bitsGray(ContextID, "16 bits on SAME gray-to-gray",
        cmsOpenProfileFromFile(ContextID, "graylcms2.icc", "r"),
        cmsOpenProfileFromFile(ContextID, "graylcms2.icc", "r"), INTENT_PERCEPTUAL);

    SpeedTest32bitsGray(ContextID, "32 bits on SAME gray-to-gray",
        cmsOpenProfileFromFile(ContextID, "graylcms2.icc", "r"),
        cmsOpenProfileFromFile(ContextID, "graylcms2.icc", "r"), INTENT_PERCEPTUAL);

    printf("\n");
}


// -----------------------------------------------------------------------------------------------------


// Print the supported intents
static
void PrintSupportedIntents(void)
{
    cmsUInt32Number n, i;
    cmsUInt32Number Codes[200];
    char* Descriptions[200];

    n = cmsGetSupportedIntents(DbgThread(), 200, Codes, Descriptions);

    printf("Supported intents:\n");
    for (i=0; i < n; i++) {
        printf("\t%u - %s\n", Codes[i], Descriptions[i]);
    }
    printf("\n");
}



// ---------------------------------------------------------------------------------------


#if defined(BUILD_MONOLITHIC)
#define main(cnt, arr)      lcms2_test_main(cnt, arr)
#endif

int main(int argc, const char** argv)
{
    cmsInt32Number Exhaustive = 0;
    cmsInt32Number DoSpeedTests = 1;
    cmsInt32Number DoCheckTests = 1;
    cmsInt32Number DoPluginTests = 1;
    cmsInt32Number DoZooTests = 0;
    cmsContext ctx;

#ifdef _MSC_VER
    _CrtSetDbgFlag ( _CRTDBG_ALLOC_MEM_DF | _CRTDBG_LEAK_CHECK_DF );
#endif

    // First of all, check for the right header
    if (cmsGetEncodedCMMversion() != LCMS_VERSION) {
        Die("Oops, you are mixing header and shared lib!\nHeader version reports to be '%d' and shared lib '%d'\n", LCMS_VERSION, cmsGetEncodedCMMversion());
    }

    printf("LittleCMS %2.2f test bed %s %s\n\n", LCMS_VERSION / 1000.0, __DATE__, __TIME__);

    if ((argc == 2) && strcmp(argv[1], "--exhaustive") == 0) {

        Exhaustive = 1;
        printf("Running exhaustive tests (will take a while...)\n\n");
    }
    else
        if ((argc == 3) && strcmp(argv[1], "--chdir") == 0) {
            CHDIR(argv[2]);
        }

#ifdef LCMS_FAST_EXTENSIONS
   printf("Installing fast float extension ...");
   cmsPlugin(cmsFastFloatExtensions());
   printf("done.\n");
#endif

    printf("Installing debug memory plug-in ... ");
    cmsPlugin(NULL, &DebugMemHandler);
    printf("done.\n");

    ctx = NULL;//cmsCreateContext(NULL, NULL);

    printf("Installing error logger ... ");
    cmsSetLogErrorHandler(NULL, FatalErrorQuit);
    printf("done.\n");

    CheckMethodPackDoublesFromFloat(ctx);

    PrintSupportedIntents();

    Check(ctx, "Base types", CheckBaseTypes);
    Check(ctx, "endianness", CheckEndianness);
    Check(ctx, "quick floor", CheckQuickFloor);
    Check(ctx, "quick floor word", CheckQuickFloorWord);
    Check(ctx, "Fixed point 15.16 representation", CheckFixedPoint15_16);
    Check(ctx, "Fixed point 8.8 representation", CheckFixedPoint8_8);
    Check(ctx, "D50 roundtrip", CheckD50Roundtrip);

    // Create utility profiles
    if (DoCheckTests || DoSpeedTests)
        Check(ctx, "Creation of test profiles", CreateTestProfiles);

    if (DoCheckTests) {

    // Forward 1D interpolation
    Check(ctx, "1D interpolation in 2pt tables", Check1DLERP2);
    Check(ctx, "1D interpolation in 3pt tables", Check1DLERP3);
    Check(ctx, "1D interpolation in 4pt tables", Check1DLERP4);
    Check(ctx, "1D interpolation in 6pt tables", Check1DLERP6);
    Check(ctx, "1D interpolation in 18pt tables", Check1DLERP18);
    Check(ctx, "1D interpolation in descending 2pt tables", Check1DLERP2Down);
    Check(ctx, "1D interpolation in descending 3pt tables", Check1DLERP3Down);
    Check(ctx, "1D interpolation in descending 6pt tables", Check1DLERP6Down);
    Check(ctx, "1D interpolation in descending 18pt tables", Check1DLERP18Down);

    if (Exhaustive) {

        Check(ctx, "1D interpolation in n tables", ExhaustiveCheck1DLERP);
        Check(ctx, "1D interpolation in descending tables", ExhaustiveCheck1DLERPDown);
    }

    // Forward 3D interpolation
    Check(ctx, "3D interpolation Tetrahedral (float) ", Check3DinterpolationFloatTetrahedral);
    Check(ctx, "3D interpolation Trilinear (float) ", Check3DinterpolationFloatTrilinear);
    Check(ctx, "3D interpolation Tetrahedral (16) ", Check3DinterpolationTetrahedral16);
    Check(ctx, "3D interpolation Trilinear (16) ", Check3DinterpolationTrilinear16);

    if (Exhaustive) {

        Check(ctx, "Exhaustive 3D interpolation Tetrahedral (float) ", ExaustiveCheck3DinterpolationFloatTetrahedral);
        Check(ctx, "Exhaustive 3D interpolation Trilinear  (float) ", ExaustiveCheck3DinterpolationFloatTrilinear);
        Check(ctx, "Exhaustive 3D interpolation Tetrahedral (16) ", ExhaustiveCheck3DinterpolationTetrahedral16);
        Check(ctx, "Exhaustive 3D interpolation Trilinear (16) ", ExhaustiveCheck3DinterpolationTrilinear16);
    }

    Check(ctx, "Reverse interpolation 3 -> 3", CheckReverseInterpolation3x3);
    Check(ctx, "Reverse interpolation 4 -> 3", CheckReverseInterpolation4x3);


    // High dimensionality interpolation

    Check(ctx, "3D interpolation", Check3Dinterp);
    Check(ctx, "3D interpolation with granularity", Check3DinterpGranular);
    Check(ctx, "4D interpolation", Check4Dinterp);
    Check(ctx, "4D interpolation with granularity", Check4DinterpGranular);
    Check(ctx, "5D interpolation with granularity", Check5DinterpGranular);
    Check(ctx, "6D interpolation with granularity", Check6DinterpGranular);
    Check(ctx, "7D interpolation with granularity", Check7DinterpGranular);
    Check(ctx, "8D interpolation with granularity", Check8DinterpGranular);

    // Encoding of colorspaces
    Check(ctx, "Lab to LCh and back (float only) ", CheckLab2LCh);
    Check(ctx, "Lab to XYZ and back (float only) ", CheckLab2XYZ);
    Check(ctx, "Lab to xyY and back (float only) ", CheckLab2xyY);
    Check(ctx, "Lab V2 encoding", CheckLabV2encoding);
    Check(ctx, "Lab V4 encoding", CheckLabV4encoding);

    // BlackBody
    Check(ctx, "Blackbody radiator", CheckTemp2CHRM);

    // Tone curves
    Check(ctx, "Linear gamma curves (16 bits)", CheckGammaCreation16);
    Check(ctx, "Linear gamma curves (float)", CheckGammaCreationFlt);

    Check(ctx, "Curve 1.8 (float)", CheckGamma18);
    Check(ctx, "Curve 2.2 (float)", CheckGamma22);
    Check(ctx, "Curve 3.0 (float)", CheckGamma30);

    Check(ctx, "Curve 1.8 (table)", CheckGamma18Table);
    Check(ctx, "Curve 2.2 (table)", CheckGamma22Table);
    Check(ctx, "Curve 3.0 (table)", CheckGamma30Table);

    Check(ctx, "Curve 1.8 (word table)", CheckGamma18TableWord);
    Check(ctx, "Curve 2.2 (word table)", CheckGamma22TableWord);
    Check(ctx, "Curve 3.0 (word table)", CheckGamma30TableWord);

    Check(ctx, "Parametric curves", CheckParametricToneCurves);

    Check(ctx, "Join curves", CheckJointCurves);
    Check(ctx, "Join curves descending", CheckJointCurvesDescending);
    Check(ctx, "Join curves degenerated", CheckReverseDegenerated);
    Check(ctx, "Join curves sRGB (Float)", CheckJointFloatCurves_sRGB);
    Check(ctx, "Join curves sRGB (16 bits)", CheckJoint16Curves_sRGB);
    Check(ctx, "Join curves sigmoidal", CheckJointCurvesSShaped);

    // LUT basics
    Check(ctx, "LUT creation & dup", CheckLUTcreation);
    Check(ctx, "1 Stage LUT ", Check1StageLUT);
    Check(ctx, "2 Stage LUT ", Check2StageLUT);
    Check(ctx, "2 Stage LUT (16 bits)", Check2Stage16LUT);
    Check(ctx, "3 Stage LUT ", Check3StageLUT);
    Check(ctx, "3 Stage LUT (16 bits)", Check3Stage16LUT);
    Check(ctx, "4 Stage LUT ", Check4StageLUT);
    Check(ctx, "4 Stage LUT (16 bits)", Check4Stage16LUT);
    Check(ctx, "5 Stage LUT ", Check5StageLUT);
    Check(ctx, "5 Stage LUT (16 bits) ", Check5Stage16LUT);
    Check(ctx, "6 Stage LUT ", Check6StageLUT);
    Check(ctx, "6 Stage LUT (16 bits) ", Check6Stage16LUT);

    // LUT operation
    Check(ctx, "Lab to Lab LUT (float only) ", CheckLab2LabLUT);
    Check(ctx, "XYZ to XYZ LUT (float only) ", CheckXYZ2XYZLUT);
    Check(ctx, "Lab to Lab MAT LUT (float only) ", CheckLab2LabMatLUT);
    Check(ctx, "Named Color LUT", CheckNamedColorLUT);
    Check(ctx, "Usual formatters", CheckFormatters16);
    Check(ctx, "Floating point formatters", CheckFormattersFloat);

#ifndef CMS_NO_HALF_SUPPORT
    Check(ctx, "HALF formatters", CheckFormattersHalf);
#endif
    // ChangeBuffersFormat
    Check(ctx, "ChangeBuffersFormat", CheckChangeBufferFormat);

    // MLU
    Check(ctx, "Multilocalized Unicode", CheckMLU);

    // Named color
    Check(ctx, "Named color lists", CheckNamedColorList);
    Check(ctx, "Create named color profile", CreateNamedColorProfile);

    // Profile I/O (this one is huge!)
    Check(ctx, "Profile creation", CheckProfileCreation);
    Check(ctx, "Header version", CheckVersionHeaderWriting);
    Check(ctx, "Multilocalized profile", CheckMultilocalizedProfile);

    // Error reporting
    Check(ctx, "Error reporting on bad profiles", CheckErrReportingOnBadProfiles);
    Check(ctx, "Error reporting on bad transforms", CheckErrReportingOnBadTransforms);

    // Transforms
    Check(ctx, "Curves only transforms", CheckCurvesOnlyTransforms);
    Check(ctx, "Float Lab->Lab transforms", CheckFloatLabTransforms);
    Check(ctx, "Encoded Lab->Lab transforms", CheckEncodedLabTransforms);
    Check(ctx, "Stored identities", CheckStoredIdentities);

    Check(ctx, "Matrix-shaper transform (float)",   CheckMatrixShaperXFORMFloat);
    Check(ctx, "Matrix-shaper transform (16 bits)", CheckMatrixShaperXFORM16);
    Check(ctx, "Matrix-shaper transform (8 bits)",  CheckMatrixShaperXFORM8);

    Check(ctx, "Primaries of sRGB", CheckRGBPrimaries);

    // Known values
    Check(ctx, "Known values across matrix-shaper", Chack_sRGB_Float);
    Check(ctx, "Gray input profile", CheckInputGray);
    Check(ctx, "Gray Lab input profile", CheckLabInputGray);
    Check(ctx, "Gray output profile", CheckOutputGray);
    Check(ctx, "Gray Lab output profile", CheckLabOutputGray);

    Check(ctx, "Matrix-shaper proofing transform (float)",   CheckProofingXFORMFloat);
    Check(ctx, "Matrix-shaper proofing transform (16 bits)",  CheckProofingXFORM16);

    Check(ctx, "Gamut check", CheckGamutCheck);

    Check(ctx, "CMYK roundtrip on perceptual transform",   CheckCMYKRoundtrip);

    Check(ctx, "CMYK perceptual transform",   CheckCMYKPerceptual);
    // Check("CMYK rel.col. transform",   CheckCMYKRelCol);

    Check(ctx, "Black ink only preservation", CheckKOnlyBlackPreserving);
    Check(ctx, "Black plane preservation", CheckKPlaneBlackPreserving);


    Check(ctx, "Deciding curve types", CheckV4gamma);

    Check(ctx, "Black point detection", CheckBlackPoint);
    Check(ctx, "TAC detection", CheckTAC);

    Check(ctx, "CGATS parser", CheckCGATS);
    Check(ctx, "CGATS parser on junk", CheckCGATS2);
    Check(ctx, "CGATS parser on overflow", CheckCGATS_Overflow);
    Check(ctx, "PostScript generator", CheckPostScript);
    Check(ctx, "Segment maxima GBD", CheckGBD);
    Check(ctx, "MD5 digest", CheckMD5);
    Check(ctx, "Linking", CheckLinking);
    Check(ctx, "floating point tags on XYZ", CheckFloatXYZ);
    Check(ctx, "RGB->Lab->RGB with alpha on FLT", ChecksRGB2LabFLT);
    Check(ctx, "Parametric curve on Rec709", CheckParametricRec709);
    Check(ctx, "Floating Point sampled curve with non-zero start", CheckFloatSamples);
    Check(ctx, "Floating Point segmented curve with short sampled segment", CheckFloatSegments);
    Check(ctx, "Read RAW portions", CheckReadRAW);
    Check(ctx, "Check MetaTag", CheckMeta);
    Check(ctx, "Null transform on floats", CheckFloatNULLxform);
    Check(ctx, "Set free a tag", CheckRemoveTag);
    Check(ctx, "Matrix simplification", CheckMatrixSimplify);
    Check(ctx, "Planar 8 optimization", CheckPlanar8opt);
    Check(ctx, "Swap endian feature", CheckSE);
    Check(ctx, "Transform line stride RGB", CheckTransformLineStride);
    Check(ctx, "Forged MPE profile", CheckForgedMPE);
    Check(ctx, "Proofing intersection", CheckProofingIntersection);
    Check(ctx, "Empty MLUC", CheckEmptyMLUC);
    Check(ctx, "sRGB round-trips", Check_sRGB_Rountrips);
    Check(ctx, "Gamma space detection", CheckGammaSpaceDetection);
    Check(ctx, "Unbounded mode w/ integer output", CheckIntToFloatTransform);
    }

    if (DoPluginTests)
    {

        Check(ctx, "Context memory handling", CheckAllocContext);
        Check(ctx, "Simple context functionality", CheckSimpleContext);
        Check(ctx, "Alarm codes context", CheckAlarmColorsContext);
        Check(ctx, "Adaptation state context", CheckAdaptationStateContext);
        Check(ctx, "1D interpolation plugin", CheckInterp1DPlugin);
        Check(ctx, "3D interpolation plugin", CheckInterp3DPlugin);
        Check(ctx, "Parametric curve plugin", CheckParametricCurvePlugin);
        Check(ctx, "Formatters plugin",       CheckFormattersPlugin);
        Check(ctx, "Tag type plugin",         CheckTagTypePlugin);
        Check(ctx, "MPE type plugin",         CheckMPEPlugin);
        Check(ctx, "Optimization plugin",     CheckOptimizationPlugin);
        Check(ctx, "Rendering intent plugin", CheckIntentPlugin);
        Check(ctx, "Full transform plugin",   CheckTransformPlugin);
        Check(ctx, "Mutex plugin",            CheckMutexPlugin);

    }


    if (DoSpeedTests)
        SpeedTest(ctx);


#ifdef CMS_IS_WINDOWS_
    if (DoZooTests)
         CheckProfileZOO(ctx);
#endif

    DebugMemPrintTotals();

    cmsUnregisterPlugins(NULL);

    // Cleanup
    if (DoCheckTests || DoSpeedTests)
        RemoveTestProfiles();

   return TotalFail;
}<|MERGE_RESOLUTION|>--- conflicted
+++ resolved
@@ -7864,13 +7864,8 @@
     rc = cmsSaveProfileToMem(ContextID, p, NULL, &clen);
     if (!rc) return 0;
 
-<<<<<<< HEAD
-    data = (char*) malloc(clen);
+    data = (char*) chknull(malloc(clen));
     rc = cmsSaveProfileToMem(ContextID, p, data, &clen);
-=======
-    data = (char*) chknull(malloc(clen));
-    rc = cmsSaveProfileToMem(p, data, &clen);
->>>>>>> 9f28f591
     if (!rc) return 0;
 
     /* write the memory blob to a file */
