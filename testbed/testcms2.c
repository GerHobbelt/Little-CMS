//---------------------------------------------------------------------------------
//
//  Little Color Management System
//  Copyright (c) 1998-2024 Marti Maria Saguer
//
// Permission is hereby granted, free of charge, to any person obtaining
// a copy of this software and associated documentation files (the "Software"),
// to deal in the Software without restriction, including without limitation
// the rights to use, copy, modify, merge, publish, distribute, sublicense,
// and/or sell copies of the Software, and to permit persons to whom the Software
// is furnished to do so, subject to the following conditions:
//
// The above copyright notice and this permission notice shall be included in
// all copies or substantial portions of the Software.
//
// THE SOFTWARE IS PROVIDED "AS IS", WITHOUT WARRANTY OF ANY KIND,
// EXPRESS OR IMPLIED, INCLUDING BUT NOT LIMITED TO
// THE WARRANTIES OF MERCHANTABILITY, FITNESS FOR A PARTICULAR PURPOSE AND
// NONINFRINGEMENT. IN NO EVENT SHALL THE AUTHORS OR COPYRIGHT HOLDERS BE
// LIABLE FOR ANY CLAIM, DAMAGES OR OTHER LIABILITY, WHETHER IN AN ACTION
// OF CONTRACT, TORT OR OTHERWISE, ARISING FROM, OUT OF OR IN CONNECTION
// WITH THE SOFTWARE OR THE USE OR OTHER DEALINGS IN THE SOFTWARE.
//
//---------------------------------------------------------------------------------
//

#include "testcms2.h"

#include "monolithic_examples.h"


// A single check. Returns 1 if success, 0 if failed
typedef cmsInt32Number (*TestFn)(cmsContext);

// A parametric Tone curve test function
typedef cmsFloat32Number (* dblfnptr)(cmsFloat32Number x, const cmsFloat64Number Params[]);

// Some globals to keep track of error
#define TEXT_ERROR_BUFFER_SIZE  4096

static char ReasonToFailBuffer[TEXT_ERROR_BUFFER_SIZE];
static char SubTestBuffer[TEXT_ERROR_BUFFER_SIZE];
static cmsInt32Number TotalTests = 0, TotalFail = 0;
static cmsBool TrappedError;
static cmsInt32Number SimultaneousErrors;


#define cmsmin(a, b) (((a) < (b)) ? (a) : (b))

// Die, a fatal unexpected error is detected!
void Die(const char* Reason, ...)
{
    va_list args;
    va_start(args, Reason);
    vsprintf(ReasonToFailBuffer, Reason, args);
    va_end(args);
    printf("\n%s\n", ReasonToFailBuffer);
    fflush(stdout);
    exit(1);
}

static
void* chknull(void* mem)
{
    if (mem == NULL)
        Die("Memory may be corrupted");

    return mem;
}

// Memory management replacement -----------------------------------------------------------------------------


// This is just a simple plug-in for malloc, free and realloc to keep track of memory allocated,
// maximum requested as a single block and maximum allocated at a given time. Results are printed at the end
static cmsUInt32Number SingleHit, MaxAllocated=0, TotalMemory=0;

// I'm hiding the size before the block. This is a well-known technique and probably the blocks coming from
// malloc are built in a way similar to that, but I do on my own to be portable.
typedef struct {
    cmsUInt32Number KeepSize;
    cmsContext      WhoAllocated;
    cmsUInt32Number DontCheck;

    union {
        cmsUInt64Number HiSparc;

        // '_cmsMemoryBlock' block is prepended by the
        // allocator for any requested size. Thus, union holds
        // "widest" type to guarantee proper '_cmsMemoryBlock'
        // alignment for any requested size.

    } alignment;


} _cmsMemoryBlock;

#define SIZE_OF_MEM_HEADER (sizeof(_cmsMemoryBlock))

// This is a fake thread descriptor used to check thread integrity.
// Basically it returns a different threadID each time it is called.
// Then the memory management replacement functions does check if each
// free() is being called with same ContextID used on malloc()
static
cmsContext DbgThread(void)
{
    static cmsUInt32Number n = 1;

    return (cmsContext) (void*) ((cmsUInt8Number*) NULL + (n++ % 0xff0));
}

// The allocate routine
static
void* DebugMalloc(cmsContext ContextID, cmsUInt32Number size)
{
    _cmsMemoryBlock* blk;

    if (size <= 0) {
       Die("malloc requested with zero bytes");
    }

    TotalMemory += size;

    if (TotalMemory > MaxAllocated)
        MaxAllocated = TotalMemory;

    if (size > SingleHit)
        SingleHit = size;

    blk = (_cmsMemoryBlock*) chknull(malloc(size + SIZE_OF_MEM_HEADER));
    if (blk == NULL) return NULL;

    blk ->KeepSize = size;
    blk ->WhoAllocated = ContextID;
    blk ->DontCheck = 0;

    return (void*) ((cmsUInt8Number*) blk + SIZE_OF_MEM_HEADER);
}


// The free routine
static
void  DebugFree(cmsContext ContextID, void *Ptr)
{
    _cmsMemoryBlock* blk;

    if (Ptr == NULL) {
        Die("NULL free (which is a no-op in C, but may be an clue of something going wrong)");
    }

    blk = (_cmsMemoryBlock*) (((cmsUInt8Number*) Ptr) - SIZE_OF_MEM_HEADER);
    TotalMemory -= blk ->KeepSize;

    if (blk ->WhoAllocated != ContextID && !blk->DontCheck && ContextID) {
        Die("Trying to free memory allocated by a different thread");
    }

    free(blk);
}


// Reallocate, just a malloc, a copy and a free in this case.
static
void * DebugRealloc(cmsContext ContextID, void* Ptr, cmsUInt32Number NewSize)
{
    _cmsMemoryBlock* blk;
    void*  NewPtr;
    cmsUInt32Number max_sz;

    NewPtr = DebugMalloc(ContextID, NewSize);
    if (Ptr == NULL) return NewPtr;

    blk = (_cmsMemoryBlock*) (((cmsUInt8Number*) Ptr) - SIZE_OF_MEM_HEADER);
    max_sz = blk -> KeepSize > NewSize ? NewSize : blk ->KeepSize;
    memmove(NewPtr, Ptr, max_sz);
    DebugFree(ContextID, Ptr);

    return NewPtr;
}

// Let's know the totals
static
void DebugMemPrintTotals(void)
{
    printf("[Memory statistics]\n");
    printf("Allocated = %u MaxAlloc = %u Single block hit = %u\n", TotalMemory, MaxAllocated, SingleHit);
}


void DebugMemDontCheckThis(void *Ptr)
{
     _cmsMemoryBlock* blk = (_cmsMemoryBlock*) (((cmsUInt8Number*) Ptr) - SIZE_OF_MEM_HEADER);

     blk ->DontCheck = 1;
}


// Memory string
static
const char* MemStr(cmsUInt32Number size)
{
    static char Buffer[1024];

    if (size > 1024*1024) {
        sprintf(Buffer, "%g Mb", (cmsFloat64Number) size / (1024.0*1024.0));
    }
    else
        if (size > 1024) {
            sprintf(Buffer, "%g Kb", (cmsFloat64Number) size / 1024.0);
        }
        else
            sprintf(Buffer, "%g bytes", (cmsFloat64Number) size);

    return Buffer;
}


void TestMemoryLeaks(cmsBool ok)
{
    if (TotalMemory > 0)
        printf("Ok, but %s are left!\n", MemStr(TotalMemory));
    else {
        if (ok) printf("Ok.\n");
    }
}

// Here we go with the plug-in declaration
static cmsPluginMemHandler DebugMemHandler = {{ cmsPluginMagicNumber, 2060-2000, cmsPluginMemHandlerSig, NULL },
                                               DebugMalloc, DebugFree, DebugRealloc, NULL, NULL, NULL };

// Returns a pointer to the memhandler plugin
void* PluginMemHandler(void)
{
    return (void*) &DebugMemHandler;
}

cmsContext WatchDogContext(void* usr)
{
    cmsContext ctx;

    ctx = cmsCreateContext(&DebugMemHandler, usr);

    if (ctx == NULL)
        Die("Unable to create memory managed context");

    DebugMemDontCheckThis(ctx);
    return ctx;
}



static
void FatalErrorQuit(cmsContext ContextID, cmsUInt32Number ErrorCode, const char *Text)
{
    Die(Text);

    cmsUNUSED_PARAMETER(ContextID);
    cmsUNUSED_PARAMETER(ErrorCode);
}


void ResetFatalError(cmsContext ContextID)
{
    cmsSetLogErrorHandler(ContextID, FatalErrorQuit);
}


// Print a dot for gauging
void Dot(void)
{
    fprintf(stdout, "."); fflush(stdout);
}

void Say(const char* str)
{
    fprintf(stdout, "%s", str); fflush(stdout);
}


// Keep track of the reason to fail

void Fail(const char* frm, ...)
{
    va_list args;
    va_start(args, frm);
    vsprintf(ReasonToFailBuffer, frm, args);
    va_end(args);
}

// Keep track of subtest

void SubTest(const char* frm, ...)
{
    va_list args;

    Dot();
    va_start(args, frm);
    vsprintf(SubTestBuffer, frm, args);
    va_end(args);
}

// The check framework
static
void Check(cmsContext ContextID, const char* Title, TestFn Fn)
{
    cmsContext ctx = DbgThread();

    printf("Checking %s ...", Title);
    fflush(stdout);

    ReasonToFailBuffer[0] = 0;
    SubTestBuffer[0] = 0;
    TrappedError = FALSE;
    SimultaneousErrors = 0;
    TotalTests++;

    if (Fn(ctx) && !TrappedError) {

        // It is a good place to check memory
        TestMemoryLeaks(TRUE);

    }
    else {
        printf("FAIL!\n");

        if (SubTestBuffer[0])
            printf("%s: [%s]\n\t%s\n", Title, SubTestBuffer, ReasonToFailBuffer);
        else
            printf("%s:\n\t%s\n", Title, ReasonToFailBuffer);

        if (SimultaneousErrors > 1)
               printf("\tMore than one (%d) errors were reported\n", SimultaneousErrors);

        TotalFail++;
    }
    fflush(stdout);
}

// Dump a tone curve, for easy diagnostic
void DumpToneCurve(cmsContext ContextID, cmsToneCurve* gamma, const char* FileName)
{
    cmsHANDLE hIT8;
    cmsUInt32Number i;

    hIT8 = cmsIT8Alloc(ContextID);

    cmsIT8SetPropertyDbl(ContextID, hIT8, "NUMBER_OF_FIELDS", 2);
    cmsIT8SetPropertyDbl(ContextID, hIT8, "NUMBER_OF_SETS", gamma ->nEntries);

    cmsIT8SetDataFormat(ContextID, hIT8, 0, "SAMPLE_ID");
    cmsIT8SetDataFormat(ContextID, hIT8, 1, "VALUE");

    for (i=0; i < gamma ->nEntries; i++) {
        char Val[30];

        sprintf(Val, "%u", i);
        cmsIT8SetDataRowCol(ContextID, hIT8, i, 0, Val);
        sprintf(Val, "0x%x", gamma ->Table16[i]);
        cmsIT8SetDataRowCol(ContextID, hIT8, i, 1, Val);
    }

    cmsIT8SaveToFile(ContextID, hIT8, FileName);
    cmsIT8Free(ContextID, hIT8);
}

// -------------------------------------------------------------------------------------------------


// Used to perform several checks.
// The space used is a clone of a well-known commercial
// color space which I will name "Above RGB"
static
cmsHPROFILE Create_AboveRGB(cmsContext ctx)
{
    cmsToneCurve* Curve[3];
    cmsHPROFILE hProfile;
    cmsCIExyY D65;
    cmsCIExyYTRIPLE Primaries = {{0.64, 0.33, 1 },
                                 {0.21, 0.71, 1 },
                                 {0.15, 0.06, 1 }};

    Curve[0] = Curve[1] = Curve[2] = cmsBuildGamma(ctx, 2.19921875);

    cmsWhitePointFromTemp(ctx, &D65, 6504);
    hProfile = cmsCreateRGBProfile(ctx, &D65, &Primaries, Curve);
    cmsFreeToneCurve(ctx, Curve[0]);

    return hProfile;
}

// A gamma-2.2 gray space
static
cmsHPROFILE Create_Gray22(cmsContext ctx)
{
    cmsHPROFILE hProfile;
    cmsToneCurve* Curve = cmsBuildGamma(ctx, 2.2);
    if (Curve == NULL) return NULL;

    hProfile = cmsCreateGrayProfile(ctx, cmsD50_xyY(ctx), Curve);
    cmsFreeToneCurve(ctx, Curve);

    return hProfile;
}

// A gamma-3.0 gray space
static
cmsHPROFILE Create_Gray30(cmsContext ctx)
{
    cmsHPROFILE hProfile;
    cmsToneCurve* Curve = cmsBuildGamma(ctx, 3.0);
    if (Curve == NULL) return NULL;

    hProfile = cmsCreateGrayProfile(ctx, cmsD50_xyY(ctx), Curve);
    cmsFreeToneCurve(ctx, Curve);

    return hProfile;
}


static
cmsHPROFILE Create_GrayLab(cmsContext ctx)
{
    cmsHPROFILE hProfile;
    cmsToneCurve* Curve = cmsBuildGamma(ctx, 1.0);
    if (Curve == NULL) return NULL;

    hProfile = cmsCreateGrayProfile(ctx, cmsD50_xyY(ctx), Curve);
    cmsFreeToneCurve(ctx, Curve);

    cmsSetPCS(ctx, hProfile, cmsSigLabData);
    return hProfile;
}

// A CMYK devicelink that adds gamma 3.0 to each channel
static
cmsHPROFILE Create_CMYK_DeviceLink(cmsContext ctx)
{
    cmsHPROFILE hProfile;
    cmsToneCurve* Tab[4];
    cmsToneCurve* Curve = cmsBuildGamma(ctx, 3.0);
    if (Curve == NULL) return NULL;

    Tab[0] = Curve;
    Tab[1] = Curve;
    Tab[2] = Curve;
    Tab[3] = Curve;

    hProfile = cmsCreateLinearizationDeviceLink(ctx, cmsSigCmykData, Tab);
    if (hProfile == NULL) return NULL;

    cmsFreeToneCurve(ctx, Curve);

    return hProfile;
}


// Create a fake CMYK profile, without any other requirement that being coarse CMYK.
// DON'T USE THIS PROFILE FOR ANYTHING, IT IS USELESS BUT FOR TESTING PURPOSES.
typedef struct {

    cmsHTRANSFORM hLab2sRGB;
    cmsHTRANSFORM sRGB2Lab;
    cmsHTRANSFORM hIlimit;

} FakeCMYKParams;

static
cmsFloat64Number Clip(cmsFloat64Number v)
{
    if (v < 0) return 0;
    if (v > 1) return 1;

    return v;
}

static
cmsInt32Number ForwardSampler(cmsContext ContextID, CMSREGISTER const cmsUInt16Number In[], cmsUInt16Number Out[], void* Cargo)
{
    FakeCMYKParams* p = (FakeCMYKParams*) Cargo;
    cmsFloat64Number rgb[3], cmyk[4];
    cmsFloat64Number c, m, y, k;

    cmsDoTransform(ContextID, p ->hLab2sRGB, In, rgb, 1);

    c = 1 - rgb[0];
    m = 1 - rgb[1];
    y = 1 - rgb[2];

    k = (c < m ? cmsmin(c, y) : cmsmin(m, y));

    // NONSENSE WARNING!: I'm doing this just because this is a test
    // profile that may have ink limit up to 400%. There is no UCR here
    // so the profile is basically useless for anything but testing.

    cmyk[0] = c;
    cmyk[1] = m;
    cmyk[2] = y;
    cmyk[3] = k;

    cmsDoTransform(ContextID, p ->hIlimit, cmyk, Out, 1);

    return 1;
}


static
cmsInt32Number ReverseSampler(cmsContext ContextID, CMSREGISTER const cmsUInt16Number In[], CMSREGISTER cmsUInt16Number Out[], CMSREGISTER void* Cargo)
{
    FakeCMYKParams* p = (FakeCMYKParams*) Cargo;
    cmsFloat64Number c, m, y, k, rgb[3];

    c = In[0] / 65535.0;
    m = In[1] / 65535.0;
    y = In[2] / 65535.0;
    k = In[3] / 65535.0;

    if (k == 0) {

        rgb[0] = Clip(1 - c);
        rgb[1] = Clip(1 - m);
        rgb[2] = Clip(1 - y);
    }
    else
        if (k == 1) {

            rgb[0] = rgb[1] = rgb[2] = 0;
        }
        else {

            rgb[0] = Clip((1 - c) * (1 - k));
            rgb[1] = Clip((1 - m) * (1 - k));
            rgb[2] = Clip((1 - y) * (1 - k));
        }

    cmsDoTransform(ContextID, p ->sRGB2Lab, rgb, Out, 1);
    return 1;
}



static
cmsHPROFILE CreateFakeCMYK(cmsContext ContextID, cmsFloat64Number InkLimit, cmsBool lUseAboveRGB)
{
    cmsHPROFILE hICC;
    cmsPipeline* AToB0, *BToA0;
    cmsStage* CLUT;
    FakeCMYKParams p;
    cmsHPROFILE hLab, hsRGB, hLimit;
    cmsUInt32Number cmykfrm;

    if (lUseAboveRGB)
        hsRGB = Create_AboveRGB(ContextID);
    else
       hsRGB  = cmsCreate_sRGBProfile(ContextID);

    hLab   = cmsCreateLab4Profile(ContextID, NULL);
    hLimit = cmsCreateInkLimitingDeviceLink(ContextID, cmsSigCmykData, InkLimit);

    cmykfrm = FLOAT_SH(1) | BYTES_SH(0)|CHANNELS_SH(4);
    p.hLab2sRGB = cmsCreateTransform(ContextID, hLab,  TYPE_Lab_16,  hsRGB, TYPE_RGB_DBL, INTENT_PERCEPTUAL, cmsFLAGS_NOOPTIMIZE|cmsFLAGS_NOCACHE);
    p.sRGB2Lab  = cmsCreateTransform(ContextID, hsRGB, TYPE_RGB_DBL, hLab,  TYPE_Lab_16,  INTENT_PERCEPTUAL, cmsFLAGS_NOOPTIMIZE|cmsFLAGS_NOCACHE);
    p.hIlimit   = cmsCreateTransform(ContextID, hLimit, cmykfrm, NULL, TYPE_CMYK_16, INTENT_PERCEPTUAL, cmsFLAGS_NOOPTIMIZE|cmsFLAGS_NOCACHE);

    cmsCloseProfile(ContextID, hLab); cmsCloseProfile(ContextID, hsRGB); cmsCloseProfile(ContextID, hLimit);

    hICC = cmsCreateProfilePlaceholder(ContextID);
    if (!hICC) return NULL;

    cmsSetProfileVersion(ContextID, hICC, 4.3);

    cmsSetDeviceClass(ContextID, hICC, cmsSigOutputClass);
    cmsSetColorSpace(ContextID, hICC,  cmsSigCmykData);
    cmsSetPCS(ContextID, hICC,         cmsSigLabData);

    BToA0 = cmsPipelineAlloc(ContextID, 3, 4);
    if (BToA0 == NULL) return 0;
    CLUT = cmsStageAllocCLut16bit(ContextID, 17, 3, 4, NULL);
    if (CLUT == NULL) return 0;
    if (!cmsStageSampleCLut16bit(ContextID, CLUT, ForwardSampler, &p, 0)) return 0;

    cmsPipelineInsertStage(ContextID, BToA0, cmsAT_BEGIN, _cmsStageAllocIdentityCurves(ContextID, 3));
    cmsPipelineInsertStage(ContextID, BToA0, cmsAT_END, CLUT);
    cmsPipelineInsertStage(ContextID, BToA0, cmsAT_END, _cmsStageAllocIdentityCurves(ContextID, 4));

    if (!cmsWriteTag(ContextID, hICC, cmsSigBToA0Tag, (void*) BToA0)) return 0;
    cmsPipelineFree(ContextID, BToA0);

    AToB0 = cmsPipelineAlloc(ContextID, 4, 3);
    if (AToB0 == NULL) return 0;
    CLUT = cmsStageAllocCLut16bit(ContextID, 17, 4, 3, NULL);
    if (CLUT == NULL) return 0;
    if (!cmsStageSampleCLut16bit(ContextID, CLUT, ReverseSampler, &p, 0)) return 0;

    cmsPipelineInsertStage(ContextID, AToB0, cmsAT_BEGIN, _cmsStageAllocIdentityCurves(ContextID, 4));
    cmsPipelineInsertStage(ContextID, AToB0, cmsAT_END, CLUT);
    cmsPipelineInsertStage(ContextID, AToB0, cmsAT_END, _cmsStageAllocIdentityCurves(ContextID, 3));

    if (!cmsWriteTag(ContextID, hICC, cmsSigAToB0Tag, (void*) AToB0)) return 0;
    cmsPipelineFree(ContextID, AToB0);

    cmsDeleteTransform(ContextID, p.hLab2sRGB);
    cmsDeleteTransform(ContextID, p.sRGB2Lab);
    cmsDeleteTransform(ContextID, p.hIlimit);

    cmsLinkTag(ContextID, hICC, cmsSigAToB1Tag, cmsSigAToB0Tag);
    cmsLinkTag(ContextID, hICC, cmsSigAToB2Tag, cmsSigAToB0Tag);
    cmsLinkTag(ContextID, hICC, cmsSigBToA1Tag, cmsSigBToA0Tag);
    cmsLinkTag(ContextID, hICC, cmsSigBToA2Tag, cmsSigBToA0Tag);

    return hICC;
}


// Does create several profiles for latter use------------------------------------------------------------------------------------------------

static
cmsInt32Number OneVirtual(cmsContext ctx, cmsHPROFILE h, const char* SubTestTxt, const char* FileName)
{
    SubTest(SubTestTxt);
    if (h == NULL) return 0;

    if (!cmsSaveProfileToFile(ctx, h, FileName)) return 0;
    cmsCloseProfile(ctx, h);

    h = cmsOpenProfileFromFile(ctx, FileName, "r");
    if (h == NULL) return 0;

    cmsCloseProfile(ctx, h);
    return 1;
}



// This test checks the ability of lcms2 to save its built-ins as valid profiles.
// It does not check the functionality of such profiles
static
cmsInt32Number CreateTestProfiles(cmsContext ctx)
{
    cmsHPROFILE h;

    h = cmsCreate_sRGBProfile(ctx);
    if (!OneVirtual(ctx, h, "sRGB profile", "sRGBlcms2.icc")) return 0;

    // ----

    h = Create_AboveRGB(ctx);
    if (!OneVirtual(ctx, h, "aRGB profile", "aRGBlcms2.icc")) return 0;

    // ----

    h = Create_Gray22(ctx);
    if (!OneVirtual(ctx, h, "Gray profile", "graylcms2.icc")) return 0;

    // ----

    h = Create_Gray30(ctx);
    if (!OneVirtual(ctx, h, "Gray 3.0 profile", "gray3lcms2.icc")) return 0;

    // ----

    h = Create_GrayLab(ctx);
    if (!OneVirtual(ctx, h, "Gray Lab profile", "glablcms2.icc")) return 0;

    // ----

    h = Create_CMYK_DeviceLink(ctx);
    if (!OneVirtual(ctx, h, "Linearization profile", "linlcms2.icc")) return 0;

    // -------
    h = cmsCreateInkLimitingDeviceLink(ctx, cmsSigCmykData, 150);
    if (h == NULL) return 0;
    if (!OneVirtual(ctx, h, "Ink-limiting profile", "limitlcms2.icc")) return 0;

    // ------

    h = cmsCreateLab2Profile(ctx, NULL);
    if (!OneVirtual(ctx, h, "Lab 2 identity profile", "labv2lcms2.icc")) return 0;

    // ----

    h = cmsCreateLab4Profile(ctx, NULL);
    if (!OneVirtual(ctx, h, "Lab 4 identity profile", "labv4lcms2.icc")) return 0;

    // ----

    h = cmsCreateXYZProfile(ctx);
    if (!OneVirtual(ctx, h, "XYZ identity profile", "xyzlcms2.icc")) return 0;

    // ----

    h = cmsCreateNULLProfile(ctx);
    if (!OneVirtual(ctx, h, "NULL profile", "nullcms2.icc")) return 0;

    // ---

    h = cmsCreateBCHSWabstractProfile(ctx, 17, 0, 0, 0, 0, 5000, 6000);
    if (!OneVirtual(ctx, h, "BCHS profile", "bchslcms2.icc")) return 0;

    // ---

    h = CreateFakeCMYK(ctx, 300, FALSE);
    if (!OneVirtual(ctx, h, "Fake CMYK profile", "lcms2cmyk.icc")) return 0;

    // ---

    h = cmsCreateBCHSWabstractProfile(ctx, 17, 0, 1.2, 0, 3, 5000, 5000);
    if (!OneVirtual(ctx, h, "Brightness", "brightness.icc")) return 0;
    return 1;
}

static
void RemoveTestProfiles(void)
{
    remove("sRGBlcms2.icc");
    remove("aRGBlcms2.icc");
    remove("graylcms2.icc");
    remove("gray3lcms2.icc");
    remove("linlcms2.icc");
    remove("limitlcms2.icc");
    remove("labv2lcms2.icc");
    remove("labv4lcms2.icc");
    remove("xyzlcms2.icc");
    remove("nullcms2.icc");
    remove("bchslcms2.icc");
    remove("lcms2cmyk.icc");
    remove("glablcms2.icc");
    remove("lcms2link.icc");
    remove("lcms2link2.icc");
    remove("brightness.icc");
}

// -------------------------------------------------------------------------------------------------

// Check the size of basic types. If this test fails, nothing is going to work anyway
static
cmsInt32Number CheckBaseTypes(cmsContext ContextID)
{
    // Ignore warnings about conditional expression
#ifdef _MSC_VER
#pragma warning(disable: 4127)
#endif

    if (sizeof(cmsUInt8Number) != 1) return 0;
    if (sizeof(cmsInt8Number) != 1) return 0;
    if (sizeof(cmsUInt16Number) != 2) return 0;
    if (sizeof(cmsInt16Number) != 2) return 0;
    if (sizeof(cmsUInt32Number) != 4) return 0;
    if (sizeof(cmsInt32Number) != 4) return 0;
    if (sizeof(cmsUInt64Number) != 8) return 0;
    if (sizeof(cmsInt64Number) != 8) return 0;
    if (sizeof(cmsFloat32Number) != 4) return 0;
    if (sizeof(cmsFloat64Number) != 8) return 0;
    if (sizeof(cmsSignature) != 4) return 0;
    if (sizeof(cmsU8Fixed8Number) != 2) return 0;
    if (sizeof(cmsS15Fixed16Number) != 4) return 0;
    if (sizeof(cmsU16Fixed16Number) != 4) return 0;

    return 1;
}

// -------------------------------------------------------------------------------------------------


// Are we little or big endian?  From Harbison&Steele.
static
cmsInt32Number CheckEndianness(cmsContext ContextID)
{
    cmsInt32Number BigEndian, IsOk;
    union {
        long l;
        char c[sizeof (long)];
    } u;

    u.l = 1;
    BigEndian = (u.c[sizeof (long) - 1] == 1);

#ifdef CMS_USE_BIG_ENDIAN
    IsOk = BigEndian;
#else
    IsOk = !BigEndian;
#endif

    if (!IsOk) {
        Die("\nOOOPPSS! You have CMS_USE_BIG_ENDIAN toggle misconfigured!\n\n"
            "Please, edit lcms2mt.h and %s the CMS_USE_BIG_ENDIAN toggle.\n", BigEndian? "uncomment" : "comment");
        return 0;
    }

    return 1;
}

// Check quick floor
static
cmsInt32Number CheckQuickFloor(cmsContext ContextID)
{
    if ((_cmsQuickFloor(1.234) != 1) ||
        (_cmsQuickFloor(32767.234) != 32767) ||
        (_cmsQuickFloor(-1.234) != -2) ||
        (_cmsQuickFloor(-32767.1) != -32768)) {

            Die("\nOOOPPSS! _cmsQuickFloor() does not work as expected in your machine!\n\n"
                "Please, edit lcms2mt.h and uncomment the CMS_DONT_USE_FAST_FLOOR toggle.\n");
            return 0;

    }

    return 1;
}

// Quick floor restricted to word
static
cmsInt32Number CheckQuickFloorWord(cmsContext ContextID)
{
    cmsUInt32Number i;

    for (i=0; i < 65535; i++) {

        if (_cmsQuickFloorWord((cmsFloat64Number) i + 0.1234) != i) {

            Die("\nOOOPPSS! _cmsQuickFloorWord() does not work as expected in your machine!\n\n"
                "Please, edit lcms2mt.h and uncomment the CMS_DONT_USE_FAST_FLOOR toggle.\n");
            return 0;
        }
    }

    return 1;
}

// -------------------------------------------------------------------------------------------------

// Precision stuff.

// On 15.16 fixed point, this is the maximum we can obtain. Remember ICC profiles have storage limits on this number
#define FIXED_PRECISION_15_16 (1.0 / 65535.0)

// On 8.8 fixed point, that is the max we can obtain.
#define FIXED_PRECISION_8_8 (1.0 / 255.0)

// On cmsFloat32Number type, this is the precision we expect
#define FLOAT_PRECISSION      (0.00001)

static cmsFloat64Number MaxErr;

cmsBool IsGoodVal(const char *title, cmsFloat64Number in, cmsFloat64Number out, cmsFloat64Number max)
{
    cmsFloat64Number Err = fabs(in - out);

    if (Err > MaxErr) MaxErr = Err;

        if ((Err > max )) {

              Fail("(%s): Must be %f, But is %f ", title, in, out);
              return FALSE;
              }

       return TRUE;
}


cmsBool  IsGoodFixed15_16(const char *title, cmsFloat64Number in, cmsFloat64Number out)
{
    return IsGoodVal(title, in, out, FIXED_PRECISION_15_16);
}


cmsBool  IsGoodFixed8_8(const char *title, cmsFloat64Number in, cmsFloat64Number out)
{
    return IsGoodVal(title, in, out, FIXED_PRECISION_8_8);
}

cmsBool  IsGoodWord(const char *title, cmsUInt16Number in, cmsUInt16Number out)
{
    if ((abs(in - out) > 0 )) {

        Fail("(%s): Must be %x, But is %x ", title, in, out);
        return FALSE;
    }

    return TRUE;
}

cmsBool  IsGoodWordPrec(const char *title, cmsUInt16Number in, cmsUInt16Number out, cmsUInt16Number maxErr)
{
    if ((abs(in - out) > maxErr )) {

        Fail("(%s): Must be %x, But is %x ", title, in, out);
        return FALSE;
    }

    return TRUE;
}

// Fixed point ----------------------------------------------------------------------------------------------

static
cmsInt32Number TestSingleFixed15_16(cmsContext ContextID, cmsFloat64Number d)
{
    cmsS15Fixed16Number f = _cmsDoubleTo15Fixed16(d);
    cmsFloat64Number RoundTrip = _cms15Fixed16toDouble(f);
    cmsFloat64Number Error     = fabs(d - RoundTrip);

    return ( Error <= FIXED_PRECISION_15_16);
}

static
cmsInt32Number CheckFixedPoint15_16(cmsContext ContextID)
{
    if (!TestSingleFixed15_16(ContextID, 1.0)) return 0;
    if (!TestSingleFixed15_16(ContextID, 2.0)) return 0;
    if (!TestSingleFixed15_16(ContextID, 1.23456)) return 0;
    if (!TestSingleFixed15_16(ContextID, 0.99999)) return 0;
    if (!TestSingleFixed15_16(ContextID, 0.1234567890123456789099999)) return 0;
    if (!TestSingleFixed15_16(ContextID, -1.0)) return 0;
    if (!TestSingleFixed15_16(ContextID, -2.0)) return 0;
    if (!TestSingleFixed15_16(ContextID, -1.23456)) return 0;
    if (!TestSingleFixed15_16(ContextID, -1.1234567890123456789099999)) return 0;
    if (!TestSingleFixed15_16(ContextID, +32767.1234567890123456789099999)) return 0;
    if (!TestSingleFixed15_16(ContextID, -32767.1234567890123456789099999)) return 0;
    return 1;
}

static
cmsInt32Number TestSingleFixed8_8(cmsContext ContextID, cmsFloat64Number d)
{
    cmsS15Fixed16Number f = _cmsDoubleTo8Fixed8(d);
    cmsFloat64Number RoundTrip = _cms8Fixed8toDouble((cmsUInt16Number) f);
    cmsFloat64Number Error     = fabs(d - RoundTrip);

    return ( Error <= FIXED_PRECISION_8_8);
}

static
cmsInt32Number CheckFixedPoint8_8(cmsContext ContextID)
{
    if (!TestSingleFixed8_8(ContextID, 1.0)) return 0;
    if (!TestSingleFixed8_8(ContextID, 2.0)) return 0;
    if (!TestSingleFixed8_8(ContextID, 1.23456)) return 0;
    if (!TestSingleFixed8_8(ContextID, 0.99999)) return 0;
    if (!TestSingleFixed8_8(ContextID, 0.1234567890123456789099999)) return 0;
    if (!TestSingleFixed8_8(ContextID, +255.1234567890123456789099999)) return 0;

    return 1;
}

// D50 constant --------------------------------------------------------------------------------------------

static
cmsInt32Number CheckD50Roundtrip(cmsContext ContextID)
{
    cmsFloat64Number cmsD50X_2 =  0.96420288;
    cmsFloat64Number cmsD50Y_2 =  1.0;
    cmsFloat64Number cmsD50Z_2 = 0.82490540;

    cmsS15Fixed16Number xe = _cmsDoubleTo15Fixed16(cmsD50X);
    cmsS15Fixed16Number ye = _cmsDoubleTo15Fixed16(cmsD50Y);
    cmsS15Fixed16Number ze = _cmsDoubleTo15Fixed16(cmsD50Z);

    cmsFloat64Number x =  _cms15Fixed16toDouble(xe);
    cmsFloat64Number y =  _cms15Fixed16toDouble(ye);
    cmsFloat64Number z =  _cms15Fixed16toDouble(ze);

    double dx = fabs(cmsD50X - x);
    double dy = fabs(cmsD50Y - y);
    double dz = fabs(cmsD50Z - z);

    double euc = sqrt(dx*dx + dy*dy + dz* dz);

    if (euc > 1E-5) {

        Fail("D50 roundtrip |err| > (%f) ", euc);
        return 0;
    }

    xe = _cmsDoubleTo15Fixed16(cmsD50X_2);
    ye = _cmsDoubleTo15Fixed16(cmsD50Y_2);
    ze = _cmsDoubleTo15Fixed16(cmsD50Z_2);

    x =  _cms15Fixed16toDouble(xe);
    y =  _cms15Fixed16toDouble(ye);
    z =  _cms15Fixed16toDouble(ze);

    dx = fabs(cmsD50X_2 - x);
    dy = fabs(cmsD50Y_2 - y);
    dz = fabs(cmsD50Z_2 - z);

    euc = sqrt(dx*dx + dy*dy + dz* dz);

    if (euc > 1E-5) {

        Fail("D50 roundtrip |err| > (%f) ", euc);
        return 0;
    }


    return 1;
}

// Linear interpolation -----------------------------------------------------------------------------------------------

// Since prime factors of 65535 (FFFF) are,
//
//            0xFFFF = 3 * 5 * 17 * 257
//
// I test tables of 2, 4, 6, and 18 points, that will be exact.

static
void BuildTable(cmsInt32Number n, cmsUInt16Number Tab[], cmsBool  Descending)
{
    cmsInt32Number i;

    for (i=0; i < n; i++) {
        cmsFloat64Number v = (cmsFloat64Number) ((cmsFloat64Number) 65535.0 * i ) / (n-1);

        Tab[Descending ? (n - i - 1) : i ] = (cmsUInt16Number) floor(v + 0.5);
    }
}

// A single function that does check 1D interpolation
// nNodesToCheck = number on nodes to check
// Down = Create decreasing tables
// Reverse = Check reverse interpolation
// max_err = max allowed error

static
cmsInt32Number Check1D(cmsContext ContextID, cmsInt32Number nNodesToCheck, cmsBool  Down, cmsInt32Number max_err)
{
    cmsUInt32Number i;
    cmsUInt16Number in, out;
    cmsInterpParams* p;
    cmsUInt16Number* Tab;

    Tab = (cmsUInt16Number*) chknull(malloc(sizeof(cmsUInt16Number)* nNodesToCheck));
    if (Tab == NULL) return 0;

    p = _cmsComputeInterpParams(ContextID, nNodesToCheck, 1, 1, Tab, CMS_LERP_FLAGS_16BITS);
    if (p == NULL) return 0;

    BuildTable(nNodesToCheck, Tab, Down);

    for (i=0; i <= 0xffff; i++) {

        in = (cmsUInt16Number) i;
        out = 0;

        p ->Interpolation.Lerp16(ContextID, &in, &out, p);

        if (Down) out = 0xffff - out;

        if (abs(out - in) > max_err) {

            Fail("(%dp): Must be %x, But is %x : ", nNodesToCheck, in, out);
            _cmsFreeInterpParams(ContextID, p);
            free(Tab);
            return 0;
        }
    }

    _cmsFreeInterpParams(ContextID, p);
    free(Tab);
    return 1;
}


static
cmsInt32Number Check1DLERP2(cmsContext ContextID)
{
    return Check1D(ContextID, 2, FALSE, 0);
}


static
cmsInt32Number Check1DLERP3(cmsContext ContextID)
{
    return Check1D(ContextID, 3, FALSE, 1);
}


static
cmsInt32Number Check1DLERP4(cmsContext ContextID)
{
    return Check1D(ContextID, 4, FALSE, 0);
}

static
cmsInt32Number Check1DLERP6(cmsContext ContextID)
{
    return Check1D(ContextID, 6, FALSE, 0);
}

static
cmsInt32Number Check1DLERP18(cmsContext ContextID)
{
    return Check1D(ContextID, 18, FALSE, 0);
}


static
cmsInt32Number Check1DLERP2Down(cmsContext ContextID)
{
    return Check1D(ContextID, 2, TRUE, 0);
}


static
cmsInt32Number Check1DLERP3Down(cmsContext ContextID)
{
    return Check1D(ContextID, 3, TRUE, 1);
}

static
cmsInt32Number Check1DLERP6Down(cmsContext ContextID)
{
    return Check1D(ContextID, 6, TRUE, 0);
}

static
cmsInt32Number Check1DLERP18Down(cmsContext ContextID)
{
    return Check1D(ContextID, 18, TRUE, 0);
}

static
cmsInt32Number ExhaustiveCheck1DLERP(cmsContext ContextID)
{
    cmsUInt32Number j;

    printf("\n");
    for (j=10; j <= 4096; j++) {

        if ((j % 10) == 0) printf("%u    \r", j);

        if (!Check1D(ContextID, j, FALSE, 1)) return 0;
    }

    printf("\rResult is ");
    return 1;
}

static
cmsInt32Number ExhaustiveCheck1DLERPDown(cmsContext ContextID)
{
    cmsUInt32Number j;

    printf("\n");
    for (j=10; j <= 4096; j++) {

        if ((j % 10) == 0) printf("%u    \r", j);

        if (!Check1D(ContextID, j, TRUE, 1)) return 0;
    }


    printf("\rResult is ");
    return 1;
}



// 3D interpolation -------------------------------------------------------------------------------------------------

static
cmsInt32Number Check3DinterpolationFloatTetrahedral(cmsContext ContextID)
{
    cmsInterpParams* p;
    cmsInt32Number i;
    cmsFloat32Number In[3], Out[3];
    cmsFloat32Number FloatTable[] = { //R     G    B

        0,    0,   0,     // B=0,G=0,R=0
        0,    0,  .25,    // B=1,G=0,R=0

        0,   .5,    0,    // B=0,G=1,R=0
        0,   .5,  .25,    // B=1,G=1,R=0

        1,    0,    0,    // B=0,G=0,R=1
        1,    0,  .25,    // B=1,G=0,R=1

        1,    .5,   0,    // B=0,G=1,R=1
        1,    .5,  .25    // B=1,G=1,R=1

    };

    p = _cmsComputeInterpParams(ContextID, 2, 3, 3, FloatTable, CMS_LERP_FLAGS_FLOAT);


    MaxErr = 0.0;
     for (i=0; i < 0xffff; i++) {

       In[0] = In[1] = In[2] = (cmsFloat32Number) ( (cmsFloat32Number) i / 65535.0F);

        p ->Interpolation.LerpFloat(ContextID, In, Out, p);

       if (!IsGoodFixed15_16("Channel 1", Out[0], In[0])) goto Error;
       if (!IsGoodFixed15_16("Channel 2", Out[1], (cmsFloat32Number) In[1] / 2.F)) goto Error;
       if (!IsGoodFixed15_16("Channel 3", Out[2], (cmsFloat32Number) In[2] / 4.F)) goto Error;
     }

    if (MaxErr > 0) printf("|Err|<%lf ", MaxErr);
    _cmsFreeInterpParams(ContextID, p);
    return 1;

Error:
    _cmsFreeInterpParams(ContextID, p);
    return 0;
}

static
cmsInt32Number Check3DinterpolationFloatTrilinear(cmsContext ContextID)
{
    cmsInterpParams* p;
    cmsInt32Number i;
    cmsFloat32Number In[3], Out[3];
    cmsFloat32Number FloatTable[] = { //R     G    B

        0,    0,   0,     // B=0,G=0,R=0
        0,    0,  .25,    // B=1,G=0,R=0

        0,   .5,    0,    // B=0,G=1,R=0
        0,   .5,  .25,    // B=1,G=1,R=0

        1,    0,    0,    // B=0,G=0,R=1
        1,    0,  .25,    // B=1,G=0,R=1

        1,    .5,   0,    // B=0,G=1,R=1
        1,    .5,  .25    // B=1,G=1,R=1

    };

    p = _cmsComputeInterpParams(ContextID, 2, 3, 3, FloatTable, CMS_LERP_FLAGS_FLOAT|CMS_LERP_FLAGS_TRILINEAR);

    MaxErr = 0.0;
     for (i=0; i < 0xffff; i++) {

       In[0] = In[1] = In[2] = (cmsFloat32Number) ( (cmsFloat32Number) i / 65535.0F);

        p ->Interpolation.LerpFloat(ContextID, In, Out, p);

       if (!IsGoodFixed15_16("Channel 1", Out[0], In[0])) goto Error;
       if (!IsGoodFixed15_16("Channel 2", Out[1], (cmsFloat32Number) In[1] / 2.F)) goto Error;
       if (!IsGoodFixed15_16("Channel 3", Out[2], (cmsFloat32Number) In[2] / 4.F)) goto Error;
     }

    if (MaxErr > 0) printf("|Err|<%lf ", MaxErr);
    _cmsFreeInterpParams(ContextID, p);
    return 1;

Error:
    _cmsFreeInterpParams(ContextID, p);
    return 0;

}

static
cmsInt32Number Check3DinterpolationTetrahedral16(cmsContext ContextID)
{
    cmsInterpParams* p;
    cmsInt32Number i;
    cmsUInt16Number In[3], Out[3];
    cmsUInt16Number Table[] = {

        0,    0,   0,
        0,    0,   0xffff,

        0,    0xffff,    0,
        0,    0xffff,    0xffff,

        0xffff,    0,    0,
        0xffff,    0,    0xffff,

        0xffff,    0xffff,   0,
        0xffff,    0xffff,   0xffff
    };

    p = _cmsComputeInterpParams(ContextID, 2, 3, 3, Table, CMS_LERP_FLAGS_16BITS);

    MaxErr = 0.0;
     for (i=0; i < 0xffff; i++) {

       In[0] = In[1] = In[2] = (cmsUInt16Number) i;

        p ->Interpolation.Lerp16(ContextID, In, Out, p);

       if (!IsGoodWord("Channel 1", Out[0], In[0])) goto Error;
       if (!IsGoodWord("Channel 2", Out[1], In[1])) goto Error;
       if (!IsGoodWord("Channel 3", Out[2], In[2])) goto Error;
     }

    if (MaxErr > 0) printf("|Err|<%lf ", MaxErr);
    _cmsFreeInterpParams(ContextID, p);
    return 1;

Error:
    _cmsFreeInterpParams(ContextID, p);
    return 0;
}

static
cmsInt32Number Check3DinterpolationTrilinear16(cmsContext ContextID)
{
    cmsInterpParams* p;
    cmsInt32Number i;
    cmsUInt16Number In[3], Out[3];
    cmsUInt16Number Table[] = {

        0,    0,   0,
        0,    0,   0xffff,

        0,    0xffff,    0,
        0,    0xffff,    0xffff,

        0xffff,    0,    0,
        0xffff,    0,    0xffff,

        0xffff,    0xffff,   0,
        0xffff,    0xffff,   0xffff
    };

    p = _cmsComputeInterpParams(ContextID, 2, 3, 3, Table, CMS_LERP_FLAGS_TRILINEAR);

    MaxErr = 0.0;
     for (i=0; i < 0xffff; i++) {

       In[0] = In[1] = In[2] = (cmsUInt16Number) i;

        p ->Interpolation.Lerp16(ContextID, In, Out, p);

       if (!IsGoodWord("Channel 1", Out[0], In[0])) goto Error;
       if (!IsGoodWord("Channel 2", Out[1], In[1])) goto Error;
       if (!IsGoodWord("Channel 3", Out[2], In[2])) goto Error;
     }

    if (MaxErr > 0) printf("|Err|<%lf ", MaxErr);
    _cmsFreeInterpParams(ContextID, p);
    return 1;

Error:
    _cmsFreeInterpParams(ContextID, p);
    return 0;
}


static
cmsInt32Number ExaustiveCheck3DinterpolationFloatTetrahedral(cmsContext ContextID)
{
    cmsInterpParams* p;
    cmsInt32Number r, g, b;
    cmsFloat32Number In[3], Out[3];
    cmsFloat32Number FloatTable[] = { //R     G    B

        0,    0,   0,     // B=0,G=0,R=0
        0,    0,  .25,    // B=1,G=0,R=0

        0,   .5,    0,    // B=0,G=1,R=0
        0,   .5,  .25,    // B=1,G=1,R=0

        1,    0,    0,    // B=0,G=0,R=1
        1,    0,  .25,    // B=1,G=0,R=1

        1,    .5,   0,    // B=0,G=1,R=1
        1,    .5,  .25    // B=1,G=1,R=1

    };

    p = _cmsComputeInterpParams(ContextID, 2, 3, 3, FloatTable, CMS_LERP_FLAGS_FLOAT);

    MaxErr = 0.0;
    for (r=0; r < 0xff; r++)
        for (g=0; g < 0xff; g++)
            for (b=0; b < 0xff; b++)
        {

            In[0] = (cmsFloat32Number) r / 255.0F;
            In[1] = (cmsFloat32Number) g / 255.0F;
            In[2] = (cmsFloat32Number) b / 255.0F;


        p ->Interpolation.LerpFloat(ContextID, In, Out, p);

       if (!IsGoodFixed15_16("Channel 1", Out[0], In[0])) goto Error;
       if (!IsGoodFixed15_16("Channel 2", Out[1], (cmsFloat32Number) In[1] / 2.F)) goto Error;
       if (!IsGoodFixed15_16("Channel 3", Out[2], (cmsFloat32Number) In[2] / 4.F)) goto Error;
     }

    if (MaxErr > 0) printf("|Err|<%lf ", MaxErr);
    _cmsFreeInterpParams(ContextID, p);
    return 1;

Error:
    _cmsFreeInterpParams(ContextID, p);
    return 0;
}

static
cmsInt32Number ExaustiveCheck3DinterpolationFloatTrilinear(cmsContext ContextID)
{
    cmsInterpParams* p;
    cmsInt32Number r, g, b;
    cmsFloat32Number In[3], Out[3];
    cmsFloat32Number FloatTable[] = { //R     G    B

        0,    0,   0,     // B=0,G=0,R=0
        0,    0,  .25,    // B=1,G=0,R=0

        0,   .5,    0,    // B=0,G=1,R=0
        0,   .5,  .25,    // B=1,G=1,R=0

        1,    0,    0,    // B=0,G=0,R=1
        1,    0,  .25,    // B=1,G=0,R=1

        1,    .5,   0,    // B=0,G=1,R=1
        1,    .5,  .25    // B=1,G=1,R=1

    };

    p = _cmsComputeInterpParams(ContextID, 2, 3, 3, FloatTable, CMS_LERP_FLAGS_FLOAT|CMS_LERP_FLAGS_TRILINEAR);

    MaxErr = 0.0;
    for (r=0; r < 0xff; r++)
        for (g=0; g < 0xff; g++)
            for (b=0; b < 0xff; b++)
            {

                In[0] = (cmsFloat32Number) r / 255.0F;
                In[1] = (cmsFloat32Number) g / 255.0F;
                In[2] = (cmsFloat32Number) b / 255.0F;


                p ->Interpolation.LerpFloat(ContextID, In, Out, p);

                if (!IsGoodFixed15_16("Channel 1", Out[0], In[0])) goto Error;
                if (!IsGoodFixed15_16("Channel 2", Out[1], (cmsFloat32Number) In[1] / 2.F)) goto Error;
                if (!IsGoodFixed15_16("Channel 3", Out[2], (cmsFloat32Number) In[2] / 4.F)) goto Error;
            }

    if (MaxErr > 0) printf("|Err|<%lf ", MaxErr);
    _cmsFreeInterpParams(ContextID, p);
    return 1;

Error:
    _cmsFreeInterpParams(ContextID, p);
    return 0;

}

static
cmsInt32Number ExhaustiveCheck3DinterpolationTetrahedral16(cmsContext ContextID)
{
    cmsInterpParams* p;
    cmsInt32Number r, g, b;
    cmsUInt16Number In[3], Out[3];
    cmsUInt16Number Table[] = {

        0,    0,   0,
        0,    0,   0xffff,

        0,    0xffff,    0,
        0,    0xffff,    0xffff,

        0xffff,    0,    0,
        0xffff,    0,    0xffff,

        0xffff,    0xffff,   0,
        0xffff,    0xffff,   0xffff
    };

    p = _cmsComputeInterpParams(ContextID, 2, 3, 3, Table, CMS_LERP_FLAGS_16BITS);

    for (r=0; r < 0xff; r++)
        for (g=0; g < 0xff; g++)
            for (b=0; b < 0xff; b++)
        {
            In[0] = (cmsUInt16Number) r ;
            In[1] = (cmsUInt16Number) g ;
            In[2] = (cmsUInt16Number) b ;


        p ->Interpolation.Lerp16(ContextID, In, Out, p);

       if (!IsGoodWord("Channel 1", Out[0], In[0])) goto Error;
       if (!IsGoodWord("Channel 2", Out[1], In[1])) goto Error;
       if (!IsGoodWord("Channel 3", Out[2], In[2])) goto Error;
     }

    _cmsFreeInterpParams(ContextID, p);
    return 1;

Error:
    _cmsFreeInterpParams(ContextID, p);
    return 0;
}

static
cmsInt32Number ExhaustiveCheck3DinterpolationTrilinear16(cmsContext ContextID)
{
    cmsInterpParams* p;
    cmsInt32Number r, g, b;
    cmsUInt16Number In[3], Out[3];
    cmsUInt16Number Table[] = {

        0,    0,   0,
        0,    0,   0xffff,

        0,    0xffff,    0,
        0,    0xffff,    0xffff,

        0xffff,    0,    0,
        0xffff,    0,    0xffff,

        0xffff,    0xffff,   0,
        0xffff,    0xffff,   0xffff
    };

    p = _cmsComputeInterpParams(ContextID, 2, 3, 3, Table, CMS_LERP_FLAGS_TRILINEAR);

    for (r=0; r < 0xff; r++)
        for (g=0; g < 0xff; g++)
            for (b=0; b < 0xff; b++)
        {
            In[0] = (cmsUInt16Number) r ;
            In[1] = (cmsUInt16Number)g ;
            In[2] = (cmsUInt16Number)b ;


        p ->Interpolation.Lerp16(ContextID, In, Out, p);

       if (!IsGoodWord("Channel 1", Out[0], In[0])) goto Error;
       if (!IsGoodWord("Channel 2", Out[1], In[1])) goto Error;
       if (!IsGoodWord("Channel 3", Out[2], In[2])) goto Error;
     }


    _cmsFreeInterpParams(ContextID, p);
    return 1;

Error:
    _cmsFreeInterpParams(ContextID, p);
    return 0;
}

// Check reverse interpolation on LUTS. This is right now exclusively used by K preservation algorithm
static
cmsInt32Number CheckReverseInterpolation3x3(cmsContext ContextID)
{
 cmsPipeline* Lut;
 cmsStage* clut;
 cmsFloat32Number Target[4], Result[4], Hint[4];
 cmsFloat32Number err, max;
 cmsInt32Number i;
 cmsUInt16Number Table[] = {

        0,    0,   0,                 // 0 0 0
        0,    0,   0xffff,            // 0 0 1

        0,    0xffff,    0,           // 0 1 0
        0,    0xffff,    0xffff,      // 0 1 1

        0xffff,    0,    0,           // 1 0 0
        0xffff,    0,    0xffff,      // 1 0 1

        0xffff,    0xffff,   0,       // 1 1 0
        0xffff,    0xffff,   0xffff,  // 1 1 1
    };



   Lut = cmsPipelineAlloc(ContextID, 3, 3);

   clut = cmsStageAllocCLut16bit(ContextID, 2, 3, 3, Table);
   cmsPipelineInsertStage(ContextID, Lut, cmsAT_BEGIN, clut);

   Target[0] = 0; Target[1] = 0; Target[2] = 0;
   Hint[0] = 0; Hint[1] = 0; Hint[2] = 0;
   cmsPipelineEvalReverseFloat(ContextID, Target, Result, NULL, Lut);
   if (Result[0] != 0 || Result[1] != 0 || Result[2] != 0){

       Fail("Reverse interpolation didn't find zero");
       goto Error;
   }

   // Transverse identity
   max = 0;
   for (i=0; i <= 100; i++) {

       cmsFloat32Number in = i / 100.0F;

       Target[0] = in; Target[1] = 0; Target[2] = 0;
       cmsPipelineEvalReverseFloat(ContextID, Target, Result, Hint, Lut);

       err = fabsf(in - Result[0]);
       if (err > max) max = err;

       memcpy(Hint, Result, sizeof(Hint));
   }

    cmsPipelineFree(ContextID, Lut);
    return (max <= FLOAT_PRECISSION);

Error:
    cmsPipelineFree(ContextID, Lut);
    return 0;
}


static
cmsInt32Number CheckReverseInterpolation4x3(cmsContext ContextID)
{
 cmsPipeline* Lut;
 cmsStage* clut;
 cmsFloat32Number Target[4], Result[4], Hint[4];
 cmsFloat32Number err, max;
 cmsInt32Number i;

 // 4 -> 3, output gets 3 first channels copied
 cmsUInt16Number Table[] = {

        0,         0,         0,          //  0 0 0 0   = ( 0, 0, 0)
        0,         0,         0,          //  0 0 0 1   = ( 0, 0, 0)

        0,         0,         0xffff,     //  0 0 1 0   = ( 0, 0, 1)
        0,         0,         0xffff,     //  0 0 1 1   = ( 0, 0, 1)

        0,         0xffff,    0,          //  0 1 0 0   = ( 0, 1, 0)
        0,         0xffff,    0,          //  0 1 0 1   = ( 0, 1, 0)

        0,         0xffff,    0xffff,     //  0 1 1 0    = ( 0, 1, 1)
        0,         0xffff,    0xffff,     //  0 1 1 1    = ( 0, 1, 1)

        0xffff,    0,         0,          //  1 0 0 0    = ( 1, 0, 0)
        0xffff,    0,         0,          //  1 0 0 1    = ( 1, 0, 0)

        0xffff,    0,         0xffff,     //  1 0 1 0    = ( 1, 0, 1)
        0xffff,    0,         0xffff,     //  1 0 1 1    = ( 1, 0, 1)

        0xffff,    0xffff,    0,          //  1 1 0 0    = ( 1, 1, 0)
        0xffff,    0xffff,    0,          //  1 1 0 1    = ( 1, 1, 0)

        0xffff,    0xffff,    0xffff,     //  1 1 1 0    = ( 1, 1, 1)
        0xffff,    0xffff,    0xffff,     //  1 1 1 1    = ( 1, 1, 1)
    };


   Lut = cmsPipelineAlloc(ContextID, 4, 3);

   clut = cmsStageAllocCLut16bit(ContextID, 2, 4, 3, Table);
   cmsPipelineInsertStage(ContextID, Lut, cmsAT_BEGIN, clut);

   // Check if the LUT is behaving as expected
   SubTest("4->3 feasibility");
   for (i=0; i <= 100; i++) {

       Target[0] = i / 100.0F;
       Target[1] = Target[0];
       Target[2] = 0;
       Target[3] = 12;

       cmsPipelineEvalFloat(ContextID, Target, Result, Lut);

       if (!IsGoodFixed15_16("0", Target[0], Result[0])) goto Error;
       if (!IsGoodFixed15_16("1", Target[1], Result[1])) goto Error;
       if (!IsGoodFixed15_16("2", Target[2], Result[2])) goto Error;
   }

   SubTest("4->3 zero");
   Target[0] = 0;
   Target[1] = 0;
   Target[2] = 0;

   // This one holds the fixed K
   Target[3] = 0;

   // This is our hint (which is a big lie in this case)
   Hint[0] = 0.1F; Hint[1] = 0.1F; Hint[2] = 0.1F;

   cmsPipelineEvalReverseFloat(ContextID, Target, Result, Hint, Lut);

   if (Result[0] != 0 || Result[1] != 0 || Result[2] != 0 || Result[3] != 0){

       Fail("Reverse interpolation didn't find zero");
       goto Error;
   }

   SubTest("4->3 find CMY");
   max = 0;
   for (i=0; i <= 100; i++) {

       cmsFloat32Number in = i / 100.0F;

       Target[0] = in; Target[1] = 0; Target[2] = 0;
       cmsPipelineEvalReverseFloat(ContextID, Target, Result, Hint, Lut);

       err = fabsf(in - Result[0]);
       if (err > max) max = err;

       memcpy(Hint, Result, sizeof(Hint));
   }

    cmsPipelineFree(ContextID, Lut);
    return (max <= FLOAT_PRECISSION);

Error:
    cmsPipelineFree(ContextID, Lut);
    return 0;
}



// Check all interpolation.

static
cmsUInt16Number Fn8D1(cmsUInt16Number a1, cmsUInt16Number a2, cmsUInt16Number a3, cmsUInt16Number a4,
                      cmsUInt16Number a5, cmsUInt16Number a6, cmsUInt16Number a7, cmsUInt16Number a8,
                      cmsUInt32Number m)
{
    return (cmsUInt16Number) ((a1 + a2 + a3 + a4 + a5 + a6 + a7 + a8) / m);
}


static
cmsUInt16Number Fn8D2(cmsUInt16Number a1, cmsUInt16Number a2, cmsUInt16Number a3, cmsUInt16Number a4,
                      cmsUInt16Number a5, cmsUInt16Number a6, cmsUInt16Number a7, cmsUInt16Number a8,
                      cmsUInt32Number m)
{
    return (cmsUInt16Number) ((a1 + 3* a2 + 3* a3 + a4 + a5 + a6 + a7 + a8 ) / (m + 4));
}


static
cmsUInt16Number Fn8D3(cmsUInt16Number a1, cmsUInt16Number a2, cmsUInt16Number a3, cmsUInt16Number a4,
                      cmsUInt16Number a5, cmsUInt16Number a6, cmsUInt16Number a7, cmsUInt16Number a8,
                      cmsUInt32Number m)
{
    return (cmsUInt16Number) ((3*a1 + 2*a2 + 3*a3 + a4 + a5 + a6 + a7 + a8) / (m + 5));
}




static
cmsInt32Number Sampler3D(cmsContext ContextID,
               CMSREGISTER const cmsUInt16Number In[],
               CMSREGISTER cmsUInt16Number Out[],
               CMSREGISTER void * Cargo)
{

    Out[0] = Fn8D1(In[0], In[1], In[2], 0, 0, 0, 0, 0, 3);
    Out[1] = Fn8D2(In[0], In[1], In[2], 0, 0, 0, 0, 0, 3);
    Out[2] = Fn8D3(In[0], In[1], In[2], 0, 0, 0, 0, 0, 3);

    return 1;

    cmsUNUSED_PARAMETER(Cargo);

}

static
cmsInt32Number Sampler4D(cmsContext ContextID,
               CMSREGISTER const cmsUInt16Number In[],
               CMSREGISTER cmsUInt16Number Out[],
               CMSREGISTER void * Cargo)
{

    Out[0] = Fn8D1(In[0], In[1], In[2], In[3], 0, 0, 0, 0, 4);
    Out[1] = Fn8D2(In[0], In[1], In[2], In[3], 0, 0, 0, 0, 4);
    Out[2] = Fn8D3(In[0], In[1], In[2], In[3], 0, 0, 0, 0, 4);

    return 1;

    cmsUNUSED_PARAMETER(Cargo);
}

static
cmsInt32Number Sampler5D(cmsContext ContextID,
               CMSREGISTER const cmsUInt16Number In[],
               CMSREGISTER cmsUInt16Number Out[],
               CMSREGISTER void * Cargo)
{

    Out[0] = Fn8D1(In[0], In[1], In[2], In[3], In[4], 0, 0, 0, 5);
    Out[1] = Fn8D2(In[0], In[1], In[2], In[3], In[4], 0, 0, 0, 5);
    Out[2] = Fn8D3(In[0], In[1], In[2], In[3], In[4], 0, 0, 0, 5);

    return 1;

    cmsUNUSED_PARAMETER(Cargo);
}

static
cmsInt32Number Sampler6D(cmsContext ContextID,
               CMSREGISTER const cmsUInt16Number In[],
               CMSREGISTER cmsUInt16Number Out[],
               CMSREGISTER void * Cargo)
{

    Out[0] = Fn8D1(In[0], In[1], In[2], In[3], In[4], In[5], 0, 0, 6);
    Out[1] = Fn8D2(In[0], In[1], In[2], In[3], In[4], In[5], 0, 0, 6);
    Out[2] = Fn8D3(In[0], In[1], In[2], In[3], In[4], In[5], 0, 0, 6);

    return 1;

    cmsUNUSED_PARAMETER(Cargo);
}

static
cmsInt32Number Sampler7D(cmsContext ContextID,
               CMSREGISTER const cmsUInt16Number In[],
               CMSREGISTER cmsUInt16Number Out[],
               CMSREGISTER void * Cargo)
{

    Out[0] = Fn8D1(In[0], In[1], In[2], In[3], In[4], In[5], In[6], 0, 7);
    Out[1] = Fn8D2(In[0], In[1], In[2], In[3], In[4], In[5], In[6], 0, 7);
    Out[2] = Fn8D3(In[0], In[1], In[2], In[3], In[4], In[5], In[6], 0, 7);

    return 1;

    cmsUNUSED_PARAMETER(Cargo);
}

static
cmsInt32Number Sampler8D(cmsContext ContextID,
               CMSREGISTER const cmsUInt16Number In[],
               CMSREGISTER cmsUInt16Number Out[],
               CMSREGISTER void * Cargo)
{

    Out[0] = Fn8D1(In[0], In[1], In[2], In[3], In[4], In[5], In[6], In[7], 8);
    Out[1] = Fn8D2(In[0], In[1], In[2], In[3], In[4], In[5], In[6], In[7], 8);
    Out[2] = Fn8D3(In[0], In[1], In[2], In[3], In[4], In[5], In[6], In[7], 8);

    return 1;

    cmsUNUSED_PARAMETER(Cargo);
}

static
cmsBool CheckOne3D(cmsContext ContextID, cmsPipeline* lut, cmsUInt16Number a1, cmsUInt16Number a2, cmsUInt16Number a3)
{
    cmsUInt16Number In[3], Out1[3], Out2[3];

    In[0] = a1; In[1] = a2; In[2] = a3;

    // This is the interpolated value
    cmsPipelineEval16(ContextID, In, Out1, lut);

    // This is the real value
    Sampler3D(ContextID, In, Out2, NULL);

    // Let's see the difference

    if (!IsGoodWordPrec("Channel 1", Out1[0], Out2[0], 2)) return FALSE;
    if (!IsGoodWordPrec("Channel 2", Out1[1], Out2[1], 2)) return FALSE;
    if (!IsGoodWordPrec("Channel 3", Out1[2], Out2[2], 2)) return FALSE;

    return TRUE;
}

static
cmsBool CheckOne4D(cmsContext ContextID, cmsPipeline* lut, cmsUInt16Number a1, cmsUInt16Number a2, cmsUInt16Number a3, cmsUInt16Number a4)
{
    cmsUInt16Number In[4], Out1[3], Out2[3];

    In[0] = a1; In[1] = a2; In[2] = a3; In[3] = a4;

    // This is the interpolated value
    cmsPipelineEval16(ContextID, In, Out1, lut);

    // This is the real value
    Sampler4D(ContextID, In, Out2, NULL);

    // Let's see the difference

    if (!IsGoodWordPrec("Channel 1", Out1[0], Out2[0], 2)) return FALSE;
    if (!IsGoodWordPrec("Channel 2", Out1[1], Out2[1], 2)) return FALSE;
    if (!IsGoodWordPrec("Channel 3", Out1[2], Out2[2], 2)) return FALSE;

    return TRUE;
}

static
cmsBool CheckOne5D(cmsContext ContextID, cmsPipeline* lut, cmsUInt16Number a1, cmsUInt16Number a2,
                                     cmsUInt16Number a3, cmsUInt16Number a4, cmsUInt16Number a5)
{
    cmsUInt16Number In[5], Out1[3], Out2[3];

    In[0] = a1; In[1] = a2; In[2] = a3; In[3] = a4; In[4] = a5;

    // This is the interpolated value
    cmsPipelineEval16(ContextID, In, Out1, lut);

    // This is the real value
    Sampler5D(ContextID, In, Out2, NULL);

    // Let's see the difference

    if (!IsGoodWordPrec("Channel 1", Out1[0], Out2[0], 2)) return FALSE;
    if (!IsGoodWordPrec("Channel 2", Out1[1], Out2[1], 2)) return FALSE;
    if (!IsGoodWordPrec("Channel 3", Out1[2], Out2[2], 2)) return FALSE;

    return TRUE;
}

static
cmsBool CheckOne6D(cmsContext ContextID, cmsPipeline* lut, cmsUInt16Number a1, cmsUInt16Number a2,
                                     cmsUInt16Number a3, cmsUInt16Number a4,
                                     cmsUInt16Number a5, cmsUInt16Number a6)
{
    cmsUInt16Number In[6], Out1[3], Out2[3];

    In[0] = a1; In[1] = a2; In[2] = a3; In[3] = a4; In[4] = a5; In[5] = a6;

    // This is the interpolated value
    cmsPipelineEval16(ContextID, In, Out1, lut);

    // This is the real value
    Sampler6D(ContextID, In, Out2, NULL);

    // Let's see the difference

    if (!IsGoodWordPrec("Channel 1", Out1[0], Out2[0], 2)) return FALSE;
    if (!IsGoodWordPrec("Channel 2", Out1[1], Out2[1], 2)) return FALSE;
    if (!IsGoodWordPrec("Channel 3", Out1[2], Out2[2], 2)) return FALSE;

    return TRUE;
}


static
cmsBool CheckOne7D(cmsContext ContextID, cmsPipeline* lut, cmsUInt16Number a1, cmsUInt16Number a2,
                                     cmsUInt16Number a3, cmsUInt16Number a4,
                                     cmsUInt16Number a5, cmsUInt16Number a6,
                                     cmsUInt16Number a7)
{
    cmsUInt16Number In[7], Out1[3], Out2[3];

    In[0] = a1; In[1] = a2; In[2] = a3; In[3] = a4; In[4] = a5; In[5] = a6; In[6] = a7;

    // This is the interpolated value
    cmsPipelineEval16(ContextID, In, Out1, lut);

    // This is the real value
    Sampler7D(ContextID, In, Out2, NULL);

    // Let's see the difference

    if (!IsGoodWordPrec("Channel 1", Out1[0], Out2[0], 2)) return FALSE;
    if (!IsGoodWordPrec("Channel 2", Out1[1], Out2[1], 2)) return FALSE;
    if (!IsGoodWordPrec("Channel 3", Out1[2], Out2[2], 2)) return FALSE;

    return TRUE;
}


static
cmsBool CheckOne8D(cmsContext ContextID, cmsPipeline* lut, cmsUInt16Number a1, cmsUInt16Number a2,
                                     cmsUInt16Number a3, cmsUInt16Number a4,
                                     cmsUInt16Number a5, cmsUInt16Number a6,
                                     cmsUInt16Number a7, cmsUInt16Number a8)
{
    cmsUInt16Number In[8], Out1[3], Out2[3];

    In[0] = a1; In[1] = a2; In[2] = a3; In[3] = a4; In[4] = a5; In[5] = a6; In[6] = a7; In[7] = a8;

    // This is the interpolated value
    cmsPipelineEval16(ContextID, In, Out1, lut);

    // This is the real value
    Sampler8D(ContextID, In, Out2, NULL);

    // Let's see the difference

    if (!IsGoodWordPrec("Channel 1", Out1[0], Out2[0], 2)) return FALSE;
    if (!IsGoodWordPrec("Channel 2", Out1[1], Out2[1], 2)) return FALSE;
    if (!IsGoodWordPrec("Channel 3", Out1[2], Out2[2], 2)) return FALSE;

    return TRUE;
}


static
cmsInt32Number Check3Dinterp(cmsContext ContextID)
{
    cmsPipeline* lut;
    cmsStage* mpe;

    lut = cmsPipelineAlloc(ContextID, 3, 3);
    mpe = cmsStageAllocCLut16bit(ContextID, 9, 3, 3, NULL);
    cmsStageSampleCLut16bit(ContextID, mpe, Sampler3D, NULL, 0);
    cmsPipelineInsertStage(ContextID, lut, cmsAT_BEGIN, mpe);

    // Check accuracy

    if (!CheckOne3D(ContextID, lut, 0, 0, 0)) return 0;
    if (!CheckOne3D(ContextID, lut, 0xffff, 0xffff, 0xffff)) return 0;

    if (!CheckOne3D(ContextID, lut, 0x8080, 0x8080, 0x8080)) return 0;
    if (!CheckOne3D(ContextID, lut, 0x0000, 0xFE00, 0x80FF)) return 0;
    if (!CheckOne3D(ContextID, lut, 0x1111, 0x2222, 0x3333)) return 0;
    if (!CheckOne3D(ContextID, lut, 0x0000, 0x0012, 0x0013)) return 0;
    if (!CheckOne3D(ContextID, lut, 0x3141, 0x1415, 0x1592)) return 0;
    if (!CheckOne3D(ContextID, lut, 0xFF00, 0xFF01, 0xFF12)) return 0;

    cmsPipelineFree(ContextID, lut);

    return 1;
}

static
cmsInt32Number Check3DinterpGranular(cmsContext ContextID)
{
    cmsPipeline* lut;
    cmsStage* mpe;
    cmsUInt32Number Dimensions[] = { 7, 8, 9 };

    lut = cmsPipelineAlloc(ContextID, 3, 3);
    mpe = cmsStageAllocCLut16bitGranular(ContextID, Dimensions, 3, 3, NULL);
    cmsStageSampleCLut16bit(ContextID, mpe, Sampler3D, NULL, 0);
    cmsPipelineInsertStage(ContextID, lut, cmsAT_BEGIN, mpe);

    // Check accuracy

    if (!CheckOne3D(ContextID, lut, 0, 0, 0)) return 0;
    if (!CheckOne3D(ContextID, lut, 0xffff, 0xffff, 0xffff)) return 0;

    if (!CheckOne3D(ContextID, lut, 0x8080, 0x8080, 0x8080)) return 0;
    if (!CheckOne3D(ContextID, lut, 0x0000, 0xFE00, 0x80FF)) return 0;
    if (!CheckOne3D(ContextID, lut, 0x1111, 0x2222, 0x3333)) return 0;
    if (!CheckOne3D(ContextID, lut, 0x0000, 0x0012, 0x0013)) return 0;
    if (!CheckOne3D(ContextID, lut, 0x3141, 0x1415, 0x1592)) return 0;
    if (!CheckOne3D(ContextID, lut, 0xFF00, 0xFF01, 0xFF12)) return 0;

    cmsPipelineFree(ContextID, lut);

    return 1;
}


static
cmsInt32Number Check4Dinterp(cmsContext ContextID)
{
    cmsPipeline* lut;
    cmsStage* mpe;

    lut = cmsPipelineAlloc(ContextID, 4, 3);
    mpe = cmsStageAllocCLut16bit(ContextID, 9, 4, 3, NULL);
    cmsStageSampleCLut16bit(ContextID, mpe, Sampler4D, NULL, 0);
    cmsPipelineInsertStage(ContextID, lut, cmsAT_BEGIN, mpe);

    // Check accuracy

    if (!CheckOne4D(ContextID, lut, 0, 0, 0, 0)) return 0;
    if (!CheckOne4D(ContextID, lut, 0xffff, 0xffff, 0xffff, 0xffff)) return 0;

    if (!CheckOne4D(ContextID, lut, 0x8080, 0x8080, 0x8080, 0x8080)) return 0;
    if (!CheckOne4D(ContextID, lut, 0x0000, 0xFE00, 0x80FF, 0x8888)) return 0;
    if (!CheckOne4D(ContextID, lut, 0x1111, 0x2222, 0x3333, 0x4444)) return 0;
    if (!CheckOne4D(ContextID, lut, 0x0000, 0x0012, 0x0013, 0x0014)) return 0;
    if (!CheckOne4D(ContextID, lut, 0x3141, 0x1415, 0x1592, 0x9261)) return 0;
    if (!CheckOne4D(ContextID, lut, 0xFF00, 0xFF01, 0xFF12, 0xFF13)) return 0;

    cmsPipelineFree(ContextID, lut);

    return 1;
}



static
cmsInt32Number Check4DinterpGranular(cmsContext ContextID)
{
    cmsPipeline* lut;
    cmsStage* mpe;
    cmsUInt32Number Dimensions[] = { 9, 8, 7, 6 };

    lut = cmsPipelineAlloc(ContextID, 4, 3);
    mpe = cmsStageAllocCLut16bitGranular(ContextID, Dimensions, 4, 3, NULL);
    cmsStageSampleCLut16bit(ContextID, mpe, Sampler4D, NULL, 0);
    cmsPipelineInsertStage(ContextID, lut, cmsAT_BEGIN, mpe);

    // Check accuracy

    if (!CheckOne4D(ContextID, lut, 0, 0, 0, 0)) return 0;
    if (!CheckOne4D(ContextID, lut, 0xffff, 0xffff, 0xffff, 0xffff)) return 0;

    if (!CheckOne4D(ContextID, lut, 0x8080, 0x8080, 0x8080, 0x8080)) return 0;
    if (!CheckOne4D(ContextID, lut, 0x0000, 0xFE00, 0x80FF, 0x8888)) return 0;
    if (!CheckOne4D(ContextID, lut, 0x1111, 0x2222, 0x3333, 0x4444)) return 0;
    if (!CheckOne4D(ContextID, lut, 0x0000, 0x0012, 0x0013, 0x0014)) return 0;
    if (!CheckOne4D(ContextID, lut, 0x3141, 0x1415, 0x1592, 0x9261)) return 0;
    if (!CheckOne4D(ContextID, lut, 0xFF00, 0xFF01, 0xFF12, 0xFF13)) return 0;

    cmsPipelineFree(ContextID, lut);

    return 1;
}


static
cmsInt32Number Check5DinterpGranular(cmsContext ContextID)
{
    cmsPipeline* lut;
    cmsStage* mpe;
    cmsUInt32Number Dimensions[] = { 3, 2, 2, 2, 2 };

    lut = cmsPipelineAlloc(ContextID, 5, 3);
    mpe = cmsStageAllocCLut16bitGranular(ContextID, Dimensions, 5, 3, NULL);
    cmsStageSampleCLut16bit(ContextID, mpe, Sampler5D, NULL, 0);
    cmsPipelineInsertStage(ContextID, lut, cmsAT_BEGIN, mpe);

    // Check accuracy

    if (!CheckOne5D(ContextID, lut, 0, 0, 0, 0, 0)) return 0;
    if (!CheckOne5D(ContextID, lut, 0xffff, 0xffff, 0xffff, 0xffff, 0xffff)) return 0;

    if (!CheckOne5D(ContextID, lut, 0x8080, 0x8080, 0x8080, 0x8080, 0x1234)) return 0;
    if (!CheckOne5D(ContextID, lut, 0x0000, 0xFE00, 0x80FF, 0x8888, 0x8078)) return 0;
    if (!CheckOne5D(ContextID, lut, 0x1111, 0x2222, 0x3333, 0x4444, 0x1455)) return 0;
    if (!CheckOne5D(ContextID, lut, 0x0000, 0x0012, 0x0013, 0x0014, 0x2333)) return 0;
    if (!CheckOne5D(ContextID, lut, 0x3141, 0x1415, 0x1592, 0x9261, 0x4567)) return 0;
    if (!CheckOne5D(ContextID, lut, 0xFF00, 0xFF01, 0xFF12, 0xFF13, 0xF344)) return 0;

    cmsPipelineFree(ContextID, lut);

    return 1;
}

static
cmsInt32Number Check6DinterpGranular(cmsContext ContextID)
{
    cmsPipeline* lut;
    cmsStage* mpe;
    cmsUInt32Number Dimensions[] = { 4, 3, 3, 2, 2, 2 };

    lut = cmsPipelineAlloc(ContextID, 6, 3);
    mpe = cmsStageAllocCLut16bitGranular(ContextID, Dimensions, 6, 3, NULL);
    cmsStageSampleCLut16bit(ContextID, mpe, Sampler6D, NULL, 0);
    cmsPipelineInsertStage(ContextID, lut, cmsAT_BEGIN, mpe);

    // Check accuracy

    if (!CheckOne6D(ContextID, lut, 0, 0, 0, 0, 0, 0)) return 0;
    if (!CheckOne6D(ContextID, lut, 0xffff, 0xffff, 0xffff, 0xffff, 0xffff, 0xffff)) return 0;

    if (!CheckOne6D(ContextID, lut, 0x8080, 0x8080, 0x8080, 0x8080, 0x1234, 0x1122)) return 0;
    if (!CheckOne6D(ContextID, lut, 0x0000, 0xFE00, 0x80FF, 0x8888, 0x8078, 0x2233)) return 0;
    if (!CheckOne6D(ContextID, lut, 0x1111, 0x2222, 0x3333, 0x4444, 0x1455, 0x3344)) return 0;
    if (!CheckOne6D(ContextID, lut, 0x0000, 0x0012, 0x0013, 0x0014, 0x2333, 0x4455)) return 0;
    if (!CheckOne6D(ContextID, lut, 0x3141, 0x1415, 0x1592, 0x9261, 0x4567, 0x5566)) return 0;
    if (!CheckOne6D(ContextID, lut, 0xFF00, 0xFF01, 0xFF12, 0xFF13, 0xF344, 0x6677)) return 0;

    cmsPipelineFree(ContextID, lut);

    return 1;
}

static
cmsInt32Number Check7DinterpGranular(cmsContext ContextID)
{
    cmsPipeline* lut;
    cmsStage* mpe;
    cmsUInt32Number Dimensions[] = { 4, 3, 3, 2, 2, 2, 2 };

    lut = cmsPipelineAlloc(ContextID, 7, 3);
    mpe = cmsStageAllocCLut16bitGranular(ContextID, Dimensions, 7, 3, NULL);
    cmsStageSampleCLut16bit(ContextID, mpe, Sampler7D, NULL, 0);
    cmsPipelineInsertStage(ContextID, lut, cmsAT_BEGIN, mpe);

    // Check accuracy

    if (!CheckOne7D(ContextID, lut, 0, 0, 0, 0, 0, 0, 0)) return 0;
    if (!CheckOne7D(ContextID, lut, 0xffff, 0xffff, 0xffff, 0xffff, 0xffff, 0xffff, 0xffff)) return 0;

    if (!CheckOne7D(ContextID, lut, 0x8080, 0x8080, 0x8080, 0x8080, 0x1234, 0x1122, 0x0056)) return 0;
    if (!CheckOne7D(ContextID, lut, 0x0000, 0xFE00, 0x80FF, 0x8888, 0x8078, 0x2233, 0x0088)) return 0;
    if (!CheckOne7D(ContextID, lut, 0x1111, 0x2222, 0x3333, 0x4444, 0x1455, 0x3344, 0x1987)) return 0;
    if (!CheckOne7D(ContextID, lut, 0x0000, 0x0012, 0x0013, 0x0014, 0x2333, 0x4455, 0x9988)) return 0;
    if (!CheckOne7D(ContextID, lut, 0x3141, 0x1415, 0x1592, 0x9261, 0x4567, 0x5566, 0xfe56)) return 0;
    if (!CheckOne7D(ContextID, lut, 0xFF00, 0xFF01, 0xFF12, 0xFF13, 0xF344, 0x6677, 0xbabe)) return 0;

    cmsPipelineFree(ContextID, lut);

    return 1;
}


static
cmsInt32Number Check8DinterpGranular(cmsContext ContextID)
{
    cmsPipeline* lut;
    cmsStage* mpe;
    cmsUInt32Number Dimensions[] = { 4, 3, 3, 2, 2, 2, 2, 2 };

    lut = cmsPipelineAlloc(ContextID, 8, 3);
    mpe = cmsStageAllocCLut16bitGranular(ContextID, Dimensions, 8, 3, NULL);
    cmsStageSampleCLut16bit(ContextID, mpe, Sampler8D, NULL, 0);
    cmsPipelineInsertStage(ContextID, lut, cmsAT_BEGIN, mpe);

    // Check accuracy

    if (!CheckOne8D(ContextID, lut, 0, 0, 0, 0, 0, 0, 0, 0)) return 0;
    if (!CheckOne8D(ContextID, lut, 0xffff, 0xffff, 0xffff, 0xffff, 0xffff, 0xffff, 0xffff, 0xffff)) return 0;

    if (!CheckOne8D(ContextID, lut, 0x8080, 0x8080, 0x8080, 0x8080, 0x1234, 0x1122, 0x0056, 0x0011)) return 0;
    if (!CheckOne8D(ContextID, lut, 0x0000, 0xFE00, 0x80FF, 0x8888, 0x8078, 0x2233, 0x0088, 0x2020)) return 0;
    if (!CheckOne8D(ContextID, lut, 0x1111, 0x2222, 0x3333, 0x4444, 0x1455, 0x3344, 0x1987, 0x4532)) return 0;
    if (!CheckOne8D(ContextID, lut, 0x0000, 0x0012, 0x0013, 0x0014, 0x2333, 0x4455, 0x9988, 0x1200)) return 0;
    if (!CheckOne8D(ContextID, lut, 0x3141, 0x1415, 0x1592, 0x9261, 0x4567, 0x5566, 0xfe56, 0x6666)) return 0;
    if (!CheckOne8D(ContextID, lut, 0xFF00, 0xFF01, 0xFF12, 0xFF13, 0xF344, 0x6677, 0xbabe, 0xface)) return 0;

    cmsPipelineFree(ContextID, lut);

    return 1;
}

// Colorimetric conversions -------------------------------------------------------------------------------------------------

// Lab to LCh and back should be performed at 1E-12 accuracy at least
static
cmsInt32Number CheckLab2LCh(cmsContext ContextID)
{
    cmsInt32Number l, a, b;
    cmsFloat64Number dist, Max = 0;
    cmsCIELab Lab, Lab2;
    cmsCIELCh LCh;

    for (l=0; l <= 100; l += 10) {

        for (a=-128; a <= +128; a += 8) {

            for (b=-128; b <= 128; b += 8) {

                Lab.L = l;
                Lab.a = a;
                Lab.b = b;

                cmsLab2LCh(ContextID, &LCh, &Lab);
                cmsLCh2Lab(ContextID, &Lab2, &LCh);

                dist = cmsDeltaE(ContextID, &Lab, &Lab2);
                if (dist > Max) Max = dist;
            }
        }
    }

    return Max < 1E-12;
}

// Lab to LCh and back should be performed at 1E-12 accuracy at least
static
cmsInt32Number CheckLab2XYZ(cmsContext ContextID)
{
    cmsInt32Number l, a, b;
    cmsFloat64Number dist, Max = 0;
    cmsCIELab Lab, Lab2;
    cmsCIEXYZ XYZ;

    for (l=0; l <= 100; l += 10) {

        for (a=-128; a <= +128; a += 8) {

            for (b=-128; b <= 128; b += 8) {

                Lab.L = l;
                Lab.a = a;
                Lab.b = b;

                cmsLab2XYZ(ContextID, NULL, &XYZ, &Lab);
                cmsXYZ2Lab(ContextID, NULL, &Lab2, &XYZ);

                dist = cmsDeltaE(ContextID, &Lab, &Lab2);
                if (dist > Max) Max = dist;

            }
        }
    }

    return Max < 1E-12;
}

// Lab to xyY and back should be performed at 1E-12 accuracy at least
static
cmsInt32Number CheckLab2xyY(cmsContext ContextID)
{
    cmsInt32Number l, a, b;
    cmsFloat64Number dist, Max = 0;
    cmsCIELab Lab, Lab2;
    cmsCIEXYZ XYZ;
    cmsCIExyY xyY;

    for (l=0; l <= 100; l += 10) {

        for (a=-128; a <= +128; a += 8) {

            for (b=-128; b <= 128; b += 8) {

                Lab.L = l;
                Lab.a = a;
                Lab.b = b;

                cmsLab2XYZ(ContextID, NULL, &XYZ, &Lab);
                cmsXYZ2xyY(ContextID, &xyY, &XYZ);
                cmsxyY2XYZ(ContextID, &XYZ, &xyY);
                cmsXYZ2Lab(ContextID, NULL, &Lab2, &XYZ);

                dist = cmsDeltaE(ContextID, &Lab, &Lab2);
                if (dist > Max) Max = dist;

            }
        }
    }

    return Max < 1E-12;
}


static
cmsInt32Number CheckLabV2encoding(cmsContext ContextID)
{
    cmsInt32Number n2, i, j;
    cmsUInt16Number Inw[3], aw[3];
    cmsCIELab Lab;

    n2=0;

    for (j=0; j < 65535; j++) {

        Inw[0] = Inw[1] = Inw[2] = (cmsUInt16Number) j;

        cmsLabEncoded2FloatV2(ContextID, &Lab, Inw);
        cmsFloat2LabEncodedV2(ContextID, aw, &Lab);

        for (i=0; i < 3; i++) {

        if (aw[i] != j) {
            n2++;
        }
        }

    }

    return (n2 == 0);
}

static
cmsInt32Number CheckLabV4encoding(cmsContext ContextID)
{
    cmsInt32Number n2, i, j;
    cmsUInt16Number Inw[3], aw[3];
    cmsCIELab Lab;

    n2=0;

    for (j=0; j < 65535; j++) {

        Inw[0] = Inw[1] = Inw[2] = (cmsUInt16Number) j;

        cmsLabEncoded2Float(ContextID, &Lab, Inw);
        cmsFloat2LabEncoded(ContextID, aw, &Lab);

        for (i=0; i < 3; i++) {

        if (aw[i] != j) {
            n2++;
        }
        }

    }

    return (n2 == 0);
}


// BlackBody -----------------------------------------------------------------------------------------------------

static
cmsInt32Number CheckTemp2CHRM(cmsContext ContextID)
{
    cmsInt32Number j;
    cmsFloat64Number d, v, Max = 0;
    cmsCIExyY White;

    for (j=4000; j < 25000; j++) {

        cmsWhitePointFromTemp(ContextID, &White, j);
        if (!cmsTempFromWhitePoint(ContextID, &v, &White)) return 0;

        d = fabs(v - j);
        if (d > Max) Max = d;
    }

    // 100 degree is the actual resolution
    return (Max < 100);
}



// Tone curves -----------------------------------------------------------------------------------------------------

static
cmsInt32Number CheckGammaEstimation(cmsContext ContextID, cmsToneCurve* c, cmsFloat64Number g)
{
    cmsFloat64Number est = cmsEstimateGamma(ContextID, c, 0.001);

    SubTest("Gamma estimation");
    if (fabs(est - g) > 0.001) return 0;
    return 1;
}

static
cmsInt32Number CheckGammaCreation16(cmsContext ContextID)
{
    cmsToneCurve* LinGamma = cmsBuildGamma(ContextID, 1.0);
    cmsInt32Number i;
    cmsUInt16Number in, out;

    for (i=0; i < 0xffff; i++) {

        in = (cmsUInt16Number) i;
        out = cmsEvalToneCurve16(ContextID, LinGamma, in);
        if (in != out) {
            Fail("(lin gamma): Must be %x, But is %x : ", in, out);
            cmsFreeToneCurve(ContextID, LinGamma);
            return 0;
        }
    }

    if (!CheckGammaEstimation(ContextID, LinGamma, 1.0)) return 0;

    cmsFreeToneCurve(ContextID, LinGamma);
    return 1;

}

static
cmsInt32Number CheckGammaCreationFlt(cmsContext ContextID)
{
    cmsToneCurve* LinGamma = cmsBuildGamma(ContextID, 1.0);
    cmsInt32Number i;
    cmsFloat32Number in, out;

    for (i=0; i < 0xffff; i++) {

        in = (cmsFloat32Number) (i / 65535.0);
        out = cmsEvalToneCurveFloat(ContextID, LinGamma, in);
        if (fabs(in - out) > (1/65535.0)) {
            Fail("(lin gamma): Must be %f, But is %f : ", in, out);
            cmsFreeToneCurve(ContextID, LinGamma);
            return 0;
        }
    }

    if (!CheckGammaEstimation(ContextID, LinGamma, 1.0)) return 0;
    cmsFreeToneCurve(ContextID, LinGamma);
    return 1;
}

// Curve curves using a single power function
// Error is given in 0..ffff counts
static
cmsInt32Number CheckGammaFloat(cmsContext ContextID, cmsFloat64Number g)
{
    cmsToneCurve* Curve = cmsBuildGamma(ContextID, g);
    cmsInt32Number i;
    cmsFloat32Number in, out;
    cmsFloat64Number val, Err;

    MaxErr = 0.0;
    for (i=0; i < 0xffff; i++) {

        in = (cmsFloat32Number) (i / 65535.0);
        out = cmsEvalToneCurveFloat(ContextID, Curve, in);
        val = pow((cmsFloat64Number) in, g);

        Err = fabs( val - out);
        if (Err > MaxErr) MaxErr = Err;
    }

    if (MaxErr > 0) printf("|Err|<%lf ", MaxErr * 65535.0);

    if (!CheckGammaEstimation(ContextID, Curve, g)) return 0;

    cmsFreeToneCurve(ContextID, Curve);
    return 1;
}

static cmsInt32Number CheckGamma18(cmsContext ContextID)
{
    return CheckGammaFloat(ContextID, 1.8);
}

static cmsInt32Number CheckGamma22(cmsContext ContextID)
{
    return CheckGammaFloat(ContextID, 2.2);
}

static cmsInt32Number CheckGamma30(cmsContext ContextID)
{
    return CheckGammaFloat(ContextID, 3.0);
}


// Check table-based gamma functions
static
cmsInt32Number CheckGammaFloatTable(cmsContext ContextID, cmsFloat64Number g)
{
    cmsFloat32Number Values[1025];
    cmsToneCurve* Curve;
    cmsInt32Number i;
    cmsFloat32Number in, out;
    cmsFloat64Number val, Err;

    for (i=0; i <= 1024; i++) {

        in = (cmsFloat32Number) (i / 1024.0);
        Values[i] = powf(in, (float) g);
    }

    Curve = cmsBuildTabulatedToneCurveFloat(ContextID, 1025, Values);

    MaxErr = 0.0;
    for (i=0; i <= 0xffff; i++) {

        in = (cmsFloat32Number) (i / 65535.0);
        out = cmsEvalToneCurveFloat(ContextID, Curve, in);
        val = pow(in, g);

        Err = fabs(val - out);
        if (Err > MaxErr) MaxErr = Err;
    }

    if (MaxErr > 0) printf("|Err|<%lf ", MaxErr * 65535.0);

    if (!CheckGammaEstimation(ContextID, Curve, g)) return 0;

    cmsFreeToneCurve(ContextID, Curve);
    return 1;
}


static cmsInt32Number CheckGamma18Table(cmsContext ContextID)
{
    return CheckGammaFloatTable(ContextID, 1.8);
}

static cmsInt32Number CheckGamma22Table(cmsContext ContextID)
{
    return CheckGammaFloatTable(ContextID, 2.2);
}

static cmsInt32Number CheckGamma30Table(cmsContext ContextID)
{
    return CheckGammaFloatTable(ContextID, 3.0);
}

// Create a curve from a table (which is a pure gamma function) and check it against the pow function.
static
cmsInt32Number CheckGammaWordTable(cmsContext ContextID, cmsFloat64Number g)
{
    cmsUInt16Number Values[1025];
    cmsToneCurve* Curve;
    cmsInt32Number i;
    cmsFloat32Number in, out;
    cmsFloat64Number val, Err;

    for (i=0; i <= 1024; i++) {

        in = (cmsFloat32Number) (i / 1024.0);
        Values[i] = (cmsUInt16Number) floor(pow(in, g) * 65535.0 + 0.5);
    }

    Curve = cmsBuildTabulatedToneCurve16(ContextID, 1025, Values);

    MaxErr = 0.0;
    for (i=0; i <= 0xffff; i++) {

        in = (cmsFloat32Number) (i / 65535.0);
        out = cmsEvalToneCurveFloat(ContextID, Curve, in);
        val = pow(in, g);

        Err = fabs(val - out);
        if (Err > MaxErr) MaxErr = Err;
    }

    if (MaxErr > 0) printf("|Err|<%lf ", MaxErr * 65535.0);

    if (!CheckGammaEstimation(ContextID, Curve, g)) return 0;

    cmsFreeToneCurve(ContextID, Curve);
    return 1;
}

static cmsInt32Number CheckGamma18TableWord(cmsContext ContextID)
{
    return CheckGammaWordTable(ContextID, 1.8);
}

static cmsInt32Number CheckGamma22TableWord(cmsContext ContextID)
{
    return CheckGammaWordTable(ContextID, 2.2);
}

static cmsInt32Number CheckGamma30TableWord(cmsContext ContextID)
{
    return CheckGammaWordTable(ContextID, 3.0);
}


// Curve joining test. Joining two high-gamma of 3.0 curves should
// give something like linear
static
cmsInt32Number CheckJointCurves(cmsContext ContextID)
{
    cmsToneCurve *Forward, *Reverse, *Result;
    cmsBool  rc;

    Forward = cmsBuildGamma(ContextID, 3.0);
    Reverse = cmsBuildGamma(ContextID, 3.0);

    Result = cmsJoinToneCurve(ContextID, Forward, Reverse, 256);

    cmsFreeToneCurve(ContextID, Forward); cmsFreeToneCurve(ContextID, Reverse);

    rc = cmsIsToneCurveLinear(ContextID, Result);
    cmsFreeToneCurve(ContextID, Result);

    if (!rc)
        Fail("Joining same curve twice does not result in a linear ramp");

    return rc;
}


#if 0
// Create a gamma curve by cheating the table
static
cmsToneCurve* GammaTableLinear(cmsContext ContextID, cmsInt32Number nEntries, cmsBool Dir)
{
    cmsInt32Number i;
    cmsToneCurve* g = cmsBuildTabulatedToneCurve16(ContextID, nEntries, NULL);

    for (i=0; i < nEntries; i++) {

        cmsInt32Number v = _cmsQuantizeVal(i, nEntries);

        if (Dir)
            g->Table16[i] = (cmsUInt16Number) v;
        else
            g->Table16[i] = (cmsUInt16Number) (0xFFFF - v);
    }

    return g;
}
#endif


static
cmsInt32Number CheckJointCurvesDescending(cmsContext ContextID)
{
    cmsToneCurve *Forward, *Reverse, *Result;
    cmsInt32Number i, rc;

     Forward = cmsBuildGamma(ContextID, 2.2);

    // Fake the curve to be table-based

    for (i=0; i < 4096; i++)
        Forward ->Table16[i] = 0xffff - Forward->Table16[i];
    Forward ->Segments[0].Type = 0;

    Reverse = cmsReverseToneCurve(ContextID, Forward);

    Result = cmsJoinToneCurve(ContextID, Reverse, Reverse, 256);

    cmsFreeToneCurve(ContextID, Forward);
    cmsFreeToneCurve(ContextID, Reverse);

    rc = cmsIsToneCurveLinear(ContextID, Result);
    cmsFreeToneCurve(ContextID, Result);

    return rc;
}


static
cmsInt32Number CheckFToneCurvePoint(cmsContext ContextID, cmsToneCurve* c, cmsUInt16Number Point, cmsInt32Number Value)
{
    cmsInt32Number Result;

    Result = cmsEvalToneCurve16(ContextID, c, Point);

    return (abs(Value - Result) < 2);
}

static
cmsInt32Number CheckReverseDegenerated(cmsContext ContextID)
{
    cmsToneCurve* p, *g;
    cmsUInt16Number Tab[16];

    Tab[0] = 0;
    Tab[1] = 0;
    Tab[2] = 0;
    Tab[3] = 0;
    Tab[4] = 0;
    Tab[5] = 0x5555;
    Tab[6] = 0x6666;
    Tab[7] = 0x7777;
    Tab[8] = 0x8888;
    Tab[9] = 0x9999;
    Tab[10]= 0xffff;
    Tab[11]= 0xffff;
    Tab[12]= 0xffff;
    Tab[13]= 0xffff;
    Tab[14]= 0xffff;
    Tab[15]= 0xffff;

    p = cmsBuildTabulatedToneCurve16(ContextID, 16, Tab);
    g = cmsReverseToneCurve(ContextID, p);

    // Now let's check some points
    if (!CheckFToneCurvePoint(ContextID, g, 0x5555, 0x5555)) return 0;
    if (!CheckFToneCurvePoint(ContextID, g, 0x7777, 0x7777)) return 0;

    // First point for zero
    if (!CheckFToneCurvePoint(ContextID, g, 0x0000, 0x4444)) return 0;

    // Last point
    if (!CheckFToneCurvePoint(ContextID, g, 0xFFFF, 0xFFFF)) return 0;

    cmsFreeToneCurve(ContextID, p);
    cmsFreeToneCurve(ContextID, g);

    return 1;
}


// Build a parametric sRGB-like curve
static
cmsToneCurve* Build_sRGBGamma(cmsContext ContextID)
{
    cmsFloat64Number Parameters[5];

    Parameters[0] = 2.4;
    Parameters[1] = 1. / 1.055;
    Parameters[2] = 0.055 / 1.055;
    Parameters[3] = 1. / 12.92;
    Parameters[4] = 0.04045;    // d

    return cmsBuildParametricToneCurve(ContextID, 4, Parameters);
}



// Join two gamma tables in floating point format. Result should be a straight line
static
cmsToneCurve* CombineGammaFloat(cmsContext ContextID, cmsToneCurve* g1, cmsToneCurve* g2)
{
    cmsUInt16Number Tab[256];
    cmsFloat32Number f;
    cmsInt32Number i;

    for (i=0; i < 256; i++) {

        f = (cmsFloat32Number) i / 255.0F;
        f = cmsEvalToneCurveFloat(ContextID, g2, cmsEvalToneCurveFloat(ContextID, g1, f));

        Tab[i] = (cmsUInt16Number) floor(f * 65535.0 + 0.5);
    }

    return  cmsBuildTabulatedToneCurve16(ContextID, 256, Tab);
}

// Same of anterior, but using quantized tables
static
cmsToneCurve* CombineGamma16(cmsContext ContextID, cmsToneCurve* g1, cmsToneCurve* g2)
{
    cmsUInt16Number Tab[256];

    cmsInt32Number i;

    for (i=0; i < 256; i++) {

        cmsUInt16Number wValIn;

        wValIn = _cmsQuantizeVal(i, 256);
        Tab[i] = cmsEvalToneCurve16(ContextID, g2, cmsEvalToneCurve16(ContextID, g1, wValIn));
    }

    return  cmsBuildTabulatedToneCurve16(ContextID, 256, Tab);
}

static
cmsInt32Number CheckJointFloatCurves_sRGB(cmsContext ContextID)
{
    cmsToneCurve *Forward, *Reverse, *Result;
    cmsBool  rc;

    Forward = Build_sRGBGamma(ContextID);
    Reverse = cmsReverseToneCurve(ContextID, Forward);
    Result = CombineGammaFloat(ContextID, Forward, Reverse);
    cmsFreeToneCurve(ContextID, Forward); cmsFreeToneCurve(ContextID, Reverse);

    rc = cmsIsToneCurveLinear(ContextID, Result);
    cmsFreeToneCurve(ContextID, Result);

    return rc;
}

static
cmsInt32Number CheckJoint16Curves_sRGB(cmsContext ContextID)
{
    cmsToneCurve *Forward, *Reverse, *Result;
    cmsBool  rc;

    Forward = Build_sRGBGamma(ContextID);
    Reverse = cmsReverseToneCurve(ContextID, Forward);
    Result = CombineGamma16(ContextID, Forward, Reverse);
    cmsFreeToneCurve(ContextID, Forward); cmsFreeToneCurve(ContextID, Reverse);

    rc = cmsIsToneCurveLinear(ContextID, Result);
    cmsFreeToneCurve(ContextID, Result);

    return rc;
}

// sigmoidal curve f(x) = (1-x^g) ^(1/g)

static
cmsInt32Number CheckJointCurvesSShaped(cmsContext ContextID)
{
    cmsFloat64Number p = 3.2;
    cmsToneCurve *Forward, *Reverse, *Result;
    cmsInt32Number rc;

    Forward = cmsBuildParametricToneCurve(ContextID, 108, &p);
    Reverse = cmsReverseToneCurve(ContextID, Forward);
    Result = cmsJoinToneCurve(ContextID, Forward, Forward, 4096);

    cmsFreeToneCurve(ContextID, Forward);
    cmsFreeToneCurve(ContextID, Reverse);

    rc = cmsIsToneCurveLinear(ContextID, Result);
    cmsFreeToneCurve(ContextID, Result);
    return rc;
}


// --------------------------------------------------------------------------------------------------------

// Implementation of some tone curve functions
static
cmsFloat32Number Gamma(cmsFloat32Number x, const cmsFloat64Number Params[])
{
    return (cmsFloat32Number) pow(x, Params[0]);
}

static
cmsFloat32Number CIE122(cmsFloat32Number x, const cmsFloat64Number Params[])

{
    cmsFloat64Number e, Val;

    if (x >= -Params[2] / Params[1]) {

        e = Params[1]*x + Params[2];

        if (e > 0)
            Val = pow(e, Params[0]);
        else
            Val = 0;
    }
    else
        Val = 0;

    return (cmsFloat32Number) Val;
}

static
cmsFloat32Number IEC61966_3(cmsFloat32Number x, const cmsFloat64Number Params[])
{
    cmsFloat64Number e, Val;

    if (x >= -Params[2] / Params[1]) {

        e = Params[1]*x + Params[2];

        if (e > 0)
            Val = pow(e, Params[0]) + Params[3];
        else
            Val = 0;
    }
    else
        Val = Params[3];

    return (cmsFloat32Number) Val;
}

static
cmsFloat32Number IEC61966_21(cmsFloat32Number x, const cmsFloat64Number Params[])
{
    cmsFloat64Number e, Val;

    if (x >= Params[4]) {

        e = Params[1]*x + Params[2];

        if (e > 0)
            Val = pow(e, Params[0]);
        else
            Val = 0;
    }
    else
        Val = x * Params[3];

    return (cmsFloat32Number) Val;
}

static
cmsFloat32Number param_5(cmsFloat32Number x, const cmsFloat64Number Params[])
{
    cmsFloat64Number e, Val;
    // Y = (aX + b)^Gamma + e | X >= d
    // Y = cX + f             | else
    if (x >= Params[4]) {

        e = Params[1]*x + Params[2];
        if (e > 0)
            Val = pow(e, Params[0]) + Params[5];
        else
            Val = 0;
    }
    else
        Val = x*Params[3] + Params[6];

    return (cmsFloat32Number) Val;
}

static
cmsFloat32Number param_6(cmsFloat32Number x, const cmsFloat64Number Params[])
{
    cmsFloat64Number e, Val;

    e = Params[1]*x + Params[2];
    if (e > 0)
        Val = pow(e, Params[0]) + Params[3];
    else
        Val = 0;

    return (cmsFloat32Number) Val;
}

static
cmsFloat32Number param_7(cmsFloat32Number x, const cmsFloat64Number Params[])
{
    cmsFloat64Number Val;


    Val = Params[1]*log10(Params[2] * pow(x, Params[0]) + Params[3]) + Params[4];

    return (cmsFloat32Number) Val;
}


static
cmsFloat32Number param_8(cmsFloat32Number x, const cmsFloat64Number Params[])
{
    cmsFloat64Number Val;

    Val = (Params[0] * pow(Params[1], Params[2] * x + Params[3]) + Params[4]);

    return (cmsFloat32Number) Val;
}


static
cmsFloat32Number sigmoidal(cmsFloat32Number x, const cmsFloat64Number Params[])
{
    cmsFloat64Number Val;

    Val = pow(1.0 - pow(1 - x, 1/Params[0]), 1/Params[0]);

    return (cmsFloat32Number) Val;
}


static
cmsBool CheckSingleParametric(cmsContext ContextID, const char* Name, dblfnptr fn, cmsInt32Number Type, const cmsFloat64Number Params[])
{
    cmsInt32Number i;
    cmsToneCurve* tc;
    cmsToneCurve* tc_1;
    char InverseText[256];

    tc = cmsBuildParametricToneCurve(ContextID, Type, Params);
    tc_1 = cmsBuildParametricToneCurve(ContextID, -Type, Params);

    for (i=0; i <= 1000; i++) {

        cmsFloat32Number x = (cmsFloat32Number) i / 1000;
        cmsFloat32Number y_fn, y_param, x_param, y_param2;

        y_fn = fn(x, Params);
        y_param = cmsEvalToneCurveFloat(ContextID, tc, x);
        x_param = cmsEvalToneCurveFloat(ContextID, tc_1, y_param);

        y_param2 = fn(x_param, Params);

        if (!IsGoodVal(Name, y_fn, y_param, FIXED_PRECISION_15_16))
            goto Error;

        sprintf(InverseText, "Inverse %s", Name);
        if (!IsGoodVal(InverseText, y_fn, y_param2, FIXED_PRECISION_15_16))
            goto Error;
    }

    cmsFreeToneCurve(ContextID, tc);
    cmsFreeToneCurve(ContextID, tc_1);
    return TRUE;

Error:
    cmsFreeToneCurve(ContextID, tc);
    cmsFreeToneCurve(ContextID, tc_1);
    return FALSE;
}

// Check against some known values
static
cmsInt32Number CheckParametricToneCurves(cmsContext ContextID)
{
    cmsFloat64Number Params[10];

     // 1) X = Y ^ Gamma

     Params[0] = 2.2;

     if (!CheckSingleParametric(ContextID, "Gamma", Gamma, 1, Params)) return 0;

     // 2) CIE 122-1966
     // Y = (aX + b)^Gamma  | X >= -b/a
     // Y = 0               | else

     Params[0] = 2.2;
     Params[1] = 1.5;
     Params[2] = -0.5;

     if (!CheckSingleParametric(ContextID, "CIE122-1966", CIE122, 2, Params)) return 0;

     // 3) IEC 61966-3
     // Y = (aX + b)^Gamma | X <= -b/a
     // Y = c              | else

     Params[0] = 2.2;
     Params[1] = 1.5;
     Params[2] = -0.5;
     Params[3] = 0.3;


     if (!CheckSingleParametric(ContextID, "IEC 61966-3", IEC61966_3, 3, Params)) return 0;

     // 4) IEC 61966-2.1 (sRGB)
     // Y = (aX + b)^Gamma | X >= d
     // Y = cX             | X < d

     Params[0] = 2.4;
     Params[1] = 1. / 1.055;
     Params[2] = 0.055 / 1.055;
     Params[3] = 1. / 12.92;
     Params[4] = 0.04045;

     if (!CheckSingleParametric(ContextID, "IEC 61966-2.1", IEC61966_21, 4, Params)) return 0;


     // 5) Y = (aX + b)^Gamma + e | X >= d
     // Y = cX + f             | else

     Params[0] = 2.2;
     Params[1] = 0.7;
     Params[2] = 0.2;
     Params[3] = 0.3;
     Params[4] = 0.1;
     Params[5] = 0.5;
     Params[6] = 0.2;

     if (!CheckSingleParametric(ContextID, "param_5", param_5, 5, Params)) return 0;

     // 6) Y = (aX + b) ^ Gamma + c

     Params[0] = 2.2;
     Params[1] = 0.7;
     Params[2] = 0.2;
     Params[3] = 0.3;

     if (!CheckSingleParametric(ContextID, "param_6", param_6, 6, Params)) return 0;

     // 7) Y = a * log (b * X^Gamma + c) + d

     Params[0] = 2.2;
     Params[1] = 0.9;
     Params[2] = 0.9;
     Params[3] = 0.02;
     Params[4] = 0.1;

     if (!CheckSingleParametric(ContextID, "param_7", param_7, 7, Params)) return 0;

     // 8) Y = a * b ^ (c*X+d) + e

     Params[0] = 0.9;
     Params[1] = 0.9;
     Params[2] = 1.02;
     Params[3] = 0.1;
     Params[4] = 0.2;

     if (!CheckSingleParametric(ContextID, "param_8", param_8, 8, Params)) return 0;

     // 108: S-Shaped: (1 - (1-x)^1/g)^1/g

     Params[0] = 1.9;
     if (!CheckSingleParametric(ContextID, "sigmoidal", sigmoidal, 108, Params)) return 0;

     // All OK

     return 1;
}

// LUT checks ------------------------------------------------------------------------------

static
cmsInt32Number CheckLUTcreation(cmsContext ContextID)
{
    cmsPipeline* lut;
    cmsPipeline* lut2;
    cmsInt32Number n1, n2;

    lut = cmsPipelineAlloc(ContextID, 1, 1);
    n1 = cmsPipelineStageCount(ContextID, lut);
    lut2 = cmsPipelineDup(ContextID, lut);
    n2 = cmsPipelineStageCount(ContextID, lut2);

    cmsPipelineFree(ContextID, lut);
    cmsPipelineFree(ContextID, lut2);

    return (n1 == 0) && (n2 == 0);
}

// Create a MPE for a identity matrix
static
void AddIdentityMatrix(cmsContext ContextID, cmsPipeline* lut)
{
    const cmsFloat64Number Identity[] = { 1, 0, 0,
                          0, 1, 0,
                          0, 0, 1,
                          0, 0, 0 };

    cmsPipelineInsertStage(ContextID, lut, cmsAT_END, cmsStageAllocMatrix(ContextID, 3, 3, Identity, NULL));
}

// Create a MPE for identity cmsFloat32Number CLUT
static
void AddIdentityCLUTfloat(cmsContext ContextID, cmsPipeline* lut)
{
    const cmsFloat32Number  Table[] = {

        0,    0,    0,
        0,    0,    1.0,

        0,    1.0,    0,
        0,    1.0,    1.0,

        1.0,    0,    0,
        1.0,    0,    1.0,

        1.0,    1.0,    0,
        1.0,    1.0,    1.0
    };

    cmsPipelineInsertStage(ContextID, lut, cmsAT_END, cmsStageAllocCLutFloat(ContextID, 2, 3, 3, Table));
}

// Create a MPE for identity cmsFloat32Number CLUT
static
void AddIdentityCLUT16(cmsContext ContextID, cmsPipeline* lut)
{
    const cmsUInt16Number Table[] = {

        0,    0,    0,
        0,    0,    0xffff,

        0,    0xffff,    0,
        0,    0xffff,    0xffff,

        0xffff,    0,    0,
        0xffff,    0,    0xffff,

        0xffff,    0xffff,    0,
        0xffff,    0xffff,    0xffff
    };


    cmsPipelineInsertStage(ContextID, lut, cmsAT_END, cmsStageAllocCLut16bit(ContextID, 2, 3, 3, Table));
}


// Create a 3 fn identity curves

static
void Add3GammaCurves(cmsContext ContextID, cmsPipeline* lut, cmsFloat64Number Curve)
{
    cmsToneCurve* id = cmsBuildGamma(ContextID, Curve);
    cmsToneCurve* id3[3];

    id3[0] = id;
    id3[1] = id;
    id3[2] = id;

    cmsPipelineInsertStage(ContextID, lut, cmsAT_END, cmsStageAllocToneCurves(ContextID, 3, id3));

    cmsFreeToneCurve(ContextID, id);
}


static
cmsInt32Number CheckFloatLUT(cmsContext ContextID, cmsPipeline* lut)
{
    cmsInt32Number n1, i, j;
    cmsFloat32Number Inf[3], Outf[3];

    n1=0;

    for (j=0; j < 65535; j++) {

        cmsInt32Number af[3];

        Inf[0] = Inf[1] = Inf[2] = (cmsFloat32Number) j / 65535.0F;
        cmsPipelineEvalFloat(ContextID, Inf, Outf, lut);

        af[0] = (cmsInt32Number) floor(Outf[0]*65535.0 + 0.5);
        af[1] = (cmsInt32Number) floor(Outf[1]*65535.0 + 0.5);
        af[2] = (cmsInt32Number) floor(Outf[2]*65535.0 + 0.5);

        for (i=0; i < 3; i++) {

            if (af[i] != j) {
                n1++;
            }
        }

    }

    return (n1 == 0);
}


static
cmsInt32Number Check16LUT(cmsContext ContextID, cmsPipeline* lut)
{
    cmsInt32Number n2, i, j;
    cmsUInt16Number Inw[3], Outw[3];

    n2=0;

    for (j=0; j < 65535; j++) {

        cmsInt32Number aw[3];

        Inw[0] = Inw[1] = Inw[2] = (cmsUInt16Number) j;
        cmsPipelineEval16(ContextID, Inw, Outw, lut);
        aw[0] = Outw[0];
        aw[1] = Outw[1];
        aw[2] = Outw[2];

        for (i=0; i < 3; i++) {

        if (aw[i] != j) {
            n2++;
        }
        }

    }

    return (n2 == 0);
}


// Check any LUT that is linear
static
cmsInt32Number CheckStagesLUT(cmsContext ContextID, cmsPipeline* lut, cmsInt32Number ExpectedStages)
{

    cmsInt32Number nInpChans, nOutpChans, nStages;

    nInpChans  = cmsPipelineInputChannels(ContextID, lut);
    nOutpChans = cmsPipelineOutputChannels(ContextID, lut);
    nStages    = cmsPipelineStageCount(ContextID, lut);

    return (nInpChans == 3) && (nOutpChans == 3) && (nStages == ExpectedStages);
}


static
cmsInt32Number CheckFullLUT(cmsContext ContextID, cmsPipeline* lut, cmsInt32Number ExpectedStages)
{
    cmsInt32Number rc = CheckStagesLUT(ContextID, lut, ExpectedStages) && Check16LUT(ContextID, lut) && CheckFloatLUT(ContextID, lut);

    cmsPipelineFree(ContextID, lut);
    return rc;
}


static
cmsInt32Number Check1StageLUT(cmsContext ContextID)
{
    cmsPipeline* lut = cmsPipelineAlloc(ContextID, 3, 3);

    AddIdentityMatrix(ContextID, lut);
    return CheckFullLUT(ContextID, lut, 1);
}



static
cmsInt32Number Check2StageLUT(cmsContext ContextID)
{
    cmsPipeline* lut = cmsPipelineAlloc(ContextID, 3, 3);

    AddIdentityMatrix(ContextID, lut);
    AddIdentityCLUTfloat(ContextID, lut);

    return CheckFullLUT(ContextID, lut, 2);
}

static
cmsInt32Number Check2Stage16LUT(cmsContext ContextID)
{
    cmsPipeline* lut = cmsPipelineAlloc(ContextID, 3, 3);

    AddIdentityMatrix(ContextID, lut);
    AddIdentityCLUT16(ContextID, lut);

    return CheckFullLUT(ContextID, lut, 2);
}



static
cmsInt32Number Check3StageLUT(cmsContext ContextID)
{
    cmsPipeline* lut = cmsPipelineAlloc(ContextID, 3, 3);

    AddIdentityMatrix(ContextID, lut);
    AddIdentityCLUTfloat(ContextID, lut);
    Add3GammaCurves(ContextID, lut, 1.0);

    return CheckFullLUT(ContextID, lut, 3);
}

static
cmsInt32Number Check3Stage16LUT(cmsContext ContextID)
{
    cmsPipeline* lut = cmsPipelineAlloc(ContextID, 3, 3);

    AddIdentityMatrix(ContextID, lut);
    AddIdentityCLUT16(ContextID, lut);
    Add3GammaCurves(ContextID, lut, 1.0);

    return CheckFullLUT(ContextID, lut, 3);
}



static
cmsInt32Number Check4StageLUT(cmsContext ContextID)
{
    cmsPipeline* lut = cmsPipelineAlloc(ContextID, 3, 3);

    AddIdentityMatrix(ContextID, lut);
    AddIdentityCLUTfloat(ContextID, lut);
    Add3GammaCurves(ContextID, lut, 1.0);
    AddIdentityMatrix(ContextID, lut);

    return CheckFullLUT(ContextID, lut, 4);
}

static
cmsInt32Number Check4Stage16LUT(cmsContext ContextID)
{
    cmsPipeline* lut = cmsPipelineAlloc(ContextID, 3, 3);

    AddIdentityMatrix(ContextID, lut);
    AddIdentityCLUT16(ContextID, lut);
    Add3GammaCurves(ContextID, lut, 1.0);
    AddIdentityMatrix(ContextID, lut);

    return CheckFullLUT(ContextID, lut, 4);
}

static
cmsInt32Number Check5StageLUT(cmsContext ContextID)
{
    cmsPipeline* lut = cmsPipelineAlloc(ContextID, 3, 3);

    AddIdentityMatrix(ContextID, lut);
    AddIdentityCLUTfloat(ContextID, lut);
    Add3GammaCurves(ContextID, lut, 1.0);
    AddIdentityMatrix(ContextID, lut);
    Add3GammaCurves(ContextID, lut, 1.0);

    return CheckFullLUT(ContextID, lut, 5);
}


static
cmsInt32Number Check5Stage16LUT(cmsContext ContextID)
{
    cmsPipeline* lut = cmsPipelineAlloc(ContextID, 3, 3);

    AddIdentityMatrix(ContextID, lut);
    AddIdentityCLUT16(ContextID, lut);
    Add3GammaCurves(ContextID, lut, 1.0);
    AddIdentityMatrix(ContextID, lut);
    Add3GammaCurves(ContextID, lut, 1.0);

    return CheckFullLUT(ContextID, lut, 5);
}

static
cmsInt32Number Check6StageLUT(cmsContext ContextID)
{
    cmsPipeline* lut = cmsPipelineAlloc(ContextID, 3, 3);

    AddIdentityMatrix(ContextID, lut);
    Add3GammaCurves(ContextID, lut, 1.0);
    AddIdentityCLUTfloat(ContextID, lut);
    Add3GammaCurves(ContextID, lut, 1.0);
    AddIdentityMatrix(ContextID, lut);
    Add3GammaCurves(ContextID, lut, 1.0);

    return CheckFullLUT(ContextID, lut, 6);
}

static
cmsInt32Number Check6Stage16LUT(cmsContext ContextID)
{
    cmsPipeline* lut = cmsPipelineAlloc(ContextID, 3, 3);

    AddIdentityMatrix(ContextID, lut);
    Add3GammaCurves(ContextID, lut, 1.0);
    AddIdentityCLUT16(ContextID, lut);
    Add3GammaCurves(ContextID, lut, 1.0);
    AddIdentityMatrix(ContextID, lut);
    Add3GammaCurves(ContextID, lut, 1.0);

    return CheckFullLUT(ContextID, lut, 6);
}


static
cmsInt32Number CheckLab2LabLUT(cmsContext ContextID)
{
    cmsPipeline* lut = cmsPipelineAlloc(ContextID, 3, 3);
    cmsInt32Number rc;

    cmsPipelineInsertStage(ContextID, lut, cmsAT_END, _cmsStageAllocLab2XYZ(ContextID));
    cmsPipelineInsertStage(ContextID, lut, cmsAT_END, _cmsStageAllocXYZ2Lab(ContextID));

    rc = CheckFloatLUT(ContextID, lut) && CheckStagesLUT(ContextID, lut, 2);

    cmsPipelineFree(ContextID, lut);

    return rc;
}


static
cmsInt32Number CheckXYZ2XYZLUT(cmsContext ContextID)
{
    cmsPipeline* lut = cmsPipelineAlloc(ContextID, 3, 3);
    cmsInt32Number rc;

    cmsPipelineInsertStage(ContextID, lut, cmsAT_END, _cmsStageAllocXYZ2Lab(ContextID));
    cmsPipelineInsertStage(ContextID, lut, cmsAT_END, _cmsStageAllocLab2XYZ(ContextID));

    rc = CheckFloatLUT(ContextID, lut) && CheckStagesLUT(ContextID, lut, 2);

    cmsPipelineFree(ContextID, lut);

    return rc;
}



static
cmsInt32Number CheckLab2LabMatLUT(cmsContext ContextID)
{
    cmsPipeline* lut = cmsPipelineAlloc(ContextID, 3, 3);
    cmsInt32Number rc;

    cmsPipelineInsertStage(ContextID, lut, cmsAT_END, _cmsStageAllocLab2XYZ(ContextID));
    AddIdentityMatrix(ContextID, lut);
    cmsPipelineInsertStage(ContextID, lut, cmsAT_END, _cmsStageAllocXYZ2Lab(ContextID));

    rc = CheckFloatLUT(ContextID, lut) && CheckStagesLUT(ContextID, lut, 3);

    cmsPipelineFree(ContextID, lut);

    return rc;
}

static
cmsInt32Number CheckNamedColorLUT(cmsContext ContextID)
{
    cmsPipeline* lut = cmsPipelineAlloc(ContextID, 3, 3);
    cmsNAMEDCOLORLIST* nc;
    cmsInt32Number i,j, rc = 1, n2;
    cmsUInt16Number PCS[3];
    cmsUInt16Number Colorant[cmsMAXCHANNELS];
    char Name[255];
    cmsUInt16Number Inw[3], Outw[3];



    nc = cmsAllocNamedColorList(ContextID, 256, 3, "pre", "post");
    if (nc == NULL) return 0;

    for (i=0; i < 256; i++) {

        PCS[0] = PCS[1] = PCS[2] = (cmsUInt16Number) i;
        Colorant[0] = Colorant[1] = Colorant[2] = Colorant[3] = (cmsUInt16Number) i;

        sprintf(Name, "#%d", i);
        if (!cmsAppendNamedColor(ContextID, nc, Name, PCS, Colorant)) { rc = 0; break; }
    }

    cmsPipelineInsertStage(ContextID, lut, cmsAT_END, _cmsStageAllocNamedColor(ContextID, nc, FALSE));

    cmsFreeNamedColorList(ContextID, nc);
    if (rc == 0) return 0;

    n2=0;

    for (j=0; j < 256; j++) {

        Inw[0] = (cmsUInt16Number) j;

        cmsPipelineEval16(ContextID, Inw, Outw, lut);
        for (i=0; i < 3; i++) {

            if (Outw[i] != j) {
                n2++;
            }
        }

    }

    cmsPipelineFree(ContextID, lut);
    return (n2 == 0);
}



// --------------------------------------------------------------------------------------------

// A lightweight test of multilocalized unicode structures.

static
cmsInt32Number CheckMLU(cmsContext ContextID)
{
    cmsMLU* mlu, *mlu2, *mlu3;
    char Buffer[256], Buffer2[256];
    cmsInt32Number rc = 1;
    cmsInt32Number i;
    cmsHPROFILE h= NULL;

    // Allocate a MLU structure, no preferred size
    mlu = cmsMLUalloc(ContextID, 0);

    // Add some localizations
    cmsMLUsetWide(ContextID, mlu, "en", "US", L"Hello, world");
    cmsMLUsetWide(ContextID, mlu, "es", "ES", L"Hola, mundo");
    cmsMLUsetWide(ContextID, mlu, "fr", "FR", L"Bonjour, le monde");
    cmsMLUsetWide(ContextID, mlu, "ca", "CA", L"Hola, mon");


    // Check the returned string for each language

    cmsMLUgetASCII(ContextID, mlu, "en", "US", Buffer, 256);
    if (strcmp(Buffer, "Hello, world") != 0) rc = 0;


    cmsMLUgetASCII(ContextID, mlu, "es", "ES", Buffer, 256);
    if (strcmp(Buffer, "Hola, mundo") != 0) rc = 0;


    cmsMLUgetASCII(ContextID, mlu, "fr", "FR", Buffer, 256);
    if (strcmp(Buffer, "Bonjour, le monde") != 0) rc = 0;


    cmsMLUgetASCII(ContextID, mlu, "ca", "CA", Buffer, 256);
    if (strcmp(Buffer, "Hola, mon") != 0) rc = 0;

    if (rc == 0)
        Fail("Unexpected string '%s'", Buffer);

    // So far, so good.
    cmsMLUfree(ContextID, mlu);

    // Now for performance, allocate an empty struct
    mlu = cmsMLUalloc(ContextID, 0);

    // Fill it with several thousands of different languages
    for (i=0; i < 4096; i++) {

        char Lang[3];

        Lang[0] = (char) (i % 255);
        Lang[1] = (char) (i / 255);
        Lang[2] = 0;

        sprintf(Buffer, "String #%i", i);
        cmsMLUsetASCII(ContextID, mlu, Lang, Lang, Buffer);
    }

    // Duplicate it
    mlu2 = cmsMLUdup(ContextID, mlu);

    // Get rid of original
    cmsMLUfree(ContextID, mlu);

    // Check all is still in place
    for (i=0; i < 4096; i++) {

        char Lang[3];

        Lang[0] = (char)(i % 255);
        Lang[1] = (char)(i / 255);
        Lang[2] = 0;

        cmsMLUgetASCII(ContextID, mlu2, Lang, Lang, Buffer2, 256);
        sprintf(Buffer, "String #%i", i);

        if (strcmp(Buffer, Buffer2) != 0) { rc = 0; break; }
    }

    if (rc == 0)
        Fail("Unexpected string '%s'", Buffer2);

    // Check profile IO

    h = cmsOpenProfileFromFile(ContextID, "mlucheck.icc", "w");

    cmsSetProfileVersion(ContextID, h, 4.3);

    cmsWriteTag(ContextID, h, cmsSigProfileDescriptionTag, mlu2);
    cmsCloseProfile(ContextID, h);
    cmsMLUfree(ContextID, mlu2);


    h = cmsOpenProfileFromFile(ContextID, "mlucheck.icc", "r");

    mlu3 = (cmsMLU *) cmsReadTag(ContextID, h, cmsSigProfileDescriptionTag);
    if (mlu3 == NULL) { Fail("Profile didn't get the MLU\n"); rc = 0; goto Error; }

    // Check all is still in place
    for (i=0; i < 4096; i++) {

        char Lang[3];

        Lang[0] = (char) (i % 255);
        Lang[1] = (char) (i / 255);
        Lang[2] = 0;

        cmsMLUgetASCII(ContextID, mlu3, Lang, Lang, Buffer2, 256);
        sprintf(Buffer, "String #%i", i);

        if (strcmp(Buffer, Buffer2) != 0) { rc = 0; break; }
    }

    if (rc == 0) Fail("Unexpected string '%s'", Buffer2);

Error:

    if (h != NULL) cmsCloseProfile(ContextID, h);
    remove("mlucheck.icc");

    return rc;
}


// Check UTF8 encoding
static
cmsInt32Number CheckMLU_UTF8(cmsContext ContextID)
{
    cmsMLU* mlu;
    char Buffer[256];
    cmsInt32Number rc = 1;
        
    mlu = cmsMLUalloc(DbgThread(), 0);
    
    cmsMLUsetWide(ContextID, mlu, "en", "US", L"\x3b2\x14b");

    cmsMLUgetUTF8(ContextID, mlu, "en", "US", Buffer, 256);
    if (strcmp(Buffer, "\xce\xb2\xc5\x8b") != 0) rc = 0;

    if (rc == 0)
        Fail("Unexpected string '%s'", Buffer);

    cmsMLUfree(ContextID, mlu);
    return rc;
}



// A lightweight test of named color structures.
static
cmsInt32Number CheckNamedColorList(cmsContext ContextID)
{
    cmsNAMEDCOLORLIST* nc = NULL, *nc2;
    cmsInt32Number i, j, rc=1;
    char Name[cmsMAX_PATH];
    cmsUInt16Number PCS[3];
    cmsUInt16Number Colorant[cmsMAXCHANNELS];
    char CheckName[cmsMAX_PATH];
    cmsUInt16Number CheckPCS[3];
    cmsUInt16Number CheckColorant[cmsMAXCHANNELS];
    cmsHPROFILE h;

    nc = cmsAllocNamedColorList(ContextID, 0, 4, "prefix", "suffix");
    if (nc == NULL) return 0;

    for (i=0; i < 4096; i++) {


        PCS[0] = PCS[1] = PCS[2] = (cmsUInt16Number) i;
        Colorant[0] = Colorant[1] = Colorant[2] = Colorant[3] = (cmsUInt16Number) (4096 - i);

        sprintf(Name, "#%d", i);
        if (!cmsAppendNamedColor(ContextID, nc, Name, PCS, Colorant)) { rc = 0; break; }
    }

    for (i=0; i < 4096; i++) {

        CheckPCS[0] = CheckPCS[1] = CheckPCS[2] = (cmsUInt16Number) i;
        CheckColorant[0] = CheckColorant[1] = CheckColorant[2] = CheckColorant[3] = (cmsUInt16Number) (4096 - i);

        sprintf(CheckName, "#%d", i);
        if (!cmsNamedColorInfo(ContextID, nc, i, Name, NULL, NULL, PCS, Colorant)) { rc = 0; goto Error; }


        for (j=0; j < 3; j++) {
            if (CheckPCS[j] != PCS[j]) { rc = 0; Fail("Invalid PCS"); goto Error; }
        }

        for (j=0; j < 4; j++) {
            if (CheckColorant[j] != Colorant[j]) { rc = 0; Fail("Invalid Colorant"); goto Error; };
        }

        if (strcmp(Name, CheckName) != 0) {rc = 0; Fail("Invalid Name"); goto Error; };
    }

    h = cmsOpenProfileFromFile(ContextID, "namedcol.icc", "w");
    if (h == NULL) return 0;
    if (!cmsWriteTag(ContextID, h, cmsSigNamedColor2Tag, nc)) return 0;
    cmsCloseProfile(ContextID, h);
    cmsFreeNamedColorList(ContextID, nc);
    nc = NULL;

    h = cmsOpenProfileFromFile(ContextID, "namedcol.icc", "r");
    nc2 = (cmsNAMEDCOLORLIST *) cmsReadTag(ContextID, h, cmsSigNamedColor2Tag);

    if (cmsNamedColorCount(ContextID, nc2) != 4096) { rc = 0; Fail("Invalid count"); goto Error; }

    i = cmsNamedColorIndex(ContextID, nc2, "#123");
    if (i != 123) { rc = 0; Fail("Invalid index"); goto Error; }


    for (i=0; i < 4096; i++) {

        CheckPCS[0] = CheckPCS[1] = CheckPCS[2] = (cmsUInt16Number) i;
        CheckColorant[0] = CheckColorant[1] = CheckColorant[2] = CheckColorant[3] = (cmsUInt16Number) (4096 - i);

        sprintf(CheckName, "#%d", i);
        if (!cmsNamedColorInfo(ContextID, nc2, i, Name, NULL, NULL, PCS, Colorant)) { rc = 0; goto Error; }


        for (j=0; j < 3; j++) {
            if (CheckPCS[j] != PCS[j]) { rc = 0; Fail("Invalid PCS"); goto Error; }
        }

        for (j=0; j < 4; j++) {
            if (CheckColorant[j] != Colorant[j]) { rc = 0; Fail("Invalid Colorant"); goto Error; };
        }

        if (strcmp(Name, CheckName) != 0) {rc = 0; Fail("Invalid Name"); goto Error; };
    }

    cmsCloseProfile(ContextID, h);
    remove("namedcol.icc");

Error:
    if (nc != NULL) cmsFreeNamedColorList(ContextID, nc);
    return rc;
}



// For educational purposes ONLY. No error checking is performed!
static
cmsInt32Number CreateNamedColorProfile(cmsContext ContextID)
{
    // Color list database
    cmsNAMEDCOLORLIST* colors = cmsAllocNamedColorList(ContextID, 10, 4, "PANTONE", "TCX");

    // Containers for names
    cmsMLU* DescriptionMLU, *CopyrightMLU;

    // Create n empty profile
    cmsHPROFILE hProfile = cmsOpenProfileFromFile(ContextID, "named.icc", "w");

    // Values
    cmsCIELab Lab;
    cmsUInt16Number PCS[3], Colorant[cmsMAXCHANNELS];

    // Set profile class
    cmsSetProfileVersion(ContextID, hProfile, 4.3);
    cmsSetDeviceClass(ContextID, hProfile, cmsSigNamedColorClass);
    cmsSetColorSpace(ContextID, hProfile, cmsSigCmykData);
    cmsSetPCS(ContextID, hProfile, cmsSigLabData);
    cmsSetHeaderRenderingIntent(ContextID, hProfile, INTENT_PERCEPTUAL);

    // Add description and copyright only in english/US
    DescriptionMLU = cmsMLUalloc(ContextID, 1);
    CopyrightMLU   = cmsMLUalloc(ContextID, 1);

    cmsMLUsetWide(ContextID, DescriptionMLU, "en", "US", L"Profile description");
    cmsMLUsetWide(ContextID, CopyrightMLU,   "en", "US", L"Profile copyright");

    cmsWriteTag(ContextID, hProfile, cmsSigProfileDescriptionTag, DescriptionMLU);
    cmsWriteTag(ContextID, hProfile, cmsSigCopyrightTag, CopyrightMLU);

    // Set the media white point
    cmsWriteTag(ContextID, hProfile, cmsSigMediaWhitePointTag, cmsD50_XYZ(ContextID));


    // Populate one value, Colorant = CMYK values in 16 bits, PCS[] = Encoded Lab values (in V2 format!!)
    Lab.L = 50; Lab.a = 10; Lab.b = -10;
    cmsFloat2LabEncodedV2(ContextID, PCS, &Lab);
    Colorant[0] = 10 * 257; Colorant[1] = 20 * 257; Colorant[2] = 30 * 257; Colorant[3] = 40 * 257;
    cmsAppendNamedColor(ContextID, colors, "Hazelnut 14-1315", PCS, Colorant);

    // Another one. Consider to write a routine for that
    Lab.L = 40; Lab.a = -5; Lab.b = 8;
    cmsFloat2LabEncodedV2(ContextID, PCS, &Lab);
    Colorant[0] = 10 * 257; Colorant[1] = 20 * 257; Colorant[2] = 30 * 257; Colorant[3] = 40 * 257;
    cmsAppendNamedColor(ContextID, colors, "Kale 18-0107", PCS, Colorant);

    // Write the colors database
    cmsWriteTag(ContextID, hProfile, cmsSigNamedColor2Tag, colors);

    // That will create the file
    cmsCloseProfile(ContextID, hProfile);

    // Free resources
    cmsFreeNamedColorList(ContextID, colors);
    cmsMLUfree(ContextID, DescriptionMLU);
    cmsMLUfree(ContextID, CopyrightMLU);

    remove("named.icc");

    return 1;
}


// ----------------------------------------------------------------------------------------------------------

// Formatters

static cmsBool  FormatterFailed;

static
void CheckSingleFormatter16(cmsContext id, cmsUInt32Number Type, const char* Text)
{
    cmsUInt16Number Values[cmsMAXCHANNELS];
    cmsUInt8Number Buffer[1024];
    cmsFormatter f, b;
    cmsInt32Number i, j, nChannels, bytes;
    _cmsTRANSFORM info;

    // Already failed?
    if (FormatterFailed) return;

    memset(&info, 0, sizeof(info));
    info.OutputFormat = info.InputFormat = Type;

    // Go forth and back
    f = _cmsGetFormatter(id, Type,  cmsFormatterInput, CMS_PACK_FLAGS_16BITS);
    b = _cmsGetFormatter(id, Type,  cmsFormatterOutput, CMS_PACK_FLAGS_16BITS);

    if (f.Fmt16 == NULL || b.Fmt16 == NULL) {
        Fail("no formatter for %s", Text);
        FormatterFailed = TRUE;

        // Useful for debug
        f = _cmsGetFormatter(id, Type,  cmsFormatterInput, CMS_PACK_FLAGS_16BITS);
        b = _cmsGetFormatter(id, Type,  cmsFormatterOutput, CMS_PACK_FLAGS_16BITS);
        return;
    }

    nChannels = T_CHANNELS(Type);
    bytes     = T_BYTES(Type);

    for (j=0; j < 5; j++) {

        for (i=0; i < nChannels; i++) {
            Values[i] = (cmsUInt16Number) (i+j);
            // For 8-bit
            if (bytes == 1)
                Values[i] <<= 8;
        }

    b.Fmt16(id, &info, Values, Buffer, 2);
    memset(Values, 0, sizeof(Values));
    f.Fmt16(id, &info, Values, Buffer, 2);

    for (i=0; i < nChannels; i++) {
        if (bytes == 1)
            Values[i] >>= 8;

        if (Values[i] != i+j) {

            Fail("%s failed", Text);
            FormatterFailed = TRUE;

            // Useful for debug
            for (i=0; i < nChannels; i++) {
                Values[i] = (cmsUInt16Number) (i+j);
                // For 8-bit
                if (bytes == 1)
                    Values[i] <<= 8;
            }

            b.Fmt16(id, &info, Values, Buffer, 1);
            f.Fmt16(id, &info, Values, Buffer, 1);
            return;
        }
    }
    }
}

#define C(a) CheckSingleFormatter16(0, a, #a)


// Check all formatters
static
cmsInt32Number CheckFormatters16(cmsContext ContextID)
{
    FormatterFailed = FALSE;

   C( TYPE_GRAY_8            );
   C( TYPE_GRAY_8_REV        );
   C( TYPE_GRAY_16           );
   C( TYPE_GRAY_16_REV       );
   C( TYPE_GRAY_16_SE        );
   C( TYPE_GRAYA_8           );
   C( TYPE_GRAYA_16          );
   C( TYPE_GRAYA_16_SE       );
   C( TYPE_GRAYA_8_PLANAR    );
   C( TYPE_GRAYA_16_PLANAR   );
   C( TYPE_RGB_8             );
   C( TYPE_RGB_8_PLANAR      );
   C( TYPE_BGR_8             );
   C( TYPE_BGR_8_PLANAR      );
   C( TYPE_RGB_16            );
   C( TYPE_RGB_16_PLANAR     );
   C( TYPE_RGB_16_SE         );
   C( TYPE_BGR_16            );
   C( TYPE_BGR_16_PLANAR     );
   C( TYPE_BGR_16_SE         );
   C( TYPE_RGBA_8            );
   C( TYPE_RGBA_8_PLANAR     );
   C( TYPE_RGBA_16           );
   C( TYPE_RGBA_16_PLANAR    );
   C( TYPE_RGBA_16_SE        );
   C( TYPE_ARGB_8            );
   C( TYPE_ARGB_8_PLANAR     );
   C( TYPE_ARGB_16           );
   C( TYPE_ABGR_8            );
   C( TYPE_ABGR_8_PLANAR     );
   C( TYPE_ABGR_16           );
   C( TYPE_ABGR_16_PLANAR    );
   C( TYPE_ABGR_16_SE        );
   C( TYPE_BGRA_8            );
   C( TYPE_BGRA_8_PLANAR     );
   C( TYPE_BGRA_16           );
   C( TYPE_BGRA_16_SE        );
   C( TYPE_CMY_8             );
   C( TYPE_CMY_8_PLANAR      );
   C( TYPE_CMY_16            );
   C( TYPE_CMY_16_PLANAR     );
   C( TYPE_CMY_16_SE         );
   C( TYPE_CMYK_8            );
   C( TYPE_CMYKA_8           );
   C( TYPE_CMYK_8_REV        );
   C( TYPE_YUVK_8            );
   C( TYPE_CMYK_8_PLANAR     );
   C( TYPE_CMYK_16           );
   C( TYPE_CMYK_16_REV       );
   C( TYPE_YUVK_16           );
   C( TYPE_CMYK_16_PLANAR    );
   C( TYPE_CMYK_16_SE        );
   C( TYPE_KYMC_8            );
   C( TYPE_KYMC_16           );
   C( TYPE_KYMC_16_SE        );
   C( TYPE_KCMY_8            );
   C( TYPE_KCMY_8_REV        );
   C( TYPE_KCMY_16           );
   C( TYPE_KCMY_16_REV       );
   C( TYPE_KCMY_16_SE        );
   C( TYPE_CMYK5_8           );
   C( TYPE_CMYK5_16          );
   C( TYPE_CMYK5_16_SE       );
   C( TYPE_KYMC5_8           );
   C( TYPE_KYMC5_16          );
   C( TYPE_KYMC5_16_SE       );
   C( TYPE_CMYK6_8           );
   C( TYPE_CMYK6_8_PLANAR    );
   C( TYPE_CMYK6_16          );
   C( TYPE_CMYK6_16_PLANAR   );
   C( TYPE_CMYK6_16_SE       );
   C( TYPE_CMYK7_8           );
   C( TYPE_CMYK7_16          );
   C( TYPE_CMYK7_16_SE       );
   C( TYPE_KYMC7_8           );
   C( TYPE_KYMC7_16          );
   C( TYPE_KYMC7_16_SE       );
   C( TYPE_CMYK8_8           );
   C( TYPE_CMYK8_16          );
   C( TYPE_CMYK8_16_SE       );
   C( TYPE_KYMC8_8           );
   C( TYPE_KYMC8_16          );
   C( TYPE_KYMC8_16_SE       );
   C( TYPE_CMYK9_8           );
   C( TYPE_CMYK9_16          );
   C( TYPE_CMYK9_16_SE       );
   C( TYPE_KYMC9_8           );
   C( TYPE_KYMC9_16          );
   C( TYPE_KYMC9_16_SE       );
   C( TYPE_CMYK10_8          );
   C( TYPE_CMYK10_16         );
   C( TYPE_CMYK10_16_SE      );
   C( TYPE_KYMC10_8          );
   C( TYPE_KYMC10_16         );
   C( TYPE_KYMC10_16_SE      );
   C( TYPE_CMYK11_8          );
   C( TYPE_CMYK11_16         );
   C( TYPE_CMYK11_16_SE      );
   C( TYPE_KYMC11_8          );
   C( TYPE_KYMC11_16         );
   C( TYPE_KYMC11_16_SE      );
   C( TYPE_CMYK12_8          );
   C( TYPE_CMYK12_16         );
   C( TYPE_CMYK12_16_SE      );
   C( TYPE_KYMC12_8          );
   C( TYPE_KYMC12_16         );
   C( TYPE_KYMC12_16_SE      );
   C( TYPE_XYZ_16            );
   C( TYPE_Lab_8             );
   C( TYPE_ALab_8            );
   C( TYPE_Lab_16            );
   C( TYPE_Yxy_16            );
   C( TYPE_YCbCr_8           );
   C( TYPE_YCbCr_8_PLANAR    );
   C( TYPE_YCbCr_16          );
   C( TYPE_YCbCr_16_PLANAR   );
   C( TYPE_YCbCr_16_SE       );
   C( TYPE_YUV_8             );
   C( TYPE_YUV_8_PLANAR      );
   C( TYPE_YUV_16            );
   C( TYPE_YUV_16_PLANAR     );
   C( TYPE_YUV_16_SE         );
   C( TYPE_HLS_8             );
   C( TYPE_HLS_8_PLANAR      );
   C( TYPE_HLS_16            );
   C( TYPE_HLS_16_PLANAR     );
   C( TYPE_HLS_16_SE         );
   C( TYPE_HSV_8             );
   C( TYPE_HSV_8_PLANAR      );
   C( TYPE_HSV_16            );
   C( TYPE_HSV_16_PLANAR     );
   C( TYPE_HSV_16_SE         );

   C( TYPE_XYZ_FLT  );
   C( TYPE_Lab_FLT  );
   C( TYPE_GRAY_FLT );
   C( TYPE_RGB_FLT  );
   C( TYPE_BGR_FLT  );
   C( TYPE_CMYK_FLT );
   C( TYPE_LabA_FLT );
   C( TYPE_RGBA_FLT );
   C( TYPE_ARGB_FLT );
   C( TYPE_BGRA_FLT );
   C( TYPE_ABGR_FLT );


   C( TYPE_XYZ_DBL  );
   C( TYPE_Lab_DBL  );
   C( TYPE_GRAY_DBL );
   C( TYPE_RGB_DBL  );
   C( TYPE_BGR_DBL  );
   C( TYPE_CMYK_DBL );

   C( TYPE_LabV2_8  );
   C( TYPE_ALabV2_8 );
   C( TYPE_LabV2_16 );

#ifndef CMS_NO_HALF_SUPPORT

   C( TYPE_GRAY_HALF_FLT );
   C( TYPE_RGB_HALF_FLT  );
   C( TYPE_CMYK_HALF_FLT );
   C( TYPE_RGBA_HALF_FLT );

   C( TYPE_RGBA_HALF_FLT );
   C( TYPE_ARGB_HALF_FLT );
   C( TYPE_BGR_HALF_FLT  );
   C( TYPE_BGRA_HALF_FLT );
   C( TYPE_ABGR_HALF_FLT );

#endif

   return FormatterFailed == 0 ? 1 : 0;
}
#undef C

static
void CheckSingleFormatterFloat(cmsContext ContextID, cmsUInt32Number Type, const char* Text)
{
    cmsFloat32Number Values[cmsMAXCHANNELS];
    cmsUInt8Number Buffer[1024];
    cmsFormatter f, b;
    cmsInt32Number i, j, nChannels;
    _cmsTRANSFORM info;

    // Already failed?
    if (FormatterFailed) return;

    memset(&info, 0, sizeof(info));
    info.OutputFormat = info.InputFormat = Type;

    // Go forth and back
    f = _cmsGetFormatter(ContextID, Type,  cmsFormatterInput, CMS_PACK_FLAGS_FLOAT);
    b = _cmsGetFormatter(ContextID, Type,  cmsFormatterOutput, CMS_PACK_FLAGS_FLOAT);

    if (f.FmtFloat == NULL || b.FmtFloat == NULL) {
        Fail("no formatter for %s", Text);
        FormatterFailed = TRUE;

        // Useful for debug
        f = _cmsGetFormatter(ContextID, Type,  cmsFormatterInput, CMS_PACK_FLAGS_FLOAT);
        b = _cmsGetFormatter(ContextID, Type,  cmsFormatterOutput, CMS_PACK_FLAGS_FLOAT);
        return;
    }

    nChannels = T_CHANNELS(Type);

    for (j=0; j < 5; j++) {

        for (i=0; i < nChannels; i++) {
            Values[i] = (cmsFloat32Number) (i+j);
        }

        b.FmtFloat(ContextID, &info, Values, Buffer, 1);
        memset(Values, 0, sizeof(Values));
        f.FmtFloat(ContextID, &info, Values, Buffer, 1);

        for (i=0; i < nChannels; i++) {

            cmsFloat64Number delta = fabs(Values[i] - ( i+j));

            if (delta > 0.000000001) {

                Fail("%s failed", Text);
                FormatterFailed = TRUE;

                // Useful for debug
                for (i=0; i < nChannels; i++) {
                    Values[i] = (cmsFloat32Number) (i+j);
                }

                b.FmtFloat(ContextID, &info, Values, Buffer, 1);
                f.FmtFloat(ContextID, &info, Values, Buffer, 1);
                return;
            }
        }
    }
}

#define C(a) CheckSingleFormatterFloat(ContextID, a, #a)

static
cmsInt32Number CheckFormattersFloat(cmsContext ContextID)
{
    FormatterFailed = FALSE;

    C( TYPE_XYZ_FLT  );
    C( TYPE_Lab_FLT  );
    C( TYPE_GRAY_FLT );
    C( TYPE_RGB_FLT  );
    C( TYPE_BGR_FLT  );
    C( TYPE_CMYK_FLT );

    C( TYPE_LabA_FLT );
    C( TYPE_RGBA_FLT );

    C( TYPE_ARGB_FLT );
    C( TYPE_BGRA_FLT );
    C( TYPE_ABGR_FLT );

    C( TYPE_XYZ_DBL  );
    C( TYPE_Lab_DBL  );
    C( TYPE_GRAY_DBL );
    C( TYPE_RGB_DBL  );
    C( TYPE_BGR_DBL  );
    C( TYPE_CMYK_DBL );
    C( TYPE_XYZ_FLT  );

#ifndef CMS_NO_HALF_SUPPORT
   C( TYPE_GRAY_HALF_FLT );
   C( TYPE_RGB_HALF_FLT  );
   C( TYPE_CMYK_HALF_FLT );
   C( TYPE_RGBA_HALF_FLT );

   C( TYPE_RGBA_HALF_FLT );
   C( TYPE_ARGB_HALF_FLT );
   C( TYPE_BGR_HALF_FLT  );
   C( TYPE_BGRA_HALF_FLT );
   C( TYPE_ABGR_HALF_FLT );
#endif




   return FormatterFailed == 0 ? 1 : 0;
}
#undef C

#ifndef CMS_NO_HALF_SUPPORT

// Check half float
#define my_isfinite(x) ((x) != (x))
static
cmsInt32Number CheckFormattersHalf(cmsContext ContextID)
{
    int i, j;


    for (i=0; i < 0xffff; i++) {

        cmsFloat32Number f = _cmsHalf2Float((cmsUInt16Number) i);

        if (!my_isfinite(f))  {

            j = _cmsFloat2Half(f);

            if (i != j) {
                Fail("%d != %d in Half float support!\n", i, j);
                return 0;
            }
        }
    }

    return 1;
}

#endif

static
cmsInt32Number CheckOneRGB(cmsContext ContextID, cmsHTRANSFORM xform, cmsUInt16Number R, cmsUInt16Number G, cmsUInt16Number B, cmsUInt16Number Ro, cmsUInt16Number Go, cmsUInt16Number Bo)
{
    cmsUInt16Number RGB[3];
    cmsUInt16Number Out[3];

    RGB[0] = R;
    RGB[1] = G;
    RGB[2] = B;

    cmsDoTransform(ContextID, xform, RGB, Out, 1);

    return IsGoodWord("R", Ro , Out[0]) &&
           IsGoodWord("G", Go , Out[1]) &&
           IsGoodWord("B", Bo , Out[2]);
}

// Check known values going from sRGB to XYZ
static
cmsInt32Number CheckOneRGB_double(cmsContext ContextID, cmsHTRANSFORM xform, cmsFloat64Number R, cmsFloat64Number G, cmsFloat64Number B, cmsFloat64Number Ro, cmsFloat64Number Go, cmsFloat64Number Bo)
{
    cmsFloat64Number RGB[3];
    cmsFloat64Number Out[3];

    RGB[0] = R;
    RGB[1] = G;
    RGB[2] = B;

    cmsDoTransform(ContextID, xform, RGB, Out, 1);

    return IsGoodVal("R", Ro , Out[0], 0.01) &&
           IsGoodVal("G", Go , Out[1], 0.01) &&
           IsGoodVal("B", Bo , Out[2], 0.01);
}


static
cmsInt32Number CheckChangeBufferFormat(cmsContext ContextID)
{
    cmsHPROFILE hsRGB = cmsCreate_sRGBProfile(ContextID);
    cmsHTRANSFORM xform;
    cmsHTRANSFORM xform2;


    xform = cmsCreateTransform(ContextID, hsRGB, TYPE_RGB_16, hsRGB, TYPE_RGB_16, INTENT_PERCEPTUAL, 0);
    cmsCloseProfile(ContextID, hsRGB);
    if (xform == NULL) return 0;


    if (!CheckOneRGB(ContextID, xform, 0, 0, 0, 0, 0, 0)) return 0;
    if (!CheckOneRGB(ContextID, xform, 120, 0, 0, 120, 0, 0)) return 0;
    if (!CheckOneRGB(ContextID, xform, 0, 222, 255, 0, 222, 255)) return 0;

    xform2 = cmsCloneTransformChangingFormats(ContextID, xform, TYPE_BGR_16, TYPE_RGB_16);
    if (!xform2) return 0;

    if (!CheckOneRGB(ContextID, xform2, 0, 0, 123, 123, 0, 0)) return 0;
    if (!CheckOneRGB(ContextID, xform2, 154, 234, 0, 0, 234, 154)) return 0;

    cmsDeleteTransform(ContextID,xform2);
    xform2 = cmsCloneTransformChangingFormats(ContextID, xform, TYPE_RGB_DBL, TYPE_RGB_DBL);
    if (!xform2) return 0;

    if (!CheckOneRGB_double(ContextID, xform2, 0.20, 0, 0, 0.20, 0, 0)) return 0;
    if (!CheckOneRGB_double(ContextID, xform2, 0, 0.9, 1, 0, 0.9, 1)) return 0;

    cmsDeleteTransform(ContextID,xform2);
    cmsDeleteTransform(ContextID,xform);

return 1;
}


// Write tag testbed ----------------------------------------------------------------------------------------

static
cmsInt32Number CheckXYZ(cmsContext ContextID, cmsInt32Number Pass, cmsHPROFILE hProfile, cmsTagSignature tag)
{
    cmsCIEXYZ XYZ, *Pt;


    switch (Pass) {

        case 1:

            XYZ.X = 1.0; XYZ.Y = 1.1; XYZ.Z = 1.2;
            return cmsWriteTag(ContextID, hProfile, tag, &XYZ);

        case 2:
            Pt = (cmsCIEXYZ *) cmsReadTag(ContextID, hProfile, tag);
            if (Pt == NULL) return 0;
            return IsGoodFixed15_16("X", 1.0, Pt ->X) &&
                   IsGoodFixed15_16("Y", 1.1, Pt->Y) &&
                   IsGoodFixed15_16("Z", 1.2, Pt -> Z);

        default:
            return 0;
    }
}


static
cmsInt32Number CheckGamma(cmsContext ContextID, cmsInt32Number Pass, cmsHPROFILE hProfile, cmsTagSignature tag)
{
    cmsToneCurve *g, *Pt;
    cmsInt32Number rc;

    switch (Pass) {

        case 1:
            g = cmsBuildGamma(ContextID, 1.0);
            rc = cmsWriteTag(ContextID, hProfile, tag, g);
            cmsFreeToneCurve(ContextID, g);
            return rc;

        case 2:
            Pt = (cmsToneCurve *) cmsReadTag(ContextID, hProfile, tag);
            if (Pt == NULL) return 0;
            return cmsIsToneCurveLinear(ContextID, Pt);

        default:
            return 0;
    }
}

static
cmsInt32Number CheckTextSingle(cmsContext ContextID, cmsInt32Number Pass, cmsHPROFILE hProfile, cmsTagSignature tag)
{
    cmsMLU *m, *Pt;
    cmsInt32Number rc;
    char Buffer[256];


    switch (Pass) {

    case 1:
        m = cmsMLUalloc(ContextID, 0);
        cmsMLUsetASCII(ContextID, m, cmsNoLanguage, cmsNoCountry, "Test test");
        rc = cmsWriteTag(ContextID, hProfile, tag, m);
        cmsMLUfree(ContextID, m);
        return rc;

    case 2:
        Pt = (cmsMLU *) cmsReadTag(ContextID, hProfile, tag);
        if (Pt == NULL) return 0;
        cmsMLUgetASCII(ContextID, Pt, cmsNoLanguage, cmsNoCountry, Buffer, 256);
        if (strcmp(Buffer, "Test test") != 0) return FALSE;
        return TRUE;

    default:
        return 0;
    }
}


static
cmsInt32Number CheckText(cmsContext ContextID, cmsInt32Number Pass, cmsHPROFILE hProfile, cmsTagSignature tag)
{
    cmsMLU *m, *Pt;
    cmsInt32Number rc;
    char Buffer[256];


    switch (Pass) {

        case 1:
            m = cmsMLUalloc(ContextID, 0);
            cmsMLUsetASCII(ContextID, m, cmsNoLanguage, cmsNoCountry, "Test test");
            cmsMLUsetASCII(ContextID, m, "en",  "US",  "1 1 1 1");
            cmsMLUsetASCII(ContextID, m, "es",  "ES",  "2 2 2 2");
            cmsMLUsetASCII(ContextID, m, "ct",  "ES",  "3 3 3 3");
            cmsMLUsetASCII(ContextID, m, "en",  "GB",  "444444444");
            rc = cmsWriteTag(ContextID, hProfile, tag, m);
            cmsMLUfree(ContextID, m);
            return rc;

        case 2:
            Pt = (cmsMLU *) cmsReadTag(ContextID, hProfile, tag);
            if (Pt == NULL) return 0;
            cmsMLUgetASCII(ContextID, Pt, cmsNoLanguage, cmsNoCountry, Buffer, 256);
            if (strcmp(Buffer, "Test test") != 0) return FALSE;
            cmsMLUgetASCII(ContextID, Pt, "en", "US", Buffer, 256);
            if (strcmp(Buffer, "1 1 1 1") != 0) return FALSE;
            cmsMLUgetASCII(ContextID, Pt, "es", "ES", Buffer, 256);
            if (strcmp(Buffer, "2 2 2 2") != 0) return FALSE;
            cmsMLUgetASCII(ContextID, Pt, "ct", "ES", Buffer, 256);
            if (strcmp(Buffer, "3 3 3 3") != 0) return FALSE;
            cmsMLUgetASCII(ContextID, Pt, "en", "GB",  Buffer, 256);
            if (strcmp(Buffer, "444444444") != 0) return FALSE;
            return TRUE;

        default:
            return 0;
    }
}

static
cmsInt32Number CheckData(cmsContext ContextID, cmsInt32Number Pass,  cmsHPROFILE hProfile, cmsTagSignature tag)
{
    cmsICCData *Pt;
    cmsICCData d = { 1, 0, { '?' }};
    cmsInt32Number rc;


    switch (Pass) {

        case 1:
            rc = cmsWriteTag(ContextID, hProfile, tag, &d);
            return rc;

        case 2:
            Pt = (cmsICCData *) cmsReadTag(ContextID, hProfile, tag);
            if (Pt == NULL) return 0;
            return (Pt ->data[0] == '?') && (Pt ->flag == 0) && (Pt ->len == 1);

        default:
            return 0;
    }
}


static
cmsInt32Number CheckSignature(cmsContext ContextID, cmsInt32Number Pass,  cmsHPROFILE hProfile, cmsTagSignature tag)
{
    cmsTagSignature *Pt, Holder;

    switch (Pass) {

        case 1:
            Holder = (cmsTagSignature) cmsSigPerceptualReferenceMediumGamut;
            return cmsWriteTag(ContextID, hProfile, tag, &Holder);

        case 2:
            Pt = (cmsTagSignature *) cmsReadTag(ContextID, hProfile, tag);
            if (Pt == NULL) return 0;
            return *Pt == cmsSigPerceptualReferenceMediumGamut;

        default:
            return 0;
    }
}


static
cmsInt32Number CheckDateTime(cmsContext ContextID, cmsInt32Number Pass,  cmsHPROFILE hProfile, cmsTagSignature tag)
{
    struct tm *Pt, Holder;

    switch (Pass) {

        case 1:
            Holder.tm_hour = 1;
            Holder.tm_min = 2;
            Holder.tm_sec = 3;
            Holder.tm_mday = 4;
            Holder.tm_mon = 5;
            Holder.tm_year = 2009 - 1900;
            return cmsWriteTag(ContextID, hProfile, tag, &Holder);

        case 2:
            Pt = (struct tm *) cmsReadTag(ContextID, hProfile, tag);
            if (Pt == NULL) return 0;

            return (Pt ->tm_hour == 1 &&
                Pt ->tm_min == 2 &&
                Pt ->tm_sec == 3 &&
                Pt ->tm_mday == 4 &&
                Pt ->tm_mon == 5 &&
                Pt ->tm_year == 2009 - 1900);

        default:
            return 0;
    }

}


static
cmsInt32Number CheckNamedColor(cmsContext ContextID, cmsInt32Number Pass,  cmsHPROFILE hProfile, cmsTagSignature tag, cmsInt32Number max_check, cmsBool  colorant_check)
{
    cmsNAMEDCOLORLIST* nc;
    cmsInt32Number i, j, rc;
    char Name[255];
    cmsUInt16Number PCS[3];
    cmsUInt16Number Colorant[cmsMAXCHANNELS];
    char CheckName[255];
    cmsUInt16Number CheckPCS[3];
    cmsUInt16Number CheckColorant[cmsMAXCHANNELS];

    switch (Pass) {

    case 1:
        nc = cmsAllocNamedColorList(ContextID, 0, 4, "prefix", "suffix");
        if (nc == NULL) return 0;

        for (i=0; i < max_check; i++) {

            PCS[0] = PCS[1] = PCS[2] = (cmsUInt16Number) i;
            Colorant[0] = Colorant[1] = Colorant[2] = Colorant[3] = (cmsUInt16Number) (max_check - i);

            sprintf(Name, "#%d", i);
            if (!cmsAppendNamedColor(ContextID, nc, Name, PCS, Colorant)) { Fail("Couldn't append named color"); return 0; }
        }

        rc = cmsWriteTag(ContextID, hProfile, tag, nc);
        cmsFreeNamedColorList(ContextID, nc);
        return rc;

    case 2:
        nc = (cmsNAMEDCOLORLIST *) cmsReadTag(ContextID, hProfile, tag);
        if (nc == NULL) return 0;

        for (i=0; i < max_check; i++) {

            CheckPCS[0] = CheckPCS[1] = CheckPCS[2] = (cmsUInt16Number) i;
            CheckColorant[0] = CheckColorant[1] = CheckColorant[2] = CheckColorant[3] = (cmsUInt16Number) (max_check - i);

            sprintf(CheckName, "#%d", i);
            if (!cmsNamedColorInfo(ContextID, nc, i, Name, NULL, NULL, PCS, Colorant)) { Fail("Invalid string"); return 0; }


            for (j=0; j < 3; j++) {
                if (CheckPCS[j] != PCS[j]) {  Fail("Invalid PCS"); return 0; }
            }

            // This is only used on named color list
            if (colorant_check) {

            for (j=0; j < 4; j++) {
                if (CheckColorant[j] != Colorant[j]) { Fail("Invalid Colorant"); return 0; };
            }
            }

            if (strcmp(Name, CheckName) != 0) { Fail("Invalid Name");  return 0; };
        }
        return 1;


    default: return 0;
    }
}


static
cmsInt32Number CheckLUT(cmsContext ContextID, cmsInt32Number Pass,  cmsHPROFILE hProfile, cmsTagSignature tag)
{
    cmsPipeline* Lut, *Pt;
    cmsInt32Number rc;


    switch (Pass) {

        case 1:
            Lut = cmsPipelineAlloc(ContextID, 3, 3);
            if (Lut == NULL) return 0;

            // Create an identity LUT
            cmsPipelineInsertStage(ContextID, Lut, cmsAT_BEGIN, _cmsStageAllocIdentityCurves(ContextID, 3));
            cmsPipelineInsertStage(ContextID, Lut, cmsAT_END, _cmsStageAllocIdentityCLut(ContextID, 3));
            cmsPipelineInsertStage(ContextID, Lut, cmsAT_END, _cmsStageAllocIdentityCurves(ContextID, 3));

            rc =  cmsWriteTag(ContextID, hProfile, tag, Lut);
            cmsPipelineFree(ContextID, Lut);
            return rc;

        case 2:
            Pt = (cmsPipeline *) cmsReadTag(ContextID, hProfile, tag);
            if (Pt == NULL) return 0;

            // Transform values, check for identity
            return Check16LUT(ContextID, Pt);

        default:
            return 0;
    }
}

static
cmsInt32Number CheckCHAD(cmsContext ContextID, cmsInt32Number Pass,  cmsHPROFILE hProfile, cmsTagSignature tag)
{
    cmsFloat64Number *Pt;
    cmsFloat64Number CHAD[] = { 0, .1, .2, .3, .4, .5, .6, .7, .8 };
    cmsInt32Number i;

    switch (Pass) {

        case 1:
            return cmsWriteTag(ContextID, hProfile, tag, CHAD);


        case 2:
            Pt = (cmsFloat64Number *) cmsReadTag(ContextID, hProfile, tag);
            if (Pt == NULL) return 0;

            for (i=0; i < 9; i++) {
                if (!IsGoodFixed15_16("CHAD", Pt[i], CHAD[i])) return 0;
            }

            return 1;

        default:
            return 0;
    }
}

static
cmsInt32Number CheckChromaticity(cmsContext ContextID, cmsInt32Number Pass,  cmsHPROFILE hProfile, cmsTagSignature tag)
{
    cmsCIExyYTRIPLE *Pt, c = { {0, .1, 1 }, { .3, .4, 1 }, { .6, .7, 1 }};

    switch (Pass) {

        case 1:
            return cmsWriteTag(ContextID, hProfile, tag, &c);


        case 2:
            Pt = (cmsCIExyYTRIPLE *) cmsReadTag(ContextID, hProfile, tag);
            if (Pt == NULL) return 0;

            if (!IsGoodFixed15_16("xyY", Pt ->Red.x, c.Red.x)) return 0;
            if (!IsGoodFixed15_16("xyY", Pt ->Red.y, c.Red.y)) return 0;
            if (!IsGoodFixed15_16("xyY", Pt ->Green.x, c.Green.x)) return 0;
            if (!IsGoodFixed15_16("xyY", Pt ->Green.y, c.Green.y)) return 0;
            if (!IsGoodFixed15_16("xyY", Pt ->Blue.x, c.Blue.x)) return 0;
            if (!IsGoodFixed15_16("xyY", Pt ->Blue.y, c.Blue.y)) return 0;
            return 1;

        default:
            return 0;
    }
}


static
cmsInt32Number CheckColorantOrder(cmsContext ContextID, cmsInt32Number Pass,  cmsHPROFILE hProfile, cmsTagSignature tag)
{
    cmsUInt8Number *Pt, c[cmsMAXCHANNELS];
    cmsInt32Number i;

    switch (Pass) {

        case 1:
            for (i=0; i < cmsMAXCHANNELS; i++) c[i] = (cmsUInt8Number) (cmsMAXCHANNELS - i - 1);
            return cmsWriteTag(ContextID, hProfile, tag, c);


        case 2:
            Pt = (cmsUInt8Number *) cmsReadTag(ContextID, hProfile, tag);
            if (Pt == NULL) return 0;

            for (i=0; i < cmsMAXCHANNELS; i++) {
                if (Pt[i] != ( cmsMAXCHANNELS - i - 1 )) return 0;
            }
            return 1;

        default:
            return 0;
    }
}

static
cmsInt32Number CheckMeasurement(cmsContext ContextID, cmsInt32Number Pass,  cmsHPROFILE hProfile, cmsTagSignature tag)
{
    cmsICCMeasurementConditions *Pt, m;

    switch (Pass) {

        case 1:
            m.Backing.X = 0.1;
            m.Backing.Y = 0.2;
            m.Backing.Z = 0.3;
            m.Flare = 1.0;
            m.Geometry = 1;
            m.IlluminantType = cmsILLUMINANT_TYPE_D50;
            m.Observer = 1;
            return cmsWriteTag(ContextID, hProfile, tag, &m);


        case 2:
            Pt = (cmsICCMeasurementConditions *) cmsReadTag(ContextID, hProfile, tag);
            if (Pt == NULL) return 0;

            if (!IsGoodFixed15_16("Backing", Pt ->Backing.X, 0.1)) return 0;
            if (!IsGoodFixed15_16("Backing", Pt ->Backing.Y, 0.2)) return 0;
            if (!IsGoodFixed15_16("Backing", Pt ->Backing.Z, 0.3)) return 0;
            if (!IsGoodFixed15_16("Flare",   Pt ->Flare, 1.0)) return 0;

            if (Pt ->Geometry != 1) return 0;
            if (Pt ->IlluminantType != cmsILLUMINANT_TYPE_D50) return 0;
            if (Pt ->Observer != 1) return 0;
            return 1;

        default:
            return 0;
    }
}


static
cmsInt32Number CheckUcrBg(cmsContext ContextID, cmsInt32Number Pass,  cmsHPROFILE hProfile, cmsTagSignature tag)
{
    cmsUcrBg *Pt, m;
    cmsInt32Number rc;
    char Buffer[256];

    switch (Pass) {

        case 1:
            m.Ucr = cmsBuildGamma(ContextID, 2.4);
            m.Bg  = cmsBuildGamma(ContextID, -2.2);
            m.Desc = cmsMLUalloc(ContextID, 1);
            cmsMLUsetASCII(ContextID, m.Desc,  cmsNoLanguage, cmsNoCountry, "test UCR/BG");
            rc = cmsWriteTag(ContextID, hProfile, tag, &m);
            cmsMLUfree(ContextID, m.Desc);
            cmsFreeToneCurve(ContextID, m.Bg);
            cmsFreeToneCurve(ContextID, m.Ucr);
            return rc;


        case 2:
            Pt = (cmsUcrBg *) cmsReadTag(ContextID, hProfile, tag);
            if (Pt == NULL) return 0;

            cmsMLUgetASCII(ContextID, Pt ->Desc, cmsNoLanguage, cmsNoCountry, Buffer, 256);
            if (strcmp(Buffer, "test UCR/BG") != 0) return 0;
            return 1;

        default:
            return 0;
    }
}


static
cmsInt32Number CheckCRDinfo(cmsContext ContextID, cmsInt32Number Pass,  cmsHPROFILE hProfile, cmsTagSignature tag)
{
    cmsMLU *mlu;
    char Buffer[256];
    cmsInt32Number rc;

    switch (Pass) {

        case 1:
            mlu = cmsMLUalloc(ContextID, 5);

            cmsMLUsetWide(ContextID, mlu,  "PS", "nm", L"test postscript");
            cmsMLUsetWide(ContextID, mlu,  "PS", "#0", L"perceptual");
            cmsMLUsetWide(ContextID, mlu,  "PS", "#1", L"relative_colorimetric");
            cmsMLUsetWide(ContextID, mlu,  "PS", "#2", L"saturation");
            cmsMLUsetWide(ContextID, mlu,  "PS", "#3", L"absolute_colorimetric");
            rc = cmsWriteTag(ContextID, hProfile, tag, mlu);
            cmsMLUfree(ContextID, mlu);
            return rc;


        case 2:
            mlu = (cmsMLU*) cmsReadTag(ContextID, hProfile, tag);
            if (mlu == NULL) return 0;



             cmsMLUgetASCII(ContextID, mlu, "PS", "nm", Buffer, 256);
             if (strcmp(Buffer, "test postscript") != 0) return 0;


             cmsMLUgetASCII(ContextID, mlu, "PS", "#0", Buffer, 256);
             if (strcmp(Buffer, "perceptual") != 0) return 0;


             cmsMLUgetASCII(ContextID, mlu, "PS", "#1", Buffer, 256);
             if (strcmp(Buffer, "relative_colorimetric") != 0) return 0;


             cmsMLUgetASCII(ContextID, mlu, "PS", "#2", Buffer, 256);
             if (strcmp(Buffer, "saturation") != 0) return 0;


             cmsMLUgetASCII(ContextID, mlu, "PS", "#3", Buffer, 256);
             if (strcmp(Buffer, "absolute_colorimetric") != 0) return 0;
             return 1;

        default:
            return 0;
    }
}


static
cmsToneCurve *CreateSegmentedCurve(cmsContext ContextID)
{
    cmsCurveSegment Seg[3];
    cmsFloat32Number Sampled[2] = { 0, 1};

    Seg[0].Type = 6;
    Seg[0].Params[0] = 1;
    Seg[0].Params[1] = 0;
    Seg[0].Params[2] = 0;
    Seg[0].Params[3] = 0;
    Seg[0].x0 = -1E22F;
    Seg[0].x1 = 0;

    Seg[1].Type = 0;
    Seg[1].nGridPoints = 2;
    Seg[1].SampledPoints = Sampled;
    Seg[1].x0 = 0;
    Seg[1].x1 = 1;

    Seg[2].Type = 6;
    Seg[2].Params[0] = 1;
    Seg[2].Params[1] = 0;
    Seg[2].Params[2] = 0;
    Seg[2].Params[3] = 0;
    Seg[2].x0 = 1;
    Seg[2].x1 = 1E22F;

    return cmsBuildSegmentedToneCurve(ContextID, 3, Seg);
}


static
cmsInt32Number CheckMPE(cmsContext ContextID, cmsInt32Number Pass,  cmsHPROFILE hProfile, cmsTagSignature tag)
{
    cmsPipeline* Lut, *Pt;
    cmsToneCurve* G[3];
    cmsInt32Number rc;

    switch (Pass) {

        case 1:

            Lut = cmsPipelineAlloc(ContextID, 3, 3);

            cmsPipelineInsertStage(ContextID, Lut, cmsAT_BEGIN, _cmsStageAllocLabV2ToV4(ContextID));
            cmsPipelineInsertStage(ContextID, Lut, cmsAT_END, _cmsStageAllocLabV4ToV2(ContextID));
            AddIdentityCLUTfloat(ContextID, Lut);

            G[0] = G[1] = G[2] = CreateSegmentedCurve(ContextID);
            cmsPipelineInsertStage(ContextID, Lut, cmsAT_END, cmsStageAllocToneCurves(ContextID, 3, G));
            cmsFreeToneCurve(ContextID, G[0]);

            rc = cmsWriteTag(ContextID, hProfile, tag, Lut);
            cmsPipelineFree(ContextID, Lut);
            return rc;

        case 2:
            Pt = (cmsPipeline *) cmsReadTag(ContextID, hProfile, tag);
            if (Pt == NULL) return 0;
            return CheckFloatLUT(ContextID, Pt);

        default:
            return 0;
    }
}


static
cmsInt32Number CheckScreening(cmsContext ContextID, cmsInt32Number Pass,  cmsHPROFILE hProfile, cmsTagSignature tag)
{
    cmsScreening *Pt, sc;
    cmsInt32Number rc;

    switch (Pass) {

        case 1:

            sc.Flag = 0;
            sc.nChannels = 1;
            sc.Channels[0].Frequency = 2.0;
            sc.Channels[0].ScreenAngle = 3.0;
            sc.Channels[0].SpotShape = cmsSPOT_ELLIPSE;

            rc = cmsWriteTag(ContextID, hProfile, tag, &sc);
            return rc;


        case 2:
            Pt = (cmsScreening *) cmsReadTag(ContextID, hProfile, tag);
            if (Pt == NULL) return 0;

            if (Pt ->nChannels != 1) return 0;
            if (Pt ->Flag      != 0) return 0;
            if (!IsGoodFixed15_16("Freq", Pt ->Channels[0].Frequency, 2.0)) return 0;
            if (!IsGoodFixed15_16("Angle", Pt ->Channels[0].ScreenAngle, 3.0)) return 0;
            if (Pt ->Channels[0].SpotShape != cmsSPOT_ELLIPSE) return 0;
            return 1;

        default:
            return 0;
    }
}


static
cmsBool CheckOneStr(cmsContext ContextID, cmsMLU* mlu, cmsInt32Number n)
{
    char Buffer[256], Buffer2[256];


    cmsMLUgetASCII(ContextID, mlu, "en", "US", Buffer, 255);
    sprintf(Buffer2, "Hello, world %d", n);
    if (strcmp(Buffer, Buffer2) != 0) return FALSE;


    cmsMLUgetASCII(ContextID, mlu, "es", "ES", Buffer, 255);
    sprintf(Buffer2, "Hola, mundo %d", n);
    if (strcmp(Buffer, Buffer2) != 0) return FALSE;

    return TRUE;
}


static
void SetOneStr(cmsContext ContextID, cmsMLU** mlu, const wchar_t* s1, const wchar_t* s2)
{
    *mlu = cmsMLUalloc(ContextID, 0);
    cmsMLUsetWide(ContextID, *mlu, "en", "US", s1);
    cmsMLUsetWide(ContextID, *mlu, "es", "ES", s2);
}


static
cmsInt32Number CheckProfileSequenceTag(cmsContext ContextID, cmsInt32Number Pass,  cmsHPROFILE hProfile)
{
    cmsSEQ* s;
    cmsInt32Number i;

    switch (Pass) {

    case 1:

        s = cmsAllocProfileSequenceDescription(ContextID, 3);
        if (s == NULL) return 0;

        SetOneStr(ContextID, &s -> seq[0].Manufacturer, L"Hello, world 0", L"Hola, mundo 0");
        SetOneStr(ContextID, &s -> seq[0].Model, L"Hello, world 0", L"Hola, mundo 0");
        SetOneStr(ContextID, &s -> seq[1].Manufacturer, L"Hello, world 1", L"Hola, mundo 1");
        SetOneStr(ContextID, &s -> seq[1].Model, L"Hello, world 1", L"Hola, mundo 1");
        SetOneStr(ContextID, &s -> seq[2].Manufacturer, L"Hello, world 2", L"Hola, mundo 2");
        SetOneStr(ContextID, &s -> seq[2].Model, L"Hello, world 2", L"Hola, mundo 2");


#ifdef CMS_DONT_USE_INT64
        s ->seq[0].attributes[0] = cmsTransparency|cmsMatte;
        s ->seq[0].attributes[1] = 0;
#else
        s ->seq[0].attributes = cmsTransparency|cmsMatte;
#endif

#ifdef CMS_DONT_USE_INT64
        s ->seq[1].attributes[0] = cmsReflective|cmsMatte;
        s ->seq[1].attributes[1] = 0;
#else
        s ->seq[1].attributes = cmsReflective|cmsMatte;
#endif

#ifdef CMS_DONT_USE_INT64
        s ->seq[2].attributes[0] = cmsTransparency|cmsGlossy;
        s ->seq[2].attributes[1] = 0;
#else
        s ->seq[2].attributes = cmsTransparency|cmsGlossy;
#endif

        if (!cmsWriteTag(ContextID, hProfile, cmsSigProfileSequenceDescTag, s)) return 0;
        cmsFreeProfileSequenceDescription(ContextID, s);
        return 1;

    case 2:

        s = (cmsSEQ *) cmsReadTag(ContextID, hProfile, cmsSigProfileSequenceDescTag);
        if (s == NULL) return 0;

        if (s ->n != 3) return 0;

#ifdef CMS_DONT_USE_INT64
        if (s ->seq[0].attributes[0] != (cmsTransparency|cmsMatte)) return 0;
        if (s ->seq[0].attributes[1] != 0) return 0;
#else
        if (s ->seq[0].attributes != (cmsTransparency|cmsMatte)) return 0;
#endif

#ifdef CMS_DONT_USE_INT64
        if (s ->seq[1].attributes[0] != (cmsReflective|cmsMatte)) return 0;
        if (s ->seq[1].attributes[1] != 0) return 0;
#else
        if (s ->seq[1].attributes != (cmsReflective|cmsMatte)) return 0;
#endif

#ifdef CMS_DONT_USE_INT64
        if (s ->seq[2].attributes[0] != (cmsTransparency|cmsGlossy)) return 0;
        if (s ->seq[2].attributes[1] != 0) return 0;
#else
        if (s ->seq[2].attributes != (cmsTransparency|cmsGlossy)) return 0;
#endif

        // Check MLU
        for (i=0; i < 3; i++) {

            if (!CheckOneStr(ContextID, s -> seq[i].Manufacturer, i)) return 0;
            if (!CheckOneStr(ContextID, s -> seq[i].Model, i)) return 0;
        }
        return 1;

    default:
        return 0;
    }
}


static
cmsInt32Number CheckProfileSequenceIDTag(cmsContext ContextID, cmsInt32Number Pass,  cmsHPROFILE hProfile)
{
    cmsSEQ* s;
    cmsInt32Number i;

    switch (Pass) {

    case 1:

        s = cmsAllocProfileSequenceDescription(ContextID, 3);
        if (s == NULL) return 0;

        memcpy(s ->seq[0].ProfileID.ID8, "0123456789ABCDEF", 16);
        memcpy(s ->seq[1].ProfileID.ID8, "1111111111111111", 16);
        memcpy(s ->seq[2].ProfileID.ID8, "2222222222222222", 16);


        SetOneStr(ContextID, &s -> seq[0].Description, L"Hello, world 0", L"Hola, mundo 0");
        SetOneStr(ContextID, &s -> seq[1].Description, L"Hello, world 1", L"Hola, mundo 1");
        SetOneStr(ContextID, &s -> seq[2].Description, L"Hello, world 2", L"Hola, mundo 2");

        if (!cmsWriteTag(ContextID, hProfile, cmsSigProfileSequenceIdTag, s)) return 0;
        cmsFreeProfileSequenceDescription(ContextID, s);
        return 1;

    case 2:

        s = (cmsSEQ *) cmsReadTag(ContextID, hProfile, cmsSigProfileSequenceIdTag);
        if (s == NULL) return 0;

        if (s ->n != 3) return 0;

        if (memcmp(s ->seq[0].ProfileID.ID8, "0123456789ABCDEF", 16) != 0) return 0;
        if (memcmp(s ->seq[1].ProfileID.ID8, "1111111111111111", 16) != 0) return 0;
        if (memcmp(s ->seq[2].ProfileID.ID8, "2222222222222222", 16) != 0) return 0;

        for (i=0; i < 3; i++) {

            if (!CheckOneStr(ContextID, s -> seq[i].Description, i)) return 0;
        }

        return 1;

    default:
        return 0;
    }
}


static
cmsInt32Number CheckICCViewingConditions(cmsContext ContextID, cmsInt32Number Pass,  cmsHPROFILE hProfile)
{
    cmsICCViewingConditions* v;
    cmsICCViewingConditions  s;

    switch (Pass) {

        case 1:
            s.IlluminantType = 1;
            s.IlluminantXYZ.X = 0.1;
            s.IlluminantXYZ.Y = 0.2;
            s.IlluminantXYZ.Z = 0.3;
            s.SurroundXYZ.X = 0.4;
            s.SurroundXYZ.Y = 0.5;
            s.SurroundXYZ.Z = 0.6;

            if (!cmsWriteTag(ContextID, hProfile, cmsSigViewingConditionsTag, &s)) return 0;
            return 1;

        case 2:
            v = (cmsICCViewingConditions *) cmsReadTag(ContextID, hProfile, cmsSigViewingConditionsTag);
            if (v == NULL) return 0;

            if (v ->IlluminantType != 1) return 0;
            if (!IsGoodVal("IlluminantXYZ.X", v ->IlluminantXYZ.X, 0.1, 0.001)) return 0;
            if (!IsGoodVal("IlluminantXYZ.Y", v ->IlluminantXYZ.Y, 0.2, 0.001)) return 0;
            if (!IsGoodVal("IlluminantXYZ.Z", v ->IlluminantXYZ.Z, 0.3, 0.001)) return 0;

            if (!IsGoodVal("SurroundXYZ.X", v ->SurroundXYZ.X, 0.4, 0.001)) return 0;
            if (!IsGoodVal("SurroundXYZ.Y", v ->SurroundXYZ.Y, 0.5, 0.001)) return 0;
            if (!IsGoodVal("SurroundXYZ.Z", v ->SurroundXYZ.Z, 0.6, 0.001)) return 0;

            return 1;

        default:
            return 0;
    }

}


static
cmsInt32Number CheckVCGT(cmsContext ContextID, cmsInt32Number Pass,  cmsHPROFILE hProfile)
{
    cmsToneCurve* Curves[3];
    cmsToneCurve** PtrCurve;

     switch (Pass) {

        case 1:
            Curves[0] = cmsBuildGamma(ContextID, 1.1);
            Curves[1] = cmsBuildGamma(ContextID, 2.2);
            Curves[2] = cmsBuildGamma(ContextID, 3.4);

            if (!cmsWriteTag(ContextID, hProfile, cmsSigVcgtTag, Curves)) return 0;

            cmsFreeToneCurveTriple(ContextID, Curves);
            return 1;


        case 2:

             PtrCurve = (cmsToneCurve **) cmsReadTag(ContextID, hProfile, cmsSigVcgtTag);
             if (PtrCurve == NULL) return 0;
             if (!IsGoodVal("VCGT R", cmsEstimateGamma(ContextID, PtrCurve[0], 0.01), 1.1, 0.001)) return 0;
             if (!IsGoodVal("VCGT G", cmsEstimateGamma(ContextID, PtrCurve[1], 0.01), 2.2, 0.001)) return 0;
             if (!IsGoodVal("VCGT B", cmsEstimateGamma(ContextID, PtrCurve[2], 0.01), 3.4, 0.001)) return 0;
             return 1;

        default:;
    }

    return 0;
}


// Only one of the two following may be used, as they share the same tag
static
cmsInt32Number CheckDictionary16(cmsContext ContextID, cmsInt32Number Pass,  cmsHPROFILE hProfile)
{
      cmsHANDLE hDict;
      const cmsDICTentry* e;
      switch (Pass) {

        case 1:
            hDict = cmsDictAlloc(ContextID);
            cmsDictAddEntry(ContextID, hDict, L"Name0",  NULL, NULL, NULL);
            cmsDictAddEntry(ContextID, hDict, L"Name1",  L"", NULL, NULL);
            cmsDictAddEntry(ContextID, hDict, L"Name",  L"String", NULL, NULL);
            cmsDictAddEntry(ContextID, hDict, L"Name2", L"12",    NULL, NULL);
            if (!cmsWriteTag(ContextID, hProfile, cmsSigMetaTag, hDict)) return 0;
            cmsDictFree(ContextID, hDict);
            return 1;


        case 2:

             hDict = cmsReadTag(ContextID, hProfile, cmsSigMetaTag);
             if (hDict == NULL) return 0;
             e = cmsDictGetEntryList(ContextID, hDict);
             if (memcmp(e ->Name, L"Name2", sizeof(wchar_t) * 5) != 0) return 0;
             if (memcmp(e ->Value, L"12",  sizeof(wchar_t) * 2) != 0) return 0;
             e = cmsDictNextEntry(ContextID, e);
             if (memcmp(e ->Name, L"Name", sizeof(wchar_t) * 4) != 0) return 0;
             if (memcmp(e ->Value, L"String",  sizeof(wchar_t) * 6) != 0) return 0;
             e = cmsDictNextEntry(ContextID, e);
             if (memcmp(e ->Name, L"Name1", sizeof(wchar_t) *5) != 0) return 0;
             if (e ->Value == NULL) return 0;
             if (*e->Value != 0) return 0;
             e = cmsDictNextEntry(ContextID, e);
             if (memcmp(e ->Name, L"Name0", sizeof(wchar_t) * 5) != 0) return 0;
             if (e ->Value != NULL) return 0;
             return 1;


        default:;
    }

    return 0;
}



static
cmsInt32Number CheckDictionary24(cmsContext ContextID, cmsInt32Number Pass,  cmsHPROFILE hProfile)
{
    cmsHANDLE hDict;
    const cmsDICTentry* e;
    cmsMLU* DisplayName;
    char Buffer[256];
    cmsInt32Number rc = 1;

    switch (Pass) {

    case 1:
        hDict = cmsDictAlloc(ContextID);

        DisplayName = cmsMLUalloc(ContextID, 0);

        cmsMLUsetWide(ContextID, DisplayName, "en", "US", L"Hello, world");
        cmsMLUsetWide(ContextID, DisplayName, "es", "ES", L"Hola, mundo");
        cmsMLUsetWide(ContextID, DisplayName, "fr", "FR", L"Bonjour, le monde");
        cmsMLUsetWide(ContextID, DisplayName, "ca", "CA", L"Hola, mon");

        cmsDictAddEntry(ContextID, hDict, L"Name",  L"String", DisplayName, NULL);
        cmsMLUfree(ContextID, DisplayName);

        cmsDictAddEntry(ContextID, hDict, L"Name2", L"12",    NULL, NULL);
        if (!cmsWriteTag(ContextID, hProfile, cmsSigMetaTag, hDict)) return 0;
        cmsDictFree(ContextID, hDict);

        return 1;


    case 2:

        hDict = cmsReadTag(ContextID, hProfile, cmsSigMetaTag);
        if (hDict == NULL) return 0;

        e = cmsDictGetEntryList(ContextID, hDict);
        if (memcmp(e ->Name, L"Name2", sizeof(wchar_t) * 5) != 0) return 0;
        if (memcmp(e ->Value, L"12",  sizeof(wchar_t) * 2) != 0) return 0;
        e = cmsDictNextEntry(ContextID, e);
        if (memcmp(e ->Name, L"Name", sizeof(wchar_t) * 4) != 0) return 0;
        if (memcmp(e ->Value, L"String",  sizeof(wchar_t) * 6) != 0) return 0;

        cmsMLUgetASCII(ContextID, e->DisplayName, "en", "US", Buffer, 256);
        if (strcmp(Buffer, "Hello, world") != 0) rc = 0;


        cmsMLUgetASCII(ContextID, e->DisplayName, "es", "ES", Buffer, 256);
        if (strcmp(Buffer, "Hola, mundo") != 0) rc = 0;


        cmsMLUgetASCII(ContextID, e->DisplayName, "fr", "FR", Buffer, 256);
        if (strcmp(Buffer, "Bonjour, le monde") != 0) rc = 0;


        cmsMLUgetASCII(ContextID, e->DisplayName, "ca", "CA", Buffer, 256);
        if (strcmp(Buffer, "Hola, mon") != 0) rc = 0;

        if (rc == 0)
            Fail("Unexpected string '%s'", Buffer);
        return 1;

    default:;
    }

    return 0;
}

static
cmsInt32Number CheckRAWtags(cmsContext ContextID, cmsInt32Number Pass,  cmsHPROFILE hProfile)
{
    char Buffer[7];

    switch (Pass) {

        case 1:
            return cmsWriteRawTag(ContextID, hProfile, (cmsTagSignature) 0x31323334, "data123", 7);

        case 2:
            if (!cmsReadRawTag(ContextID, hProfile, (cmsTagSignature) 0x31323334, Buffer, 7)) return 0;

            if (memcmp(Buffer, "data123", 7) != 0) return 0;
            return 1;

        default:
            return 0;
    }
}



static
cmsInt32Number Check_cicp(cmsContext ContextID, cmsInt32Number Pass, cmsHPROFILE hProfile)
{
    cmsVideoSignalType* v;
    cmsVideoSignalType  s;

    switch (Pass) {

    case 1:
        s.ColourPrimaries = 1;
        s.TransferCharacteristics = 13;
        s.MatrixCoefficients = 0;
        s.VideoFullRangeFlag = 1;

        if (!cmsWriteTag(ContextID, hProfile, cmsSigcicpTag, &s)) return 0;
        return 1;

    case 2:
        v = (cmsVideoSignalType*)cmsReadTag(ContextID, hProfile, cmsSigcicpTag);
        if (v == NULL) return 0;

        if (v->ColourPrimaries != 1) return 0;
        if (v->TransferCharacteristics != 13) return 0;
        if (v->MatrixCoefficients != 0) return 0;
        if (v->VideoFullRangeFlag != 1) return 0;
        return 1;

    default:
        return 0;
    }

}


static
void SetMHC2Matrix(cmsFloat64Number XYZ2XYZmatrix[3][4])
{
    XYZ2XYZmatrix[0][0] = 0.5; XYZ2XYZmatrix[0][1] = 0.1; XYZ2XYZmatrix[0][2] = 0.1; XYZ2XYZmatrix[0][3] = 0.0;
    XYZ2XYZmatrix[1][0] = 0.0; XYZ2XYZmatrix[1][1] = 1.0; XYZ2XYZmatrix[1][2] = 0.0; XYZ2XYZmatrix[1][3] = 0.0;
    XYZ2XYZmatrix[2][0] = 0.3; XYZ2XYZmatrix[2][1] = 0.2; XYZ2XYZmatrix[2][2] = 0.4; XYZ2XYZmatrix[2][3] = 0.0;
}

static
cmsBool CloseEnough(cmsFloat64Number a, cmsFloat64Number b)
{
    return fabs(b - a) < (1.0 / 65535.0);
}

static
cmsBool IsOriginalMHC2Matrix(cmsContext ContextID, cmsFloat64Number XYZ2XYZmatrix[3][4])
{
    cmsFloat64Number m[3][4];
    int i, j;

    SetMHC2Matrix(m);

    for (i = 0; i < 3; i++)
        for (j = 0; j < 4; j++)
            if (!CloseEnough(XYZ2XYZmatrix[i][j], m[i][j])) return FALSE;

    return TRUE;
}


static
cmsInt32Number Check_MHC2(cmsContext ContextID, cmsInt32Number Pass, cmsHPROFILE hProfile)
{
    cmsMHC2Type* v;
    cmsMHC2Type  s;
    double curve[] = { 0, 0.5, 1.0 };

    switch (Pass) {

    case 1:
        SetMHC2Matrix(s.XYZ2XYZmatrix);
        s.CurveEntries = 3;
        s.GreenCurve = curve;
        s.RedCurve = curve;
        s.BlueCurve = curve;
        s.MinLuminance = 0.1;
        s.PeakLuminance = 100.0;
        
        if (!cmsWriteTag(ContextID, hProfile, cmsSigMHC2Tag, &s)) return 0;
        return 1;

    case 2:
        v = (cmsMHC2Type*)cmsReadTag(ContextID, hProfile, cmsSigMHC2Tag);
        if (v == NULL) return 0;

        if (!IsOriginalMHC2Matrix(ContextID, v->XYZ2XYZmatrix)) return 0;
        if (v->CurveEntries != 3) return 0;
        return 1;

    default:
        return 0;
    }

}


// This is a very big test that checks every single tag
static
cmsInt32Number CheckProfileCreation(cmsContext ContextID)
{
    cmsHPROFILE h;
    cmsInt32Number Pass;

    h = cmsCreateProfilePlaceholder(ContextID);
    if (h == NULL) return 0;

    cmsSetProfileVersion(ContextID, h, 4.3);
    if (cmsGetTagCount(ContextID, h) != 0) { Fail("Empty profile with nonzero number of tags"); goto Error; }
    if (cmsIsTag(ContextID, h, cmsSigAToB0Tag)) { Fail("Found a tag in an empty profile"); goto Error; }

    cmsSetColorSpace(ContextID, h, cmsSigRgbData);
    if (cmsGetColorSpace(ContextID, h) !=  cmsSigRgbData) { Fail("Unable to set colorspace"); goto Error; }

    cmsSetPCS(ContextID, h, cmsSigLabData);
    if (cmsGetPCS(ContextID, h) !=  cmsSigLabData) { Fail("Unable to set colorspace"); goto Error; }

    cmsSetDeviceClass(ContextID, h, cmsSigDisplayClass);
    if (cmsGetDeviceClass(ContextID, h) != cmsSigDisplayClass) { Fail("Unable to set deviceclass"); goto Error; }

    cmsSetHeaderRenderingIntent(ContextID, h, INTENT_SATURATION);
    if (cmsGetHeaderRenderingIntent(ContextID, h) != INTENT_SATURATION) { Fail("Unable to set rendering intent"); goto Error; }

    for (Pass = 1; Pass <= 2; Pass++) {

        SubTest("Tags holding XYZ");

        if (!CheckXYZ(ContextID, Pass, h, cmsSigBlueColorantTag)) goto Error;
        if (!CheckXYZ(ContextID, Pass, h, cmsSigGreenColorantTag)) goto Error;
        if (!CheckXYZ(ContextID, Pass, h, cmsSigRedColorantTag)) goto Error;
        if (!CheckXYZ(ContextID, Pass, h, cmsSigMediaBlackPointTag)) goto Error;
        if (!CheckXYZ(ContextID, Pass, h, cmsSigMediaWhitePointTag)) goto Error;
        if (!CheckXYZ(ContextID, Pass, h, cmsSigLuminanceTag)) goto Error;

        SubTest("Tags holding curves");

        if (!CheckGamma(ContextID, Pass, h, cmsSigBlueTRCTag)) goto Error;
        if (!CheckGamma(ContextID, Pass, h, cmsSigGrayTRCTag)) goto Error;
        if (!CheckGamma(ContextID, Pass, h, cmsSigGreenTRCTag)) goto Error;
        if (!CheckGamma(ContextID, Pass, h, cmsSigRedTRCTag)) goto Error;

        SubTest("Tags holding text");

        if (!CheckTextSingle(ContextID, Pass, h, cmsSigCharTargetTag)) goto Error;
        if (!CheckTextSingle(ContextID, Pass, h, cmsSigScreeningDescTag)) goto Error;

        if (!CheckText(ContextID, Pass, h, cmsSigCopyrightTag)) goto Error;
        if (!CheckText(ContextID, Pass, h, cmsSigProfileDescriptionTag)) goto Error;
        if (!CheckText(ContextID, Pass, h, cmsSigDeviceMfgDescTag)) goto Error;
        if (!CheckText(ContextID, Pass, h, cmsSigDeviceModelDescTag)) goto Error;
        if (!CheckText(ContextID, Pass, h, cmsSigViewingCondDescTag)) goto Error;



        SubTest("Tags holding cmsICCData");

        if (!CheckData(ContextID, Pass, h, cmsSigPs2CRD0Tag)) goto Error;
        if (!CheckData(ContextID, Pass, h, cmsSigPs2CRD1Tag)) goto Error;
        if (!CheckData(ContextID, Pass, h, cmsSigPs2CRD2Tag)) goto Error;
        if (!CheckData(ContextID, Pass, h, cmsSigPs2CRD3Tag)) goto Error;
        if (!CheckData(ContextID, Pass, h, cmsSigPs2CSATag)) goto Error;
        if (!CheckData(ContextID, Pass, h, cmsSigPs2RenderingIntentTag)) goto Error;

        SubTest("Tags holding signatures");

        if (!CheckSignature(ContextID, Pass, h, cmsSigColorimetricIntentImageStateTag)) goto Error;
        if (!CheckSignature(ContextID, Pass, h, cmsSigPerceptualRenderingIntentGamutTag)) goto Error;
        if (!CheckSignature(ContextID, Pass, h, cmsSigSaturationRenderingIntentGamutTag)) goto Error;
        if (!CheckSignature(ContextID, Pass, h, cmsSigTechnologyTag)) goto Error;

        SubTest("Tags holding date_time");

        if (!CheckDateTime(ContextID, Pass, h, cmsSigCalibrationDateTimeTag)) goto Error;
        if (!CheckDateTime(ContextID, Pass, h, cmsSigDateTimeTag)) goto Error;

        SubTest("Tags holding named color lists");

        if (!CheckNamedColor(ContextID, Pass, h, cmsSigColorantTableTag, 15, FALSE)) goto Error;
        if (!CheckNamedColor(ContextID, Pass, h, cmsSigColorantTableOutTag, 15, FALSE)) goto Error;
        if (!CheckNamedColor(ContextID, Pass, h, cmsSigNamedColor2Tag, 4096, TRUE)) goto Error;

        SubTest("Tags holding LUTs");

        if (!CheckLUT(ContextID, Pass, h, cmsSigAToB0Tag)) goto Error;
        if (!CheckLUT(ContextID, Pass, h, cmsSigAToB1Tag)) goto Error;
        if (!CheckLUT(ContextID, Pass, h, cmsSigAToB2Tag)) goto Error;
        if (!CheckLUT(ContextID, Pass, h, cmsSigBToA0Tag)) goto Error;
        if (!CheckLUT(ContextID, Pass, h, cmsSigBToA1Tag)) goto Error;
        if (!CheckLUT(ContextID, Pass, h, cmsSigBToA2Tag)) goto Error;
        if (!CheckLUT(ContextID, Pass, h, cmsSigPreview0Tag)) goto Error;
        if (!CheckLUT(ContextID, Pass, h, cmsSigPreview1Tag)) goto Error;
        if (!CheckLUT(ContextID, Pass, h, cmsSigPreview2Tag)) goto Error;
        if (!CheckLUT(ContextID, Pass, h, cmsSigGamutTag)) goto Error;

        SubTest("Tags holding CHAD");
        if (!CheckCHAD(ContextID, Pass, h, cmsSigChromaticAdaptationTag)) goto Error;

        SubTest("Tags holding Chromaticity");
        if (!CheckChromaticity(ContextID, Pass, h, cmsSigChromaticityTag)) goto Error;

        SubTest("Tags holding colorant order");
        if (!CheckColorantOrder(ContextID, Pass, h, cmsSigColorantOrderTag)) goto Error;

        SubTest("Tags holding measurement");
        if (!CheckMeasurement(ContextID, Pass, h, cmsSigMeasurementTag)) goto Error;

        SubTest("Tags holding CRD info");
        if (!CheckCRDinfo(ContextID, Pass, h, cmsSigCrdInfoTag)) goto Error;

        SubTest("Tags holding UCR/BG");
        if (!CheckUcrBg(ContextID, Pass, h, cmsSigUcrBgTag)) goto Error;

        SubTest("Tags holding MPE");
        if (!CheckMPE(ContextID, Pass, h, cmsSigDToB0Tag)) goto Error;
        if (!CheckMPE(ContextID, Pass, h, cmsSigDToB1Tag)) goto Error;
        if (!CheckMPE(ContextID, Pass, h, cmsSigDToB2Tag)) goto Error;
        if (!CheckMPE(ContextID, Pass, h, cmsSigDToB3Tag)) goto Error;
        if (!CheckMPE(ContextID, Pass, h, cmsSigBToD0Tag)) goto Error;
        if (!CheckMPE(ContextID, Pass, h, cmsSigBToD1Tag)) goto Error;
        if (!CheckMPE(ContextID, Pass, h, cmsSigBToD2Tag)) goto Error;
        if (!CheckMPE(ContextID, Pass, h, cmsSigBToD3Tag)) goto Error;

        SubTest("Tags using screening");
        if (!CheckScreening(ContextID, Pass, h, cmsSigScreeningTag)) goto Error;

        SubTest("Tags holding profile sequence description");
        if (!CheckProfileSequenceTag(ContextID, Pass, h)) goto Error;
        if (!CheckProfileSequenceIDTag(ContextID, Pass, h)) goto Error;

        SubTest("Tags holding ICC viewing conditions");
        if (!CheckICCViewingConditions(ContextID, Pass, h)) goto Error;

        SubTest("VCGT tags");
        if (!CheckVCGT(ContextID, Pass, h)) goto Error;

        SubTest("RAW tags");
        if (!CheckRAWtags(ContextID, Pass, h)) goto Error;

        SubTest("Dictionary meta tags");
        // if (!CheckDictionary16(ContextID, Pass, h)) goto Error;
        if (!CheckDictionary24(ContextID, Pass, h)) goto Error;

        SubTest("cicp Video Signal Type");
        if (!Check_cicp(ContextID, Pass, h)) goto Error;

        SubTest("Microsoft MHC2 tag");
        if (!Check_MHC2(ContextID, Pass, h)) goto Error;


        if (Pass == 1) {
            cmsSaveProfileToFile(ContextID, h, "alltags.icc");
            cmsCloseProfile(ContextID, h);
            h = cmsOpenProfileFromFile(ContextID, "alltags.icc", "r");
        }

    }

    /*
    Not implemented (by design):

    cmsSigDataTag                           = 0x64617461,  // 'data'  -- Unused
    cmsSigDeviceSettingsTag                 = 0x64657673,  // 'devs'  -- Unused
    cmsSigNamedColorTag                     = 0x6E636f6C,  // 'ncol'  -- Don't use this one, deprecated by ICC
    cmsSigOutputResponseTag                 = 0x72657370,  // 'resp'  -- Possible patent on this
    */

    cmsCloseProfile(ContextID, h);
    remove("alltags.icc");
    return 1;

Error:
    cmsCloseProfile(ContextID, h);
    remove("alltags.icc");
    return 0;
}


// Thanks to Christopher James Halse Rogers for the bugfixing and providing this test
static
cmsInt32Number CheckVersionHeaderWriting(cmsContext ContextID)
{
    cmsHPROFILE h;
    int index;
    float test_versions[] = {
      2.3f,
      4.08f,
      4.09f,
      4.3f
    };

    for (index = 0; index < sizeof(test_versions)/sizeof(test_versions[0]); index++) {

      h = cmsCreateProfilePlaceholder(ContextID);
      if (h == NULL) return 0;

      cmsSetProfileVersion(ContextID, h, test_versions[index]);

      cmsSaveProfileToFile(ContextID, h, "versions.icc");
      cmsCloseProfile(ContextID, h);

      h = cmsOpenProfileFromFile(ContextID, "versions.icc", "r");

      // Only the first 3 digits are significant
      if (fabs(cmsGetProfileVersion(ContextID, h) - test_versions[index]) > 0.005) {
        Fail("Version failed to round-trip: wrote %.2f, read %.2f",
             test_versions[index], cmsGetProfileVersion(ContextID, h));
        return 0;
      }

      cmsCloseProfile(ContextID, h);
      remove("versions.icc");
    }
    return 1;
}


// Test on Richard Hughes "crayons.icc"
static
cmsInt32Number CheckMultilocalizedProfile(cmsContext ContextID)
{
    cmsHPROFILE hProfile;
    cmsMLU *Pt;
    char Buffer[256];

    hProfile = cmsOpenProfileFromFile(ContextID, "crayons.icc", "r");

    Pt = (cmsMLU *) cmsReadTag(ContextID, hProfile, cmsSigProfileDescriptionTag);
    cmsMLUgetASCII(ContextID, Pt, "en", "GB", Buffer, 256);
    if (strcmp(Buffer, "Crayon Colours") != 0) return FALSE;
    cmsMLUgetASCII(ContextID, Pt, "en", "US", Buffer, 256);
    if (strcmp(Buffer, "Crayon Colors") != 0) return FALSE;

    cmsCloseProfile(ContextID, hProfile);

    return TRUE;
}


// Error reporting  -------------------------------------------------------------------------------------------------------


static
void ErrorReportingFunction(cmsContext ContextID, cmsUInt32Number ErrorCode, const char *Text)
{
    TrappedError = TRUE;
    SimultaneousErrors++;
    strncpy(ReasonToFailBuffer, Text, TEXT_ERROR_BUFFER_SIZE-1);

    cmsUNUSED_PARAMETER(ContextID);
    cmsUNUSED_PARAMETER(ErrorCode);
}


static
cmsInt32Number CheckBadProfiles(cmsContext ContextID)
{
    cmsHPROFILE h;

    h = cmsOpenProfileFromFile(ContextID, "IDoNotExist.icc", "r");
    if (h != NULL) {
        cmsCloseProfile(ContextID, h);
        return 0;
    }

    h = cmsOpenProfileFromFile(ContextID, "IAmIllFormed*.icc", "r");
    if (h != NULL) {
        cmsCloseProfile(ContextID, h);
        return 0;
    }

    // No profile name given
    h = cmsOpenProfileFromFile(ContextID, "", "r");
    if (h != NULL) {
        cmsCloseProfile(ContextID, h);
        return 0;
    }

    h = cmsOpenProfileFromFile(ContextID, "..", "r");
    if (h != NULL) {
        cmsCloseProfile(ContextID, h);
        return 0;
    }

    h = cmsOpenProfileFromFile(ContextID, "IHaveBadAccessMode.icc", "@");
    if (h != NULL) {
        cmsCloseProfile(ContextID, h);
        return 0;
    }

    h = cmsOpenProfileFromFile(ContextID, "bad.icc", "r");
    if (h != NULL) {
        cmsCloseProfile(ContextID, h);
        return 0;
    }

     h = cmsOpenProfileFromFile(ContextID, "toosmall.icc", "r");
    if (h != NULL) {
        cmsCloseProfile(ContextID, h);
        return 0;
    }

    h = cmsOpenProfileFromMem(ContextID, NULL, 3);
    if (h != NULL) {
        cmsCloseProfile(ContextID, h);
        return 0;
    }

    h = cmsOpenProfileFromMem(ContextID, "123", 3);
    if (h != NULL) {
        cmsCloseProfile(ContextID, h);
        return 0;
    }

    if (SimultaneousErrors != 9) return 0;

    return 1;
}


static
cmsInt32Number CheckErrReportingOnBadProfiles(cmsContext ContextID)
{
    cmsInt32Number rc;

    cmsSetLogErrorHandler(ContextID, ErrorReportingFunction);
    rc = CheckBadProfiles(ContextID);
    cmsSetLogErrorHandler(ContextID, FatalErrorQuit);

    // Reset the error state
    TrappedError = FALSE;
    return rc;
}


static
cmsInt32Number CheckBadTransforms(cmsContext ContextID)
{
    cmsHPROFILE h1 = cmsCreate_sRGBProfile(ContextID);
    cmsHTRANSFORM x1;

    x1 = cmsCreateTransform(ContextID, NULL, 0, NULL, 0, 0, 0);
    if (x1 != NULL) {
        cmsDeleteTransform(ContextID, x1);
        return 0;
    }



    x1 = cmsCreateTransform(ContextID, h1, TYPE_RGB_8, h1, TYPE_RGB_8, 12345, 0);
    if (x1 != NULL) {
        cmsDeleteTransform(ContextID, x1);
        return 0;
    }

    x1 = cmsCreateTransform(ContextID, h1, TYPE_CMYK_8, h1, TYPE_RGB_8, 0, 0);
    if (x1 != NULL) {
        cmsDeleteTransform(ContextID, x1);
        return 0;
    }

    x1 = cmsCreateTransform(ContextID, h1, TYPE_RGB_8, h1, TYPE_CMYK_8, 1, 0);
    if (x1 != NULL) {
        cmsDeleteTransform(ContextID, x1);
        return 0;
    }

    // sRGB does its output as XYZ!
    x1 = cmsCreateTransform(ContextID, h1, TYPE_RGB_8, NULL, TYPE_Lab_8, 1, 0);
    if (x1 != NULL) {
        cmsDeleteTransform(ContextID, x1);
        return 0;
    }

    cmsCloseProfile(ContextID, h1);


    {

    cmsHPROFILE hp1 = cmsOpenProfileFromFile(ContextID,  "test1.icc", "r");
    cmsHPROFILE hp2 = cmsCreate_sRGBProfile(ContextID);

    x1 = cmsCreateTransform(ContextID, hp1, TYPE_BGR_8, hp2, TYPE_BGR_8, INTENT_PERCEPTUAL, 0);

    cmsCloseProfile(ContextID, hp1); cmsCloseProfile(ContextID, hp2);
    if (x1 != NULL) {
        cmsDeleteTransform(ContextID, x1);
        return 0;
    }
    }

    return 1;

}

static
cmsInt32Number CheckErrReportingOnBadTransforms(cmsContext ContextID)
{
    cmsInt32Number rc;

    cmsSetLogErrorHandler(ContextID, ErrorReportingFunction);
    rc = CheckBadTransforms(ContextID);
    cmsSetLogErrorHandler(ContextID, FatalErrorQuit);

    // Reset the error state
    TrappedError = FALSE;
    return rc;
}




// ---------------------------------------------------------------------------------------------------------

// Check a linear xform
static
cmsInt32Number Check8linearXFORM(cmsContext ContextID, cmsHTRANSFORM xform, cmsInt32Number nChan)
{
    cmsInt32Number n2, i, j;
    cmsUInt8Number Inw[cmsMAXCHANNELS], Outw[cmsMAXCHANNELS];

    n2=0;

    for (j=0; j < 0xFF; j++) {

        memset(Inw, j, sizeof(Inw));
        cmsDoTransform(ContextID, xform, Inw, Outw, 1);

        for (i=0; i < nChan; i++) {

           cmsInt32Number dif = abs(Outw[i] - j);
           if (dif > n2) n2 = dif;

        }
    }

   // We allow 2 contone of difference on 8 bits
    if (n2 > 2) {

        Fail("Differences too big (%x)", n2);
        return 0;
    }

    return 1;
}

static
cmsInt32Number Compare8bitXFORM(cmsContext ContextID, cmsHTRANSFORM xform1, cmsHTRANSFORM xform2, cmsInt32Number nChan)
{
    cmsInt32Number n2, i, j;
    cmsUInt8Number Inw[cmsMAXCHANNELS], Outw1[cmsMAXCHANNELS], Outw2[cmsMAXCHANNELS];;

    n2=0;

    for (j=0; j < 0xFF; j++) {

        memset(Inw, j, sizeof(Inw));
        cmsDoTransform(ContextID, xform1, Inw, Outw1, 1);
        cmsDoTransform(ContextID, xform2, Inw, Outw2, 1);

        for (i=0; i < nChan; i++) {

           cmsInt32Number dif = abs(Outw2[i] - Outw1[i]);
           if (dif > n2) n2 = dif;

        }
    }

   // We allow 2 contone of difference on 8 bits
    if (n2 > 2) {

        Fail("Differences too big (%x)", n2);
        return 0;
    }


    return 1;
}


// Check a linear xform
static
cmsInt32Number Check16linearXFORM(cmsContext ContextID, cmsHTRANSFORM xform, cmsInt32Number nChan)
{
    cmsInt32Number n2, i, j;
    cmsUInt16Number Inw[cmsMAXCHANNELS], Outw[cmsMAXCHANNELS];

    n2=0;
    for (j=0; j < 0xFFFF; j++) {

        for (i=0; i < nChan; i++) Inw[i] = (cmsUInt16Number) j;

        cmsDoTransform(ContextID, xform, Inw, Outw, 1);

        for (i=0; i < nChan; i++) {

           cmsInt32Number dif = abs(Outw[i] - j);
           if (dif > n2) n2 = dif;

        }


   // We allow 2 contone of difference on 16 bits
    if (n2 > 0x200) {

        Fail("Differences too big (%x)", n2);
        return 0;
    }
    }

    return 1;
}

static
cmsInt32Number Compare16bitXFORM(cmsContext ContextID, cmsHTRANSFORM xform1, cmsHTRANSFORM xform2, cmsInt32Number nChan)
{
    cmsInt32Number n2, i, j;
    cmsUInt16Number Inw[cmsMAXCHANNELS], Outw1[cmsMAXCHANNELS], Outw2[cmsMAXCHANNELS];;

    n2=0;

    for (j=0; j < 0xFFFF; j++) {

        for (i=0; i < nChan; i++) Inw[i] = (cmsUInt16Number) j;

        cmsDoTransform(ContextID, xform1, Inw, Outw1, 1);
        cmsDoTransform(ContextID, xform2, Inw, Outw2, 1);

        for (i=0; i < nChan; i++) {

           cmsInt32Number dif = abs(Outw2[i] - Outw1[i]);
           if (dif > n2) n2 = dif;

        }
    }

   // We allow 2 contone of difference on 16 bits
    if (n2 > 0x200) {

        Fail("Differences too big (%x)", n2);
        return 0;
    }


    return 1;
}


// Check a linear xform
static
cmsInt32Number CheckFloatlinearXFORM(cmsContext ContextID, cmsHTRANSFORM xform, cmsInt32Number nChan)
{
    cmsInt32Number i, j;
    cmsFloat32Number In[cmsMAXCHANNELS], Out[cmsMAXCHANNELS];

    for (j=0; j < 0xFFFF; j++) {

        for (i=0; i < nChan; i++) In[i] = (cmsFloat32Number) (j / 65535.0);;

        cmsDoTransform(ContextID, xform, In, Out, 1);

        for (i=0; i < nChan; i++) {

           // We allow no difference in floating point
            if (!IsGoodFixed15_16("linear xform cmsFloat32Number", Out[i], (cmsFloat32Number) (j / 65535.0)))
                return 0;
        }
    }

    return 1;
}


// Check a linear xform
static
cmsInt32Number CompareFloatXFORM(cmsContext ContextID, cmsHTRANSFORM xform1, cmsHTRANSFORM xform2, cmsInt32Number nChan)
{
    cmsInt32Number i, j;
    cmsFloat32Number In[cmsMAXCHANNELS], Out1[cmsMAXCHANNELS], Out2[cmsMAXCHANNELS];

    for (j=0; j < 0xFFFF; j++) {

        for (i=0; i < nChan; i++) In[i] = (cmsFloat32Number) (j / 65535.0);;

        cmsDoTransform(ContextID, xform1, In, Out1, 1);
        cmsDoTransform(ContextID, xform2, In, Out2, 1);

        for (i=0; i < nChan; i++) {

           // We allow no difference in floating point
            if (!IsGoodFixed15_16("linear xform cmsFloat32Number", Out1[i], Out2[i]))
                return 0;
        }

    }

    return 1;
}


// Curves only transforms ----------------------------------------------------------------------------------------

static
cmsInt32Number CheckCurvesOnlyTransforms(cmsContext ContextID)
{

    cmsHTRANSFORM xform1, xform2;
    cmsHPROFILE h1, h2, h3;
    cmsToneCurve* c1, *c2, *c3;
    cmsInt32Number rc = 1;


    c1 = cmsBuildGamma(ContextID, 2.2);
    c2 = cmsBuildGamma(ContextID, 1/2.2);
    c3 = cmsBuildGamma(ContextID, 4.84);

    h1 = cmsCreateLinearizationDeviceLink(ContextID, cmsSigGrayData, &c1);
    h2 = cmsCreateLinearizationDeviceLink(ContextID, cmsSigGrayData, &c2);
    h3 = cmsCreateLinearizationDeviceLink(ContextID, cmsSigGrayData, &c3);

    SubTest("Gray float optimizeable transform");
    xform1 = cmsCreateTransform(ContextID, h1, TYPE_GRAY_FLT, h2, TYPE_GRAY_FLT, INTENT_PERCEPTUAL, 0);
    rc &= CheckFloatlinearXFORM(ContextID, xform1, 1);
    cmsDeleteTransform(ContextID, xform1);
    if (rc == 0) goto Error;

    SubTest("Gray 8 optimizeable transform");
    xform1 = cmsCreateTransform(ContextID, h1, TYPE_GRAY_8, h2, TYPE_GRAY_8, INTENT_PERCEPTUAL, 0);
    rc &= Check8linearXFORM(ContextID, xform1, 1);
    cmsDeleteTransform(ContextID, xform1);
    if (rc == 0) goto Error;

    SubTest("Gray 16 optimizeable transform");
    xform1 = cmsCreateTransform(ContextID, h1, TYPE_GRAY_16, h2, TYPE_GRAY_16, INTENT_PERCEPTUAL, 0);
    rc &= Check16linearXFORM(ContextID, xform1, 1);
    cmsDeleteTransform(ContextID, xform1);
    if (rc == 0) goto Error;

    SubTest("Gray float non-optimizeable transform");
    xform1 = cmsCreateTransform(ContextID, h1, TYPE_GRAY_FLT, h1, TYPE_GRAY_FLT, INTENT_PERCEPTUAL, 0);
    xform2 = cmsCreateTransform(ContextID, h3, TYPE_GRAY_FLT, NULL, TYPE_GRAY_FLT, INTENT_PERCEPTUAL, 0);

    rc &= CompareFloatXFORM(ContextID, xform1, xform2, 1);
    cmsDeleteTransform(ContextID, xform1);
    cmsDeleteTransform(ContextID, xform2);
    if (rc == 0) goto Error;

    SubTest("Gray 8 non-optimizeable transform");
    xform1 = cmsCreateTransform(ContextID, h1, TYPE_GRAY_8, h1, TYPE_GRAY_8, INTENT_PERCEPTUAL, 0);
    xform2 = cmsCreateTransform(ContextID, h3, TYPE_GRAY_8, NULL, TYPE_GRAY_8, INTENT_PERCEPTUAL, 0);

    rc &= Compare8bitXFORM(ContextID, xform1, xform2, 1);
    cmsDeleteTransform(ContextID, xform1);
    cmsDeleteTransform(ContextID, xform2);
    if (rc == 0) goto Error;


    SubTest("Gray 16 non-optimizeable transform");
    xform1 = cmsCreateTransform(ContextID, h1, TYPE_GRAY_16, h1, TYPE_GRAY_16, INTENT_PERCEPTUAL, 0);
    xform2 = cmsCreateTransform(ContextID, h3, TYPE_GRAY_16, NULL, TYPE_GRAY_16, INTENT_PERCEPTUAL, 0);

    rc &= Compare16bitXFORM(ContextID, xform1, xform2, 1);
    cmsDeleteTransform(ContextID, xform1);
    cmsDeleteTransform(ContextID, xform2);
    if (rc == 0) goto Error;

Error:

    cmsCloseProfile(ContextID, h1); cmsCloseProfile(ContextID, h2); cmsCloseProfile(ContextID, h3);
    cmsFreeToneCurve(ContextID, c1); cmsFreeToneCurve(ContextID, c2); cmsFreeToneCurve(ContextID, c3);

    return rc;
}



// Lab to Lab trivial transforms ----------------------------------------------------------------------------------------

static cmsFloat64Number MaxDE;

static
cmsInt32Number CheckOneLab(cmsContext ContextID, cmsHTRANSFORM xform, cmsFloat64Number L, cmsFloat64Number a, cmsFloat64Number b)
{
    cmsCIELab In, Out;
    cmsFloat64Number dE;

    In.L = L; In.a = a; In.b = b;
    cmsDoTransform(ContextID, xform, &In, &Out, 1);

    dE = cmsDeltaE(ContextID, &In, &Out);

    if (dE > MaxDE) MaxDE = dE;

    if (MaxDE >  0.003) {
        Fail("dE=%f Lab1=(%f, %f, %f)\n\tLab2=(%f %f %f)", MaxDE, In.L, In.a, In.b, Out.L, Out.a, Out.b);
        cmsDoTransform(ContextID, xform, &In, &Out, 1);
        return 0;
    }

    return 1;
}

// Check several Lab, slicing at non-exact values. Precision should be 16 bits. 50x50x50 checks aprox.
static
cmsInt32Number CheckSeveralLab(cmsContext ContextID, cmsHTRANSFORM xform)
{
    cmsInt32Number L, a, b;

    MaxDE = 0;
    for (L=0; L < 65536; L += 1311) {

        for (a = 0; a < 65536; a += 1232) {

            for (b = 0; b < 65536; b += 1111) {

                if (!CheckOneLab(ContextID, xform, (L * 100.0) / 65535.0,
                                        (a  / 257.0) - 128, (b / 257.0) - 128))
                    return 0;
            }

        }

    }
    return 1;
}


static
cmsInt32Number OneTrivialLab(cmsContext ContextID, cmsHPROFILE hLab1, cmsHPROFILE hLab2, const char* txt)
{
    cmsHTRANSFORM xform;
    cmsInt32Number rc;

    SubTest(txt);
    xform = cmsCreateTransform(ContextID, hLab1, TYPE_Lab_DBL, hLab2, TYPE_Lab_DBL, INTENT_RELATIVE_COLORIMETRIC, 0);
    cmsCloseProfile(ContextID, hLab1); cmsCloseProfile(ContextID, hLab2);

    rc = CheckSeveralLab(ContextID, xform);
    cmsDeleteTransform(ContextID, xform);
    return rc;
}


static
cmsInt32Number CheckFloatLabTransforms(cmsContext ContextID)
{
    return OneTrivialLab(ContextID, cmsCreateLab4Profile(ContextID, NULL), cmsCreateLab4Profile(ContextID, NULL),  "Lab4/Lab4") &&
           OneTrivialLab(ContextID, cmsCreateLab2Profile(ContextID, NULL), cmsCreateLab2Profile(ContextID, NULL),  "Lab2/Lab2") &&
           OneTrivialLab(ContextID, cmsCreateLab4Profile(ContextID, NULL), cmsCreateLab2Profile(ContextID, NULL),  "Lab4/Lab2") &&
           OneTrivialLab(ContextID, cmsCreateLab2Profile(ContextID, NULL), cmsCreateLab4Profile(ContextID, NULL),  "Lab2/Lab4");
}


static
cmsInt32Number CheckEncodedLabTransforms(cmsContext ContextID)
{
    cmsHTRANSFORM xform;
    cmsUInt16Number In[3];
    cmsUInt16Number wLab[3];
    cmsCIELab Lab;
    cmsCIELab White = { 100, 0, 0 };
    cmsCIELab Color = { 7.11070, -76, 26 };
    cmsHPROFILE hLab1 = cmsCreateLab4Profile(ContextID, NULL);
    cmsHPROFILE hLab2 = cmsCreateLab4Profile(ContextID, NULL);


    xform = cmsCreateTransform(ContextID, hLab1, TYPE_Lab_16, hLab2, TYPE_Lab_DBL, INTENT_RELATIVE_COLORIMETRIC, 0);
    cmsCloseProfile(ContextID, hLab1); cmsCloseProfile(ContextID, hLab2);

    In[0] = 0xFFFF;
    In[1] = 0x8080;
    In[2] = 0x8080;

    cmsDoTransform(ContextID, xform, In, &Lab, 1);

    if (cmsDeltaE(ContextID, &Lab, &White) > 0.0001) return 0;


    In[0] = 0x1234;
    In[1] = 0x3434;
    In[2] = 0x9A9A;

    cmsDoTransform(ContextID, xform, In, &Lab, 1);
    cmsFloat2LabEncoded(ContextID, wLab, &Lab);
    if (memcmp(In, wLab, sizeof(wLab)) != 0) return 0;
    if (cmsDeltaE(ContextID, &Lab, &Color) > 0.0001) return 0;

    cmsDeleteTransform(ContextID, xform);

    hLab1 = cmsCreateLab2Profile(ContextID, NULL);
    hLab2 = cmsCreateLab4Profile(ContextID, NULL);

    xform = cmsCreateTransform(ContextID, hLab1, TYPE_LabV2_16, hLab2, TYPE_Lab_DBL, INTENT_RELATIVE_COLORIMETRIC, 0);
    cmsCloseProfile(ContextID, hLab1); cmsCloseProfile(ContextID, hLab2);

    In[0] = 0xFF00;
    In[1] = 0x8000;
    In[2] = 0x8000;

    cmsDoTransform(ContextID, xform, In, &Lab, 1);

    if (cmsDeltaE(ContextID, &Lab, &White) > 0.0001) return 0;

    cmsDeleteTransform(ContextID, xform);

    hLab2 = cmsCreateLab2Profile(ContextID, NULL);
    hLab1 = cmsCreateLab4Profile(ContextID, NULL);

    xform = cmsCreateTransform(ContextID, hLab1, TYPE_Lab_DBL, hLab2, TYPE_LabV2_16, INTENT_RELATIVE_COLORIMETRIC, 0);
    cmsCloseProfile(ContextID, hLab1); cmsCloseProfile(ContextID, hLab2);

    Lab.L = 100;
    Lab.a = 0;
    Lab.b = 0;

    cmsDoTransform(ContextID, xform, &Lab, In, 1);
    if (In[0] != 0xFF00 ||
        In[1] != 0x8000 ||
        In[2] != 0x8000) return 0;

    cmsDeleteTransform(ContextID, xform);

    hLab1 = cmsCreateLab4Profile(ContextID, NULL);
    hLab2 = cmsCreateLab4Profile(ContextID, NULL);

    xform = cmsCreateTransform(ContextID, hLab1, TYPE_Lab_DBL, hLab2, TYPE_Lab_16, INTENT_RELATIVE_COLORIMETRIC, 0);
    cmsCloseProfile(ContextID, hLab1); cmsCloseProfile(ContextID, hLab2);

    Lab.L = 100;
    Lab.a = 0;
    Lab.b = 0;

    cmsDoTransform(ContextID, xform, &Lab, In, 1);

    if (In[0] != 0xFFFF ||
        In[1] != 0x8080 ||
        In[2] != 0x8080) return 0;

    cmsDeleteTransform(ContextID, xform);

    return 1;
}

static
cmsInt32Number CheckStoredIdentities(cmsContext ContextID)
{
    cmsHPROFILE hLab, hLink, h4, h2;
    cmsHTRANSFORM xform;
    cmsInt32Number rc = 1;

    hLab  = cmsCreateLab4Profile(ContextID, NULL);
    xform = cmsCreateTransform(ContextID, hLab, TYPE_Lab_8, hLab, TYPE_Lab_8, 0, 0);

    hLink = cmsTransform2DeviceLink(ContextID, xform, 3.4, 0);
    cmsSaveProfileToFile(ContextID, hLink, "abstractv2.icc");
    cmsCloseProfile(ContextID, hLink);

    hLink = cmsTransform2DeviceLink(ContextID, xform, 4.3, 0);
    cmsSaveProfileToFile(ContextID, hLink, "abstractv4.icc");
    cmsCloseProfile(ContextID, hLink);

    cmsDeleteTransform(ContextID, xform);
    cmsCloseProfile(ContextID, hLab);

    h4 = cmsOpenProfileFromFile(ContextID, "abstractv4.icc", "r");

    xform = cmsCreateTransform(ContextID, h4, TYPE_Lab_DBL, h4, TYPE_Lab_DBL, INTENT_RELATIVE_COLORIMETRIC, 0);

    SubTest("V4");
    rc &= CheckSeveralLab(ContextID, xform);

    cmsDeleteTransform(ContextID, xform);
    cmsCloseProfile(ContextID, h4);
    if (!rc) goto Error;


    SubTest("V2");
    h2 = cmsOpenProfileFromFile(ContextID, "abstractv2.icc", "r");

    xform = cmsCreateTransform(ContextID, h2, TYPE_Lab_DBL, h2, TYPE_Lab_DBL, INTENT_RELATIVE_COLORIMETRIC, 0);
    rc &= CheckSeveralLab(ContextID, xform);
    cmsDeleteTransform(ContextID, xform);
    cmsCloseProfile(ContextID, h2);
    if (!rc) goto Error;


    SubTest("V2 -> V4");
    h2 = cmsOpenProfileFromFile(ContextID, "abstractv2.icc", "r");
    h4 = cmsOpenProfileFromFile(ContextID, "abstractv4.icc", "r");

    xform = cmsCreateTransform(ContextID, h4, TYPE_Lab_DBL, h2, TYPE_Lab_DBL, INTENT_RELATIVE_COLORIMETRIC, 0);
    rc &= CheckSeveralLab(ContextID, xform);
    cmsDeleteTransform(ContextID, xform);
    cmsCloseProfile(ContextID, h2);
    cmsCloseProfile(ContextID, h4);

    SubTest("V4 -> V2");
    h2 = cmsOpenProfileFromFile(ContextID, "abstractv2.icc", "r");
    h4 = cmsOpenProfileFromFile(ContextID, "abstractv4.icc", "r");

    xform = cmsCreateTransform(ContextID, h2, TYPE_Lab_DBL, h4, TYPE_Lab_DBL, INTENT_RELATIVE_COLORIMETRIC, 0);
    rc &= CheckSeveralLab(ContextID, xform);
    cmsDeleteTransform(ContextID, xform);
    cmsCloseProfile(ContextID, h2);
    cmsCloseProfile(ContextID, h4);

Error:
    remove("abstractv2.icc");
    remove("abstractv4.icc");
    return rc;

}



// Check a simple xform from a matrix profile to itself. Test floating point accuracy.
static
cmsInt32Number CheckMatrixShaperXFORMFloat(cmsContext ContextID)
{
    cmsHPROFILE hAbove, hSRGB;
    cmsHTRANSFORM xform;
    cmsInt32Number rc1, rc2;

    hAbove = Create_AboveRGB(ContextID);
    xform = cmsCreateTransform(ContextID, hAbove, TYPE_RGB_FLT, hAbove, TYPE_RGB_FLT,  INTENT_RELATIVE_COLORIMETRIC, 0);
    cmsCloseProfile(ContextID, hAbove);
    rc1 = CheckFloatlinearXFORM(ContextID, xform, 3);
    cmsDeleteTransform(ContextID, xform);

    hSRGB = cmsCreate_sRGBProfile(ContextID);
    xform = cmsCreateTransform(ContextID, hSRGB, TYPE_RGB_FLT, hSRGB, TYPE_RGB_FLT,  INTENT_RELATIVE_COLORIMETRIC, 0);
    cmsCloseProfile(ContextID, hSRGB);
    rc2 = CheckFloatlinearXFORM(ContextID, xform, 3);
    cmsDeleteTransform(ContextID, xform);


    return rc1 && rc2;
}

// Check a simple xform from a matrix profile to itself. Test 16 bits accuracy.
static
cmsInt32Number CheckMatrixShaperXFORM16(cmsContext ContextID)
{
    cmsHPROFILE hAbove, hSRGB;
    cmsHTRANSFORM xform;
    cmsInt32Number rc1, rc2;

    hAbove = Create_AboveRGB(ContextID);
    xform = cmsCreateTransform(ContextID, hAbove, TYPE_RGB_16, hAbove, TYPE_RGB_16,  INTENT_RELATIVE_COLORIMETRIC, 0);
    cmsCloseProfile(ContextID, hAbove);

    rc1 = Check16linearXFORM(ContextID, xform, 3);
    cmsDeleteTransform(ContextID, xform);

    hSRGB = cmsCreate_sRGBProfile(ContextID);
    xform = cmsCreateTransform(ContextID, hSRGB, TYPE_RGB_16, hSRGB, TYPE_RGB_16,  INTENT_RELATIVE_COLORIMETRIC, 0);
    cmsCloseProfile(ContextID, hSRGB);
    rc2 = Check16linearXFORM(ContextID, xform, 3);
    cmsDeleteTransform(ContextID, xform);

    return rc1 && rc2;

}


// Check a simple xform from a matrix profile to itself. Test 8 bits accuracy.
static
cmsInt32Number CheckMatrixShaperXFORM8(cmsContext ContextID)
{
    cmsHPROFILE hAbove, hSRGB;
    cmsHTRANSFORM xform;
    cmsInt32Number rc1, rc2;

    hAbove = Create_AboveRGB(ContextID);
    xform = cmsCreateTransform(ContextID, hAbove, TYPE_RGB_8, hAbove, TYPE_RGB_8,  INTENT_RELATIVE_COLORIMETRIC, 0);
    cmsCloseProfile(ContextID, hAbove);
    rc1 = Check8linearXFORM(ContextID, xform, 3);
    cmsDeleteTransform(ContextID, xform);

    hSRGB = cmsCreate_sRGBProfile(ContextID);
    xform = cmsCreateTransform(ContextID, hSRGB, TYPE_RGB_8, hSRGB, TYPE_RGB_8,  INTENT_RELATIVE_COLORIMETRIC, 0);
    cmsCloseProfile(ContextID, hSRGB);
    rc2 = Check8linearXFORM(ContextID, xform, 3);
    cmsDeleteTransform(ContextID, xform);


    return rc1 && rc2;
}


// TODO: Check LUT based to LUT based transforms for CMYK






// -----------------------------------------------------------------------------------------------------------------


// Check known values going from sRGB to XYZ
static
cmsInt32Number CheckOneRGB_f(cmsContext ContextID, cmsHTRANSFORM xform, cmsInt32Number R, cmsInt32Number G, cmsInt32Number B, cmsFloat64Number X, cmsFloat64Number Y, cmsFloat64Number Z, cmsFloat64Number err)
{
    cmsFloat32Number RGB[3];
    cmsFloat64Number Out[3];

    RGB[0] = (cmsFloat32Number) (R / 255.0);
    RGB[1] = (cmsFloat32Number) (G / 255.0);
    RGB[2] = (cmsFloat32Number) (B / 255.0);

    cmsDoTransform(ContextID, xform, RGB, Out, 1);

    return IsGoodVal("X", X , Out[0], err) &&
           IsGoodVal("Y", Y , Out[1], err) &&
           IsGoodVal("Z", Z , Out[2], err);
}

static
cmsInt32Number Chack_sRGB_Float(cmsContext ContextID)
{
    cmsHPROFILE hsRGB, hXYZ, hLab;
    cmsHTRANSFORM xform1, xform2;
    cmsInt32Number rc;


    hsRGB = cmsCreate_sRGBProfile(ContextID);
    hXYZ  = cmsCreateXYZProfile(ContextID);
    hLab  = cmsCreateLab4Profile(ContextID, NULL);

    xform1 =  cmsCreateTransform(ContextID, hsRGB, TYPE_RGB_FLT, hXYZ, TYPE_XYZ_DBL,
                                INTENT_RELATIVE_COLORIMETRIC, 0);

    xform2 =  cmsCreateTransform(ContextID, hsRGB, TYPE_RGB_FLT, hLab, TYPE_Lab_DBL,
                                INTENT_RELATIVE_COLORIMETRIC, 0);
    cmsCloseProfile(ContextID, hsRGB);
    cmsCloseProfile(ContextID, hXYZ);
    cmsCloseProfile(ContextID, hLab);

    MaxErr = 0;

    // Xform 1 goes from 8 bits to XYZ,
    rc  = CheckOneRGB_f(ContextID, xform1, 1, 1, 1,        0.0002927, 0.0003035,  0.000250,  0.0001);
    rc  &= CheckOneRGB_f(ContextID, xform1, 127, 127, 127, 0.2046329, 0.212230,   0.175069,  0.0001);
    rc  &= CheckOneRGB_f(ContextID, xform1, 12, 13, 15,    0.0038364, 0.0039928,  0.003853,  0.0001);
    rc  &= CheckOneRGB_f(ContextID, xform1, 128, 0, 0,     0.0941240, 0.0480256,  0.003005,  0.0001);
    rc  &= CheckOneRGB_f(ContextID, xform1, 190, 25, 210,  0.3204592, 0.1605926,  0.468213,  0.0001);

    // Xform 2 goes from 8 bits to Lab, we allow 0.01 error max
    rc  &= CheckOneRGB_f(ContextID, xform2, 1, 1, 1,       0.2741748, 0, 0,                   0.01);
    rc  &= CheckOneRGB_f(ContextID, xform2, 127, 127, 127, 53.192776, 0, 0,                   0.01);
    rc  &= CheckOneRGB_f(ContextID, xform2, 190, 25, 210,  47.052136, 74.565610, -56.883274,  0.01);
    rc  &= CheckOneRGB_f(ContextID, xform2, 128, 0, 0,     26.164701, 48.478171, 39.4384713,  0.01);

    cmsDeleteTransform(ContextID, xform1);
    cmsDeleteTransform(ContextID, xform2);
    return rc;
}


// ---------------------------------------------------

static
cmsBool GetProfileRGBPrimaries(cmsContext ContextID,
                                cmsHPROFILE hProfile,
                                cmsCIEXYZTRIPLE *result,
                                cmsUInt32Number intent)
{
    cmsHPROFILE hXYZ;
    cmsHTRANSFORM hTransform;
    cmsFloat64Number rgb[3][3] = {{1., 0., 0.},
    {0., 1., 0.},
    {0., 0., 1.}};

    hXYZ = cmsCreateXYZProfile(ContextID);
    if (hXYZ == NULL) return FALSE;

    hTransform = cmsCreateTransform(ContextID, hProfile, TYPE_RGB_DBL, hXYZ, TYPE_XYZ_DBL,
        intent, cmsFLAGS_NOCACHE | cmsFLAGS_NOOPTIMIZE);
    cmsCloseProfile(ContextID, hXYZ);
    if (hTransform == NULL) return FALSE;

    cmsDoTransform(ContextID, hTransform, rgb, result, 3);
    cmsDeleteTransform(ContextID, hTransform);
    return TRUE;
}


static
int CheckRGBPrimaries(cmsContext ContextID)
{
    cmsHPROFILE hsRGB;
    cmsCIEXYZTRIPLE tripXYZ;
    cmsCIExyYTRIPLE tripxyY;
    cmsBool result;

    cmsSetAdaptationState(ContextID, 0);
    hsRGB = cmsCreate_sRGBProfile(ContextID);
    if (!hsRGB) return 0;

    result = GetProfileRGBPrimaries(ContextID, hsRGB, &tripXYZ,
        INTENT_ABSOLUTE_COLORIMETRIC);

    cmsCloseProfile(ContextID, hsRGB);
    if (!result) return 0;

    cmsXYZ2xyY(ContextID, &tripxyY.Red, &tripXYZ.Red);
    cmsXYZ2xyY(ContextID, &tripxyY.Green, &tripXYZ.Green);
    cmsXYZ2xyY(ContextID, &tripxyY.Blue, &tripXYZ.Blue);

    /* values were taken from
    http://en.wikipedia.org/wiki/RGB_color_spaces#Specifications */

    if (!IsGoodFixed15_16("xRed", tripxyY.Red.x, 0.64) ||
        !IsGoodFixed15_16("yRed", tripxyY.Red.y, 0.33) ||
        !IsGoodFixed15_16("xGreen", tripxyY.Green.x, 0.30) ||
        !IsGoodFixed15_16("yGreen", tripxyY.Green.y, 0.60) ||
        !IsGoodFixed15_16("xBlue", tripxyY.Blue.x, 0.15) ||
        !IsGoodFixed15_16("yBlue", tripxyY.Blue.y, 0.06)) {
            Fail("One or more primaries are wrong.");
            return FALSE;
    }

    return TRUE;
}


// -----------------------------------------------------------------------------------------------------------------

// This function will check CMYK -> CMYK transforms. It uses FOGRA29 and SWOP ICC profiles

static
cmsInt32Number CheckCMYK(cmsContext ContextID, cmsInt32Number Intent, const char *Profile1, const char* Profile2)
{
    cmsHPROFILE hSWOP  = cmsOpenProfileFromFile(ContextID, Profile1, "r");
    cmsHPROFILE hFOGRA = cmsOpenProfileFromFile(ContextID, Profile2, "r");
    cmsHTRANSFORM xform, swop_lab, fogra_lab;
    cmsFloat32Number CMYK1[4], CMYK2[4];
    cmsCIELab Lab1, Lab2;
    cmsHPROFILE hLab;
    cmsFloat64Number DeltaL, Max;
    cmsInt32Number i;

    hLab = cmsCreateLab4Profile(ContextID, NULL);

    xform = cmsCreateTransform(ContextID, hSWOP, TYPE_CMYK_FLT, hFOGRA, TYPE_CMYK_FLT, Intent, 0);

    swop_lab = cmsCreateTransform(ContextID, hSWOP,   TYPE_CMYK_FLT, hLab, TYPE_Lab_DBL, Intent, 0);
    fogra_lab = cmsCreateTransform(ContextID, hFOGRA, TYPE_CMYK_FLT, hLab, TYPE_Lab_DBL, Intent, 0);

    Max = 0;
    for (i=0; i <= 100; i++) {

        CMYK1[0] = 10;
        CMYK1[1] = 20;
        CMYK1[2] = 30;
        CMYK1[3] = (cmsFloat32Number) i;

        cmsDoTransform(ContextID, swop_lab, CMYK1, &Lab1, 1);
        cmsDoTransform(ContextID, xform, CMYK1, CMYK2, 1);
        cmsDoTransform(ContextID, fogra_lab, CMYK2, &Lab2, 1);

        DeltaL = fabs(Lab1.L - Lab2.L);

        if (DeltaL > Max) Max = DeltaL;
    }


    cmsDeleteTransform(ContextID, xform);


    xform = cmsCreateTransform(ContextID,  hFOGRA, TYPE_CMYK_FLT, hSWOP, TYPE_CMYK_FLT, Intent, 0);

    for (i=0; i <= 100; i++) {
        CMYK1[0] = 10;
        CMYK1[1] = 20;
        CMYK1[2] = 30;
        CMYK1[3] = (cmsFloat32Number) i;

        cmsDoTransform(ContextID, fogra_lab, CMYK1, &Lab1, 1);
        cmsDoTransform(ContextID, xform, CMYK1, CMYK2, 1);
        cmsDoTransform(ContextID, swop_lab, CMYK2, &Lab2, 1);

        DeltaL = fabs(Lab1.L - Lab2.L);

        if (DeltaL > Max) Max = DeltaL;
    }


    cmsCloseProfile(ContextID, hSWOP);
    cmsCloseProfile(ContextID, hFOGRA);
    cmsCloseProfile(ContextID, hLab);

    cmsDeleteTransform(ContextID, xform);
    cmsDeleteTransform(ContextID, swop_lab);
    cmsDeleteTransform(ContextID, fogra_lab);

    return Max < 3.0;
}

static
cmsInt32Number CheckCMYKRoundtrip(cmsContext ContextID)
{
    return CheckCMYK(ContextID, INTENT_RELATIVE_COLORIMETRIC, "test1.icc", "test1.icc");
}


static
cmsInt32Number CheckCMYKPerceptual(cmsContext ContextID)
{
    return CheckCMYK(ContextID, INTENT_PERCEPTUAL, "test1.icc", "test2.icc");
}


#if 0
static
cmsInt32Number CheckCMYKRelCol(cmsContext ContextID)
{
    return CheckCMYK(ContextID, INTENT_RELATIVE_COLORIMETRIC, "test1.icc", "test2.icc");
}
#endif


static
cmsInt32Number CheckKOnlyBlackPreserving(cmsContext ContextID)
{
    cmsHPROFILE hSWOP  = cmsOpenProfileFromFile(ContextID, "test1.icc", "r");
    cmsHPROFILE hFOGRA = cmsOpenProfileFromFile(ContextID, "test2.icc", "r");
    cmsHTRANSFORM xform, swop_lab, fogra_lab;
    cmsFloat32Number CMYK1[4], CMYK2[4];
    cmsCIELab Lab1, Lab2;
    cmsHPROFILE hLab;
    cmsFloat64Number DeltaL, Max;
    cmsInt32Number i;

    hLab = cmsCreateLab4Profile(ContextID, NULL);

    xform = cmsCreateTransform(ContextID, hSWOP, TYPE_CMYK_FLT, hFOGRA, TYPE_CMYK_FLT, INTENT_PRESERVE_K_ONLY_PERCEPTUAL, 0);

    swop_lab = cmsCreateTransform(ContextID, hSWOP,   TYPE_CMYK_FLT, hLab, TYPE_Lab_DBL, INTENT_PERCEPTUAL, 0);
    fogra_lab = cmsCreateTransform(ContextID, hFOGRA, TYPE_CMYK_FLT, hLab, TYPE_Lab_DBL, INTENT_PERCEPTUAL, 0);

    Max = 0;

    for (i=0; i <= 100; i++) {
        CMYK1[0] = 0;
        CMYK1[1] = 0;
        CMYK1[2] = 0;
        CMYK1[3] = (cmsFloat32Number) i;

        // SWOP CMYK to Lab1
        cmsDoTransform(ContextID, swop_lab, CMYK1, &Lab1, 1);

        // SWOP To FOGRA using black preservation
        cmsDoTransform(ContextID, xform, CMYK1, CMYK2, 1);

        // Obtained FOGRA CMYK to Lab2
        cmsDoTransform(ContextID, fogra_lab, CMYK2, &Lab2, 1);

        // We care only on L*
        DeltaL = fabs(Lab1.L - Lab2.L);

        if (DeltaL > Max) Max = DeltaL;
    }


    cmsDeleteTransform(ContextID, xform);

    // dL should be below 3.0


    // Same, but FOGRA to SWOP
    xform = cmsCreateTransform(ContextID, hFOGRA, TYPE_CMYK_FLT, hSWOP, TYPE_CMYK_FLT, INTENT_PRESERVE_K_ONLY_PERCEPTUAL, 0);

    for (i=0; i <= 100; i++) {
        CMYK1[0] = 0;
        CMYK1[1] = 0;
        CMYK1[2] = 0;
        CMYK1[3] = (cmsFloat32Number) i;

        cmsDoTransform(ContextID, fogra_lab, CMYK1, &Lab1, 1);
        cmsDoTransform(ContextID, xform, CMYK1, CMYK2, 1);
        cmsDoTransform(ContextID, swop_lab, CMYK2, &Lab2, 1);

        DeltaL = fabs(Lab1.L - Lab2.L);

        if (DeltaL > Max) Max = DeltaL;
    }


    cmsCloseProfile(ContextID, hSWOP);
    cmsCloseProfile(ContextID, hFOGRA);
    cmsCloseProfile(ContextID, hLab);

    cmsDeleteTransform(ContextID, xform);
    cmsDeleteTransform(ContextID, swop_lab);
    cmsDeleteTransform(ContextID, fogra_lab);

    return Max < 3.0;
}

static
cmsInt32Number CheckKPlaneBlackPreserving(cmsContext ContextID)
{
    cmsHPROFILE hSWOP  = cmsOpenProfileFromFile(ContextID, "test1.icc", "r");
    cmsHPROFILE hFOGRA = cmsOpenProfileFromFile(ContextID, "test2.icc", "r");
    cmsHTRANSFORM xform, swop_lab, fogra_lab;
    cmsFloat32Number CMYK1[4], CMYK2[4];
    cmsCIELab Lab1, Lab2;
    cmsHPROFILE hLab;
    cmsFloat64Number DeltaE, Max;
    cmsInt32Number i;

    hLab = cmsCreateLab4Profile(ContextID, NULL);

    xform = cmsCreateTransform(ContextID, hSWOP, TYPE_CMYK_FLT, hFOGRA, TYPE_CMYK_FLT, INTENT_PERCEPTUAL, 0);

    swop_lab = cmsCreateTransform(ContextID, hSWOP,  TYPE_CMYK_FLT, hLab, TYPE_Lab_DBL, INTENT_PERCEPTUAL, 0);
    fogra_lab = cmsCreateTransform(ContextID, hFOGRA, TYPE_CMYK_FLT, hLab, TYPE_Lab_DBL, INTENT_PERCEPTUAL, 0);

    Max = 0;

    for (i=0; i <= 100; i++) {
        CMYK1[0] = 0;
        CMYK1[1] = 0;
        CMYK1[2] = 0;
        CMYK1[3] = (cmsFloat32Number) i;

        cmsDoTransform(ContextID, swop_lab, CMYK1, &Lab1, 1);
        cmsDoTransform(ContextID, xform, CMYK1, CMYK2, 1);
        cmsDoTransform(ContextID, fogra_lab, CMYK2, &Lab2, 1);

        DeltaE = cmsDeltaE(ContextID, &Lab1, &Lab2);

        if (DeltaE > Max) Max = DeltaE;
    }


    cmsDeleteTransform(ContextID, xform);

    xform = cmsCreateTransform(ContextID,  hFOGRA, TYPE_CMYK_FLT, hSWOP, TYPE_CMYK_FLT, INTENT_PRESERVE_K_PLANE_PERCEPTUAL, 0);

    for (i=0; i <= 100; i++) {
        CMYK1[0] = 30;
        CMYK1[1] = 20;
        CMYK1[2] = 10;
        CMYK1[3] = (cmsFloat32Number) i;

        cmsDoTransform(ContextID, fogra_lab, CMYK1, &Lab1, 1);
        cmsDoTransform(ContextID, xform, CMYK1, CMYK2, 1);
        cmsDoTransform(ContextID, swop_lab, CMYK2, &Lab2, 1);

        DeltaE = cmsDeltaE(ContextID, &Lab1, &Lab2);

        if (DeltaE > Max) Max = DeltaE;
    }

    cmsDeleteTransform(ContextID, xform);



    cmsCloseProfile(ContextID, hSWOP);
    cmsCloseProfile(ContextID, hFOGRA);
    cmsCloseProfile(ContextID, hLab);


    cmsDeleteTransform(ContextID, swop_lab);
    cmsDeleteTransform(ContextID, fogra_lab);

    return Max < 30.0;
}


// ------------------------------------------------------------------------------------------------------


static
cmsInt32Number CheckProofingXFORMFloat(cmsContext ContextID)
{
    cmsHPROFILE hAbove;
    cmsHTRANSFORM xform;
    cmsInt32Number rc;

    hAbove = Create_AboveRGB(ContextID);
    xform =  cmsCreateProofingTransform(ContextID, hAbove, TYPE_RGB_FLT, hAbove, TYPE_RGB_FLT, hAbove,
                                INTENT_RELATIVE_COLORIMETRIC, INTENT_RELATIVE_COLORIMETRIC, cmsFLAGS_SOFTPROOFING);
    cmsCloseProfile(ContextID, hAbove);
    rc = CheckFloatlinearXFORM(ContextID, xform, 3);
    cmsDeleteTransform(ContextID, xform);
    return rc;
}

static
cmsInt32Number CheckProofingXFORM16(cmsContext ContextID)
{
    cmsHPROFILE hAbove;
    cmsHTRANSFORM xform;
    cmsInt32Number rc;

    hAbove = Create_AboveRGB(ContextID);
    xform =  cmsCreateProofingTransform(ContextID, hAbove, TYPE_RGB_16, hAbove, TYPE_RGB_16, hAbove,
                                INTENT_RELATIVE_COLORIMETRIC, INTENT_RELATIVE_COLORIMETRIC, cmsFLAGS_SOFTPROOFING|cmsFLAGS_NOCACHE);
    cmsCloseProfile(ContextID, hAbove);
    rc = Check16linearXFORM(ContextID, xform, 3);
    cmsDeleteTransform(ContextID, xform);
    return rc;
}


static
cmsInt32Number CheckGamutCheck(cmsContext ContextID)
{
        cmsHPROFILE hSRGB, hAbove;
        cmsHTRANSFORM xform;
        cmsInt32Number rc;
        cmsUInt16Number Alarm[16] = { 0xDEAD, 0xBABE, 0xFACE };

        // Set alarm codes to fancy values so we could check the out of gamut condition
        cmsSetAlarmCodes(ContextID, Alarm);

        // Create the profiles
        hSRGB  = cmsCreate_sRGBProfile(ContextID);
        hAbove = Create_AboveRGB(ContextID);

        if (hSRGB == NULL || hAbove == NULL) return 0;  // Failed

        SubTest("Gamut check on floating point");

        // Create a gamut checker in the same space. No value should be out of gamut
        xform = cmsCreateProofingTransform(ContextID, hAbove, TYPE_RGB_FLT, hAbove, TYPE_RGB_FLT, hAbove,
                                INTENT_RELATIVE_COLORIMETRIC, INTENT_RELATIVE_COLORIMETRIC, cmsFLAGS_GAMUTCHECK);


        if (!CheckFloatlinearXFORM(ContextID, xform, 3)) {
            cmsCloseProfile(ContextID, hSRGB);
            cmsCloseProfile(ContextID, hAbove);
            cmsDeleteTransform(ContextID, xform);
            Fail("Gamut check on same profile failed");
            return 0;
        }

        cmsDeleteTransform(ContextID, xform);

        SubTest("Gamut check on 16 bits");

        xform = cmsCreateProofingTransform(ContextID, hAbove, TYPE_RGB_16, hAbove, TYPE_RGB_16, hSRGB,
                                INTENT_RELATIVE_COLORIMETRIC, INTENT_RELATIVE_COLORIMETRIC, cmsFLAGS_GAMUTCHECK);

        cmsCloseProfile(ContextID, hSRGB);
        cmsCloseProfile(ContextID, hAbove);

        rc = Check16linearXFORM(ContextID, xform, 3);

        cmsDeleteTransform(ContextID, xform);

        return rc;
}



// -------------------------------------------------------------------------------------------------------------------

static
cmsInt32Number CheckBlackPoint(cmsContext ContextID)
{
    cmsHPROFILE hProfile;
    cmsCIEXYZ Black;
    cmsCIELab Lab;

    hProfile  = cmsOpenProfileFromFile(ContextID, "test5.icc", "r");
    cmsDetectDestinationBlackPoint(ContextID, &Black, hProfile, INTENT_RELATIVE_COLORIMETRIC, 0);
    cmsCloseProfile(ContextID, hProfile);


    hProfile = cmsOpenProfileFromFile(ContextID, "test1.icc", "r");
    cmsDetectDestinationBlackPoint(ContextID, &Black, hProfile, INTENT_RELATIVE_COLORIMETRIC, 0);
    cmsXYZ2Lab(ContextID, NULL, &Lab, &Black);
    cmsCloseProfile(ContextID, hProfile);

    hProfile = cmsOpenProfileFromFile(ContextID, "lcms2cmyk.icc", "r");
    cmsDetectDestinationBlackPoint(ContextID, &Black, hProfile, INTENT_RELATIVE_COLORIMETRIC, 0);
    cmsXYZ2Lab(ContextID, NULL, &Lab, &Black);
    cmsCloseProfile(ContextID, hProfile);

    hProfile = cmsOpenProfileFromFile(ContextID, "test2.icc", "r");
    cmsDetectDestinationBlackPoint(ContextID, &Black, hProfile, INTENT_RELATIVE_COLORIMETRIC, 0);
    cmsXYZ2Lab(ContextID, NULL, &Lab, &Black);
    cmsCloseProfile(ContextID, hProfile);

    hProfile = cmsOpenProfileFromFile(ContextID, "test1.icc", "r");
    cmsDetectDestinationBlackPoint(ContextID, &Black, hProfile, INTENT_PERCEPTUAL, 0);
    cmsXYZ2Lab(ContextID, NULL, &Lab, &Black);
    cmsCloseProfile(ContextID, hProfile);

    return 1;
}


static
cmsInt32Number CheckOneTAC(cmsContext ContextID, cmsFloat64Number InkLimit)
{
    cmsHPROFILE h;
    cmsFloat64Number d;

    h =CreateFakeCMYK(ContextID, InkLimit, TRUE);
    cmsSaveProfileToFile(ContextID, h, "lcmstac.icc");
    cmsCloseProfile(ContextID, h);

    h = cmsOpenProfileFromFile(ContextID, "lcmstac.icc", "r");
    d = cmsDetectTAC(ContextID, h);
    cmsCloseProfile(ContextID, h);

    remove("lcmstac.icc");

    if (fabs(d - InkLimit) > 5) return 0;

    return 1;
}


static
cmsInt32Number CheckTAC(cmsContext ContextID)
{
    if (!CheckOneTAC(ContextID, 180)) return 0;
    if (!CheckOneTAC(ContextID, 220)) return 0;
    if (!CheckOneTAC(ContextID, 286)) return 0;
    if (!CheckOneTAC(ContextID, 310)) return 0;
    if (!CheckOneTAC(ContextID, 330)) return 0;

    return 1;
}

// -------------------------------------------------------------------------------------------------------


#define NPOINTS_IT8 10  // (17*17*17*17)

static
cmsInt32Number CheckCGATS(cmsContext ContextID)
{
    cmsHANDLE  it8;
    cmsInt32Number i;

    SubTest("IT8 creation");
    it8 = cmsIT8Alloc(ContextID);
    if (it8 == NULL) return 0;

    cmsIT8SetSheetType(ContextID, it8, "LCMS/TESTING");
    cmsIT8SetPropertyStr(ContextID, it8, "ORIGINATOR",   "1 2 3 4");
    cmsIT8SetPropertyUncooked(ContextID, it8, "DESCRIPTOR",   "1234");
    cmsIT8SetPropertyStr(ContextID, it8, "MANUFACTURER", "3");
    cmsIT8SetPropertyDbl(ContextID, it8, "CREATED",      4);
    cmsIT8SetPropertyDbl(ContextID, it8, "SERIAL",       5);
    cmsIT8SetPropertyHex(ContextID, it8, "MATERIAL",     0x123);

    cmsIT8SetPropertyDbl(ContextID, it8, "NUMBER_OF_SETS", NPOINTS_IT8);
    cmsIT8SetPropertyDbl(ContextID, it8, "NUMBER_OF_FIELDS", 4);

    cmsIT8SetDataFormat(ContextID, it8, 0, "SAMPLE_ID");
    cmsIT8SetDataFormat(ContextID, it8, 1, "RGB_R");
    cmsIT8SetDataFormat(ContextID, it8, 2, "RGB_G");
    cmsIT8SetDataFormat(ContextID, it8, 3, "RGB_B");

    SubTest("Table creation");
    for (i=0; i < NPOINTS_IT8; i++) {

          char Patch[20];

          sprintf(Patch, "P%d", i);

          cmsIT8SetDataRowCol(ContextID, it8, i, 0, Patch);
          cmsIT8SetDataRowColDbl(ContextID, it8, i, 1, i);
          cmsIT8SetDataRowColDbl(ContextID, it8, i, 2, i);
          cmsIT8SetDataRowColDbl(ContextID, it8, i, 3, i);
    }

    SubTest("Save to file");
    cmsIT8SaveToFile(ContextID, it8, "TEST.IT8");
    cmsIT8Free(ContextID, it8);

    SubTest("Load from file");
    it8 = cmsIT8LoadFromFile(ContextID, "TEST.IT8");
    if (it8 == NULL) return 0;

    SubTest("Save again file");
    cmsIT8SaveToFile(ContextID, it8, "TEST.IT8");
    cmsIT8Free(ContextID, it8);


    SubTest("Load from file (II)");
    it8 = cmsIT8LoadFromFile(ContextID, "TEST.IT8");
    if (it8 == NULL) return 0;


     SubTest("Change prop value");
    if (cmsIT8GetPropertyDbl(ContextID, it8, "DESCRIPTOR") != 1234) {

        return 0;
    }


    cmsIT8SetPropertyDbl(ContextID, it8, "DESCRIPTOR", 5678);
    if (cmsIT8GetPropertyDbl(ContextID, it8, "DESCRIPTOR") != 5678) {

        return 0;
    }

     SubTest("Positive numbers");
    if (cmsIT8GetDataDbl(ContextID, it8, "P3", "RGB_G") != 3) {

        return 0;
    }


     SubTest("Positive exponent numbers");
     cmsIT8SetPropertyDbl(ContextID, it8, "DBL_PROP", 123E+12);
     if ((cmsIT8GetPropertyDbl(ContextID, it8, "DBL_PROP") - 123E+12) > 1 ) {

        return 0;
    }

    SubTest("Negative exponent numbers");
    cmsIT8SetPropertyDbl(ContextID, it8, "DBL_PROP_NEG", 123E-45);
     if ((cmsIT8GetPropertyDbl(ContextID, it8, "DBL_PROP_NEG") - 123E-45) > 1E-45 ) {

        return 0;
    }


    SubTest("Negative numbers");
    cmsIT8SetPropertyDbl(ContextID, it8, "DBL_NEG_VAL", -123);
    if ((cmsIT8GetPropertyDbl(ContextID, it8, "DBL_NEG_VAL")) != -123 ) {

        return 0;
    }

    cmsIT8Free(ContextID, it8);

    remove("TEST.IT8");
    return 1;

}


static
cmsInt32Number CheckCGATS2(cmsContext ContextID)
{
    cmsHANDLE handle;
    const cmsUInt8Number junk[] = { 0x0, 0xd, 0xd, 0xa, 0x20, 0xd, 0x20, 0x20, 0x20, 0x3a, 0x31, 0x3d, 0x3d, 0x3d, 0x3d };

    handle = cmsIT8LoadFromMem(ContextID, (const void*)junk, sizeof(junk));
    if (handle)
        cmsIT8Free(ContextID, handle);

    return 1;
}


static
cmsInt32Number CheckCGATS_Overflow(cmsContext ContextID)
{
    cmsHANDLE handle;
    const cmsUInt8Number junk[] = { "@\nA 1.e2147483648\n" };

    handle = cmsIT8LoadFromMem(ContextID, (const void*)junk, sizeof(junk));
    if (handle)
        cmsIT8Free(ContextID, handle);

    return 1;
}

// Create CSA/CRD

static
void GenerateCSA(cmsContext BuffThread, const char* cInProf, const char* FileName)
{
    cmsHPROFILE hProfile;
    cmsUInt32Number n;
    char* Buffer;
    FILE* o;


    if (cInProf == NULL)
        hProfile = cmsCreateLab4Profile(BuffThread, NULL);
    else
        hProfile = cmsOpenProfileFromFile(BuffThread, cInProf, "r");

    n = cmsGetPostScriptCSA(BuffThread, hProfile, 0, 0, NULL, 0);
    if (n == 0) return;

    Buffer = (char*) _cmsMalloc(BuffThread, n + 1);
    cmsGetPostScriptCSA(BuffThread, hProfile, 0, 0, Buffer, n);
    Buffer[n] = 0;

    if (FileName != NULL) {
        o = fopen(FileName, "wb");
        fwrite(Buffer, n, 1, o);
        fclose(o);
    }

    _cmsFree(BuffThread, Buffer);
    cmsCloseProfile(BuffThread, hProfile);
    if (FileName != NULL)
        remove(FileName);
}


static
void GenerateCRD(cmsContext BuffThread, const char* cOutProf, const char* FileName)
{
    cmsHPROFILE hProfile;
    cmsUInt32Number n;
    char* Buffer;
    cmsUInt32Number dwFlags = 0;


    if (cOutProf == NULL)
        hProfile = cmsCreateLab4Profile(BuffThread, NULL);
    else
        hProfile = cmsOpenProfileFromFile(BuffThread, cOutProf, "r");

    n = cmsGetPostScriptCRD(BuffThread, hProfile, 0, dwFlags, NULL, 0);
    if (n == 0) return;

    Buffer = (char*) _cmsMalloc(BuffThread, n + 1);
    cmsGetPostScriptCRD(BuffThread, hProfile, 0, dwFlags, Buffer, n);
    Buffer[n] = 0;

    if (FileName != NULL) {
        FILE* o = fopen(FileName, "wb");
        fwrite(Buffer, n, 1, o);
        fclose(o);
    }

    _cmsFree(BuffThread, Buffer);
    cmsCloseProfile(BuffThread, hProfile);
    if (FileName != NULL)
        remove(FileName);
}

static
cmsInt32Number CheckPostScript(cmsContext ContextID)
{
    GenerateCSA(ContextID, "test5.icc", "sRGB_CSA.ps");
    GenerateCSA(ContextID, "aRGBlcms2.icc", "aRGB_CSA.ps");
    GenerateCSA(ContextID, "test4.icc", "sRGBV4_CSA.ps");
    GenerateCSA(ContextID, "test1.icc", "SWOP_CSA.ps");
    GenerateCSA(ContextID, NULL, "Lab_CSA.ps");
    GenerateCSA(ContextID, "graylcms2.icc", "gray_CSA.ps");

    GenerateCRD(ContextID, "test5.icc", "sRGB_CRD.ps");
    GenerateCRD(ContextID, "aRGBlcms2.icc", "aRGB_CRD.ps");
    GenerateCRD(ContextID, NULL, "Lab_CRD.ps");
    GenerateCRD(ContextID, "test1.icc", "SWOP_CRD.ps");
    GenerateCRD(ContextID, "test4.icc", "sRGBV4_CRD.ps");
    GenerateCRD(ContextID, "graylcms2.icc", "gray_CRD.ps");

    return 1;
}


static
cmsInt32Number CheckGray(cmsContext ContextID, cmsHTRANSFORM xform, cmsUInt8Number g, double L)
{
    cmsCIELab Lab;

    cmsDoTransform(ContextID, xform, &g, &Lab, 1);

    if (!IsGoodVal("a axis on gray", 0, Lab.a, 0.001)) return 0;
    if (!IsGoodVal("b axis on gray", 0, Lab.b, 0.001)) return 0;

    return IsGoodVal("Gray value", L, Lab.L, 0.01);
}

static
cmsInt32Number CheckInputGray(cmsContext ContextID)
{
    cmsHPROFILE hGray = Create_Gray22(ContextID);
    cmsHPROFILE hLab  = cmsCreateLab4Profile(ContextID, NULL);
    cmsHTRANSFORM xform;

    if (hGray == NULL || hLab == NULL) return 0;

    xform = cmsCreateTransform(ContextID, hGray, TYPE_GRAY_8, hLab, TYPE_Lab_DBL, INTENT_RELATIVE_COLORIMETRIC, 0);
    cmsCloseProfile(ContextID, hGray); cmsCloseProfile(ContextID, hLab);

    if (!CheckGray(ContextID, xform, 0, 0)) return 0;
    if (!CheckGray(ContextID, xform, 125, 52.768)) return 0;
    if (!CheckGray(ContextID, xform, 200, 81.069)) return 0;
    if (!CheckGray(ContextID, xform, 255, 100.0)) return 0;

    cmsDeleteTransform(ContextID, xform);
    return 1;
}

static
cmsInt32Number CheckLabInputGray(cmsContext ContextID)
{
    cmsHPROFILE hGray = Create_GrayLab(ContextID);
    cmsHPROFILE hLab  = cmsCreateLab4Profile(ContextID, NULL);
    cmsHTRANSFORM xform;

    if (hGray == NULL || hLab == NULL) return 0;

    xform = cmsCreateTransform(ContextID, hGray, TYPE_GRAY_8, hLab, TYPE_Lab_DBL, INTENT_RELATIVE_COLORIMETRIC, 0);
    cmsCloseProfile(ContextID, hGray); cmsCloseProfile(ContextID, hLab);

    if (!CheckGray(ContextID, xform, 0, 0)) return 0;
    if (!CheckGray(ContextID, xform, 125, 49.019)) return 0;
    if (!CheckGray(ContextID, xform, 200, 78.431)) return 0;
    if (!CheckGray(ContextID, xform, 255, 100.0)) return 0;

    cmsDeleteTransform(ContextID, xform);
    return 1;
}


static
cmsInt32Number CheckOutGray(cmsContext ContextID, cmsHTRANSFORM xform, double L, cmsUInt8Number g)
{
    cmsCIELab Lab;
    cmsUInt8Number g_out;

    Lab.L = L;
    Lab.a = 0;
    Lab.b = 0;

    cmsDoTransform(ContextID, xform, &Lab, &g_out, 1);

    return IsGoodVal("Gray value", g, (double) g_out, 1);
}

static
cmsInt32Number CheckOutputGray(cmsContext ContextID)
{
    cmsHPROFILE hGray = Create_Gray22(ContextID);
    cmsHPROFILE hLab  = cmsCreateLab4Profile(ContextID, NULL);
    cmsHTRANSFORM xform;

    if (hGray == NULL || hLab == NULL) return 0;

    xform = cmsCreateTransform(ContextID, hLab, TYPE_Lab_DBL, hGray, TYPE_GRAY_8, INTENT_RELATIVE_COLORIMETRIC, 0);
    cmsCloseProfile(ContextID, hGray); cmsCloseProfile(ContextID, hLab);

    if (!CheckOutGray(ContextID, xform, 0, 0)) return 0;
    if (!CheckOutGray(ContextID, xform, 100, 255)) return 0;

    if (!CheckOutGray(ContextID, xform, 20, 52)) return 0;
    if (!CheckOutGray(ContextID, xform, 50, 118)) return 0;


    cmsDeleteTransform(ContextID, xform);
    return 1;
}


static
cmsInt32Number CheckLabOutputGray(cmsContext ContextID)
{
    cmsHPROFILE hGray = Create_GrayLab(ContextID);
    cmsHPROFILE hLab  = cmsCreateLab4Profile(ContextID, NULL);
    cmsHTRANSFORM xform;
    cmsInt32Number i;

    if (hGray == NULL || hLab == NULL) return 0;

    xform = cmsCreateTransform(ContextID, hLab, TYPE_Lab_DBL, hGray, TYPE_GRAY_8, INTENT_RELATIVE_COLORIMETRIC, 0);
    cmsCloseProfile(ContextID, hGray); cmsCloseProfile(ContextID, hLab);

    if (!CheckOutGray(ContextID, xform, 0, 0)) return 0;
    if (!CheckOutGray(ContextID, xform, 100, 255)) return 0;

    for (i=0; i < 100; i++) {

        cmsUInt8Number g;

        g = (cmsUInt8Number) floor(i * 255.0 / 100.0 + 0.5);

        if (!CheckOutGray(ContextID, xform, i, g)) return 0;
    }


    cmsDeleteTransform(ContextID, xform);
    return 1;
}


static
cmsInt32Number CheckV4gamma(cmsContext ContextID)
{
    cmsHPROFILE h;
    cmsUInt16Number Lin[] = {0, 0xffff};
    cmsToneCurve*g = cmsBuildTabulatedToneCurve16(ContextID, 2, Lin);

    h = cmsOpenProfileFromFile(ContextID, "v4gamma.icc", "w");
    if (h == NULL) return 0;


    cmsSetProfileVersion(ContextID, h, 4.3);

    if (!cmsWriteTag(ContextID, h, cmsSigGrayTRCTag, g)) return 0;
    cmsCloseProfile(ContextID, h);

    cmsFreeToneCurve(ContextID, g);
    remove("v4gamma.icc");
    return 1;
}

// cmsBool cmsGBDdumpVRML(cmsHANDLE hGBD, const char* fname);

// Gamut descriptor routines
static
cmsInt32Number CheckGBD(cmsContext ContextID)
{
    cmsCIELab Lab;
    cmsHANDLE  h;
    cmsInt32Number L, a, b;
    cmsUInt32Number r1, g1, b1;
    cmsHPROFILE hLab, hsRGB;
    cmsHTRANSFORM xform;

    h = cmsGBDAlloc(ContextID);
    if (h == NULL) return 0;

    // Fill all Lab gamut as valid
    SubTest("Filling RAW gamut");

    for (L=0; L <= 100; L += 10)
        for (a = -128; a <= 128; a += 5)
            for (b = -128; b <= 128; b += 5) {

                Lab.L = L;
                Lab.a = a;
                Lab.b = b;
                if (!cmsGDBAddPoint(ContextID, h, &Lab)) return 0;
            }

    // Complete boundaries
    SubTest("computing Lab gamut");
    if (!cmsGDBCompute(ContextID, h, 0)) return 0;


    // All points should be inside gamut
    SubTest("checking Lab gamut");
    for (L=10; L <= 90; L += 25)
        for (a = -120; a <= 120; a += 25)
            for (b = -120; b <= 120; b += 25) {

                Lab.L = L;
                Lab.a = a;
                Lab.b = b;
                if (!cmsGDBCheckPoint(ContextID, h, &Lab)) {
                    return 0;
                }
            }
    cmsGBDFree(ContextID, h);


    // Now for sRGB
    SubTest("checking sRGB gamut");
    h = cmsGBDAlloc(ContextID);
    hsRGB = cmsCreate_sRGBProfile(ContextID);
    hLab  = cmsCreateLab4Profile(ContextID, NULL);

    xform = cmsCreateTransform(ContextID, hsRGB, TYPE_RGB_8, hLab, TYPE_Lab_DBL, INTENT_RELATIVE_COLORIMETRIC, cmsFLAGS_NOCACHE);
    cmsCloseProfile(ContextID, hsRGB); cmsCloseProfile(ContextID, hLab);


    for (r1=0; r1 < 256; r1 += 5) {
        for (g1=0; g1 < 256; g1 += 5)
            for (b1=0; b1 < 256; b1 += 5) {


                cmsUInt8Number rgb[3];

                rgb[0] = (cmsUInt8Number) r1;
                rgb[1] = (cmsUInt8Number) g1;
                rgb[2] = (cmsUInt8Number) b1;

                cmsDoTransform(ContextID, xform, rgb, &Lab, 1);

                // if (fabs(Lab.b) < 20 && Lab.a > 0) continue;

                if (!cmsGDBAddPoint(ContextID, h, &Lab)) {
                    cmsGBDFree(ContextID, h);
                    return 0;
                }


            }
    }


    if (!cmsGDBCompute(ContextID, h, 0)) return 0;
    // cmsGBDdumpVRML(h, "c:\\colormaps\\lab.wrl");

    for (r1=10; r1 < 200; r1 += 10) {
        for (g1=10; g1 < 200; g1 += 10)
            for (b1=10; b1 < 200; b1 += 10) {


                cmsUInt8Number rgb[3];

                rgb[0] = (cmsUInt8Number) r1;
                rgb[1] = (cmsUInt8Number) g1;
                rgb[2] = (cmsUInt8Number) b1;

                cmsDoTransform(ContextID, xform, rgb, &Lab, 1);
                if (!cmsGDBCheckPoint(ContextID, h, &Lab)) {

                    cmsDeleteTransform(ContextID, xform);
                    cmsGBDFree(ContextID, h);
                    return 0;
                }
            }
    }


    cmsDeleteTransform(ContextID, xform);
    cmsGBDFree(ContextID, h);

    SubTest("checking LCh chroma ring");
    h = cmsGBDAlloc(ContextID);


    for (r1=0; r1 < 360; r1++) {

        cmsCIELCh LCh;

        LCh.L = 70;
        LCh.C = 60;
        LCh.h = r1;

        cmsLCh2Lab(ContextID, &Lab, &LCh);
        if (!cmsGDBAddPoint(ContextID, h, &Lab)) {
                    cmsGBDFree(ContextID, h);
                    return 0;
                }
    }


    if (!cmsGDBCompute(ContextID, h, 0)) return 0;

    cmsGBDFree(ContextID, h);

    return 1;
}


static
int CheckMD5(cmsContext ContextID)
{    
    cmsHPROFILE pProfile = cmsOpenProfileFromFile(ContextID, "sRGBlcms2.icc", "r");
    cmsProfileID ProfileID1, ProfileID2, ProfileID3, ProfileID4;
 
    if (cmsMD5computeID(ContextID, pProfile)) cmsGetHeaderProfileID(ContextID, pProfile, ProfileID1.ID8);
    if (cmsMD5computeID(ContextID, pProfile)) cmsGetHeaderProfileID(ContextID, pProfile,ProfileID2.ID8);

    cmsCloseProfile(ContextID, pProfile);

    pProfile = cmsOpenProfileFromFile(ContextID, "sRGBlcms2.icc", "r");
    
    if (cmsMD5computeID(ContextID, pProfile)) cmsGetHeaderProfileID(ContextID, pProfile, ProfileID3.ID8);
    if (cmsMD5computeID(ContextID, pProfile)) cmsGetHeaderProfileID(ContextID, pProfile,ProfileID4.ID8);

    cmsCloseProfile(ContextID, pProfile);

    return ((memcmp(ProfileID1.ID8, ProfileID3.ID8, sizeof(ProfileID1)) == 0) &&
            (memcmp(ProfileID2.ID8, ProfileID4.ID8, sizeof(ProfileID2)) == 0));
}



static
int CheckLinking(cmsContext ContextID)
{
    cmsHPROFILE h;
    cmsPipeline * pipeline;
    cmsStage *stageBegin, *stageEnd;

    // Create a CLUT based profile
     h = cmsCreateInkLimitingDeviceLink(ContextID, cmsSigCmykData, 150);

     // link a second tag
     cmsLinkTag(ContextID, h, cmsSigAToB1Tag, cmsSigAToB0Tag);

     // Save the linked devicelink
    if (!cmsSaveProfileToFile(ContextID, h, "lcms2link.icc")) return 0;
    cmsCloseProfile(ContextID, h);

    // Now open the profile and read the pipeline
    h = cmsOpenProfileFromFile(ContextID, "lcms2link.icc", "r");
    if (h == NULL) return 0;

    pipeline = (cmsPipeline*) cmsReadTag(ContextID, h, cmsSigAToB1Tag);
    if (pipeline == NULL)
    {
        return 0;
    }

    pipeline = cmsPipelineDup(ContextID, pipeline);

    // extract stage from pipe line
    cmsPipelineUnlinkStage(ContextID, pipeline, cmsAT_BEGIN, &stageBegin);
    cmsPipelineUnlinkStage(ContextID, pipeline, cmsAT_END,   &stageEnd);
    cmsPipelineInsertStage(ContextID, pipeline, cmsAT_END,    stageEnd);
    cmsPipelineInsertStage(ContextID, pipeline, cmsAT_BEGIN,  stageBegin);

    if (cmsTagLinkedTo(ContextID, h, cmsSigAToB1Tag) != cmsSigAToB0Tag) return 0;

    cmsWriteTag(ContextID, h, cmsSigAToB0Tag, pipeline);
    cmsPipelineFree(ContextID, pipeline);

    if (!cmsSaveProfileToFile(ContextID, h, "lcms2link2.icc")) return 0;
    cmsCloseProfile(ContextID, h);


    return 1;

}

//  TestMPE
//
//  Created by Paul Miller on 30/08/2016.
//
static
cmsHPROFILE IdentityMatrixProfile(cmsContext ctx, cmsColorSpaceSignature dataSpace)
{
    cmsVEC3 zero = {{0,0,0}};
    cmsMAT3 identity;
    cmsPipeline* forward;
    cmsPipeline* reverse;
    cmsHPROFILE identityProfile = cmsCreateProfilePlaceholder(ctx);


    cmsSetProfileVersion(ctx, identityProfile, 4.3);

    cmsSetDeviceClass(ctx,  identityProfile,     cmsSigColorSpaceClass);
    cmsSetColorSpace(ctx, identityProfile,       dataSpace);
    cmsSetPCS(ctx, identityProfile,              cmsSigXYZData);

    cmsSetHeaderRenderingIntent(ctx, identityProfile,  INTENT_RELATIVE_COLORIMETRIC);

    cmsWriteTag(ctx, identityProfile, cmsSigMediaWhitePointTag, cmsD50_XYZ(ctx));



    _cmsMAT3identity(ctx,  &identity);

    // build forward transform.... (RGB to PCS)
    forward = cmsPipelineAlloc(ctx, 3, 3);
    cmsPipelineInsertStage(ctx,  forward, cmsAT_END, cmsStageAllocMatrix( ctx, 3, 3, (cmsFloat64Number*)&identity, (cmsFloat64Number*)&zero));
    cmsWriteTag(ctx,  identityProfile, cmsSigDToB1Tag, forward);

    cmsPipelineFree(ctx, forward);

    reverse = cmsPipelineAlloc(ctx, 3, 3);
    cmsPipelineInsertStage(ctx,  reverse, cmsAT_END, cmsStageAllocMatrix( ctx, 3, 3, (cmsFloat64Number*)&identity, (cmsFloat64Number*)&zero));
    cmsWriteTag(ctx,  identityProfile, cmsSigBToD1Tag, reverse);

    cmsPipelineFree(ctx, reverse);

    return identityProfile;
}

static
cmsInt32Number CheckFloatXYZ(cmsContext ctx)
{
    cmsHPROFILE input;
    cmsHPROFILE xyzProfile = cmsCreateXYZProfile(ctx);
    cmsHTRANSFORM xform;
    cmsFloat32Number in[4];
    cmsFloat32Number out[4];

    in[0] = 1.0;
    in[1] = 1.0;
    in[2] = 1.0;
    in[3] = 0.5;

    // RGB to XYZ
    input = IdentityMatrixProfile(ctx, cmsSigRgbData);

    xform = cmsCreateTransform(ctx, input, TYPE_RGB_FLT, xyzProfile, TYPE_XYZ_FLT, INTENT_RELATIVE_COLORIMETRIC, 0);
    cmsCloseProfile(ctx, input);

    cmsDoTransform(ctx,  xform, in, out, 1);
    cmsDeleteTransform(ctx,  xform);

    if (!IsGoodVal("Float RGB->XYZ", in[0], out[0], FLOAT_PRECISSION) ||
        !IsGoodVal("Float RGB->XYZ", in[1], out[1], FLOAT_PRECISSION) ||
        !IsGoodVal("Float RGB->XYZ", in[2], out[2], FLOAT_PRECISSION))
           return 0;


    // XYZ to XYZ
    input = IdentityMatrixProfile(ctx, cmsSigXYZData);

    xform = cmsCreateTransform(ctx, input, TYPE_XYZ_FLT, xyzProfile, TYPE_XYZ_FLT, INTENT_RELATIVE_COLORIMETRIC, 0);
    cmsCloseProfile(ctx, input);

    cmsDoTransform(ctx,  xform, in, out, 1);


    cmsDeleteTransform(ctx,  xform);

     if (!IsGoodVal("Float XYZ->XYZ", in[0], out[0], FLOAT_PRECISSION) ||
         !IsGoodVal("Float XYZ->XYZ", in[1], out[1], FLOAT_PRECISSION) ||
         !IsGoodVal("Float XYZ->XYZ", in[2], out[2], FLOAT_PRECISSION))
           return 0;


    input = IdentityMatrixProfile(ctx, cmsSigXYZData);

#   define TYPE_XYZA_FLT          (FLOAT_SH(1)|COLORSPACE_SH(PT_XYZ)|EXTRA_SH(1)|CHANNELS_SH(3)|BYTES_SH(4))

    xform = cmsCreateTransform(ctx, input, TYPE_XYZA_FLT, xyzProfile, TYPE_XYZA_FLT, INTENT_RELATIVE_COLORIMETRIC, cmsFLAGS_COPY_ALPHA);
    cmsCloseProfile(ctx, input);

    cmsDoTransform(ctx, xform, in, out, 1);


    cmsDeleteTransform(ctx,  xform);

     if (!IsGoodVal("Float XYZA->XYZA", in[0], out[0], FLOAT_PRECISSION) ||
         !IsGoodVal("Float XYZA->XYZA", in[1], out[1], FLOAT_PRECISSION) ||
         !IsGoodVal("Float XYZA->XYZA", in[2], out[2], FLOAT_PRECISSION) ||
         !IsGoodVal("Float XYZA->XYZA", in[3], out[3], FLOAT_PRECISSION))
           return 0;


    // XYZ to RGB
    input = IdentityMatrixProfile(ctx, cmsSigRgbData);

    xform = cmsCreateTransform(ctx, xyzProfile, TYPE_XYZ_FLT, input, TYPE_RGB_FLT, INTENT_RELATIVE_COLORIMETRIC, 0);
    cmsCloseProfile(ctx, input);

    cmsDoTransform(ctx,  xform, in, out, 1);

    cmsDeleteTransform(ctx,  xform);

       if (!IsGoodVal("Float XYZ->RGB", in[0], out[0], FLOAT_PRECISSION) ||
           !IsGoodVal("Float XYZ->RGB", in[1], out[1], FLOAT_PRECISSION) ||
           !IsGoodVal("Float XYZ->RGB", in[2], out[2], FLOAT_PRECISSION))
           return 0;


    // Now the optimizer should remove a stage

    // XYZ to RGB
    input = IdentityMatrixProfile(ctx, cmsSigRgbData);

    xform = cmsCreateTransform(ctx, input, TYPE_RGB_FLT, input, TYPE_RGB_FLT, INTENT_RELATIVE_COLORIMETRIC, 0);
    cmsCloseProfile(ctx, input);

    cmsDoTransform(ctx,  xform, in, out, 1);

    cmsDeleteTransform(ctx,  xform);

       if (!IsGoodVal("Float RGB->RGB", in[0], out[0], FLOAT_PRECISSION) ||
           !IsGoodVal("Float RGB->RGB", in[1], out[1], FLOAT_PRECISSION) ||
           !IsGoodVal("Float RGB->RGB", in[2], out[2], FLOAT_PRECISSION))
           return 0;

    cmsCloseProfile(ctx, xyzProfile);


    return 1;
}


/*
Bug reported

        1)
        sRGB built-in V4.3 -> Lab identity built-in V4.3
        Flags: "cmsFLAGS_NOCACHE", "cmsFLAGS_NOOPTIMIZE"
        Input format: TYPE_RGBA_FLT
        Output format: TYPE_LabA_FLT

        2) and back
        Lab identity built-in V4.3 -> sRGB built-in V4.3
        Flags: "cmsFLAGS_NOCACHE", "cmsFLAGS_NOOPTIMIZE"
        Input format: TYPE_LabA_FLT
        Output format: TYPE_RGBA_FLT

*/
static
cmsInt32Number ChecksRGB2LabFLT(cmsContext ctx)
{
    cmsHPROFILE hSRGB = cmsCreate_sRGBProfile(ctx);
    cmsHPROFILE hLab  = cmsCreateLab4Profile(ctx, NULL);

    cmsHTRANSFORM xform1 = cmsCreateTransform(ctx, hSRGB, TYPE_RGBA_FLT, hLab, TYPE_LabA_FLT, 0, cmsFLAGS_NOCACHE|cmsFLAGS_NOOPTIMIZE);
    cmsHTRANSFORM xform2 = cmsCreateTransform(ctx, hLab, TYPE_LabA_FLT, hSRGB, TYPE_RGBA_FLT, 0, cmsFLAGS_NOCACHE|cmsFLAGS_NOOPTIMIZE);

    cmsFloat32Number RGBA1[4], RGBA2[4], LabA[4];
    int i;


    for (i = 0; i <= 100; i++)
    {
        RGBA1[0] = i / 100.0F;
        RGBA1[1] = i / 100.0F;
        RGBA1[2] = i / 100.0F;
        RGBA1[3] = 0;

        cmsDoTransform(ctx, xform1, RGBA1, LabA,  1);
        cmsDoTransform(ctx, xform2, LabA, RGBA2, 1);

        if (!IsGoodVal("Float RGB->RGB", RGBA1[0], RGBA2[0], FLOAT_PRECISSION) ||
            !IsGoodVal("Float RGB->RGB", RGBA1[1], RGBA2[1], FLOAT_PRECISSION) ||
            !IsGoodVal("Float RGB->RGB", RGBA1[2], RGBA2[2], FLOAT_PRECISSION))
            return 0;
    }


    cmsDeleteTransform(ctx, xform1);
    cmsDeleteTransform(ctx, xform2);
    cmsCloseProfile(ctx, hSRGB);
    cmsCloseProfile(ctx, hLab);

    return 1;
}

/*
 * parametric curve for Rec709
 */
static
double Rec709(double L)
{
    if (L <0.018) return 4.5*L;
    else
    {
          double a = 1.099* pow(L, 0.45);

          a = a - 0.099;
          return a;
    }
}


static
cmsInt32Number CheckParametricRec709(cmsContext ContextID)
{
    cmsFloat64Number params[7];
    cmsToneCurve* t;
    int i;

    params[0] = 0.45; /* y */
    params[1] = pow(1.099, 1.0 / 0.45); /* a */
    params[2] = 0.0; /* b */
    params[3] = 4.5; /* c */
    params[4] = 0.018; /* d */
    params[5] = -0.099; /* e */
    params[6] = 0.0; /* f */

    t = cmsBuildParametricToneCurve (ContextID, 5, params);


    for (i=0; i < 256; i++)
    {
        cmsFloat32Number n = (cmsFloat32Number) i / 255.0F;
        cmsUInt16Number f1 = (cmsUInt16Number) floor(255.0 * cmsEvalToneCurveFloat(ContextID, t, n) + 0.5);
        cmsUInt16Number f2 = (cmsUInt16Number) floor(255.0*Rec709((double) i / 255.0) + 0.5);

        if (f1 != f2)
        {
            cmsFreeToneCurve(ContextID, t);
            return 0;
        }
    }

    cmsFreeToneCurve(ContextID, t);
    return 1;
}


#define kNumPoints  10

typedef cmsFloat32Number(*Function)(cmsFloat32Number x);

static cmsFloat32Number StraightLine( cmsFloat32Number x)
{
    return (cmsFloat32Number) (0.1 + 0.9 * x);
}

static cmsInt32Number TestCurve(cmsContext ContextID, const char* label, cmsToneCurve* curve, Function fn)
{
    cmsInt32Number ok = 1;
    int i;
    for (i = 0; i < kNumPoints*3; i++) {

        cmsFloat32Number x = (cmsFloat32Number)i / (kNumPoints*3 - 1);
        cmsFloat32Number expectedY = fn(x);
        cmsFloat32Number out = cmsEvalToneCurveFloat(ContextID,  curve, x);

        if (!IsGoodVal(label, expectedY, out, FLOAT_PRECISSION)) {
            ok = 0;
        }
    }
    return ok;
}

static
cmsInt32Number CheckFloatSamples(cmsContext ContextID)
{
    cmsFloat32Number y[kNumPoints];
    int i;
    cmsToneCurve *curve;
    cmsInt32Number ok;

    for (i = 0; i < kNumPoints; i++) {
        cmsFloat32Number x = (cmsFloat32Number)i / (kNumPoints-1);

        y[i] = StraightLine(x);
    }

    curve = cmsBuildTabulatedToneCurveFloat(ContextID, kNumPoints, y);
    ok = TestCurve(ContextID, "Float Samples", curve, StraightLine);
    cmsFreeToneCurve(ContextID, curve);

    return ok;
}

static
cmsInt32Number CheckFloatSegments(cmsContext ContextID)
{
    cmsInt32Number ok = 1;
    int i;
    cmsToneCurve *curve;

    cmsFloat32Number y[ kNumPoints];

    // build a segmented curve with a sampled section...
    cmsCurveSegment Seg[3];

    // Initialize segmented curve part up to 0.1
    Seg[0].x0 = -1e22f;      // -infinity
    Seg[0].x1 = 0.1f;
    Seg[0].Type = 6;             // Y = (a * X + b) ^ Gamma + c
    Seg[0].Params[0] = 1.0f;     // gamma
    Seg[0].Params[1] = 0.9f;     // a
    Seg[0].Params[2] = 0.0f;        // b
    Seg[0].Params[3] = 0.1f;     // c
    Seg[0].Params[4] = 0.0f;

    // From zero to 1
    Seg[1].x0 = 0.1f;
    Seg[1].x1 = 0.9f;
    Seg[1].Type = 0;

    Seg[1].nGridPoints = kNumPoints;
    Seg[1].SampledPoints = y;

    for (i = 0; i < kNumPoints; i++) {
        cmsFloat32Number x = (cmsFloat32Number) (0.1 + ((cmsFloat32Number)i / (kNumPoints-1)) * (0.9 - 0.1));
        y[i] = StraightLine(x);
    }

    // from 1 to +infinity
    Seg[2].x0 = 0.9f;
    Seg[2].x1 = 1e22f;   // +infinity
    Seg[2].Type = 6;

    Seg[2].Params[0] = 1.0f;
    Seg[2].Params[1] = 0.9f;
    Seg[2].Params[2] = 0.0f;
    Seg[2].Params[3] = 0.1f;
    Seg[2].Params[4] = 0.0f;

    curve = cmsBuildSegmentedToneCurve(ContextID, 3, Seg);

    ok = TestCurve(ContextID, "Float Segmented Curve", curve, StraightLine);

    cmsFreeToneCurve(ContextID, curve);

    return ok;
}

static
cmsInt32Number CheckReadRAW(cmsContext ContextID)
{
    cmsInt32Number tag_size, tag_size1;
    char buffer[37009];
    cmsHPROFILE hProfile;

    SubTest("RAW read on on-disk");
    hProfile = cmsOpenProfileFromFile(ContextID, "test1.icc", "r");

    if (hProfile == NULL)
        return 0;
	tag_size1 = cmsReadRawTag(ContextID, hProfile, cmsSigGamutTag, NULL, 0);
	tag_size = cmsReadRawTag(ContextID, hProfile, cmsSigGamutTag, buffer, 37009);

    cmsCloseProfile(ContextID, hProfile);

    if (tag_size != 37009)
        return 0;

    if (tag_size1 != 37009)
        return 0;

    SubTest("RAW read on in-memory created profiles");
    hProfile = cmsCreate_sRGBProfile(ContextID);
	tag_size1 = cmsReadRawTag(ContextID, hProfile, cmsSigGreenColorantTag, NULL, 0);
	tag_size = cmsReadRawTag(ContextID, hProfile, cmsSigGreenColorantTag, buffer, 20);

    cmsCloseProfile(ContextID, hProfile);

    if (tag_size != 20)
        return 0;
    if (tag_size1 != 20)
        return 0;

    return 1;
}

static
cmsInt32Number CheckMeta(cmsContext ContextID)
{
    char *data;
    cmsHANDLE dict;
    cmsHPROFILE p;
    cmsUInt32Number clen;
    FILE *fp;
    int rc;

    /* open file */
    p = cmsOpenProfileFromFile(ContextID, "ibm-t61.icc", "r");
    if (p == NULL) return 0;

    /* read dictionary, but don't do anything with the value */
    //COMMENT OUT THE NEXT TWO LINES AND IT WORKS FINE!!!
    dict = cmsReadTag(ContextID, p, cmsSigMetaTag);
    if (dict == NULL) return 0;

    /* serialize profile to memory */
    rc = cmsSaveProfileToMem(ContextID, p, NULL, &clen);
    if (!rc) return 0;

    data = (char*) chknull(malloc(clen));
    rc = cmsSaveProfileToMem(ContextID, p, data, &clen);
    if (!rc) return 0;

    /* write the memory blob to a file */
    //NOTE: The crash does not happen if cmsSaveProfileToFile() is used */
    fp = fopen("new.icc", "wb");
    fwrite(data, 1, clen, fp);
    fclose(fp);
    free(data);

    cmsCloseProfile(ContextID, p);

    /* open newly created file and read metadata */
    p = cmsOpenProfileFromFile(ContextID, "new.icc", "r");
    //ERROR: Bad dictionary Name/Value
    //ERROR: Corrupted tag 'meta'
    //test: test.c:59: main: Assertion `dict' failed.
    dict = cmsReadTag(ContextID, p, cmsSigMetaTag);
    if (dict == NULL) return 0;

    cmsCloseProfile(ContextID, p);
    return 1;
}


// Bug on applying null transforms on floating point buffers
static
cmsInt32Number CheckFloatNULLxform(cmsContext ContextID)
{
    int i;
    cmsFloat32Number in[10] = { 0, 1, 2, 3, 4, 5, 6, 7, 8, 9 };
    cmsFloat32Number out[10];

    cmsHTRANSFORM xform = cmsCreateTransform(ContextID, NULL, TYPE_GRAY_FLT, NULL, TYPE_GRAY_FLT, INTENT_PERCEPTUAL, cmsFLAGS_NULLTRANSFORM);

    if (xform == NULL) {
        Fail("Unable to create float null transform");
        return 0;
    }

    cmsDoTransform(ContextID, xform, in, out, 10);

    cmsDeleteTransform(ContextID, xform);
    for (i=0; i < 10; i++) {

        if (!IsGoodVal("float nullxform", in[i], out[i], 0.001)) {

            return 0;
        }
    }

    return 1;
}

static
cmsInt32Number CheckRemoveTag(cmsContext ContextID)
{
    cmsHPROFILE p;
    cmsMLU *mlu;
    int ret;

    p = cmsCreate_sRGBProfile(ContextID);

    /* set value */
    mlu = cmsMLUalloc (ContextID, 1);
    ret = cmsMLUsetASCII(ContextID, mlu, "en", "US", "bar");
    if (!ret) return 0;

    ret = cmsWriteTag(ContextID, p, cmsSigDeviceMfgDescTag, mlu);
    if (!ret) return 0;

    cmsMLUfree(ContextID, mlu);

    /* remove the tag  */
    ret = cmsWriteTag(ContextID, p, cmsSigDeviceMfgDescTag, NULL);
    if (!ret) return 0;

    /* THIS EXPLODES */
    cmsCloseProfile(ContextID, p);
    return 1;
}


static
cmsInt32Number CheckMatrixSimplify(cmsContext ContextID)
{

       cmsHPROFILE pIn;
       cmsHPROFILE pOut;
       cmsHTRANSFORM t;
       unsigned char buf[3] = { 127, 32, 64 };


       pIn = cmsCreate_sRGBProfile(ContextID);
       pOut = cmsOpenProfileFromFile(ContextID, "ibm-t61.icc", "r");
       if (pIn == NULL || pOut == NULL)
              return 0;

       t = cmsCreateTransform(ContextID, pIn, TYPE_RGB_8, pOut, TYPE_RGB_8, INTENT_PERCEPTUAL, 0);
       cmsDoTransformStride(ContextID, t, buf, buf, 1, 1);
       cmsDeleteTransform(ContextID, t);
       cmsCloseProfile(ContextID, pIn);
       cmsCloseProfile(ContextID, pOut);


       return buf[0] == 144 && buf[1] == 0 && buf[2] == 69;
}



static
cmsInt32Number CheckTransformLineStride(cmsContext ContextID)
{

       cmsHPROFILE pIn;
       cmsHPROFILE pOut;
       cmsHTRANSFORM t;

       // Our buffer is formed by 4 RGB8 lines, each line is 2 pixels wide plus a padding of one byte

       cmsUInt8Number buf1[]= { 0xff, 0xff, 0xff, 0xff, 0xff, 0xff, 0,
                                0xff, 0xff, 0xff, 0xff, 0xff, 0xff, 0,
                                0xff, 0xff, 0xff, 0xff, 0xff, 0xff, 0,
                                0xff, 0xff, 0xff, 0xff, 0xff, 0xff, 0, };

       // Our buffer2 is formed by 4 RGBA lines, each line is 2 pixels wide plus a padding of one byte

       cmsUInt8Number buf2[] = { 0xff, 0xff, 0xff, 1, 0xff, 0xff, 0xff, 1, 0,
                                 0xff, 0xff, 0xff, 1, 0xff, 0xff, 0xff, 1, 0,
                                 0xff, 0xff, 0xff, 1, 0xff, 0xff, 0xff, 1, 0,
                                 0xff, 0xff, 0xff, 1, 0xff, 0xff, 0xff, 1, 0};

       // Our buffer3 is formed by 4 RGBA16 lines, each line is 2 pixels wide plus a padding of two bytes

       cmsUInt16Number buf3[] = { 0xffff, 0xffff, 0xffff, 0x0101, 0xffff, 0xffff, 0xffff, 0x0101, 0,
                                  0xffff, 0xffff, 0xffff, 0x0101, 0xffff, 0xffff, 0xffff, 0x0101, 0,
                                  0xffff, 0xffff, 0xffff, 0x0101, 0xffff, 0xffff, 0xffff, 0x0101, 0,
                                  0xffff, 0xffff, 0xffff, 0x0101, 0xffff, 0xffff, 0xffff, 0x0101, 0 };

       cmsUInt8Number out[1024];


       memset(out, 0, sizeof(out));
       pIn = cmsCreate_sRGBProfile(ContextID);
       pOut = cmsOpenProfileFromFile(ContextID,  "ibm-t61.icc", "r");
       if (pIn == NULL || pOut == NULL)
              return 0;

       t = cmsCreateTransform(ContextID, pIn, TYPE_RGB_8, pOut, TYPE_RGB_8, INTENT_PERCEPTUAL, cmsFLAGS_COPY_ALPHA);

       cmsDoTransformLineStride(ContextID, t, buf1, out, 2, 4, 7, 7, 0, 0);
       cmsDeleteTransform(ContextID, t);

       if (memcmp(out, buf1, sizeof(buf1)) != 0) {
              Fail("Failed transform line stride on RGB8");
              cmsCloseProfile(ContextID, pIn);
              cmsCloseProfile(ContextID, pOut);
              return 0;
       }

       memset(out, 0, sizeof(out));

       t = cmsCreateTransform(ContextID, pIn, TYPE_RGBA_8, pOut, TYPE_RGBA_8, INTENT_PERCEPTUAL, cmsFLAGS_COPY_ALPHA);

       cmsDoTransformLineStride(ContextID, t, buf2, out, 2, 4, 9, 9, 0, 0);

       cmsDeleteTransform(ContextID, t);


       if (memcmp(out, buf2, sizeof(buf2)) != 0) {
              cmsCloseProfile(ContextID, pIn);
              cmsCloseProfile(ContextID, pOut);
              Fail("Failed transform line stride on RGBA8");
              return 0;
       }

       memset(out, 0, sizeof(out));

       t = cmsCreateTransform(ContextID, pIn, TYPE_RGBA_16, pOut, TYPE_RGBA_16, INTENT_PERCEPTUAL, cmsFLAGS_COPY_ALPHA);

       cmsDoTransformLineStride(ContextID, t, buf3, out, 2, 4, 18, 18, 0, 0);

       cmsDeleteTransform(ContextID, t);

       if (memcmp(out, buf3, sizeof(buf3)) != 0) {
              cmsCloseProfile(ContextID, pIn);
              cmsCloseProfile(ContextID, pOut);
              Fail("Failed transform line stride on RGBA16");
              return 0;
       }


       memset(out, 0, sizeof(out));


       // From 8 to 16
       t = cmsCreateTransform(ContextID, pIn, TYPE_RGBA_8, pOut, TYPE_RGBA_16, INTENT_PERCEPTUAL, cmsFLAGS_COPY_ALPHA);

       cmsDoTransformLineStride(ContextID, t, buf2, out, 2, 4, 9, 18, 0, 0);

       cmsDeleteTransform(ContextID, t);

       if (memcmp(out, buf3, sizeof(buf3)) != 0) {
              cmsCloseProfile(ContextID, pIn);
              cmsCloseProfile(ContextID, pOut);
              Fail("Failed transform line stride on RGBA16");
              return 0;
       }



       cmsCloseProfile(ContextID, pIn);
       cmsCloseProfile(ContextID, pOut);

       return 1;
}


static
int CheckPlanar8opt(cmsContext ContextID)
{
    cmsHPROFILE aboveRGB = Create_AboveRGB(ContextID);
    cmsHPROFILE sRGB = cmsCreate_sRGBProfile(ContextID);

    cmsHTRANSFORM transform = cmsCreateTransform(ContextID,
        sRGB, TYPE_RGB_8_PLANAR,
        aboveRGB, TYPE_RGB_8_PLANAR,
        INTENT_PERCEPTUAL, 0);

    cmsDeleteTransform(ContextID, transform);
    cmsCloseProfile(ContextID, aboveRGB);
    cmsCloseProfile(ContextID, sRGB);

    return 1;
}

/**
* Bug reported from float32 to uint16 planar
*/
#define TYPE_RGB_FLT_PLANAR   (FLOAT_SH(1)|COLORSPACE_SH(PT_RGB)|CHANNELS_SH(3)|BYTES_SH(4)|PLANAR_SH(1))

static
int CheckPlanarFloat2int(cmsContext ContextID)
{    
    cmsHPROFILE sRGB = cmsCreate_sRGBProfile(ContextID);

    cmsHTRANSFORM transform = cmsCreateTransform(ContextID, sRGB, TYPE_RGB_FLT_PLANAR,
        sRGB, TYPE_RGB_16_PLANAR,INTENT_PERCEPTUAL, 0);

    const cmsFloat32Number input[] = { 0.0f, 0.4f, 0.8f,  0.1f, 0.5f, 0.9f,  0.2f, 0.6f, 1.0f,   0.3f, 0.7f, 1.0f };
    cmsUInt16Number output[3*4] = { 0 };

    cmsDoTransform(ContextID, transform, input, output, 4);

    cmsDeleteTransform(ContextID, transform);
    cmsCloseProfile(ContextID, sRGB);

    return 1;
}





/**
* Bug reported & fixed. Thanks to Kornel Lesinski for spotting this.
*/
static
int CheckSE(cmsContext ContextID)
{
    cmsHPROFILE input_profile = Create_AboveRGB(ContextID);
    cmsHPROFILE output_profile = cmsCreate_sRGBProfile(ContextID);

    cmsHTRANSFORM tr = cmsCreateTransform(ContextID, input_profile, TYPE_RGBA_8, output_profile, TYPE_RGBA_16_SE, INTENT_RELATIVE_COLORIMETRIC, cmsFLAGS_COPY_ALPHA);

    cmsUInt8Number rgba[4] = { 40, 41, 41, 0xfa };
    cmsUInt16Number out[4];

    cmsDoTransform(ContextID, tr, rgba, out, 1);
    cmsCloseProfile(ContextID, input_profile);
    cmsCloseProfile(ContextID, output_profile);
    cmsDeleteTransform(ContextID, tr);

    if (out[0] != 0xf622 || out[1] != 0x7f24 || out[2] != 0x7f24)
        return 0;

    return 1;
}

/**
* Bug reported.
*/
static
int CheckForgedMPE(cmsContext ContextID)
{
    cmsUInt32Number i;
    cmsHPROFILE srcProfile;
    cmsHPROFILE dstProfile;
    cmsColorSpaceSignature srcCS;
    cmsUInt32Number nSrcComponents;
    cmsUInt32Number srcFormat;
    cmsUInt32Number intent = 0;
    cmsUInt32Number flags = 0;
    cmsHTRANSFORM hTransform;
    cmsUInt8Number output[4];

    srcProfile = cmsOpenProfileFromFile(ContextID, "bad_mpe.icc", "r");
    if (!srcProfile)
        return 0;

    dstProfile = cmsCreate_sRGBProfile(ContextID);
    if (!dstProfile) {
        cmsCloseProfile(ContextID, srcProfile);
        return 0;
    }

    srcCS = cmsGetColorSpace(ContextID, srcProfile);
    nSrcComponents = cmsChannelsOfColorSpace(ContextID, srcCS);

    if (srcCS == cmsSigLabData) {
        srcFormat =
            COLORSPACE_SH(PT_Lab) | CHANNELS_SH(nSrcComponents) | BYTES_SH(0);
    }
    else {
        srcFormat =
            COLORSPACE_SH(PT_ANY) | CHANNELS_SH(nSrcComponents) | BYTES_SH(1);
    }

    cmsSetLogErrorHandler(ContextID, ErrorReportingFunction);

    hTransform = cmsCreateTransform(ContextID, srcProfile, srcFormat, dstProfile,
        TYPE_BGR_8, intent, flags);
    cmsCloseProfile(ContextID, srcProfile);
    cmsCloseProfile(ContextID, dstProfile);

    cmsSetLogErrorHandler(ContextID, FatalErrorQuit);

    // Should report error
    if (!TrappedError) return 0;

    TrappedError = FALSE;

    // Transform should NOT be created
    if (!hTransform) return 1;

    // Never should reach here
    if (T_BYTES(srcFormat) == 0) {  // 0 means double
        double input[128];
        for (i = 0; i < nSrcComponents; i++)
            input[i] = 0.5f;
        cmsDoTransform(ContextID, hTransform, input, output, 1);
    }
    else {
        cmsUInt8Number input[128];
        for (i = 0; i < nSrcComponents; i++)
            input[i] = 128;
        cmsDoTransform(ContextID, hTransform, input, output, 1);
    }
    cmsDeleteTransform(ContextID, hTransform);

    return 0;
}

/**
* What the self test is trying to do is creating a proofing transform
* with gamut check, so we can getting the coverage of one profile of
* another, i.e. to approximate the gamut intersection. e.g.
* Thanks to Richard Hughes for providing the test
*/
static
int CheckProofingIntersection(cmsContext ContextID)
{
    cmsHPROFILE profile_null, hnd1, hnd2;
    cmsHTRANSFORM transform;

    hnd1 = cmsCreate_sRGBProfile(ContextID);
    hnd2 = Create_AboveRGB(ContextID);

    profile_null = cmsCreateNULLProfile(ContextID);
    transform = cmsCreateProofingTransform(ContextID,
        hnd1,
        TYPE_RGB_FLT,
        profile_null,
        TYPE_GRAY_FLT,
        hnd2,
        INTENT_ABSOLUTE_COLORIMETRIC,
        INTENT_ABSOLUTE_COLORIMETRIC,
        cmsFLAGS_GAMUTCHECK |
        cmsFLAGS_SOFTPROOFING);

    cmsCloseProfile(ContextID, hnd1);
    cmsCloseProfile(ContextID, hnd2);
    cmsCloseProfile(ContextID, profile_null);

    // Failed?
    if (transform == NULL) return 0;

    cmsDeleteTransform(ContextID, transform);
    return 1;
}

/**
* In 2.11: When I create a RGB profile, set the copyright data with an empty string,
* then call cmsMD5computeID on said profile, the program crashes.
*/
static
int CheckEmptyMLUC(cmsContext ContextID)
{
    cmsCIExyY white = { 0.31271, 0.32902, 1.0 };
    cmsCIExyYTRIPLE primaries =
    {
    .Red = { 0.640, 0.330, 1.0 },
    .Green = { 0.300, 0.600, 1.0 },
    .Blue = { 0.150, 0.060, 1.0 }
    };

    cmsFloat64Number parameters[10] = { 2.6, 0.0, 0.0, 0.0, 0.0, 0.0, 0.0, 0.0, 0.0, 0.0 };
    cmsToneCurve* toneCurve = cmsBuildParametricToneCurve(ContextID, 1, parameters);
    cmsToneCurve* toneCurves[3] = { toneCurve, toneCurve, toneCurve };

    cmsHPROFILE profile = cmsCreateRGBProfile(ContextID, &white, &primaries, toneCurves);

    cmsSetLogErrorHandler(ContextID, FatalErrorQuit);

    cmsFreeToneCurve(ContextID, toneCurve);

    // Set an empty copyright tag. This should log an error.
    cmsMLU* mlu = cmsMLUalloc(ContextID, 1);

    cmsMLUsetASCII(ContextID, mlu, "en", "AU", "");
    cmsMLUsetWide(ContextID, mlu,  "en", "EN", L"");
    cmsWriteTag(ContextID, profile, cmsSigCopyrightTag, mlu);
    cmsMLUfree(ContextID, mlu);

    // This will cause a crash after setting an empty copyright tag.
    cmsMD5computeID(ContextID, profile);

    // Cleanup
    cmsCloseProfile(ContextID, profile);
    //DebugMemDontCheckThis(ContextID);
    cmsDeleteContext(ContextID);

    return 1;
}

static
double distance(const cmsUInt16Number* a, const cmsUInt16Number* b)
{
    double d1 = a[0] - b[0];
    double d2 = a[1] - b[1];
    double d3 = a[2] - b[2];

    return sqrt(d1 * d1 + d2 * d2 + d3 * d3);
}

/**
* In 2.12, a report suggest that the built-in sRGB has roundtrip errors that makes color to move
* when roundtripping again and again
*/
static
int Check_sRGB_Rountrips(cmsContext contextID)
{
    cmsUInt16Number rgb[3], seed[3];
    cmsCIELab Lab;
    int i, r, g, b;
    double err, maxErr;
    cmsHPROFILE hsRGB = cmsCreate_sRGBProfile(contextID);
    cmsHPROFILE hLab = cmsCreateLab4Profile(contextID, NULL);

    cmsHTRANSFORM hBack = cmsCreateTransform(contextID, hLab, TYPE_Lab_DBL, hsRGB, TYPE_RGB_16, INTENT_RELATIVE_COLORIMETRIC, 0);
    cmsHTRANSFORM hForth = cmsCreateTransform(contextID, hsRGB, TYPE_RGB_16, hLab, TYPE_Lab_DBL, INTENT_RELATIVE_COLORIMETRIC, 0);

    cmsCloseProfile(contextID, hLab);
    cmsCloseProfile(contextID, hsRGB);

    maxErr = 0.0;
    for (r = 0; r <= 255; r += 16)
        for (g = 0; g <= 255; g += 16)
            for (b = 0; b <= 255; b += 16)
            {
                seed[0] = rgb[0] = (cmsUInt16Number) ((r << 8) | r);
                seed[1] = rgb[1] = (cmsUInt16Number) ((g << 8) | g);
                seed[2] = rgb[2] = (cmsUInt16Number) ((b << 8) | b);

                for (i = 0; i < 50; i++)
                {
                    cmsDoTransform(contextID, hForth, rgb, &Lab, 1);
                    cmsDoTransform(contextID, hBack, &Lab, rgb, 1);
                }

                err = distance(seed, rgb);

                if (err > maxErr)
                    maxErr = err;
            }


    cmsDeleteTransform(contextID, hBack);
    cmsDeleteTransform(contextID, hForth);

    if (maxErr > 20.0)
    {
        printf("Maximum sRGB roundtrip error %f!\n", maxErr);
        return 0;
    }

    return 1;
}

/**
* Check OKLab colorspace
*/
static
int Check_OkLab(cmsContext ContextID)
{
    cmsHPROFILE hOkLab = cmsCreate_OkLabProfile(ContextID);
    cmsHPROFILE hXYZ = cmsCreateXYZProfile(ContextID);
    cmsCIEXYZ xyz, xyz2;
    cmsCIELab okLab;
	cmsFloat64Number dist, Max = 0;

    cmsHTRANSFORM xform  = cmsCreateTransform(ContextID, hXYZ, TYPE_XYZ_DBL,  hOkLab, TYPE_OKLAB_DBL, INTENT_RELATIVE_COLORIMETRIC, 0);
    cmsHTRANSFORM xform2 = cmsCreateTransform(ContextID, hOkLab, TYPE_OKLAB_DBL, hXYZ, TYPE_XYZ_DBL,  INTENT_RELATIVE_COLORIMETRIC, 0);

    /**
    * D50 should be converted to white by PCS definition
    */
    xyz.X = 0.9642; xyz.Y = 1.0000; xyz.Z = 0.8249;
    cmsDoTransform(ContextID, xform, &xyz, &okLab, 1);
    cmsDoTransform(ContextID, xform2, &okLab, &xyz2, 1);

	// XYZ to OkLab and back should be performed at 1E-12 accuracy at least
	dist = cmsXYZDeltaE(ContextID, &xyz, &xyz2);
	if (dist > Max) Max = dist;


    xyz.X = 1.0; xyz.Y = 0.0; xyz.Z = 0.0;
    cmsDoTransform(ContextID, xform, &xyz, &okLab, 1);
    cmsDoTransform(ContextID, xform2, &okLab, &xyz2, 1);

	dist = cmsXYZDeltaE(ContextID, &xyz, &xyz2);
	if (dist > Max) Max = dist;


    xyz.X = 0.0; xyz.Y = 1.0; xyz.Z = 0.0;
    cmsDoTransform(ContextID, xform, &xyz, &okLab, 1);
    cmsDoTransform(ContextID, xform2, &okLab, &xyz2, 1);

	dist = cmsXYZDeltaE(ContextID, &xyz, &xyz2);
	if (dist > Max) Max = dist;


    xyz.X = 0.0; xyz.Y = 0.0; xyz.Z = 1.0;
    cmsDoTransform(ContextID, xform, &xyz, &okLab, 1);
    cmsDoTransform(ContextID, xform2, &okLab, &xyz2, 1);

    xyz.X = 0.143046; xyz.Y = 0.060610; xyz.Z = 0.713913;
    cmsDoTransform(ContextID, xform, &xyz, &okLab, 1);
    cmsDoTransform(ContextID, xform2, &okLab, &xyz2, 1);

    cmsDeleteTransform(ContextID, xform);
    cmsDeleteTransform(ContextID, xform2);
    cmsCloseProfile(ContextID, hOkLab);
    cmsCloseProfile(ContextID, hXYZ);

	return Max < 1E-12;
}


static
int Check_OkLab2(cmsContext ContextID)
{
#define TYPE_LABA_F32 (FLOAT_SH(1)|COLORSPACE_SH(PT_MCH3)|EXTRA_SH(1)|CHANNELS_SH(3)|BYTES_SH(4))

    cmsUInt16Number rgb[3];
    cmsFloat32Number lab[4];

    cmsHPROFILE labProfile = cmsCreate_OkLabProfile(ContextID);
    cmsHPROFILE rgbProfile = cmsCreate_sRGBProfile(ContextID);

    cmsHTRANSFORM hBack = cmsCreateTransform(ContextID, labProfile, TYPE_LABA_F32, rgbProfile, TYPE_RGB_16, INTENT_RELATIVE_COLORIMETRIC, 0);
    cmsHTRANSFORM hForth = cmsCreateTransform(ContextID, rgbProfile, TYPE_RGB_16, labProfile, TYPE_LABA_F32, INTENT_RELATIVE_COLORIMETRIC, 0);

    cmsCloseProfile(ContextID, labProfile);
    cmsCloseProfile(ContextID, rgbProfile);

    rgb[0] = 0;
    rgb[1] = 0;
    rgb[2] = 65535;

    cmsDoTransform(ContextID, hForth, rgb, &lab, 1);
    cmsDoTransform(ContextID, hBack, lab, &rgb, 1);

    cmsDeleteTransform(ContextID, hBack);
    cmsDeleteTransform(ContextID, hForth);

    if (rgb[0] != 0 || rgb[1] != 0 || rgb[2] != 65535) return 0;

    return 1;
}


static
cmsHPROFILE createRgbGamma(cmsContext contextID, cmsFloat64Number g)
{
	cmsCIExyY       D65 = { 0.3127, 0.3290, 1.0 };
    cmsCIExyYTRIPLE Rec709Primaries = {
                                {0.6400, 0.3300, 1.0},
                                {0.3000, 0.6000, 1.0},
                                {0.1500, 0.0600, 1.0}
    };
    cmsToneCurve* Gamma[3];
    cmsHPROFILE  hRGB;

    Gamma[0] = Gamma[1] = Gamma[2] = cmsBuildGamma(contextID, g);
    if (Gamma[0] == NULL) return NULL;

    hRGB = cmsCreateRGBProfile(contextID, &D65, &Rec709Primaries, Gamma);
    cmsFreeToneCurve(contextID, Gamma[0]);
    return hRGB;
}


static
int CheckGammaSpaceDetection(cmsContext contextID)
{
	cmsFloat64Number i;

    for (i = 0.5; i < 3; i += 0.1)
    {
        cmsHPROFILE hProfile = createRgbGamma(contextID, i);

        cmsFloat64Number gamma = cmsDetectRGBProfileGamma(contextID, hProfile, 0.01);

        cmsCloseProfile(contextID, hProfile);

        if (fabs(gamma - i) > 0.1)
        {
            Fail("Failed profile gamma detection of %f (got %f)", i, gamma);
            return 0;
        }
    }

    return 1;
}

// Per issue #308. A built-in is corrupted by using write raw tag was causing a segfault
static
int CheckInducedCorruption(cmsContext contextID)
{
    cmsHTRANSFORM xform0;
    char garbage[] = "\x01\x02\x03\x04\x05\x06\x07\x08\x09\x0a\x0b";
    cmsHPROFILE hsrgb = cmsCreate_sRGBProfile(contextID);
    cmsHPROFILE hLab = cmsCreateLab4Profile(contextID, NULL);

    cmsSetLogErrorHandler(contextID, NULL);
    cmsWriteRawTag(contextID, hsrgb, cmsSigBlueColorantTag, &garbage, sizeof(garbage));

    xform0 = cmsCreateTransform(contextID, hsrgb, TYPE_RGB_16, hLab, TYPE_Lab_16, INTENT_RELATIVE_COLORIMETRIC, 0);

    if (xform0) cmsDeleteTransform(contextID, xform0);

    cmsCloseProfile(contextID, hsrgb);
    cmsCloseProfile(contextID, hLab);

    ResetFatalError(contextID);
    return 1;
}

#if 0

// You need to download following profiles to execute this test: sRGB-elle-V4-srgbtrc.icc, sRGB-elle-V4-g10.icc
// The include this line in the checks list:  Check("KInear spaces detection", CheckLinearSpacesOptimization);
static
void uint16toFloat(cmsUInt16Number* src, cmsFloat32Number* dst)
{
    for (int i = 0; i < 3; i++) {
        dst[i] = src[i] / 65535.f;
    }
}

static
int CheckLinearSpacesOptimization(cmsContext contextID)
{
    cmsHPROFILE lcms_sRGB = cmsCreate_sRGBProfile(contextID);
    cmsHPROFILE elle_sRGB = cmsOpenProfileFromFile(contextID, "sRGB-elle-V4-srgbtrc.icc", "r");
    cmsHPROFILE elle_linear = cmsOpenProfileFromFile(contextID, "sRGB-elle-V4-g10.icc", "r");
    cmsHTRANSFORM transform1 = cmsCreateTransform(contextID, elle_sRGB, TYPE_RGB_16, elle_linear, TYPE_RGB_16, INTENT_RELATIVE_COLORIMETRIC, 0);
    cmsHTRANSFORM transform2 = cmsCreateTransform(contextID, elle_linear, TYPE_RGB_16, lcms_sRGB, TYPE_RGB_16, INTENT_RELATIVE_COLORIMETRIC, 0);
    cmsHTRANSFORM transform2a = cmsCreateTransform(contextID, elle_linear, TYPE_RGB_FLT, lcms_sRGB, TYPE_RGB_16, INTENT_RELATIVE_COLORIMETRIC, 0);

    cmsUInt16Number sourceCol[3] = { 43 * 257, 27 * 257, 6 * 257 };
    cmsUInt16Number linearCol[3] = { 0 };
    float linearColF[3] = { 0 };
    cmsUInt16Number finalCol[3] = { 0 };
    int difR, difG, difB;
    int difR2, difG2, difB2;

    cmsDoTransform(contextID, transform1, sourceCol, linearCol, 1);
    cmsDoTransform(contextID, transform2, linearCol, finalCol, 1);

    cmsCloseProfile(contextID, lcms_sRGB); cmsCloseProfile(contextID, elle_sRGB); cmsCloseProfile(contextID, elle_linear);


    difR = (int)sourceCol[0] - finalCol[0];
    difG = (int)sourceCol[1] - finalCol[1];
    difB = (int)sourceCol[2] - finalCol[2];


    uint16toFloat(linearCol, linearColF);
    cmsDoTransform(contextID, transform2a, linearColF, finalCol, 1);

    difR2 = (int)sourceCol[0] - finalCol[0];
    difG2 = (int)sourceCol[1] - finalCol[1];
    difB2 = (int)sourceCol[2] - finalCol[2];

    cmsDeleteTransform(contextID, transform1);
    cmsDeleteTransform(contextID, transform2);
    cmsDeleteTransform(contextID, transform2a);

    if (abs(difR2 - difR) > 5 || abs(difG2 - difG) > 5 || abs(difB2 - difB) > 5)
    {
        Fail("Linear detection failed");
        return 0;
    }

    return 1;
}
#endif



static
int CheckBadCGATS(cmsContext ContextID)
{
    const char* bad_it8 =
        " \"\"\n"
        "NUMBER_OF_FIELDS 4\n"
        "BEGIN_DATA_FORMAT\n"
        "I R G G\n"
        "END_DATA_FORMAT\n"
        "NUMBER_OF_FIELDS 9\n"
        "NUMBER_OF_SETS 2\n"
        "BEGIN_DATA\n"
        "d\n"
        "0 0Bd\n"
        "0Ba	$ $ t .";

    cmsHANDLE hIT8;
    
    cmsSetLogErrorHandler(ContextID, NULL);

    hIT8 = cmsIT8LoadFromMem(ContextID, bad_it8, (cmsUInt32Number) strlen(bad_it8));
    
    ResetFatalError(ContextID);

    if (hIT8 != NULL)
    {
        Fail("Wrong IT8 accepted as ok");
        cmsIT8Free(ContextID, hIT8);
    }

    return 1;
}

static
int CheckIntToFloatTransform(cmsContext ContextID)
{
    cmsHPROFILE hAbove = Create_AboveRGB(ContextID);
    cmsHPROFILE hsRGB = cmsCreate_sRGBProfile(ContextID);

    cmsHTRANSFORM xform = cmsCreateTransform(ContextID, hAbove, TYPE_RGB_8, hsRGB, TYPE_RGB_DBL, INTENT_PERCEPTUAL, 0);

    cmsUInt8Number rgb8[3] = { 12, 253, 21 };
    cmsFloat64Number rgbDBL[3] = { 0 };

    cmsCloseProfile(ContextID, hAbove);
	cmsCloseProfile(ContextID, hsRGB);

    cmsDoTransform(ContextID, xform, rgb8, rgbDBL, 1);


    cmsDeleteTransform(ContextID, xform);

    if (rgbDBL[0] < 0 && rgbDBL[2] < 0) return 1;

    Fail("Unbounded transforms with integer input failed");

    return 0;
}

static
int CheckSaveLinearizationDevicelink(cmsContext ContextID)
{
	int rc = 1;
    const cmsFloat32Number table[] = { 0, 0.5f, 1.0f };

    cmsToneCurve* tone = cmsBuildTabulatedToneCurveFloat(ContextID, 3, table);

    cmsToneCurve* rgb_curves[3] = { tone, tone, tone };

    cmsHPROFILE hDeviceLink = cmsCreateLinearizationDeviceLink(ContextID, cmsSigRgbData, rgb_curves);

    cmsBool result;
    cmsHTRANSFORM xform;
    int i;
    
    cmsFreeToneCurve(ContextID, tone);

    result = cmsSaveProfileToFile(ContextID, hDeviceLink, "lin_rgb.icc");

    cmsCloseProfile(ContextID, hDeviceLink);

    if (!result)
    {
        remove("lin_rgb.icc");
        Fail("Couldn't save linearization devicelink");        
		rc = 0;
    }


    hDeviceLink = cmsOpenProfileFromFile(ContextID, "lin_rgb.icc", "r");

    if (hDeviceLink == NULL)
    {
        remove("lin_rgb.icc");
<<<<<<< HEAD
        Fail("Could't open devicelink");
		rc = 0;
	}
=======
        Fail("Couldn't open devicelink");
    }
>>>>>>> df0ffb1f

    xform = cmsCreateTransform(ContextID, hDeviceLink, TYPE_RGB_8, NULL, TYPE_RGB_8, INTENT_PERCEPTUAL, 0);
    cmsCloseProfile(ContextID, hDeviceLink);

    for (i = 0; i < 256; i++)
    {
        cmsUInt8Number rgb_in[3] = { i, i, i };
        cmsUInt8Number rgb_out[3];

        cmsDoTransform(ContextID, xform, rgb_in, rgb_out, 1);

        if (rgb_in[0] != rgb_out[0] ||
            rgb_in[1] != rgb_out[1] ||
            rgb_in[2] != rgb_out[2])
        {
            remove("lin_rgb.icc");
            Fail("Saved devicelink was not working");
			rc = 0;
		}
    }


    cmsDeleteTransform(ContextID, xform);
    remove("lin_rgb.icc");

    return rc;
}


// --------------------------------------------------------------------------------------------------
// P E R F O R M A N C E   C H E C K S
// --------------------------------------------------------------------------------------------------


typedef struct {cmsUInt8Number r, g, b, a;}    Scanline_rgba8;
typedef struct {cmsUInt16Number r, g, b, a;}   Scanline_rgba16;
typedef struct {cmsFloat32Number r, g, b, a;}  Scanline_rgba32;
typedef struct {cmsUInt8Number r, g, b;}       Scanline_rgb8;
typedef struct {cmsUInt16Number r, g, b;}      Scanline_rgb16;
typedef struct {cmsFloat32Number r, g, b;}     Scanline_rgb32;


static
void TitlePerformance(const char* Txt)
{
    printf("%-45s: ", Txt); fflush(stdout);
}

static
void PrintPerformance(cmsUInt32Number Bytes, cmsUInt32Number SizeOfPixel, cmsFloat64Number diff)
{
    cmsFloat64Number seconds  = (cmsFloat64Number) diff / CLOCKS_PER_SEC;
    cmsFloat64Number mpix_sec = Bytes / (1024.0*1024.0*seconds*SizeOfPixel);

    printf("%#4.3g MPixel/sec.\n", mpix_sec);
    fflush(stdout);
}


static
void SpeedTest32bits(cmsContext ContextID, const char * Title, cmsHPROFILE hlcmsProfileIn, cmsHPROFILE hlcmsProfileOut, cmsInt32Number Intent)
{
    cmsInt32Number r, g, b, j;
    clock_t atime;
    cmsFloat64Number diff;
    cmsHTRANSFORM hlcmsxform;
    Scanline_rgba32 *In;
    cmsUInt32Number Mb;
    cmsUInt32Number Interval = 4; // Power of 2 number to increment r,g,b values by in the loops to keep the test duration practically short
    cmsUInt32Number NumPixels;

    if (hlcmsProfileIn == NULL || hlcmsProfileOut == NULL)
        Die("Unable to open profiles");

    hlcmsxform  = cmsCreateTransform(ContextID, hlcmsProfileIn, TYPE_RGBA_FLT,
        hlcmsProfileOut, TYPE_RGBA_FLT, Intent, cmsFLAGS_NOCACHE);
    cmsCloseProfile(ContextID, hlcmsProfileIn);
    cmsCloseProfile(ContextID, hlcmsProfileOut);

    NumPixels = 256 / Interval * 256 / Interval * 256 / Interval;
    Mb = NumPixels * sizeof(Scanline_rgba32);

    In = (Scanline_rgba32 *) chknull(malloc(Mb));

    j = 0;
    for (r=0; r < 256; r += Interval)
        for (g=0; g < 256; g += Interval)
            for (b=0; b < 256; b += Interval) {

                In[j].r = r / 256.0f;
                In[j].g = g / 256.0f;
                In[j].b = b / 256.0f;
                In[j].a = (In[j].r + In[j].g + In[j].b) / 3;

                j++;
            }


    TitlePerformance(Title);

    atime = clock();

    cmsDoTransform(ContextID, hlcmsxform, In, In, NumPixels);

    diff = clock() - atime;
    free(In);

    PrintPerformance(Mb, sizeof(Scanline_rgba32), diff);
    cmsDeleteTransform(ContextID, hlcmsxform);

}


static
void SpeedTest16bits(cmsContext ContextID, const char * Title, cmsHPROFILE hlcmsProfileIn, cmsHPROFILE hlcmsProfileOut, cmsInt32Number Intent)
{
    cmsInt32Number r, g, b, j;
    clock_t atime;
    cmsFloat64Number diff;
    cmsHTRANSFORM hlcmsxform;
    Scanline_rgb16 *In;
    cmsUInt32Number Mb;

    if (hlcmsProfileIn == NULL || hlcmsProfileOut == NULL)
        Die("Unable to open profiles");

    hlcmsxform  = cmsCreateTransform(ContextID, hlcmsProfileIn, TYPE_RGB_16,
        hlcmsProfileOut, TYPE_RGB_16, Intent, cmsFLAGS_NOCACHE);
    cmsCloseProfile(ContextID, hlcmsProfileIn);
    cmsCloseProfile(ContextID, hlcmsProfileOut);

    Mb = 256*256*256 * sizeof(Scanline_rgb16);

    In = (Scanline_rgb16*) chknull(malloc(Mb));

    j = 0;
    for (r=0; r < 256; r++)
        for (g=0; g < 256; g++)
            for (b=0; b < 256; b++) {

                In[j].r = (cmsUInt16Number) ((r << 8) | r);
                In[j].g = (cmsUInt16Number) ((g << 8) | g);
                In[j].b = (cmsUInt16Number) ((b << 8) | b);

                j++;
            }


    TitlePerformance(Title);

    atime = clock();

    cmsDoTransform(ContextID, hlcmsxform, In, In, 256*256*256);

    diff = clock() - atime;
    free(In);

    PrintPerformance(Mb, sizeof(Scanline_rgb16), diff);
    cmsDeleteTransform(ContextID, hlcmsxform);

}


static
void SpeedTest32bitsCMYK(cmsContext ContextID, const char * Title, cmsHPROFILE hlcmsProfileIn, cmsHPROFILE hlcmsProfileOut)
{
    cmsInt32Number r, g, b, j;
    clock_t atime;
    cmsFloat64Number diff;
    cmsHTRANSFORM hlcmsxform;
    Scanline_rgba32 *In;
    cmsUInt32Number Mb;
    cmsUInt32Number Interval = 4; // Power of 2 number to increment r,g,b values by in the loops to keep the test duration practically short
    cmsUInt32Number NumPixels;

    if (hlcmsProfileIn == NULL || hlcmsProfileOut == NULL)
        Die("Unable to open profiles");

    hlcmsxform  = cmsCreateTransform(ContextID, hlcmsProfileIn, TYPE_CMYK_FLT,
        hlcmsProfileOut, TYPE_CMYK_FLT, INTENT_PERCEPTUAL, cmsFLAGS_NOCACHE);
    cmsCloseProfile(ContextID, hlcmsProfileIn);
    cmsCloseProfile(ContextID, hlcmsProfileOut);

    NumPixels = 256 / Interval * 256 / Interval * 256 / Interval;
    Mb = NumPixels * sizeof(Scanline_rgba32);

    In = (Scanline_rgba32 *) chknull(malloc(Mb));

    j = 0;
    for (r=0; r < 256; r += Interval)
        for (g=0; g < 256; g += Interval)
            for (b=0; b < 256; b += Interval) {

                In[j].r = r / 256.0f;
                In[j].g = g / 256.0f;
                In[j].b = b / 256.0f;
                In[j].a = (In[j].r + In[j].g + In[j].b) / 3;

                j++;
            }


    TitlePerformance(Title);

    atime = clock();

    cmsDoTransform(ContextID, hlcmsxform, In, In, NumPixels);

    diff = clock() - atime;

    free(In);

    PrintPerformance(Mb, sizeof(Scanline_rgba32), diff);

    cmsDeleteTransform(ContextID, hlcmsxform);

}


static
void SpeedTest16bitsCMYK(cmsContext ContextID, const char * Title, cmsHPROFILE hlcmsProfileIn, cmsHPROFILE hlcmsProfileOut)
{
    cmsInt32Number r, g, b, j;
    clock_t atime;
    cmsFloat64Number diff;
    cmsHTRANSFORM hlcmsxform;
    Scanline_rgba16 *In;
    cmsUInt32Number Mb;

    if (hlcmsProfileIn == NULL || hlcmsProfileOut == NULL)
        Die("Unable to open profiles");

    hlcmsxform  = cmsCreateTransform(ContextID, hlcmsProfileIn, TYPE_CMYK_16,
        hlcmsProfileOut, TYPE_CMYK_16, INTENT_PERCEPTUAL,  cmsFLAGS_NOCACHE);
    cmsCloseProfile(ContextID, hlcmsProfileIn);
    cmsCloseProfile(ContextID, hlcmsProfileOut);

    Mb = 256*256*256*sizeof(Scanline_rgba16);

    In = (Scanline_rgba16*) chknull(malloc(Mb));

    j = 0;
    for (r=0; r < 256; r++)
        for (g=0; g < 256; g++)
            for (b=0; b < 256; b++) {

                In[j].r = (cmsUInt16Number) ((r << 8) | r);
                In[j].g = (cmsUInt16Number) ((g << 8) | g);
                In[j].b = (cmsUInt16Number) ((b << 8) | b);
                In[j].a = 0;

                j++;
            }


    TitlePerformance(Title);

    atime = clock();

    cmsDoTransform(ContextID, hlcmsxform, In, In, 256*256*256);

    diff = clock() - atime;

    free(In);

    PrintPerformance(Mb, sizeof(Scanline_rgba16), diff);

    cmsDeleteTransform(ContextID, hlcmsxform);

}


static
void SpeedTest8bits(cmsContext ContextID, const char * Title, cmsHPROFILE hlcmsProfileIn, cmsHPROFILE hlcmsProfileOut, cmsInt32Number Intent)
{
    cmsInt32Number r, g, b, j;
    clock_t atime;
    cmsFloat64Number diff;
    cmsHTRANSFORM hlcmsxform;
    Scanline_rgb8 *In;
    cmsUInt32Number Mb;

    if (hlcmsProfileIn == NULL || hlcmsProfileOut == NULL)
        Die("Unable to open profiles");

    hlcmsxform  = cmsCreateTransform(ContextID, hlcmsProfileIn, TYPE_RGB_8,
                            hlcmsProfileOut, TYPE_RGB_8, Intent, cmsFLAGS_NOCACHE);
    cmsCloseProfile(ContextID, hlcmsProfileIn);
    cmsCloseProfile(ContextID, hlcmsProfileOut);

    Mb = 256*256*256*sizeof(Scanline_rgb8);

    In = (Scanline_rgb8*) chknull(malloc(Mb));

    j = 0;
    for (r=0; r < 256; r++)
        for (g=0; g < 256; g++)
            for (b=0; b < 256; b++) {

        In[j].r = (cmsUInt8Number) r;
        In[j].g = (cmsUInt8Number) g;
        In[j].b = (cmsUInt8Number) b;

        j++;
    }

    TitlePerformance(Title);

    atime = clock();

    cmsDoTransform(ContextID, hlcmsxform, In, In, 256*256*256);

    diff = clock() - atime;

    free(In);

    PrintPerformance(Mb, sizeof(Scanline_rgb8), diff);

    cmsDeleteTransform(ContextID, hlcmsxform);

}


static
void SpeedTest8bitsCMYK(cmsContext ContextID, const char * Title, cmsHPROFILE hlcmsProfileIn, cmsHPROFILE hlcmsProfileOut)
{
    cmsInt32Number r, g, b, j;
    clock_t atime;
    cmsFloat64Number diff;
    cmsHTRANSFORM hlcmsxform;
    Scanline_rgba8 *In;
    cmsUInt32Number Mb;

    if (hlcmsProfileIn == NULL || hlcmsProfileOut == NULL)
        Die("Unable to open profiles");

    hlcmsxform  = cmsCreateTransform(ContextID, hlcmsProfileIn, TYPE_CMYK_8,
                        hlcmsProfileOut, TYPE_CMYK_8, INTENT_PERCEPTUAL, cmsFLAGS_NOCACHE);
    cmsCloseProfile(ContextID, hlcmsProfileIn);
    cmsCloseProfile(ContextID, hlcmsProfileOut);

    Mb = 256*256*256*sizeof(Scanline_rgba8);

    In = (Scanline_rgba8*) chknull(malloc(Mb));

    j = 0;
    for (r=0; r < 256; r++)
        for (g=0; g < 256; g++)
            for (b=0; b < 256; b++) {

        In[j].r = (cmsUInt8Number) r;
        In[j].g = (cmsUInt8Number) g;
        In[j].b = (cmsUInt8Number) b;
        In[j].a = (cmsUInt8Number) 0;

        j++;
    }

    TitlePerformance(Title);

    atime = clock();

    cmsDoTransform(ContextID, hlcmsxform, In, In, 256*256*256);

    diff = clock() - atime;

    free(In);

    PrintPerformance(Mb, sizeof(Scanline_rgba8), diff);


    cmsDeleteTransform(ContextID, hlcmsxform);

}


static
void SpeedTest32bitsGray(cmsContext ContextID, const char * Title, cmsHPROFILE hlcmsProfileIn, cmsHPROFILE hlcmsProfileOut, cmsInt32Number Intent)
{
    cmsInt32Number r, g, b, j;
    clock_t atime;
    cmsFloat64Number diff;
    cmsHTRANSFORM hlcmsxform;
    cmsFloat32Number *In;
    cmsUInt32Number Mb;
    cmsUInt32Number Interval = 4; // Power of 2 number to increment r,g,b values by in the loops to keep the test duration practically short
    cmsUInt32Number NumPixels;

    if (hlcmsProfileIn == NULL || hlcmsProfileOut == NULL)
        Die("Unable to open profiles");

    hlcmsxform  = cmsCreateTransform(ContextID, hlcmsProfileIn,
        TYPE_GRAY_FLT, hlcmsProfileOut, TYPE_GRAY_FLT, Intent, cmsFLAGS_NOCACHE);
    cmsCloseProfile(ContextID, hlcmsProfileIn);
    cmsCloseProfile(ContextID, hlcmsProfileOut);

    NumPixels = 256 / Interval * 256 / Interval * 256 / Interval;
    Mb = NumPixels * sizeof(cmsFloat32Number);

    In = (cmsFloat32Number*) chknull(malloc(Mb));

    j = 0;
    for (r = 0; r < 256; r += Interval)
        for (g = 0; g < 256; g += Interval)
            for (b = 0; b < 256; b += Interval) {

                In[j] = ((r + g + b) / 768.0f);

                j++;
            }

    TitlePerformance(Title);

    atime = clock();

    cmsDoTransform(ContextID, hlcmsxform, In, In, NumPixels);

    diff = clock() - atime;
    free(In);

    PrintPerformance(Mb, sizeof(cmsFloat32Number), diff);
    cmsDeleteTransform(ContextID, hlcmsxform);
}


static
void SpeedTest16bitsGray(cmsContext ContextID, const char * Title, cmsHPROFILE hlcmsProfileIn, cmsHPROFILE hlcmsProfileOut, cmsInt32Number Intent)
{
    cmsInt32Number r, g, b, j;
    clock_t atime;
    cmsFloat64Number diff;
    cmsHTRANSFORM hlcmsxform;
    cmsUInt16Number *In;
    cmsUInt32Number Mb;

    if (hlcmsProfileIn == NULL || hlcmsProfileOut == NULL)
        Die("Unable to open profiles");

    hlcmsxform  = cmsCreateTransform(ContextID, hlcmsProfileIn,
        TYPE_GRAY_16, hlcmsProfileOut, TYPE_GRAY_16, Intent, cmsFLAGS_NOCACHE);
    cmsCloseProfile(ContextID, hlcmsProfileIn);
    cmsCloseProfile(ContextID, hlcmsProfileOut);
    Mb = 256*256*256 * sizeof(cmsUInt16Number);

    In = (cmsUInt16Number *) chknull(malloc(Mb));

    j = 0;
    for (r=0; r < 256; r++)
        for (g=0; g < 256; g++)
            for (b=0; b < 256; b++) {

                In[j] = (cmsUInt16Number) ((r + g + b) / 3);

                j++;
            }

    TitlePerformance(Title);

    atime = clock();

    cmsDoTransform(ContextID, hlcmsxform, In, In, 256*256*256);

    diff = clock() - atime;
    free(In);

    PrintPerformance(Mb, sizeof(cmsUInt16Number), diff);
    cmsDeleteTransform(ContextID, hlcmsxform);
}


static
void SpeedTest8bitsGray(cmsContext ContextID, const char * Title, cmsHPROFILE hlcmsProfileIn, cmsHPROFILE hlcmsProfileOut, cmsInt32Number Intent)
{
    cmsInt32Number r, g, b, j;
    clock_t atime;
    cmsFloat64Number diff;
    cmsHTRANSFORM hlcmsxform;
    cmsUInt8Number *In;
    cmsUInt32Number Mb;


    if (hlcmsProfileIn == NULL || hlcmsProfileOut == NULL)
        Die("Unable to open profiles");

    hlcmsxform  = cmsCreateTransform(ContextID, hlcmsProfileIn,
        TYPE_GRAY_8, hlcmsProfileOut, TYPE_GRAY_8, Intent, cmsFLAGS_NOCACHE);
    cmsCloseProfile(ContextID, hlcmsProfileIn);
    cmsCloseProfile(ContextID, hlcmsProfileOut);
    Mb = 256*256*256;

    In = (cmsUInt8Number*) chknull(malloc(Mb));

    j = 0;
    for (r=0; r < 256; r++)
        for (g=0; g < 256; g++)
            for (b=0; b < 256; b++) {

                In[j] = (cmsUInt8Number) r;

                j++;
            }

    TitlePerformance(Title);

    atime = clock();

    cmsDoTransform(ContextID, hlcmsxform, In, In, 256*256*256);

    diff = clock() - atime;
    free(In);

    PrintPerformance(Mb, sizeof(cmsUInt8Number), diff);
    cmsDeleteTransform(ContextID, hlcmsxform);
}


static
cmsHPROFILE CreateCurves(cmsContext ContextID)
{
    cmsToneCurve* Gamma = cmsBuildGamma(ContextID, 1.1);
    cmsToneCurve* Transfer[3];
    cmsHPROFILE h;

    Transfer[0] = Transfer[1] = Transfer[2] = Gamma;
    h = cmsCreateLinearizationDeviceLink(ContextID, cmsSigRgbData, Transfer);

    cmsFreeToneCurve(ContextID, Gamma);

    return h;
}


static
void SpeedTest(cmsContext ContextID)
{
    printf("\n\nP E R F O R M A N C E   T E S T S\n");
    printf(    "=================================\n\n");
    fflush(stdout);

    SpeedTest8bits(ContextID, "8 bits on CLUT profiles",
        cmsOpenProfileFromFile(ContextID, "test5.icc", "r"),
        cmsOpenProfileFromFile(ContextID, "test3.icc", "r"),
        INTENT_PERCEPTUAL);

    SpeedTest16bits(ContextID, "16 bits on CLUT profiles",
        cmsOpenProfileFromFile(ContextID, "test5.icc", "r"),
        cmsOpenProfileFromFile(ContextID, "test3.icc", "r"), INTENT_PERCEPTUAL);

    SpeedTest32bits(ContextID, "32 bits on CLUT profiles",
        cmsOpenProfileFromFile(ContextID, "test5.icc", "r"),
        cmsOpenProfileFromFile(ContextID, "test3.icc", "r"), INTENT_PERCEPTUAL);

    printf("\n");

    // - - - - - - - - - - - - - - - - - - - - - - - - - - - - - - - - - -

    SpeedTest8bits(ContextID, "8 bits on Matrix-Shaper profiles",
        cmsOpenProfileFromFile(ContextID, "test5.icc", "r"),
        cmsOpenProfileFromFile(ContextID, "aRGBlcms2.icc", "r"),
        INTENT_PERCEPTUAL);

    SpeedTest16bits(ContextID, "16 bits on Matrix-Shaper profiles",
        cmsOpenProfileFromFile(ContextID, "test5.icc", "r"),
        cmsOpenProfileFromFile(ContextID, "aRGBlcms2.icc", "r"),
        INTENT_PERCEPTUAL);

    SpeedTest32bits(ContextID, "32 bits on Matrix-Shaper profiles",
        cmsOpenProfileFromFile(ContextID, "test5.icc", "r"),
        cmsOpenProfileFromFile(ContextID, "aRGBlcms2.icc", "r"),
        INTENT_PERCEPTUAL);

    printf("\n");

    // - - - - - - - - - - - - - - - - - - - - - - - - - - - - - - - - - -

    SpeedTest8bits(ContextID, "8 bits on SAME Matrix-Shaper profiles",
        cmsOpenProfileFromFile(ContextID, "test5.icc", "r"),
        cmsOpenProfileFromFile(ContextID, "test5.icc", "r"),
        INTENT_PERCEPTUAL);

    SpeedTest16bits(ContextID, "16 bits on SAME Matrix-Shaper profiles",
        cmsOpenProfileFromFile(ContextID, "aRGBlcms2.icc", "r"),
        cmsOpenProfileFromFile(ContextID, "aRGBlcms2.icc", "r"),
        INTENT_PERCEPTUAL);

    SpeedTest32bits(ContextID, "32 bits on SAME Matrix-Shaper profiles",
        cmsOpenProfileFromFile(ContextID, "aRGBlcms2.icc", "r"),
        cmsOpenProfileFromFile(ContextID, "aRGBlcms2.icc", "r"),
        INTENT_PERCEPTUAL);

    printf("\n");

    // - - - - - - - - - - - - - - - - - - - - - - - - - - - - - - - - - -

    SpeedTest8bits(ContextID, "8 bits on Matrix-Shaper profiles (AbsCol)",
       cmsOpenProfileFromFile(ContextID, "test5.icc", "r"),
       cmsOpenProfileFromFile(ContextID, "aRGBlcms2.icc", "r"),
        INTENT_ABSOLUTE_COLORIMETRIC);

    SpeedTest16bits(ContextID, "16 bits on Matrix-Shaper profiles (AbsCol)",
       cmsOpenProfileFromFile(ContextID, "test5.icc", "r"),
       cmsOpenProfileFromFile(ContextID, "aRGBlcms2.icc", "r"),
        INTENT_ABSOLUTE_COLORIMETRIC);

    SpeedTest32bits(ContextID, "32 bits on Matrix-Shaper profiles (AbsCol)",
       cmsOpenProfileFromFile(ContextID, "test5.icc", "r"),
       cmsOpenProfileFromFile(ContextID, "aRGBlcms2.icc", "r"),
        INTENT_ABSOLUTE_COLORIMETRIC);

    printf("\n");

    // - - - - - - - - - - - - - - - - - - - - - - - - - - - - - - - - - -

    SpeedTest8bits(ContextID, "8 bits on curves",
        CreateCurves(ContextID),
        CreateCurves(ContextID),
        INTENT_PERCEPTUAL);

    SpeedTest16bits(ContextID, "16 bits on curves",
        CreateCurves(ContextID),
        CreateCurves(ContextID),
        INTENT_PERCEPTUAL);

    SpeedTest32bits(ContextID, "32 bits on curves",
        CreateCurves(ContextID),
        CreateCurves(ContextID),
        INTENT_PERCEPTUAL);

    printf("\n");

    // - - - - - - - - - - - - - - - - - - - - - - - - - - - - - - - - - -

    SpeedTest8bitsCMYK(ContextID, "8 bits on CMYK profiles",
        cmsOpenProfileFromFile(ContextID, "test1.icc", "r"),
        cmsOpenProfileFromFile(ContextID, "test2.icc", "r"));

    SpeedTest16bitsCMYK(ContextID, "16 bits on CMYK profiles",
        cmsOpenProfileFromFile(ContextID, "test1.icc", "r"),
        cmsOpenProfileFromFile(ContextID, "test2.icc", "r"));

    SpeedTest32bitsCMYK(ContextID, "32 bits on CMYK profiles",
        cmsOpenProfileFromFile(ContextID, "test1.icc", "r"),
        cmsOpenProfileFromFile(ContextID, "test2.icc", "r"));

    printf("\n");

    // - - - - - - - - - - - - - - - - - - - - - - - - - - - - - - - - - -

    SpeedTest8bitsGray(ContextID, "8 bits on gray-to gray",
        cmsOpenProfileFromFile(ContextID, "gray3lcms2.icc", "r"),
        cmsOpenProfileFromFile(ContextID, "graylcms2.icc", "r"), INTENT_RELATIVE_COLORIMETRIC);

    SpeedTest16bitsGray(ContextID, "16 bits on gray-to gray",
        cmsOpenProfileFromFile(ContextID, "gray3lcms2.icc", "r"),
        cmsOpenProfileFromFile(ContextID, "graylcms2.icc", "r"), INTENT_RELATIVE_COLORIMETRIC);

    SpeedTest32bitsGray(ContextID, "32 bits on gray-to gray",
        cmsOpenProfileFromFile(ContextID, "gray3lcms2.icc", "r"),
        cmsOpenProfileFromFile(ContextID, "graylcms2.icc", "r"), INTENT_RELATIVE_COLORIMETRIC);

    printf("\n");

    // - - - - - - - - - - - - - - - - - - - - - - - - - - - - - - - - - -

    SpeedTest8bitsGray(ContextID, "8 bits on gray-to-lab gray",
        cmsOpenProfileFromFile(ContextID, "graylcms2.icc", "r"),
        cmsOpenProfileFromFile(ContextID, "glablcms2.icc", "r"), INTENT_RELATIVE_COLORIMETRIC);

    SpeedTest16bitsGray(ContextID, "16 bits on gray-to-lab gray",
        cmsOpenProfileFromFile(ContextID, "graylcms2.icc", "r"),
        cmsOpenProfileFromFile(ContextID, "glablcms2.icc", "r"), INTENT_RELATIVE_COLORIMETRIC);

    SpeedTest32bitsGray(ContextID, "32 bits on gray-to-lab gray",
        cmsOpenProfileFromFile(ContextID, "graylcms2.icc", "r"),
        cmsOpenProfileFromFile(ContextID, "glablcms2.icc", "r"), INTENT_RELATIVE_COLORIMETRIC);

    printf("\n");

    // - - - - - - - - - - - - - - - - - - - - - - - - - - - - - - - - - -

    SpeedTest8bitsGray(ContextID, "8 bits on SAME gray-to-gray",
        cmsOpenProfileFromFile(ContextID, "graylcms2.icc", "r"),
        cmsOpenProfileFromFile(ContextID, "graylcms2.icc", "r"), INTENT_PERCEPTUAL);

    SpeedTest16bitsGray(ContextID, "16 bits on SAME gray-to-gray",
        cmsOpenProfileFromFile(ContextID, "graylcms2.icc", "r"),
        cmsOpenProfileFromFile(ContextID, "graylcms2.icc", "r"), INTENT_PERCEPTUAL);

    SpeedTest32bitsGray(ContextID, "32 bits on SAME gray-to-gray",
        cmsOpenProfileFromFile(ContextID, "graylcms2.icc", "r"),
        cmsOpenProfileFromFile(ContextID, "graylcms2.icc", "r"), INTENT_PERCEPTUAL);

    printf("\n");
}


// -----------------------------------------------------------------------------------------------------


// Print the supported intents
static
void PrintSupportedIntents(void)
{
    cmsUInt32Number n, i;
    cmsUInt32Number Codes[200];
    char* Descriptions[200];

    n = cmsGetSupportedIntents(DbgThread(), 200, Codes, Descriptions);

    printf("Supported intents:\n");
    for (i=0; i < n; i++) {
        printf("\t%u - %s\n", Codes[i], Descriptions[i]);
    }
    printf("\n");
}

// ---------------------------------------------------------------------------------------


#if defined(BUILD_MONOLITHIC)
#define main(cnt, arr)      lcms2_test_main(cnt, arr)
#endif

int main(int argc, const char** argv)
{
    cmsInt32Number Exhaustive = 0;
    cmsInt32Number DoSpeedTests = 1;
    cmsInt32Number DoCheckTests = 1;
    cmsInt32Number DoPluginTests = 1;
    cmsInt32Number DoZooTests = 0;
    cmsContext ctx;

#ifdef _MSC_VER
    _CrtSetDbgFlag ( _CRTDBG_ALLOC_MEM_DF | _CRTDBG_LEAK_CHECK_DF );
#endif

    // First of all, check for the right header
    if (cmsGetEncodedCMMversion() != LCMS_VERSION) {
        Die("Oops, you are mixing header and shared lib!\nHeader version reports to be '%d' and shared lib '%d'\n", LCMS_VERSION, cmsGetEncodedCMMversion());
    }

    printf("LittleCMS %2.2f test bed %s %s\n\n", cmsGetEncodedCMMversion() / 1000.0, __DATE__, __TIME__);

    if ((argc == 2) && strcmp(argv[1], "--exhaustive") == 0) {

        Exhaustive = 1;
        printf("Running exhaustive tests (will take a while...)\n\n");
    }
    else
        if ((argc == 3) && strcmp(argv[1], "--chdir") == 0) {
            CHDIR(argv[2]);
        }

    printf("Installing debug memory plug-in ... ");
    cmsPlugin(NULL, &DebugMemHandler);
    printf("done.\n");

    ctx = NULL;//cmsCreateContext(NULL, NULL);

    printf("Installing error logger ... ");
    cmsSetLogErrorHandler(NULL, FatalErrorQuit);
    printf("done.\n");

    PrintSupportedIntents();

    Check(ctx, "Base types", CheckBaseTypes);
    Check(ctx, "endianness", CheckEndianness);
    Check(ctx, "quick floor", CheckQuickFloor);
    Check(ctx, "quick floor word", CheckQuickFloorWord);
    Check(ctx, "Fixed point 15.16 representation", CheckFixedPoint15_16);
    Check(ctx, "Fixed point 8.8 representation", CheckFixedPoint8_8);
    Check(ctx, "D50 roundtrip", CheckD50Roundtrip);

    // Create utility profiles
    if (DoCheckTests || DoSpeedTests)
        Check(ctx, "Creation of test profiles", CreateTestProfiles);

    if (DoCheckTests) {

    // Forward 1D interpolation
    Check(ctx, "1D interpolation in 2pt tables", Check1DLERP2);
    Check(ctx, "1D interpolation in 3pt tables", Check1DLERP3);
    Check(ctx, "1D interpolation in 4pt tables", Check1DLERP4);
    Check(ctx, "1D interpolation in 6pt tables", Check1DLERP6);
    Check(ctx, "1D interpolation in 18pt tables", Check1DLERP18);
    Check(ctx, "1D interpolation in descending 2pt tables", Check1DLERP2Down);
    Check(ctx, "1D interpolation in descending 3pt tables", Check1DLERP3Down);
    Check(ctx, "1D interpolation in descending 6pt tables", Check1DLERP6Down);
    Check(ctx, "1D interpolation in descending 18pt tables", Check1DLERP18Down);

    if (Exhaustive) {

        Check(ctx, "1D interpolation in n tables", ExhaustiveCheck1DLERP);
        Check(ctx, "1D interpolation in descending tables", ExhaustiveCheck1DLERPDown);
    }

    // Forward 3D interpolation
    Check(ctx, "3D interpolation Tetrahedral (float) ", Check3DinterpolationFloatTetrahedral);
    Check(ctx, "3D interpolation Trilinear (float) ", Check3DinterpolationFloatTrilinear);
    Check(ctx, "3D interpolation Tetrahedral (16) ", Check3DinterpolationTetrahedral16);
    Check(ctx, "3D interpolation Trilinear (16) ", Check3DinterpolationTrilinear16);

    if (Exhaustive) {

        Check(ctx, "Exhaustive 3D interpolation Tetrahedral (float) ", ExaustiveCheck3DinterpolationFloatTetrahedral);
        Check(ctx, "Exhaustive 3D interpolation Trilinear  (float) ", ExaustiveCheck3DinterpolationFloatTrilinear);
        Check(ctx, "Exhaustive 3D interpolation Tetrahedral (16) ", ExhaustiveCheck3DinterpolationTetrahedral16);
        Check(ctx, "Exhaustive 3D interpolation Trilinear (16) ", ExhaustiveCheck3DinterpolationTrilinear16);
    }

    Check(ctx, "Reverse interpolation 3 -> 3", CheckReverseInterpolation3x3);
    Check(ctx, "Reverse interpolation 4 -> 3", CheckReverseInterpolation4x3);


    // High dimensionality interpolation

    Check(ctx, "3D interpolation", Check3Dinterp);
    Check(ctx, "3D interpolation with granularity", Check3DinterpGranular);
    Check(ctx, "4D interpolation", Check4Dinterp);
    Check(ctx, "4D interpolation with granularity", Check4DinterpGranular);
    Check(ctx, "5D interpolation with granularity", Check5DinterpGranular);
    Check(ctx, "6D interpolation with granularity", Check6DinterpGranular);
    Check(ctx, "7D interpolation with granularity", Check7DinterpGranular);
    Check(ctx, "8D interpolation with granularity", Check8DinterpGranular);

    // Encoding of colorspaces
    Check(ctx, "Lab to LCh and back (float only) ", CheckLab2LCh);
    Check(ctx, "Lab to XYZ and back (float only) ", CheckLab2XYZ);
    Check(ctx, "Lab to xyY and back (float only) ", CheckLab2xyY);
    Check(ctx, "Lab V2 encoding", CheckLabV2encoding);
    Check(ctx, "Lab V4 encoding", CheckLabV4encoding);

    // BlackBody
    Check(ctx, "Blackbody radiator", CheckTemp2CHRM);

    // Tone curves
    Check(ctx, "Linear gamma curves (16 bits)", CheckGammaCreation16);
    Check(ctx, "Linear gamma curves (float)", CheckGammaCreationFlt);

    Check(ctx, "Curve 1.8 (float)", CheckGamma18);
    Check(ctx, "Curve 2.2 (float)", CheckGamma22);
    Check(ctx, "Curve 3.0 (float)", CheckGamma30);

    Check(ctx, "Curve 1.8 (table)", CheckGamma18Table);
    Check(ctx, "Curve 2.2 (table)", CheckGamma22Table);
    Check(ctx, "Curve 3.0 (table)", CheckGamma30Table);

    Check(ctx, "Curve 1.8 (word table)", CheckGamma18TableWord);
    Check(ctx, "Curve 2.2 (word table)", CheckGamma22TableWord);
    Check(ctx, "Curve 3.0 (word table)", CheckGamma30TableWord);

    Check(ctx, "Parametric curves", CheckParametricToneCurves);

    Check(ctx, "Join curves", CheckJointCurves);
    Check(ctx, "Join curves descending", CheckJointCurvesDescending);
    Check(ctx, "Join curves degenerated", CheckReverseDegenerated);
    Check(ctx, "Join curves sRGB (Float)", CheckJointFloatCurves_sRGB);
    Check(ctx, "Join curves sRGB (16 bits)", CheckJoint16Curves_sRGB);
    Check(ctx, "Join curves sigmoidal", CheckJointCurvesSShaped);

    // LUT basics
    Check(ctx, "LUT creation & dup", CheckLUTcreation);
    Check(ctx, "1 Stage LUT ", Check1StageLUT);
    Check(ctx, "2 Stage LUT ", Check2StageLUT);
    Check(ctx, "2 Stage LUT (16 bits)", Check2Stage16LUT);
    Check(ctx, "3 Stage LUT ", Check3StageLUT);
    Check(ctx, "3 Stage LUT (16 bits)", Check3Stage16LUT);
    Check(ctx, "4 Stage LUT ", Check4StageLUT);
    Check(ctx, "4 Stage LUT (16 bits)", Check4Stage16LUT);
    Check(ctx, "5 Stage LUT ", Check5StageLUT);
    Check(ctx, "5 Stage LUT (16 bits) ", Check5Stage16LUT);
    Check(ctx, "6 Stage LUT ", Check6StageLUT);
    Check(ctx, "6 Stage LUT (16 bits) ", Check6Stage16LUT);

    // LUT operation
    Check(ctx, "Lab to Lab LUT (float only) ", CheckLab2LabLUT);
    Check(ctx, "XYZ to XYZ LUT (float only) ", CheckXYZ2XYZLUT);
    Check(ctx, "Lab to Lab MAT LUT (float only) ", CheckLab2LabMatLUT);
    Check(ctx, "Named Color LUT", CheckNamedColorLUT);
    Check(ctx, "Usual formatters", CheckFormatters16);
    Check(ctx, "Floating point formatters", CheckFormattersFloat);

#ifndef CMS_NO_HALF_SUPPORT
    Check(ctx, "HALF formatters", CheckFormattersHalf);
#endif
    // ChangeBuffersFormat
    Check(ctx, "ChangeBuffersFormat", CheckChangeBufferFormat);

    // MLU
    Check(ctx, "Multilocalized Unicode", CheckMLU);
    Check(ctx, "Multilocalized Unicode (II)", CheckMLU_UTF8);

    // Named color
    Check(ctx, "Named color lists", CheckNamedColorList);
    Check(ctx, "Create named color profile", CreateNamedColorProfile);

    // Profile I/O (this one is huge!)
    Check(ctx, "Profile creation", CheckProfileCreation);
    Check(ctx, "Header version", CheckVersionHeaderWriting);
    Check(ctx, "Multilocalized profile", CheckMultilocalizedProfile);

    // Error reporting
    Check(ctx, "Error reporting on bad profiles", CheckErrReportingOnBadProfiles);
    Check(ctx, "Error reporting on bad transforms", CheckErrReportingOnBadTransforms);

    // Transforms
    Check(ctx, "Curves only transforms", CheckCurvesOnlyTransforms);
    Check(ctx, "Float Lab->Lab transforms", CheckFloatLabTransforms);
    Check(ctx, "Encoded Lab->Lab transforms", CheckEncodedLabTransforms);
    Check(ctx, "Stored identities", CheckStoredIdentities);

    Check(ctx, "Matrix-shaper transform (float)",   CheckMatrixShaperXFORMFloat);
    Check(ctx, "Matrix-shaper transform (16 bits)", CheckMatrixShaperXFORM16);
    Check(ctx, "Matrix-shaper transform (8 bits)",  CheckMatrixShaperXFORM8);

    Check(ctx, "Primaries of sRGB", CheckRGBPrimaries);

    // Known values
    Check(ctx, "Known values across matrix-shaper", Chack_sRGB_Float);
    Check(ctx, "Gray input profile", CheckInputGray);
    Check(ctx, "Gray Lab input profile", CheckLabInputGray);
    Check(ctx, "Gray output profile", CheckOutputGray);
    Check(ctx, "Gray Lab output profile", CheckLabOutputGray);

    Check(ctx, "Matrix-shaper proofing transform (float)",   CheckProofingXFORMFloat);
    Check(ctx, "Matrix-shaper proofing transform (16 bits)",  CheckProofingXFORM16);

    Check(ctx, "Gamut check", CheckGamutCheck);

    Check(ctx, "CMYK roundtrip on perceptual transform",   CheckCMYKRoundtrip);

    Check(ctx, "CMYK perceptual transform",   CheckCMYKPerceptual);
    // Check("CMYK rel.col. transform",   CheckCMYKRelCol);

    Check(ctx, "Black ink only preservation", CheckKOnlyBlackPreserving);
    Check(ctx, "Black plane preservation", CheckKPlaneBlackPreserving);


    Check(ctx, "Deciding curve types", CheckV4gamma);

    Check(ctx, "Black point detection", CheckBlackPoint);
    Check(ctx, "TAC detection", CheckTAC);

    Check(ctx, "CGATS parser", CheckCGATS);
    Check(ctx, "CGATS parser on junk", CheckCGATS2);
    Check(ctx, "CGATS parser on overflow", CheckCGATS_Overflow);
    Check(ctx, "PostScript generator", CheckPostScript);
    Check(ctx, "Segment maxima GBD", CheckGBD);
    Check(ctx, "MD5 digest", CheckMD5);
    Check(ctx, "Linking", CheckLinking);
    Check(ctx, "floating point tags on XYZ", CheckFloatXYZ);
    Check(ctx, "RGB->Lab->RGB with alpha on FLT", ChecksRGB2LabFLT);
    Check(ctx, "Parametric curve on Rec709", CheckParametricRec709);
    Check(ctx, "Floating Point sampled curve with non-zero start", CheckFloatSamples);
    Check(ctx, "Floating Point segmented curve with short sampled segment", CheckFloatSegments);
    Check(ctx, "Read RAW tags", CheckReadRAW);
    Check(ctx, "Check MetaTag", CheckMeta);
    Check(ctx, "Null transform on floats", CheckFloatNULLxform);
    Check(ctx, "Set free a tag", CheckRemoveTag);
    Check(ctx, "Matrix simplification", CheckMatrixSimplify);
    Check(ctx, "Planar 8 optimization", CheckPlanar8opt);
    Check(ctx, "Planar float to int16", CheckPlanarFloat2int);
    Check(ctx, "Swap endian feature", CheckSE);
    Check(ctx, "Transform line stride RGB", CheckTransformLineStride);
    Check(ctx, "Forged MPE profile", CheckForgedMPE);
    Check(ctx, "Proofing intersection", CheckProofingIntersection);
    Check(ctx, "Empty MLUC", CheckEmptyMLUC);
    Check(ctx, "sRGB round-trips", Check_sRGB_Rountrips);
    Check(ctx, "OkLab color space", Check_OkLab);
    Check(ctx, "OkLab color space (2)", Check_OkLab2);
    Check(ctx, "Gamma space detection", CheckGammaSpaceDetection);
    Check(ctx, "Unbounded mode w/ integer output", CheckIntToFloatTransform);
    Check(ctx, "Corrupted built-in by using cmsWriteRawTag", CheckInducedCorruption);
    Check(ctx, "Bad CGATS file", CheckBadCGATS);
    Check(ctx, "Saving linearization devicelink", CheckSaveLinearizationDevicelink);
    }

    if (DoPluginTests)
    {

        Check(ctx, "Context memory handling", CheckAllocContext);
        Check(ctx, "Simple context functionality", CheckSimpleContext);
        Check(ctx, "Alarm codes context", CheckAlarmColorsContext);
        Check(ctx, "Adaptation state context", CheckAdaptationStateContext);
        Check(ctx, "1D interpolation plugin", CheckInterp1DPlugin);
        Check(ctx, "3D interpolation plugin", CheckInterp3DPlugin);
        Check(ctx, "Parametric curve plugin", CheckParametricCurvePlugin);
        Check(ctx, "Formatters plugin",       CheckFormattersPlugin);
        Check(ctx, "Tag type plugin",         CheckTagTypePlugin);
        Check(ctx, "MPE type plugin",         CheckMPEPlugin);
        Check(ctx, "Optimization plugin",     CheckOptimizationPlugin);
        Check(ctx, "Rendering intent plugin", CheckIntentPlugin);
        Check(ctx, "Full transform plugin",   CheckTransformPlugin);
        Check(ctx, "Mutex plugin",            CheckMutexPlugin);

    }


    if (DoSpeedTests)
        SpeedTest(ctx);


#ifdef CMS_IS_WINDOWS_
    if (DoZooTests)
         CheckProfileZOO(ctx);
#endif

    DebugMemPrintTotals();

    cmsUnregisterPlugins(NULL);

    // Cleanup
    if (DoCheckTests || DoSpeedTests)
        RemoveTestProfiles();

   return TotalFail;
}<|MERGE_RESOLUTION|>--- conflicted
+++ resolved
@@ -8814,14 +8814,9 @@
     if (hDeviceLink == NULL)
     {
         remove("lin_rgb.icc");
-<<<<<<< HEAD
-        Fail("Could't open devicelink");
+        Fail("Couldn't open devicelink");
 		rc = 0;
 	}
-=======
-        Fail("Couldn't open devicelink");
-    }
->>>>>>> df0ffb1f
 
     xform = cmsCreateTransform(ContextID, hDeviceLink, TYPE_RGB_8, NULL, TYPE_RGB_8, INTENT_PERCEPTUAL, 0);
     cmsCloseProfile(ContextID, hDeviceLink);
