//---------------------------------------------------------------------------------
//
//  Little Color Management System
//  Copyright (c) 1998-2023 Marti Maria Saguer
//
// Permission is hereby granted, free of charge, to any person obtaining
// a copy of this software and associated documentation files (the "Software"),
// to deal in the Software without restriction, including without limitation
// the rights to use, copy, modify, merge, publish, distribute, sublicense,
// and/or sell copies of the Software, and to permit persons to whom the Software
// is furnished to do so, subject to the following conditions:
//
// The above copyright notice and this permission notice shall be included in
// all copies or substantial portions of the Software.
//
// THE SOFTWARE IS PROVIDED "AS IS", WITHOUT WARRANTY OF ANY KIND,
// EXPRESS OR IMPLIED, INCLUDING BUT NOT LIMITED TO
// THE WARRANTIES OF MERCHANTABILITY, FITNESS FOR A PARTICULAR PURPOSE AND
// NONINFRINGEMENT. IN NO EVENT SHALL THE AUTHORS OR COPYRIGHT HOLDERS BE
// LIABLE FOR ANY CLAIM, DAMAGES OR OTHER LIABILITY, WHETHER IN AN ACTION
// OF CONTRACT, TORT OR OTHERWISE, ARISING FROM, OUT OF OR IN CONNECTION
// WITH THE SOFTWARE OR THE USE OR OTHER DEALINGS IN THE SOFTWARE.
//
//---------------------------------------------------------------------------------
//

#include "testcms2.h"

#include "monolithic_examples.h"


// A single check. Returns 1 if success, 0 if failed
typedef cmsInt32Number (*TestFn)(cmsContext);

// A parametric Tone curve test function
typedef cmsFloat32Number (* dblfnptr)(cmsFloat32Number x, const cmsFloat64Number Params[]);

// Some globals to keep track of error
#define TEXT_ERROR_BUFFER_SIZE  4096

static char ReasonToFailBuffer[TEXT_ERROR_BUFFER_SIZE];
static char SubTestBuffer[TEXT_ERROR_BUFFER_SIZE];
static cmsInt32Number TotalTests = 0, TotalFail = 0;
static cmsBool TrappedError;
static cmsInt32Number SimultaneousErrors;


#define cmsmin(a, b) (((a) < (b)) ? (a) : (b))

// Die, a fatal unexpected error is detected!
void Die(const char* Reason, ...)
{
    va_list args;
    va_start(args, Reason);
    vsprintf(ReasonToFailBuffer, Reason, args);
    va_end(args);
    printf("\n%s\n", ReasonToFailBuffer);
    fflush(stdout);
    exit(1);
}

static
void* chknull(void* mem)
{
    if (mem == NULL)
        Die("Memory may be corrupted");

    return mem;
}

// Memory management replacement -----------------------------------------------------------------------------


// This is just a simple plug-in for malloc, free and realloc to keep track of memory allocated,
// maximum requested as a single block and maximum allocated at a given time. Results are printed at the end
static cmsUInt32Number SingleHit, MaxAllocated=0, TotalMemory=0;

// I'm hiding the size before the block. This is a well-known technique and probably the blocks coming from
// malloc are built in a way similar to that, but I do on my own to be portable.
typedef struct {
    cmsUInt32Number KeepSize;
    cmsContext      WhoAllocated;
    cmsUInt32Number DontCheck;

    union {
        cmsUInt64Number HiSparc;

        // '_cmsMemoryBlock' block is prepended by the
        // allocator for any requested size. Thus, union holds
        // "widest" type to guarantee proper '_cmsMemoryBlock'
        // alignment for any requested size.

    } alignment;


} _cmsMemoryBlock;

#define SIZE_OF_MEM_HEADER (sizeof(_cmsMemoryBlock))

// This is a fake thread descriptor used to check thread integrity.
// Basically it returns a different threadID each time it is called.
// Then the memory management replacement functions does check if each
// free() is being called with same ContextID used on malloc()
static
cmsContext DbgThread(void)
{
    static cmsUInt32Number n = 1;

    return (cmsContext) (void*) ((cmsUInt8Number*) NULL + (n++ % 0xff0));
}

// The allocate routine
static
void* DebugMalloc(cmsContext ContextID, cmsUInt32Number size)
{
    _cmsMemoryBlock* blk;

    if (size <= 0) {
       Die("malloc requested with zero bytes");
    }

    TotalMemory += size;

    if (TotalMemory > MaxAllocated)
        MaxAllocated = TotalMemory;

    if (size > SingleHit)
        SingleHit = size;

    blk = (_cmsMemoryBlock*) chknull(malloc(size + SIZE_OF_MEM_HEADER));
    if (blk == NULL) return NULL;

    blk ->KeepSize = size;
    blk ->WhoAllocated = ContextID;
    blk ->DontCheck = 0;

    return (void*) ((cmsUInt8Number*) blk + SIZE_OF_MEM_HEADER);
}


// The free routine
static
void  DebugFree(cmsContext ContextID, void *Ptr)
{
    _cmsMemoryBlock* blk;

    if (Ptr == NULL) {
        Die("NULL free (which is a no-op in C, but may be an clue of something going wrong)");
    }

    blk = (_cmsMemoryBlock*) (((cmsUInt8Number*) Ptr) - SIZE_OF_MEM_HEADER);
    TotalMemory -= blk ->KeepSize;

    if (blk ->WhoAllocated != ContextID && !blk->DontCheck && ContextID) {
        Die("Trying to free memory allocated by a different thread");
    }

    free(blk);
}


// Reallocate, just a malloc, a copy and a free in this case.
static
void * DebugRealloc(cmsContext ContextID, void* Ptr, cmsUInt32Number NewSize)
{
    _cmsMemoryBlock* blk;
    void*  NewPtr;
    cmsUInt32Number max_sz;

    NewPtr = DebugMalloc(ContextID, NewSize);
    if (Ptr == NULL) return NewPtr;

    blk = (_cmsMemoryBlock*) (((cmsUInt8Number*) Ptr) - SIZE_OF_MEM_HEADER);
    max_sz = blk -> KeepSize > NewSize ? NewSize : blk ->KeepSize;
    memmove(NewPtr, Ptr, max_sz);
    DebugFree(ContextID, Ptr);

    return NewPtr;
}

// Let's know the totals
static
void DebugMemPrintTotals(void)
{
    printf("[Memory statistics]\n");
    printf("Allocated = %u MaxAlloc = %u Single block hit = %u\n", TotalMemory, MaxAllocated, SingleHit);
}


void DebugMemDontCheckThis(void *Ptr)
{
     _cmsMemoryBlock* blk = (_cmsMemoryBlock*) (((cmsUInt8Number*) Ptr) - SIZE_OF_MEM_HEADER);

     blk ->DontCheck = 1;
}


// Memory string
static
const char* MemStr(cmsUInt32Number size)
{
    static char Buffer[1024];

    if (size > 1024*1024) {
        sprintf(Buffer, "%g Mb", (cmsFloat64Number) size / (1024.0*1024.0));
    }
    else
        if (size > 1024) {
            sprintf(Buffer, "%g Kb", (cmsFloat64Number) size / 1024.0);
        }
        else
            sprintf(Buffer, "%g bytes", (cmsFloat64Number) size);

    return Buffer;
}


void TestMemoryLeaks(cmsBool ok)
{
    if (TotalMemory > 0)
        printf("Ok, but %s are left!\n", MemStr(TotalMemory));
    else {
        if (ok) printf("Ok.\n");
    }
}

// Here we go with the plug-in declaration
static cmsPluginMemHandler DebugMemHandler = {{ cmsPluginMagicNumber, 2060-2000, cmsPluginMemHandlerSig, NULL },
                                               DebugMalloc, DebugFree, DebugRealloc, NULL, NULL, NULL };

// Returns a pointer to the memhandler plugin
void* PluginMemHandler(void)
{
    return (void*) &DebugMemHandler;
}

cmsContext WatchDogContext(void* usr)
{
    cmsContext ctx;

    ctx = cmsCreateContext(&DebugMemHandler, usr);

    if (ctx == NULL)
        Die("Unable to create memory managed context");

    DebugMemDontCheckThis(ctx);
    return ctx;
}



static
void FatalErrorQuit(cmsContext ContextID, cmsUInt32Number ErrorCode, const char *Text)
{
    Die(Text);

    cmsUNUSED_PARAMETER(ContextID);
    cmsUNUSED_PARAMETER(ErrorCode);
}


void ResetFatalError(cmsContext ContextID)
{
    cmsSetLogErrorHandler(ContextID, FatalErrorQuit);
}


// Print a dot for gauging
void Dot(void)
{
    fprintf(stdout, "."); fflush(stdout);
}

void Say(const char* str)
{
    fprintf(stdout, "%s", str); fflush(stdout);
}


// Keep track of the reason to fail

void Fail(const char* frm, ...)
{
    va_list args;
    va_start(args, frm);
    vsprintf(ReasonToFailBuffer, frm, args);
    va_end(args);
}

// Keep track of subtest

void SubTest(const char* frm, ...)
{
    va_list args;

    Dot();
    va_start(args, frm);
    vsprintf(SubTestBuffer, frm, args);
    va_end(args);
}

// The check framework
static
void Check(cmsContext ContextID, const char* Title, TestFn Fn)
{
    cmsContext ctx = DbgThread();

    printf("Checking %s ...", Title);
    fflush(stdout);

    ReasonToFailBuffer[0] = 0;
    SubTestBuffer[0] = 0;
    TrappedError = FALSE;
    SimultaneousErrors = 0;
    TotalTests++;

    if (Fn(ctx) && !TrappedError) {

        // It is a good place to check memory
        TestMemoryLeaks(TRUE);

    }
    else {
        printf("FAIL!\n");

        if (SubTestBuffer[0])
            printf("%s: [%s]\n\t%s\n", Title, SubTestBuffer, ReasonToFailBuffer);
        else
            printf("%s:\n\t%s\n", Title, ReasonToFailBuffer);

        if (SimultaneousErrors > 1)
               printf("\tMore than one (%d) errors were reported\n", SimultaneousErrors);

        TotalFail++;
    }
    fflush(stdout);
}

// Dump a tone curve, for easy diagnostic
void DumpToneCurve(cmsContext ContextID, cmsToneCurve* gamma, const char* FileName)
{
    cmsHANDLE hIT8;
    cmsUInt32Number i;

    hIT8 = cmsIT8Alloc(ContextID);

    cmsIT8SetPropertyDbl(ContextID, hIT8, "NUMBER_OF_FIELDS", 2);
    cmsIT8SetPropertyDbl(ContextID, hIT8, "NUMBER_OF_SETS", gamma ->nEntries);

    cmsIT8SetDataFormat(ContextID, hIT8, 0, "SAMPLE_ID");
    cmsIT8SetDataFormat(ContextID, hIT8, 1, "VALUE");

    for (i=0; i < gamma ->nEntries; i++) {
        char Val[30];

        sprintf(Val, "%u", i);
        cmsIT8SetDataRowCol(ContextID, hIT8, i, 0, Val);
        sprintf(Val, "0x%x", gamma ->Table16[i]);
        cmsIT8SetDataRowCol(ContextID, hIT8, i, 1, Val);
    }

    cmsIT8SaveToFile(ContextID, hIT8, FileName);
    cmsIT8Free(ContextID, hIT8);
}

// -------------------------------------------------------------------------------------------------


// Used to perform several checks.
// The space used is a clone of a well-known commercial
// color space which I will name "Above RGB"
static
cmsHPROFILE Create_AboveRGB(cmsContext ctx)
{
    cmsToneCurve* Curve[3];
    cmsHPROFILE hProfile;
    cmsCIExyY D65;
    cmsCIExyYTRIPLE Primaries = {{0.64, 0.33, 1 },
                                 {0.21, 0.71, 1 },
                                 {0.15, 0.06, 1 }};

    Curve[0] = Curve[1] = Curve[2] = cmsBuildGamma(ctx, 2.19921875);

    cmsWhitePointFromTemp(ctx, &D65, 6504);
    hProfile = cmsCreateRGBProfile(ctx, &D65, &Primaries, Curve);
    cmsFreeToneCurve(ctx, Curve[0]);

    return hProfile;
}

// A gamma-2.2 gray space
static
cmsHPROFILE Create_Gray22(cmsContext ctx)
{
    cmsHPROFILE hProfile;
    cmsToneCurve* Curve = cmsBuildGamma(ctx, 2.2);
    if (Curve == NULL) return NULL;

    hProfile = cmsCreateGrayProfile(ctx, cmsD50_xyY(ctx), Curve);
    cmsFreeToneCurve(ctx, Curve);

    return hProfile;
}

// A gamma-3.0 gray space
static
cmsHPROFILE Create_Gray30(cmsContext ctx)
{
    cmsHPROFILE hProfile;
    cmsToneCurve* Curve = cmsBuildGamma(ctx, 3.0);
    if (Curve == NULL) return NULL;

    hProfile = cmsCreateGrayProfile(ctx, cmsD50_xyY(ctx), Curve);
    cmsFreeToneCurve(ctx, Curve);

    return hProfile;
}


static
cmsHPROFILE Create_GrayLab(cmsContext ctx)
{
    cmsHPROFILE hProfile;
    cmsToneCurve* Curve = cmsBuildGamma(ctx, 1.0);
    if (Curve == NULL) return NULL;

    hProfile = cmsCreateGrayProfile(ctx, cmsD50_xyY(ctx), Curve);
    cmsFreeToneCurve(ctx, Curve);

    cmsSetPCS(ctx, hProfile, cmsSigLabData);
    return hProfile;
}

// A CMYK devicelink that adds gamma 3.0 to each channel
static
cmsHPROFILE Create_CMYK_DeviceLink(cmsContext ctx)
{
    cmsHPROFILE hProfile;
    cmsToneCurve* Tab[4];
    cmsToneCurve* Curve = cmsBuildGamma(ctx, 3.0);
    if (Curve == NULL) return NULL;

    Tab[0] = Curve;
    Tab[1] = Curve;
    Tab[2] = Curve;
    Tab[3] = Curve;

    hProfile = cmsCreateLinearizationDeviceLink(ctx, cmsSigCmykData, Tab);
    if (hProfile == NULL) return NULL;

    cmsFreeToneCurve(ctx, Curve);

    return hProfile;
}


// Create a fake CMYK profile, without any other requirement that being coarse CMYK.
// DON'T USE THIS PROFILE FOR ANYTHING, IT IS USELESS BUT FOR TESTING PURPOSES.
typedef struct {

    cmsHTRANSFORM hLab2sRGB;
    cmsHTRANSFORM sRGB2Lab;
    cmsHTRANSFORM hIlimit;

} FakeCMYKParams;

static
cmsFloat64Number Clip(cmsFloat64Number v)
{
    if (v < 0) return 0;
    if (v > 1) return 1;

    return v;
}

static
cmsInt32Number ForwardSampler(cmsContext ContextID, CMSREGISTER const cmsUInt16Number In[], cmsUInt16Number Out[], void* Cargo)
{
    FakeCMYKParams* p = (FakeCMYKParams*) Cargo;
    cmsFloat64Number rgb[3], cmyk[4];
    cmsFloat64Number c, m, y, k;

    cmsDoTransform(ContextID, p ->hLab2sRGB, In, rgb, 1);

    c = 1 - rgb[0];
    m = 1 - rgb[1];
    y = 1 - rgb[2];

    k = (c < m ? cmsmin(c, y) : cmsmin(m, y));

    // NONSENSE WARNING!: I'm doing this just because this is a test
    // profile that may have ink limit up to 400%. There is no UCR here
    // so the profile is basically useless for anything but testing.

    cmyk[0] = c;
    cmyk[1] = m;
    cmyk[2] = y;
    cmyk[3] = k;

    cmsDoTransform(ContextID, p ->hIlimit, cmyk, Out, 1);

    return 1;
}


static
cmsInt32Number ReverseSampler(cmsContext ContextID, CMSREGISTER const cmsUInt16Number In[], CMSREGISTER cmsUInt16Number Out[], CMSREGISTER void* Cargo)
{
    FakeCMYKParams* p = (FakeCMYKParams*) Cargo;
    cmsFloat64Number c, m, y, k, rgb[3];

    c = In[0] / 65535.0;
    m = In[1] / 65535.0;
    y = In[2] / 65535.0;
    k = In[3] / 65535.0;

    if (k == 0) {

        rgb[0] = Clip(1 - c);
        rgb[1] = Clip(1 - m);
        rgb[2] = Clip(1 - y);
    }
    else
        if (k == 1) {

            rgb[0] = rgb[1] = rgb[2] = 0;
        }
        else {

            rgb[0] = Clip((1 - c) * (1 - k));
            rgb[1] = Clip((1 - m) * (1 - k));
            rgb[2] = Clip((1 - y) * (1 - k));
        }

    cmsDoTransform(ContextID, p ->sRGB2Lab, rgb, Out, 1);
    return 1;
}



static
cmsHPROFILE CreateFakeCMYK(cmsContext ContextID, cmsFloat64Number InkLimit, cmsBool lUseAboveRGB)
{
    cmsHPROFILE hICC;
    cmsPipeline* AToB0, *BToA0;
    cmsStage* CLUT;
    FakeCMYKParams p;
    cmsHPROFILE hLab, hsRGB, hLimit;
    cmsUInt32Number cmykfrm;

    if (lUseAboveRGB)
        hsRGB = Create_AboveRGB(ContextID);
    else
       hsRGB  = cmsCreate_sRGBProfile(ContextID);

    hLab   = cmsCreateLab4Profile(ContextID, NULL);
    hLimit = cmsCreateInkLimitingDeviceLink(ContextID, cmsSigCmykData, InkLimit);

    cmykfrm = FLOAT_SH(1) | BYTES_SH(0)|CHANNELS_SH(4);
    p.hLab2sRGB = cmsCreateTransform(ContextID, hLab,  TYPE_Lab_16,  hsRGB, TYPE_RGB_DBL, INTENT_PERCEPTUAL, cmsFLAGS_NOOPTIMIZE|cmsFLAGS_NOCACHE);
    p.sRGB2Lab  = cmsCreateTransform(ContextID, hsRGB, TYPE_RGB_DBL, hLab,  TYPE_Lab_16,  INTENT_PERCEPTUAL, cmsFLAGS_NOOPTIMIZE|cmsFLAGS_NOCACHE);
    p.hIlimit   = cmsCreateTransform(ContextID, hLimit, cmykfrm, NULL, TYPE_CMYK_16, INTENT_PERCEPTUAL, cmsFLAGS_NOOPTIMIZE|cmsFLAGS_NOCACHE);

    cmsCloseProfile(ContextID, hLab); cmsCloseProfile(ContextID, hsRGB); cmsCloseProfile(ContextID, hLimit);

    hICC = cmsCreateProfilePlaceholder(ContextID);
    if (!hICC) return NULL;

    cmsSetProfileVersion(ContextID, hICC, 4.3);

    cmsSetDeviceClass(ContextID, hICC, cmsSigOutputClass);
    cmsSetColorSpace(ContextID, hICC,  cmsSigCmykData);
    cmsSetPCS(ContextID, hICC,         cmsSigLabData);

    BToA0 = cmsPipelineAlloc(ContextID, 3, 4);
    if (BToA0 == NULL) return 0;
    CLUT = cmsStageAllocCLut16bit(ContextID, 17, 3, 4, NULL);
    if (CLUT == NULL) return 0;
    if (!cmsStageSampleCLut16bit(ContextID, CLUT, ForwardSampler, &p, 0)) return 0;

    cmsPipelineInsertStage(ContextID, BToA0, cmsAT_BEGIN, _cmsStageAllocIdentityCurves(ContextID, 3));
    cmsPipelineInsertStage(ContextID, BToA0, cmsAT_END, CLUT);
    cmsPipelineInsertStage(ContextID, BToA0, cmsAT_END, _cmsStageAllocIdentityCurves(ContextID, 4));

    if (!cmsWriteTag(ContextID, hICC, cmsSigBToA0Tag, (void*) BToA0)) return 0;
    cmsPipelineFree(ContextID, BToA0);

    AToB0 = cmsPipelineAlloc(ContextID, 4, 3);
    if (AToB0 == NULL) return 0;
    CLUT = cmsStageAllocCLut16bit(ContextID, 17, 4, 3, NULL);
    if (CLUT == NULL) return 0;
    if (!cmsStageSampleCLut16bit(ContextID, CLUT, ReverseSampler, &p, 0)) return 0;

    cmsPipelineInsertStage(ContextID, AToB0, cmsAT_BEGIN, _cmsStageAllocIdentityCurves(ContextID, 4));
    cmsPipelineInsertStage(ContextID, AToB0, cmsAT_END, CLUT);
    cmsPipelineInsertStage(ContextID, AToB0, cmsAT_END, _cmsStageAllocIdentityCurves(ContextID, 3));

    if (!cmsWriteTag(ContextID, hICC, cmsSigAToB0Tag, (void*) AToB0)) return 0;
    cmsPipelineFree(ContextID, AToB0);

    cmsDeleteTransform(ContextID, p.hLab2sRGB);
    cmsDeleteTransform(ContextID, p.sRGB2Lab);
    cmsDeleteTransform(ContextID, p.hIlimit);

    cmsLinkTag(ContextID, hICC, cmsSigAToB1Tag, cmsSigAToB0Tag);
    cmsLinkTag(ContextID, hICC, cmsSigAToB2Tag, cmsSigAToB0Tag);
    cmsLinkTag(ContextID, hICC, cmsSigBToA1Tag, cmsSigBToA0Tag);
    cmsLinkTag(ContextID, hICC, cmsSigBToA2Tag, cmsSigBToA0Tag);

    return hICC;
}


// Does create several profiles for latter use------------------------------------------------------------------------------------------------

static
cmsInt32Number OneVirtual(cmsContext ctx, cmsHPROFILE h, const char* SubTestTxt, const char* FileName)
{
    SubTest(SubTestTxt);
    if (h == NULL) return 0;

    if (!cmsSaveProfileToFile(ctx, h, FileName)) return 0;
    cmsCloseProfile(ctx, h);

    h = cmsOpenProfileFromFile(ctx, FileName, "r");
    if (h == NULL) return 0;

    cmsCloseProfile(ctx, h);
    return 1;
}



// This test checks the ability of lcms2 to save its built-ins as valid profiles.
// It does not check the functionality of such profiles
static
cmsInt32Number CreateTestProfiles(cmsContext ctx)
{
    cmsHPROFILE h;

    h = cmsCreate_sRGBProfile(ctx);
    if (!OneVirtual(ctx, h, "sRGB profile", "sRGBlcms2.icc")) return 0;

    // ----

    h = Create_AboveRGB(ctx);
    if (!OneVirtual(ctx, h, "aRGB profile", "aRGBlcms2.icc")) return 0;

    // ----

    h = Create_Gray22(ctx);
    if (!OneVirtual(ctx, h, "Gray profile", "graylcms2.icc")) return 0;

    // ----

    h = Create_Gray30(ctx);
    if (!OneVirtual(ctx, h, "Gray 3.0 profile", "gray3lcms2.icc")) return 0;

    // ----

    h = Create_GrayLab(ctx);
    if (!OneVirtual(ctx, h, "Gray Lab profile", "glablcms2.icc")) return 0;

    // ----

    h = Create_CMYK_DeviceLink(ctx);
    if (!OneVirtual(ctx, h, "Linearization profile", "linlcms2.icc")) return 0;

    // -------
    h = cmsCreateInkLimitingDeviceLink(ctx, cmsSigCmykData, 150);
    if (h == NULL) return 0;
    if (!OneVirtual(ctx, h, "Ink-limiting profile", "limitlcms2.icc")) return 0;

    // ------

    h = cmsCreateLab2Profile(ctx, NULL);
    if (!OneVirtual(ctx, h, "Lab 2 identity profile", "labv2lcms2.icc")) return 0;

    // ----

    h = cmsCreateLab4Profile(ctx, NULL);
    if (!OneVirtual(ctx, h, "Lab 4 identity profile", "labv4lcms2.icc")) return 0;

    // ----

    h = cmsCreateXYZProfile(ctx);
    if (!OneVirtual(ctx, h, "XYZ identity profile", "xyzlcms2.icc")) return 0;

    // ----

    h = cmsCreateNULLProfile(ctx);
    if (!OneVirtual(ctx, h, "NULL profile", "nullcms2.icc")) return 0;

    // ---

    h = cmsCreateBCHSWabstractProfile(ctx, 17, 0, 0, 0, 0, 5000, 6000);
    if (!OneVirtual(ctx, h, "BCHS profile", "bchslcms2.icc")) return 0;

    // ---

    h = CreateFakeCMYK(ctx, 300, FALSE);
    if (!OneVirtual(ctx, h, "Fake CMYK profile", "lcms2cmyk.icc")) return 0;

    // ---

    h = cmsCreateBCHSWabstractProfile(ctx, 17, 0, 1.2, 0, 3, 5000, 5000);
    if (!OneVirtual(ctx, h, "Brightness", "brightness.icc")) return 0;
    return 1;
}

static
void RemoveTestProfiles(void)
{
    remove("sRGBlcms2.icc");
    remove("aRGBlcms2.icc");
    remove("graylcms2.icc");
    remove("gray3lcms2.icc");
    remove("linlcms2.icc");
    remove("limitlcms2.icc");
    remove("labv2lcms2.icc");
    remove("labv4lcms2.icc");
    remove("xyzlcms2.icc");
    remove("nullcms2.icc");
    remove("bchslcms2.icc");
    remove("lcms2cmyk.icc");
    remove("glablcms2.icc");
    remove("lcms2link.icc");
    remove("lcms2link2.icc");
    remove("brightness.icc");
}

// -------------------------------------------------------------------------------------------------

// Check the size of basic types. If this test fails, nothing is going to work anyway
static
cmsInt32Number CheckBaseTypes(cmsContext ContextID)
{
    // Ignore warnings about conditional expression
#ifdef _MSC_VER
#pragma warning(disable: 4127)
#endif

    if (sizeof(cmsUInt8Number) != 1) return 0;
    if (sizeof(cmsInt8Number) != 1) return 0;
    if (sizeof(cmsUInt16Number) != 2) return 0;
    if (sizeof(cmsInt16Number) != 2) return 0;
    if (sizeof(cmsUInt32Number) != 4) return 0;
    if (sizeof(cmsInt32Number) != 4) return 0;
    if (sizeof(cmsUInt64Number) != 8) return 0;
    if (sizeof(cmsInt64Number) != 8) return 0;
    if (sizeof(cmsFloat32Number) != 4) return 0;
    if (sizeof(cmsFloat64Number) != 8) return 0;
    if (sizeof(cmsSignature) != 4) return 0;
    if (sizeof(cmsU8Fixed8Number) != 2) return 0;
    if (sizeof(cmsS15Fixed16Number) != 4) return 0;
    if (sizeof(cmsU16Fixed16Number) != 4) return 0;

    return 1;
}

// -------------------------------------------------------------------------------------------------


// Are we little or big endian?  From Harbison&Steele.
static
cmsInt32Number CheckEndianness(cmsContext ContextID)
{
    cmsInt32Number BigEndian, IsOk;
    union {
        long l;
        char c[sizeof (long)];
    } u;

    u.l = 1;
    BigEndian = (u.c[sizeof (long) - 1] == 1);

#ifdef CMS_USE_BIG_ENDIAN
    IsOk = BigEndian;
#else
    IsOk = !BigEndian;
#endif

    if (!IsOk) {
        Die("\nOOOPPSS! You have CMS_USE_BIG_ENDIAN toggle misconfigured!\n\n"
            "Please, edit lcms2mt.h and %s the CMS_USE_BIG_ENDIAN toggle.\n", BigEndian? "uncomment" : "comment");
        return 0;
    }

    return 1;
}

// Check quick floor
static
cmsInt32Number CheckQuickFloor(cmsContext ContextID)
{
    if ((_cmsQuickFloor(1.234) != 1) ||
        (_cmsQuickFloor(32767.234) != 32767) ||
        (_cmsQuickFloor(-1.234) != -2) ||
        (_cmsQuickFloor(-32767.1) != -32768)) {

            Die("\nOOOPPSS! _cmsQuickFloor() does not work as expected in your machine!\n\n"
                "Please, edit lcms2mt.h and uncomment the CMS_DONT_USE_FAST_FLOOR toggle.\n");
            return 0;

    }

    return 1;
}

// Quick floor restricted to word
static
cmsInt32Number CheckQuickFloorWord(cmsContext ContextID)
{
    cmsUInt32Number i;

    for (i=0; i < 65535; i++) {

        if (_cmsQuickFloorWord((cmsFloat64Number) i + 0.1234) != i) {

            Die("\nOOOPPSS! _cmsQuickFloorWord() does not work as expected in your machine!\n\n"
                "Please, edit lcms2mt.h and uncomment the CMS_DONT_USE_FAST_FLOOR toggle.\n");
            return 0;
        }
    }

    return 1;
}

// -------------------------------------------------------------------------------------------------

// Precision stuff.

// On 15.16 fixed point, this is the maximum we can obtain. Remember ICC profiles have storage limits on this number
#define FIXED_PRECISION_15_16 (1.0 / 65535.0)

// On 8.8 fixed point, that is the max we can obtain.
#define FIXED_PRECISION_8_8 (1.0 / 255.0)

// On cmsFloat32Number type, this is the precision we expect
#define FLOAT_PRECISSION      (0.00001)

static cmsFloat64Number MaxErr;

cmsBool IsGoodVal(const char *title, cmsFloat64Number in, cmsFloat64Number out, cmsFloat64Number max)
{
    cmsFloat64Number Err = fabs(in - out);

    if (Err > MaxErr) MaxErr = Err;

        if ((Err > max )) {

              Fail("(%s): Must be %f, But is %f ", title, in, out);
              return FALSE;
              }

       return TRUE;
}


cmsBool  IsGoodFixed15_16(const char *title, cmsFloat64Number in, cmsFloat64Number out)
{
    return IsGoodVal(title, in, out, FIXED_PRECISION_15_16);
}


cmsBool  IsGoodFixed8_8(const char *title, cmsFloat64Number in, cmsFloat64Number out)
{
    return IsGoodVal(title, in, out, FIXED_PRECISION_8_8);
}

cmsBool  IsGoodWord(const char *title, cmsUInt16Number in, cmsUInt16Number out)
{
    if ((abs(in - out) > 0 )) {

        Fail("(%s): Must be %x, But is %x ", title, in, out);
        return FALSE;
    }

    return TRUE;
}

cmsBool  IsGoodWordPrec(const char *title, cmsUInt16Number in, cmsUInt16Number out, cmsUInt16Number maxErr)
{
    if ((abs(in - out) > maxErr )) {

        Fail("(%s): Must be %x, But is %x ", title, in, out);
        return FALSE;
    }

    return TRUE;
}

// Fixed point ----------------------------------------------------------------------------------------------

static
cmsInt32Number TestSingleFixed15_16(cmsContext ContextID, cmsFloat64Number d)
{
    cmsS15Fixed16Number f = _cmsDoubleTo15Fixed16(d);
    cmsFloat64Number RoundTrip = _cms15Fixed16toDouble(f);
    cmsFloat64Number Error     = fabs(d - RoundTrip);

    return ( Error <= FIXED_PRECISION_15_16);
}

static
cmsInt32Number CheckFixedPoint15_16(cmsContext ContextID)
{
    if (!TestSingleFixed15_16(ContextID, 1.0)) return 0;
    if (!TestSingleFixed15_16(ContextID, 2.0)) return 0;
    if (!TestSingleFixed15_16(ContextID, 1.23456)) return 0;
    if (!TestSingleFixed15_16(ContextID, 0.99999)) return 0;
    if (!TestSingleFixed15_16(ContextID, 0.1234567890123456789099999)) return 0;
    if (!TestSingleFixed15_16(ContextID, -1.0)) return 0;
    if (!TestSingleFixed15_16(ContextID, -2.0)) return 0;
    if (!TestSingleFixed15_16(ContextID, -1.23456)) return 0;
    if (!TestSingleFixed15_16(ContextID, -1.1234567890123456789099999)) return 0;
    if (!TestSingleFixed15_16(ContextID, +32767.1234567890123456789099999)) return 0;
    if (!TestSingleFixed15_16(ContextID, -32767.1234567890123456789099999)) return 0;
    return 1;
}

static
cmsInt32Number TestSingleFixed8_8(cmsContext ContextID, cmsFloat64Number d)
{
    cmsS15Fixed16Number f = _cmsDoubleTo8Fixed8(d);
    cmsFloat64Number RoundTrip = _cms8Fixed8toDouble((cmsUInt16Number) f);
    cmsFloat64Number Error     = fabs(d - RoundTrip);

    return ( Error <= FIXED_PRECISION_8_8);
}

static
cmsInt32Number CheckFixedPoint8_8(cmsContext ContextID)
{
    if (!TestSingleFixed8_8(ContextID, 1.0)) return 0;
    if (!TestSingleFixed8_8(ContextID, 2.0)) return 0;
    if (!TestSingleFixed8_8(ContextID, 1.23456)) return 0;
    if (!TestSingleFixed8_8(ContextID, 0.99999)) return 0;
    if (!TestSingleFixed8_8(ContextID, 0.1234567890123456789099999)) return 0;
    if (!TestSingleFixed8_8(ContextID, +255.1234567890123456789099999)) return 0;

    return 1;
}

// D50 constant --------------------------------------------------------------------------------------------

static
cmsInt32Number CheckD50Roundtrip(cmsContext ContextID)
{
    cmsFloat64Number cmsD50X_2 =  0.96420288;
    cmsFloat64Number cmsD50Y_2 =  1.0;
    cmsFloat64Number cmsD50Z_2 = 0.82490540;

    cmsS15Fixed16Number xe = _cmsDoubleTo15Fixed16(cmsD50X);
    cmsS15Fixed16Number ye = _cmsDoubleTo15Fixed16(cmsD50Y);
    cmsS15Fixed16Number ze = _cmsDoubleTo15Fixed16(cmsD50Z);

    cmsFloat64Number x =  _cms15Fixed16toDouble(xe);
    cmsFloat64Number y =  _cms15Fixed16toDouble(ye);
    cmsFloat64Number z =  _cms15Fixed16toDouble(ze);

    double dx = fabs(cmsD50X - x);
    double dy = fabs(cmsD50Y - y);
    double dz = fabs(cmsD50Z - z);

    double euc = sqrt(dx*dx + dy*dy + dz* dz);

    if (euc > 1E-5) {

        Fail("D50 roundtrip |err| > (%f) ", euc);
        return 0;
    }

    xe = _cmsDoubleTo15Fixed16(cmsD50X_2);
    ye = _cmsDoubleTo15Fixed16(cmsD50Y_2);
    ze = _cmsDoubleTo15Fixed16(cmsD50Z_2);

    x =  _cms15Fixed16toDouble(xe);
    y =  _cms15Fixed16toDouble(ye);
    z =  _cms15Fixed16toDouble(ze);

    dx = fabs(cmsD50X_2 - x);
    dy = fabs(cmsD50Y_2 - y);
    dz = fabs(cmsD50Z_2 - z);

    euc = sqrt(dx*dx + dy*dy + dz* dz);

    if (euc > 1E-5) {

        Fail("D50 roundtrip |err| > (%f) ", euc);
        return 0;
    }


    return 1;
}

// Linear interpolation -----------------------------------------------------------------------------------------------

// Since prime factors of 65535 (FFFF) are,
//
//            0xFFFF = 3 * 5 * 17 * 257
//
// I test tables of 2, 4, 6, and 18 points, that will be exact.

static
void BuildTable(cmsInt32Number n, cmsUInt16Number Tab[], cmsBool  Descending)
{
    cmsInt32Number i;

    for (i=0; i < n; i++) {
        cmsFloat64Number v = (cmsFloat64Number) ((cmsFloat64Number) 65535.0 * i ) / (n-1);

        Tab[Descending ? (n - i - 1) : i ] = (cmsUInt16Number) floor(v + 0.5);
    }
}

// A single function that does check 1D interpolation
// nNodesToCheck = number on nodes to check
// Down = Create decreasing tables
// Reverse = Check reverse interpolation
// max_err = max allowed error

static
cmsInt32Number Check1D(cmsContext ContextID, cmsInt32Number nNodesToCheck, cmsBool  Down, cmsInt32Number max_err)
{
    cmsUInt32Number i;
    cmsUInt16Number in, out;
    cmsInterpParams* p;
    cmsUInt16Number* Tab;

    Tab = (cmsUInt16Number*) chknull(malloc(sizeof(cmsUInt16Number)* nNodesToCheck));
    if (Tab == NULL) return 0;

    p = _cmsComputeInterpParams(ContextID, nNodesToCheck, 1, 1, Tab, CMS_LERP_FLAGS_16BITS);
    if (p == NULL) return 0;

    BuildTable(nNodesToCheck, Tab, Down);

    for (i=0; i <= 0xffff; i++) {

        in = (cmsUInt16Number) i;
        out = 0;

        p ->Interpolation.Lerp16(ContextID, &in, &out, p);

        if (Down) out = 0xffff - out;

        if (abs(out - in) > max_err) {

            Fail("(%dp): Must be %x, But is %x : ", nNodesToCheck, in, out);
            _cmsFreeInterpParams(ContextID, p);
            free(Tab);
            return 0;
        }
    }

    _cmsFreeInterpParams(ContextID, p);
    free(Tab);
    return 1;
}


static
cmsInt32Number Check1DLERP2(cmsContext ContextID)
{
    return Check1D(ContextID, 2, FALSE, 0);
}


static
cmsInt32Number Check1DLERP3(cmsContext ContextID)
{
    return Check1D(ContextID, 3, FALSE, 1);
}


static
cmsInt32Number Check1DLERP4(cmsContext ContextID)
{
    return Check1D(ContextID, 4, FALSE, 0);
}

static
cmsInt32Number Check1DLERP6(cmsContext ContextID)
{
    return Check1D(ContextID, 6, FALSE, 0);
}

static
cmsInt32Number Check1DLERP18(cmsContext ContextID)
{
    return Check1D(ContextID, 18, FALSE, 0);
}


static
cmsInt32Number Check1DLERP2Down(cmsContext ContextID)
{
    return Check1D(ContextID, 2, TRUE, 0);
}


static
cmsInt32Number Check1DLERP3Down(cmsContext ContextID)
{
    return Check1D(ContextID, 3, TRUE, 1);
}

static
cmsInt32Number Check1DLERP6Down(cmsContext ContextID)
{
    return Check1D(ContextID, 6, TRUE, 0);
}

static
cmsInt32Number Check1DLERP18Down(cmsContext ContextID)
{
    return Check1D(ContextID, 18, TRUE, 0);
}

static
cmsInt32Number ExhaustiveCheck1DLERP(cmsContext ContextID)
{
    cmsUInt32Number j;

    printf("\n");
    for (j=10; j <= 4096; j++) {

        if ((j % 10) == 0) printf("%u    \r", j);

        if (!Check1D(ContextID, j, FALSE, 1)) return 0;
    }

    printf("\rResult is ");
    return 1;
}

static
cmsInt32Number ExhaustiveCheck1DLERPDown(cmsContext ContextID)
{
    cmsUInt32Number j;

    printf("\n");
    for (j=10; j <= 4096; j++) {

        if ((j % 10) == 0) printf("%u    \r", j);

        if (!Check1D(ContextID, j, TRUE, 1)) return 0;
    }


    printf("\rResult is ");
    return 1;
}



// 3D interpolation -------------------------------------------------------------------------------------------------

static
cmsInt32Number Check3DinterpolationFloatTetrahedral(cmsContext ContextID)
{
    cmsInterpParams* p;
    cmsInt32Number i;
    cmsFloat32Number In[3], Out[3];
    cmsFloat32Number FloatTable[] = { //R     G    B

        0,    0,   0,     // B=0,G=0,R=0
        0,    0,  .25,    // B=1,G=0,R=0

        0,   .5,    0,    // B=0,G=1,R=0
        0,   .5,  .25,    // B=1,G=1,R=0

        1,    0,    0,    // B=0,G=0,R=1
        1,    0,  .25,    // B=1,G=0,R=1

        1,    .5,   0,    // B=0,G=1,R=1
        1,    .5,  .25    // B=1,G=1,R=1

    };

    p = _cmsComputeInterpParams(ContextID, 2, 3, 3, FloatTable, CMS_LERP_FLAGS_FLOAT);


    MaxErr = 0.0;
     for (i=0; i < 0xffff; i++) {

       In[0] = In[1] = In[2] = (cmsFloat32Number) ( (cmsFloat32Number) i / 65535.0F);

        p ->Interpolation.LerpFloat(ContextID, In, Out, p);

       if (!IsGoodFixed15_16("Channel 1", Out[0], In[0])) goto Error;
       if (!IsGoodFixed15_16("Channel 2", Out[1], (cmsFloat32Number) In[1] / 2.F)) goto Error;
       if (!IsGoodFixed15_16("Channel 3", Out[2], (cmsFloat32Number) In[2] / 4.F)) goto Error;
     }

    if (MaxErr > 0) printf("|Err|<%lf ", MaxErr);
    _cmsFreeInterpParams(ContextID, p);
    return 1;

Error:
    _cmsFreeInterpParams(ContextID, p);
    return 0;
}

static
cmsInt32Number Check3DinterpolationFloatTrilinear(cmsContext ContextID)
{
    cmsInterpParams* p;
    cmsInt32Number i;
    cmsFloat32Number In[3], Out[3];
    cmsFloat32Number FloatTable[] = { //R     G    B

        0,    0,   0,     // B=0,G=0,R=0
        0,    0,  .25,    // B=1,G=0,R=0

        0,   .5,    0,    // B=0,G=1,R=0
        0,   .5,  .25,    // B=1,G=1,R=0

        1,    0,    0,    // B=0,G=0,R=1
        1,    0,  .25,    // B=1,G=0,R=1

        1,    .5,   0,    // B=0,G=1,R=1
        1,    .5,  .25    // B=1,G=1,R=1

    };

    p = _cmsComputeInterpParams(ContextID, 2, 3, 3, FloatTable, CMS_LERP_FLAGS_FLOAT|CMS_LERP_FLAGS_TRILINEAR);

    MaxErr = 0.0;
     for (i=0; i < 0xffff; i++) {

       In[0] = In[1] = In[2] = (cmsFloat32Number) ( (cmsFloat32Number) i / 65535.0F);

        p ->Interpolation.LerpFloat(ContextID, In, Out, p);

       if (!IsGoodFixed15_16("Channel 1", Out[0], In[0])) goto Error;
       if (!IsGoodFixed15_16("Channel 2", Out[1], (cmsFloat32Number) In[1] / 2.F)) goto Error;
       if (!IsGoodFixed15_16("Channel 3", Out[2], (cmsFloat32Number) In[2] / 4.F)) goto Error;
     }

    if (MaxErr > 0) printf("|Err|<%lf ", MaxErr);
    _cmsFreeInterpParams(ContextID, p);
    return 1;

Error:
    _cmsFreeInterpParams(ContextID, p);
    return 0;

}

static
cmsInt32Number Check3DinterpolationTetrahedral16(cmsContext ContextID)
{
    cmsInterpParams* p;
    cmsInt32Number i;
    cmsUInt16Number In[3], Out[3];
    cmsUInt16Number Table[] = {

        0,    0,   0,
        0,    0,   0xffff,

        0,    0xffff,    0,
        0,    0xffff,    0xffff,

        0xffff,    0,    0,
        0xffff,    0,    0xffff,

        0xffff,    0xffff,   0,
        0xffff,    0xffff,   0xffff
    };

    p = _cmsComputeInterpParams(ContextID, 2, 3, 3, Table, CMS_LERP_FLAGS_16BITS);

    MaxErr = 0.0;
     for (i=0; i < 0xffff; i++) {

       In[0] = In[1] = In[2] = (cmsUInt16Number) i;

        p ->Interpolation.Lerp16(ContextID, In, Out, p);

       if (!IsGoodWord("Channel 1", Out[0], In[0])) goto Error;
       if (!IsGoodWord("Channel 2", Out[1], In[1])) goto Error;
       if (!IsGoodWord("Channel 3", Out[2], In[2])) goto Error;
     }

    if (MaxErr > 0) printf("|Err|<%lf ", MaxErr);
    _cmsFreeInterpParams(ContextID, p);
    return 1;

Error:
    _cmsFreeInterpParams(ContextID, p);
    return 0;
}

static
cmsInt32Number Check3DinterpolationTrilinear16(cmsContext ContextID)
{
    cmsInterpParams* p;
    cmsInt32Number i;
    cmsUInt16Number In[3], Out[3];
    cmsUInt16Number Table[] = {

        0,    0,   0,
        0,    0,   0xffff,

        0,    0xffff,    0,
        0,    0xffff,    0xffff,

        0xffff,    0,    0,
        0xffff,    0,    0xffff,

        0xffff,    0xffff,   0,
        0xffff,    0xffff,   0xffff
    };

    p = _cmsComputeInterpParams(ContextID, 2, 3, 3, Table, CMS_LERP_FLAGS_TRILINEAR);

    MaxErr = 0.0;
     for (i=0; i < 0xffff; i++) {

       In[0] = In[1] = In[2] = (cmsUInt16Number) i;

        p ->Interpolation.Lerp16(ContextID, In, Out, p);

       if (!IsGoodWord("Channel 1", Out[0], In[0])) goto Error;
       if (!IsGoodWord("Channel 2", Out[1], In[1])) goto Error;
       if (!IsGoodWord("Channel 3", Out[2], In[2])) goto Error;
     }

    if (MaxErr > 0) printf("|Err|<%lf ", MaxErr);
    _cmsFreeInterpParams(ContextID, p);
    return 1;

Error:
    _cmsFreeInterpParams(ContextID, p);
    return 0;
}


static
cmsInt32Number ExaustiveCheck3DinterpolationFloatTetrahedral(cmsContext ContextID)
{
    cmsInterpParams* p;
    cmsInt32Number r, g, b;
    cmsFloat32Number In[3], Out[3];
    cmsFloat32Number FloatTable[] = { //R     G    B

        0,    0,   0,     // B=0,G=0,R=0
        0,    0,  .25,    // B=1,G=0,R=0

        0,   .5,    0,    // B=0,G=1,R=0
        0,   .5,  .25,    // B=1,G=1,R=0

        1,    0,    0,    // B=0,G=0,R=1
        1,    0,  .25,    // B=1,G=0,R=1

        1,    .5,   0,    // B=0,G=1,R=1
        1,    .5,  .25    // B=1,G=1,R=1

    };

    p = _cmsComputeInterpParams(ContextID, 2, 3, 3, FloatTable, CMS_LERP_FLAGS_FLOAT);

    MaxErr = 0.0;
    for (r=0; r < 0xff; r++)
        for (g=0; g < 0xff; g++)
            for (b=0; b < 0xff; b++)
        {

            In[0] = (cmsFloat32Number) r / 255.0F;
            In[1] = (cmsFloat32Number) g / 255.0F;
            In[2] = (cmsFloat32Number) b / 255.0F;


        p ->Interpolation.LerpFloat(ContextID, In, Out, p);

       if (!IsGoodFixed15_16("Channel 1", Out[0], In[0])) goto Error;
       if (!IsGoodFixed15_16("Channel 2", Out[1], (cmsFloat32Number) In[1] / 2.F)) goto Error;
       if (!IsGoodFixed15_16("Channel 3", Out[2], (cmsFloat32Number) In[2] / 4.F)) goto Error;
     }

    if (MaxErr > 0) printf("|Err|<%lf ", MaxErr);
    _cmsFreeInterpParams(ContextID, p);
    return 1;

Error:
    _cmsFreeInterpParams(ContextID, p);
    return 0;
}

static
cmsInt32Number ExaustiveCheck3DinterpolationFloatTrilinear(cmsContext ContextID)
{
    cmsInterpParams* p;
    cmsInt32Number r, g, b;
    cmsFloat32Number In[3], Out[3];
    cmsFloat32Number FloatTable[] = { //R     G    B

        0,    0,   0,     // B=0,G=0,R=0
        0,    0,  .25,    // B=1,G=0,R=0

        0,   .5,    0,    // B=0,G=1,R=0
        0,   .5,  .25,    // B=1,G=1,R=0

        1,    0,    0,    // B=0,G=0,R=1
        1,    0,  .25,    // B=1,G=0,R=1

        1,    .5,   0,    // B=0,G=1,R=1
        1,    .5,  .25    // B=1,G=1,R=1

    };

    p = _cmsComputeInterpParams(ContextID, 2, 3, 3, FloatTable, CMS_LERP_FLAGS_FLOAT|CMS_LERP_FLAGS_TRILINEAR);

    MaxErr = 0.0;
    for (r=0; r < 0xff; r++)
        for (g=0; g < 0xff; g++)
            for (b=0; b < 0xff; b++)
            {

                In[0] = (cmsFloat32Number) r / 255.0F;
                In[1] = (cmsFloat32Number) g / 255.0F;
                In[2] = (cmsFloat32Number) b / 255.0F;


                p ->Interpolation.LerpFloat(ContextID, In, Out, p);

                if (!IsGoodFixed15_16("Channel 1", Out[0], In[0])) goto Error;
                if (!IsGoodFixed15_16("Channel 2", Out[1], (cmsFloat32Number) In[1] / 2.F)) goto Error;
                if (!IsGoodFixed15_16("Channel 3", Out[2], (cmsFloat32Number) In[2] / 4.F)) goto Error;
            }

    if (MaxErr > 0) printf("|Err|<%lf ", MaxErr);
    _cmsFreeInterpParams(ContextID, p);
    return 1;

Error:
    _cmsFreeInterpParams(ContextID, p);
    return 0;

}

static
cmsInt32Number ExhaustiveCheck3DinterpolationTetrahedral16(cmsContext ContextID)
{
    cmsInterpParams* p;
    cmsInt32Number r, g, b;
    cmsUInt16Number In[3], Out[3];
    cmsUInt16Number Table[] = {

        0,    0,   0,
        0,    0,   0xffff,

        0,    0xffff,    0,
        0,    0xffff,    0xffff,

        0xffff,    0,    0,
        0xffff,    0,    0xffff,

        0xffff,    0xffff,   0,
        0xffff,    0xffff,   0xffff
    };

    p = _cmsComputeInterpParams(ContextID, 2, 3, 3, Table, CMS_LERP_FLAGS_16BITS);

    for (r=0; r < 0xff; r++)
        for (g=0; g < 0xff; g++)
            for (b=0; b < 0xff; b++)
        {
            In[0] = (cmsUInt16Number) r ;
            In[1] = (cmsUInt16Number) g ;
            In[2] = (cmsUInt16Number) b ;


        p ->Interpolation.Lerp16(ContextID, In, Out, p);

       if (!IsGoodWord("Channel 1", Out[0], In[0])) goto Error;
       if (!IsGoodWord("Channel 2", Out[1], In[1])) goto Error;
       if (!IsGoodWord("Channel 3", Out[2], In[2])) goto Error;
     }

    _cmsFreeInterpParams(ContextID, p);
    return 1;

Error:
    _cmsFreeInterpParams(ContextID, p);
    return 0;
}

static
cmsInt32Number ExhaustiveCheck3DinterpolationTrilinear16(cmsContext ContextID)
{
    cmsInterpParams* p;
    cmsInt32Number r, g, b;
    cmsUInt16Number In[3], Out[3];
    cmsUInt16Number Table[] = {

        0,    0,   0,
        0,    0,   0xffff,

        0,    0xffff,    0,
        0,    0xffff,    0xffff,

        0xffff,    0,    0,
        0xffff,    0,    0xffff,

        0xffff,    0xffff,   0,
        0xffff,    0xffff,   0xffff
    };

    p = _cmsComputeInterpParams(ContextID, 2, 3, 3, Table, CMS_LERP_FLAGS_TRILINEAR);

    for (r=0; r < 0xff; r++)
        for (g=0; g < 0xff; g++)
            for (b=0; b < 0xff; b++)
        {
            In[0] = (cmsUInt16Number) r ;
            In[1] = (cmsUInt16Number)g ;
            In[2] = (cmsUInt16Number)b ;


        p ->Interpolation.Lerp16(ContextID, In, Out, p);

       if (!IsGoodWord("Channel 1", Out[0], In[0])) goto Error;
       if (!IsGoodWord("Channel 2", Out[1], In[1])) goto Error;
       if (!IsGoodWord("Channel 3", Out[2], In[2])) goto Error;
     }


    _cmsFreeInterpParams(ContextID, p);
    return 1;

Error:
    _cmsFreeInterpParams(ContextID, p);
    return 0;
}

// Check reverse interpolation on LUTS. This is right now exclusively used by K preservation algorithm
static
cmsInt32Number CheckReverseInterpolation3x3(cmsContext ContextID)
{
 cmsPipeline* Lut;
 cmsStage* clut;
 cmsFloat32Number Target[4], Result[4], Hint[4];
 cmsFloat32Number err, max;
 cmsInt32Number i;
 cmsUInt16Number Table[] = {

        0,    0,   0,                 // 0 0 0
        0,    0,   0xffff,            // 0 0 1

        0,    0xffff,    0,           // 0 1 0
        0,    0xffff,    0xffff,      // 0 1 1

        0xffff,    0,    0,           // 1 0 0
        0xffff,    0,    0xffff,      // 1 0 1

        0xffff,    0xffff,   0,       // 1 1 0
        0xffff,    0xffff,   0xffff,  // 1 1 1
    };



   Lut = cmsPipelineAlloc(ContextID, 3, 3);

   clut = cmsStageAllocCLut16bit(ContextID, 2, 3, 3, Table);
   cmsPipelineInsertStage(ContextID, Lut, cmsAT_BEGIN, clut);

   Target[0] = 0; Target[1] = 0; Target[2] = 0;
   Hint[0] = 0; Hint[1] = 0; Hint[2] = 0;
   cmsPipelineEvalReverseFloat(ContextID, Target, Result, NULL, Lut);
   if (Result[0] != 0 || Result[1] != 0 || Result[2] != 0){

       Fail("Reverse interpolation didn't find zero");
       goto Error;
   }

   // Transverse identity
   max = 0;
   for (i=0; i <= 100; i++) {

       cmsFloat32Number in = i / 100.0F;

       Target[0] = in; Target[1] = 0; Target[2] = 0;
       cmsPipelineEvalReverseFloat(ContextID, Target, Result, Hint, Lut);

       err = fabsf(in - Result[0]);
       if (err > max) max = err;

       memcpy(Hint, Result, sizeof(Hint));
   }

    cmsPipelineFree(ContextID, Lut);
    return (max <= FLOAT_PRECISSION);

Error:
    cmsPipelineFree(ContextID, Lut);
    return 0;
}


static
cmsInt32Number CheckReverseInterpolation4x3(cmsContext ContextID)
{
 cmsPipeline* Lut;
 cmsStage* clut;
 cmsFloat32Number Target[4], Result[4], Hint[4];
 cmsFloat32Number err, max;
 cmsInt32Number i;

 // 4 -> 3, output gets 3 first channels copied
 cmsUInt16Number Table[] = {

        0,         0,         0,          //  0 0 0 0   = ( 0, 0, 0)
        0,         0,         0,          //  0 0 0 1   = ( 0, 0, 0)

        0,         0,         0xffff,     //  0 0 1 0   = ( 0, 0, 1)
        0,         0,         0xffff,     //  0 0 1 1   = ( 0, 0, 1)

        0,         0xffff,    0,          //  0 1 0 0   = ( 0, 1, 0)
        0,         0xffff,    0,          //  0 1 0 1   = ( 0, 1, 0)

        0,         0xffff,    0xffff,     //  0 1 1 0    = ( 0, 1, 1)
        0,         0xffff,    0xffff,     //  0 1 1 1    = ( 0, 1, 1)

        0xffff,    0,         0,          //  1 0 0 0    = ( 1, 0, 0)
        0xffff,    0,         0,          //  1 0 0 1    = ( 1, 0, 0)

        0xffff,    0,         0xffff,     //  1 0 1 0    = ( 1, 0, 1)
        0xffff,    0,         0xffff,     //  1 0 1 1    = ( 1, 0, 1)

        0xffff,    0xffff,    0,          //  1 1 0 0    = ( 1, 1, 0)
        0xffff,    0xffff,    0,          //  1 1 0 1    = ( 1, 1, 0)

        0xffff,    0xffff,    0xffff,     //  1 1 1 0    = ( 1, 1, 1)
        0xffff,    0xffff,    0xffff,     //  1 1 1 1    = ( 1, 1, 1)
    };


   Lut = cmsPipelineAlloc(ContextID, 4, 3);

   clut = cmsStageAllocCLut16bit(ContextID, 2, 4, 3, Table);
   cmsPipelineInsertStage(ContextID, Lut, cmsAT_BEGIN, clut);

   // Check if the LUT is behaving as expected
   SubTest("4->3 feasibility");
   for (i=0; i <= 100; i++) {

       Target[0] = i / 100.0F;
       Target[1] = Target[0];
       Target[2] = 0;
       Target[3] = 12;

       cmsPipelineEvalFloat(ContextID, Target, Result, Lut);

       if (!IsGoodFixed15_16("0", Target[0], Result[0])) goto Error;
       if (!IsGoodFixed15_16("1", Target[1], Result[1])) goto Error;
       if (!IsGoodFixed15_16("2", Target[2], Result[2])) goto Error;
   }

   SubTest("4->3 zero");
   Target[0] = 0;
   Target[1] = 0;
   Target[2] = 0;

   // This one holds the fixed K
   Target[3] = 0;

   // This is our hint (which is a big lie in this case)
   Hint[0] = 0.1F; Hint[1] = 0.1F; Hint[2] = 0.1F;

   cmsPipelineEvalReverseFloat(ContextID, Target, Result, Hint, Lut);

   if (Result[0] != 0 || Result[1] != 0 || Result[2] != 0 || Result[3] != 0){

       Fail("Reverse interpolation didn't find zero");
       goto Error;
   }

   SubTest("4->3 find CMY");
   max = 0;
   for (i=0; i <= 100; i++) {

       cmsFloat32Number in = i / 100.0F;

       Target[0] = in; Target[1] = 0; Target[2] = 0;
       cmsPipelineEvalReverseFloat(ContextID, Target, Result, Hint, Lut);

       err = fabsf(in - Result[0]);
       if (err > max) max = err;

       memcpy(Hint, Result, sizeof(Hint));
   }

    cmsPipelineFree(ContextID, Lut);
    return (max <= FLOAT_PRECISSION);

Error:
    cmsPipelineFree(ContextID, Lut);
    return 0;
}



// Check all interpolation.

static
cmsUInt16Number Fn8D1(cmsUInt16Number a1, cmsUInt16Number a2, cmsUInt16Number a3, cmsUInt16Number a4,
                      cmsUInt16Number a5, cmsUInt16Number a6, cmsUInt16Number a7, cmsUInt16Number a8,
                      cmsUInt32Number m)
{
    return (cmsUInt16Number) ((a1 + a2 + a3 + a4 + a5 + a6 + a7 + a8) / m);
}


static
cmsUInt16Number Fn8D2(cmsUInt16Number a1, cmsUInt16Number a2, cmsUInt16Number a3, cmsUInt16Number a4,
                      cmsUInt16Number a5, cmsUInt16Number a6, cmsUInt16Number a7, cmsUInt16Number a8,
                      cmsUInt32Number m)
{
    return (cmsUInt16Number) ((a1 + 3* a2 + 3* a3 + a4 + a5 + a6 + a7 + a8 ) / (m + 4));
}


static
cmsUInt16Number Fn8D3(cmsUInt16Number a1, cmsUInt16Number a2, cmsUInt16Number a3, cmsUInt16Number a4,
                      cmsUInt16Number a5, cmsUInt16Number a6, cmsUInt16Number a7, cmsUInt16Number a8,
                      cmsUInt32Number m)
{
    return (cmsUInt16Number) ((3*a1 + 2*a2 + 3*a3 + a4 + a5 + a6 + a7 + a8) / (m + 5));
}




static
cmsInt32Number Sampler3D(cmsContext ContextID,
               CMSREGISTER const cmsUInt16Number In[],
               CMSREGISTER cmsUInt16Number Out[],
               CMSREGISTER void * Cargo)
{

    Out[0] = Fn8D1(In[0], In[1], In[2], 0, 0, 0, 0, 0, 3);
    Out[1] = Fn8D2(In[0], In[1], In[2], 0, 0, 0, 0, 0, 3);
    Out[2] = Fn8D3(In[0], In[1], In[2], 0, 0, 0, 0, 0, 3);

    return 1;

    cmsUNUSED_PARAMETER(Cargo);

}

static
cmsInt32Number Sampler4D(cmsContext ContextID,
               CMSREGISTER const cmsUInt16Number In[],
               CMSREGISTER cmsUInt16Number Out[],
               CMSREGISTER void * Cargo)
{

    Out[0] = Fn8D1(In[0], In[1], In[2], In[3], 0, 0, 0, 0, 4);
    Out[1] = Fn8D2(In[0], In[1], In[2], In[3], 0, 0, 0, 0, 4);
    Out[2] = Fn8D3(In[0], In[1], In[2], In[3], 0, 0, 0, 0, 4);

    return 1;

    cmsUNUSED_PARAMETER(Cargo);
}

static
cmsInt32Number Sampler5D(cmsContext ContextID,
               CMSREGISTER const cmsUInt16Number In[],
               CMSREGISTER cmsUInt16Number Out[],
               CMSREGISTER void * Cargo)
{

    Out[0] = Fn8D1(In[0], In[1], In[2], In[3], In[4], 0, 0, 0, 5);
    Out[1] = Fn8D2(In[0], In[1], In[2], In[3], In[4], 0, 0, 0, 5);
    Out[2] = Fn8D3(In[0], In[1], In[2], In[3], In[4], 0, 0, 0, 5);

    return 1;

    cmsUNUSED_PARAMETER(Cargo);
}

static
cmsInt32Number Sampler6D(cmsContext ContextID,
               CMSREGISTER const cmsUInt16Number In[],
               CMSREGISTER cmsUInt16Number Out[],
               CMSREGISTER void * Cargo)
{

    Out[0] = Fn8D1(In[0], In[1], In[2], In[3], In[4], In[5], 0, 0, 6);
    Out[1] = Fn8D2(In[0], In[1], In[2], In[3], In[4], In[5], 0, 0, 6);
    Out[2] = Fn8D3(In[0], In[1], In[2], In[3], In[4], In[5], 0, 0, 6);

    return 1;

    cmsUNUSED_PARAMETER(Cargo);
}

static
cmsInt32Number Sampler7D(cmsContext ContextID,
               CMSREGISTER const cmsUInt16Number In[],
               CMSREGISTER cmsUInt16Number Out[],
               CMSREGISTER void * Cargo)
{

    Out[0] = Fn8D1(In[0], In[1], In[2], In[3], In[4], In[5], In[6], 0, 7);
    Out[1] = Fn8D2(In[0], In[1], In[2], In[3], In[4], In[5], In[6], 0, 7);
    Out[2] = Fn8D3(In[0], In[1], In[2], In[3], In[4], In[5], In[6], 0, 7);

    return 1;

    cmsUNUSED_PARAMETER(Cargo);
}

static
cmsInt32Number Sampler8D(cmsContext ContextID,
               CMSREGISTER const cmsUInt16Number In[],
               CMSREGISTER cmsUInt16Number Out[],
               CMSREGISTER void * Cargo)
{

    Out[0] = Fn8D1(In[0], In[1], In[2], In[3], In[4], In[5], In[6], In[7], 8);
    Out[1] = Fn8D2(In[0], In[1], In[2], In[3], In[4], In[5], In[6], In[7], 8);
    Out[2] = Fn8D3(In[0], In[1], In[2], In[3], In[4], In[5], In[6], In[7], 8);

    return 1;

    cmsUNUSED_PARAMETER(Cargo);
}

static
cmsBool CheckOne3D(cmsContext ContextID, cmsPipeline* lut, cmsUInt16Number a1, cmsUInt16Number a2, cmsUInt16Number a3)
{
    cmsUInt16Number In[3], Out1[3], Out2[3];

    In[0] = a1; In[1] = a2; In[2] = a3;

    // This is the interpolated value
    cmsPipelineEval16(ContextID, In, Out1, lut);

    // This is the real value
    Sampler3D(ContextID, In, Out2, NULL);

    // Let's see the difference

    if (!IsGoodWordPrec("Channel 1", Out1[0], Out2[0], 2)) return FALSE;
    if (!IsGoodWordPrec("Channel 2", Out1[1], Out2[1], 2)) return FALSE;
    if (!IsGoodWordPrec("Channel 3", Out1[2], Out2[2], 2)) return FALSE;

    return TRUE;
}

static
cmsBool CheckOne4D(cmsContext ContextID, cmsPipeline* lut, cmsUInt16Number a1, cmsUInt16Number a2, cmsUInt16Number a3, cmsUInt16Number a4)
{
    cmsUInt16Number In[4], Out1[3], Out2[3];

    In[0] = a1; In[1] = a2; In[2] = a3; In[3] = a4;

    // This is the interpolated value
    cmsPipelineEval16(ContextID, In, Out1, lut);

    // This is the real value
    Sampler4D(ContextID, In, Out2, NULL);

    // Let's see the difference

    if (!IsGoodWordPrec("Channel 1", Out1[0], Out2[0], 2)) return FALSE;
    if (!IsGoodWordPrec("Channel 2", Out1[1], Out2[1], 2)) return FALSE;
    if (!IsGoodWordPrec("Channel 3", Out1[2], Out2[2], 2)) return FALSE;

    return TRUE;
}

static
cmsBool CheckOne5D(cmsContext ContextID, cmsPipeline* lut, cmsUInt16Number a1, cmsUInt16Number a2,
                                     cmsUInt16Number a3, cmsUInt16Number a4, cmsUInt16Number a5)
{
    cmsUInt16Number In[5], Out1[3], Out2[3];

    In[0] = a1; In[1] = a2; In[2] = a3; In[3] = a4; In[4] = a5;

    // This is the interpolated value
    cmsPipelineEval16(ContextID, In, Out1, lut);

    // This is the real value
    Sampler5D(ContextID, In, Out2, NULL);

    // Let's see the difference

    if (!IsGoodWordPrec("Channel 1", Out1[0], Out2[0], 2)) return FALSE;
    if (!IsGoodWordPrec("Channel 2", Out1[1], Out2[1], 2)) return FALSE;
    if (!IsGoodWordPrec("Channel 3", Out1[2], Out2[2], 2)) return FALSE;

    return TRUE;
}

static
cmsBool CheckOne6D(cmsContext ContextID, cmsPipeline* lut, cmsUInt16Number a1, cmsUInt16Number a2,
                                     cmsUInt16Number a3, cmsUInt16Number a4,
                                     cmsUInt16Number a5, cmsUInt16Number a6)
{
    cmsUInt16Number In[6], Out1[3], Out2[3];

    In[0] = a1; In[1] = a2; In[2] = a3; In[3] = a4; In[4] = a5; In[5] = a6;

    // This is the interpolated value
    cmsPipelineEval16(ContextID, In, Out1, lut);

    // This is the real value
    Sampler6D(ContextID, In, Out2, NULL);

    // Let's see the difference

    if (!IsGoodWordPrec("Channel 1", Out1[0], Out2[0], 2)) return FALSE;
    if (!IsGoodWordPrec("Channel 2", Out1[1], Out2[1], 2)) return FALSE;
    if (!IsGoodWordPrec("Channel 3", Out1[2], Out2[2], 2)) return FALSE;

    return TRUE;
}


static
cmsBool CheckOne7D(cmsContext ContextID, cmsPipeline* lut, cmsUInt16Number a1, cmsUInt16Number a2,
                                     cmsUInt16Number a3, cmsUInt16Number a4,
                                     cmsUInt16Number a5, cmsUInt16Number a6,
                                     cmsUInt16Number a7)
{
    cmsUInt16Number In[7], Out1[3], Out2[3];

    In[0] = a1; In[1] = a2; In[2] = a3; In[3] = a4; In[4] = a5; In[5] = a6; In[6] = a7;

    // This is the interpolated value
    cmsPipelineEval16(ContextID, In, Out1, lut);

    // This is the real value
    Sampler7D(ContextID, In, Out2, NULL);

    // Let's see the difference

    if (!IsGoodWordPrec("Channel 1", Out1[0], Out2[0], 2)) return FALSE;
    if (!IsGoodWordPrec("Channel 2", Out1[1], Out2[1], 2)) return FALSE;
    if (!IsGoodWordPrec("Channel 3", Out1[2], Out2[2], 2)) return FALSE;

    return TRUE;
}


static
cmsBool CheckOne8D(cmsContext ContextID, cmsPipeline* lut, cmsUInt16Number a1, cmsUInt16Number a2,
                                     cmsUInt16Number a3, cmsUInt16Number a4,
                                     cmsUInt16Number a5, cmsUInt16Number a6,
                                     cmsUInt16Number a7, cmsUInt16Number a8)
{
    cmsUInt16Number In[8], Out1[3], Out2[3];

    In[0] = a1; In[1] = a2; In[2] = a3; In[3] = a4; In[4] = a5; In[5] = a6; In[6] = a7; In[7] = a8;

    // This is the interpolated value
    cmsPipelineEval16(ContextID, In, Out1, lut);

    // This is the real value
    Sampler8D(ContextID, In, Out2, NULL);

    // Let's see the difference

    if (!IsGoodWordPrec("Channel 1", Out1[0], Out2[0], 2)) return FALSE;
    if (!IsGoodWordPrec("Channel 2", Out1[1], Out2[1], 2)) return FALSE;
    if (!IsGoodWordPrec("Channel 3", Out1[2], Out2[2], 2)) return FALSE;

    return TRUE;
}


static
cmsInt32Number Check3Dinterp(cmsContext ContextID)
{
    cmsPipeline* lut;
    cmsStage* mpe;

    lut = cmsPipelineAlloc(ContextID, 3, 3);
    mpe = cmsStageAllocCLut16bit(ContextID, 9, 3, 3, NULL);
    cmsStageSampleCLut16bit(ContextID, mpe, Sampler3D, NULL, 0);
    cmsPipelineInsertStage(ContextID, lut, cmsAT_BEGIN, mpe);

    // Check accuracy

    if (!CheckOne3D(ContextID, lut, 0, 0, 0)) return 0;
    if (!CheckOne3D(ContextID, lut, 0xffff, 0xffff, 0xffff)) return 0;

    if (!CheckOne3D(ContextID, lut, 0x8080, 0x8080, 0x8080)) return 0;
    if (!CheckOne3D(ContextID, lut, 0x0000, 0xFE00, 0x80FF)) return 0;
    if (!CheckOne3D(ContextID, lut, 0x1111, 0x2222, 0x3333)) return 0;
    if (!CheckOne3D(ContextID, lut, 0x0000, 0x0012, 0x0013)) return 0;
    if (!CheckOne3D(ContextID, lut, 0x3141, 0x1415, 0x1592)) return 0;
    if (!CheckOne3D(ContextID, lut, 0xFF00, 0xFF01, 0xFF12)) return 0;

    cmsPipelineFree(ContextID, lut);

    return 1;
}

static
cmsInt32Number Check3DinterpGranular(cmsContext ContextID)
{
    cmsPipeline* lut;
    cmsStage* mpe;
    cmsUInt32Number Dimensions[] = { 7, 8, 9 };

    lut = cmsPipelineAlloc(ContextID, 3, 3);
    mpe = cmsStageAllocCLut16bitGranular(ContextID, Dimensions, 3, 3, NULL);
    cmsStageSampleCLut16bit(ContextID, mpe, Sampler3D, NULL, 0);
    cmsPipelineInsertStage(ContextID, lut, cmsAT_BEGIN, mpe);

    // Check accuracy

    if (!CheckOne3D(ContextID, lut, 0, 0, 0)) return 0;
    if (!CheckOne3D(ContextID, lut, 0xffff, 0xffff, 0xffff)) return 0;

    if (!CheckOne3D(ContextID, lut, 0x8080, 0x8080, 0x8080)) return 0;
    if (!CheckOne3D(ContextID, lut, 0x0000, 0xFE00, 0x80FF)) return 0;
    if (!CheckOne3D(ContextID, lut, 0x1111, 0x2222, 0x3333)) return 0;
    if (!CheckOne3D(ContextID, lut, 0x0000, 0x0012, 0x0013)) return 0;
    if (!CheckOne3D(ContextID, lut, 0x3141, 0x1415, 0x1592)) return 0;
    if (!CheckOne3D(ContextID, lut, 0xFF00, 0xFF01, 0xFF12)) return 0;

    cmsPipelineFree(ContextID, lut);

    return 1;
}


static
cmsInt32Number Check4Dinterp(cmsContext ContextID)
{
    cmsPipeline* lut;
    cmsStage* mpe;

    lut = cmsPipelineAlloc(ContextID, 4, 3);
    mpe = cmsStageAllocCLut16bit(ContextID, 9, 4, 3, NULL);
    cmsStageSampleCLut16bit(ContextID, mpe, Sampler4D, NULL, 0);
    cmsPipelineInsertStage(ContextID, lut, cmsAT_BEGIN, mpe);

    // Check accuracy

    if (!CheckOne4D(ContextID, lut, 0, 0, 0, 0)) return 0;
    if (!CheckOne4D(ContextID, lut, 0xffff, 0xffff, 0xffff, 0xffff)) return 0;

    if (!CheckOne4D(ContextID, lut, 0x8080, 0x8080, 0x8080, 0x8080)) return 0;
    if (!CheckOne4D(ContextID, lut, 0x0000, 0xFE00, 0x80FF, 0x8888)) return 0;
    if (!CheckOne4D(ContextID, lut, 0x1111, 0x2222, 0x3333, 0x4444)) return 0;
    if (!CheckOne4D(ContextID, lut, 0x0000, 0x0012, 0x0013, 0x0014)) return 0;
    if (!CheckOne4D(ContextID, lut, 0x3141, 0x1415, 0x1592, 0x9261)) return 0;
    if (!CheckOne4D(ContextID, lut, 0xFF00, 0xFF01, 0xFF12, 0xFF13)) return 0;

    cmsPipelineFree(ContextID, lut);

    return 1;
}



static
cmsInt32Number Check4DinterpGranular(cmsContext ContextID)
{
    cmsPipeline* lut;
    cmsStage* mpe;
    cmsUInt32Number Dimensions[] = { 9, 8, 7, 6 };

    lut = cmsPipelineAlloc(ContextID, 4, 3);
    mpe = cmsStageAllocCLut16bitGranular(ContextID, Dimensions, 4, 3, NULL);
    cmsStageSampleCLut16bit(ContextID, mpe, Sampler4D, NULL, 0);
    cmsPipelineInsertStage(ContextID, lut, cmsAT_BEGIN, mpe);

    // Check accuracy

    if (!CheckOne4D(ContextID, lut, 0, 0, 0, 0)) return 0;
    if (!CheckOne4D(ContextID, lut, 0xffff, 0xffff, 0xffff, 0xffff)) return 0;

    if (!CheckOne4D(ContextID, lut, 0x8080, 0x8080, 0x8080, 0x8080)) return 0;
    if (!CheckOne4D(ContextID, lut, 0x0000, 0xFE00, 0x80FF, 0x8888)) return 0;
    if (!CheckOne4D(ContextID, lut, 0x1111, 0x2222, 0x3333, 0x4444)) return 0;
    if (!CheckOne4D(ContextID, lut, 0x0000, 0x0012, 0x0013, 0x0014)) return 0;
    if (!CheckOne4D(ContextID, lut, 0x3141, 0x1415, 0x1592, 0x9261)) return 0;
    if (!CheckOne4D(ContextID, lut, 0xFF00, 0xFF01, 0xFF12, 0xFF13)) return 0;

    cmsPipelineFree(ContextID, lut);

    return 1;
}


static
cmsInt32Number Check5DinterpGranular(cmsContext ContextID)
{
    cmsPipeline* lut;
    cmsStage* mpe;
    cmsUInt32Number Dimensions[] = { 3, 2, 2, 2, 2 };

    lut = cmsPipelineAlloc(ContextID, 5, 3);
    mpe = cmsStageAllocCLut16bitGranular(ContextID, Dimensions, 5, 3, NULL);
    cmsStageSampleCLut16bit(ContextID, mpe, Sampler5D, NULL, 0);
    cmsPipelineInsertStage(ContextID, lut, cmsAT_BEGIN, mpe);

    // Check accuracy

    if (!CheckOne5D(ContextID, lut, 0, 0, 0, 0, 0)) return 0;
    if (!CheckOne5D(ContextID, lut, 0xffff, 0xffff, 0xffff, 0xffff, 0xffff)) return 0;

    if (!CheckOne5D(ContextID, lut, 0x8080, 0x8080, 0x8080, 0x8080, 0x1234)) return 0;
    if (!CheckOne5D(ContextID, lut, 0x0000, 0xFE00, 0x80FF, 0x8888, 0x8078)) return 0;
    if (!CheckOne5D(ContextID, lut, 0x1111, 0x2222, 0x3333, 0x4444, 0x1455)) return 0;
    if (!CheckOne5D(ContextID, lut, 0x0000, 0x0012, 0x0013, 0x0014, 0x2333)) return 0;
    if (!CheckOne5D(ContextID, lut, 0x3141, 0x1415, 0x1592, 0x9261, 0x4567)) return 0;
    if (!CheckOne5D(ContextID, lut, 0xFF00, 0xFF01, 0xFF12, 0xFF13, 0xF344)) return 0;

    cmsPipelineFree(ContextID, lut);

    return 1;
}

static
cmsInt32Number Check6DinterpGranular(cmsContext ContextID)
{
    cmsPipeline* lut;
    cmsStage* mpe;
    cmsUInt32Number Dimensions[] = { 4, 3, 3, 2, 2, 2 };

    lut = cmsPipelineAlloc(ContextID, 6, 3);
    mpe = cmsStageAllocCLut16bitGranular(ContextID, Dimensions, 6, 3, NULL);
    cmsStageSampleCLut16bit(ContextID, mpe, Sampler6D, NULL, 0);
    cmsPipelineInsertStage(ContextID, lut, cmsAT_BEGIN, mpe);

    // Check accuracy

    if (!CheckOne6D(ContextID, lut, 0, 0, 0, 0, 0, 0)) return 0;
    if (!CheckOne6D(ContextID, lut, 0xffff, 0xffff, 0xffff, 0xffff, 0xffff, 0xffff)) return 0;

    if (!CheckOne6D(ContextID, lut, 0x8080, 0x8080, 0x8080, 0x8080, 0x1234, 0x1122)) return 0;
    if (!CheckOne6D(ContextID, lut, 0x0000, 0xFE00, 0x80FF, 0x8888, 0x8078, 0x2233)) return 0;
    if (!CheckOne6D(ContextID, lut, 0x1111, 0x2222, 0x3333, 0x4444, 0x1455, 0x3344)) return 0;
    if (!CheckOne6D(ContextID, lut, 0x0000, 0x0012, 0x0013, 0x0014, 0x2333, 0x4455)) return 0;
    if (!CheckOne6D(ContextID, lut, 0x3141, 0x1415, 0x1592, 0x9261, 0x4567, 0x5566)) return 0;
    if (!CheckOne6D(ContextID, lut, 0xFF00, 0xFF01, 0xFF12, 0xFF13, 0xF344, 0x6677)) return 0;

    cmsPipelineFree(ContextID, lut);

    return 1;
}

static
cmsInt32Number Check7DinterpGranular(cmsContext ContextID)
{
    cmsPipeline* lut;
    cmsStage* mpe;
    cmsUInt32Number Dimensions[] = { 4, 3, 3, 2, 2, 2, 2 };

    lut = cmsPipelineAlloc(ContextID, 7, 3);
    mpe = cmsStageAllocCLut16bitGranular(ContextID, Dimensions, 7, 3, NULL);
    cmsStageSampleCLut16bit(ContextID, mpe, Sampler7D, NULL, 0);
    cmsPipelineInsertStage(ContextID, lut, cmsAT_BEGIN, mpe);

    // Check accuracy

    if (!CheckOne7D(ContextID, lut, 0, 0, 0, 0, 0, 0, 0)) return 0;
    if (!CheckOne7D(ContextID, lut, 0xffff, 0xffff, 0xffff, 0xffff, 0xffff, 0xffff, 0xffff)) return 0;

    if (!CheckOne7D(ContextID, lut, 0x8080, 0x8080, 0x8080, 0x8080, 0x1234, 0x1122, 0x0056)) return 0;
    if (!CheckOne7D(ContextID, lut, 0x0000, 0xFE00, 0x80FF, 0x8888, 0x8078, 0x2233, 0x0088)) return 0;
    if (!CheckOne7D(ContextID, lut, 0x1111, 0x2222, 0x3333, 0x4444, 0x1455, 0x3344, 0x1987)) return 0;
    if (!CheckOne7D(ContextID, lut, 0x0000, 0x0012, 0x0013, 0x0014, 0x2333, 0x4455, 0x9988)) return 0;
    if (!CheckOne7D(ContextID, lut, 0x3141, 0x1415, 0x1592, 0x9261, 0x4567, 0x5566, 0xfe56)) return 0;
    if (!CheckOne7D(ContextID, lut, 0xFF00, 0xFF01, 0xFF12, 0xFF13, 0xF344, 0x6677, 0xbabe)) return 0;

    cmsPipelineFree(ContextID, lut);

    return 1;
}


static
cmsInt32Number Check8DinterpGranular(cmsContext ContextID)
{
    cmsPipeline* lut;
    cmsStage* mpe;
    cmsUInt32Number Dimensions[] = { 4, 3, 3, 2, 2, 2, 2, 2 };

    lut = cmsPipelineAlloc(ContextID, 8, 3);
    mpe = cmsStageAllocCLut16bitGranular(ContextID, Dimensions, 8, 3, NULL);
    cmsStageSampleCLut16bit(ContextID, mpe, Sampler8D, NULL, 0);
    cmsPipelineInsertStage(ContextID, lut, cmsAT_BEGIN, mpe);

    // Check accuracy

    if (!CheckOne8D(ContextID, lut, 0, 0, 0, 0, 0, 0, 0, 0)) return 0;
    if (!CheckOne8D(ContextID, lut, 0xffff, 0xffff, 0xffff, 0xffff, 0xffff, 0xffff, 0xffff, 0xffff)) return 0;

    if (!CheckOne8D(ContextID, lut, 0x8080, 0x8080, 0x8080, 0x8080, 0x1234, 0x1122, 0x0056, 0x0011)) return 0;
    if (!CheckOne8D(ContextID, lut, 0x0000, 0xFE00, 0x80FF, 0x8888, 0x8078, 0x2233, 0x0088, 0x2020)) return 0;
    if (!CheckOne8D(ContextID, lut, 0x1111, 0x2222, 0x3333, 0x4444, 0x1455, 0x3344, 0x1987, 0x4532)) return 0;
    if (!CheckOne8D(ContextID, lut, 0x0000, 0x0012, 0x0013, 0x0014, 0x2333, 0x4455, 0x9988, 0x1200)) return 0;
    if (!CheckOne8D(ContextID, lut, 0x3141, 0x1415, 0x1592, 0x9261, 0x4567, 0x5566, 0xfe56, 0x6666)) return 0;
    if (!CheckOne8D(ContextID, lut, 0xFF00, 0xFF01, 0xFF12, 0xFF13, 0xF344, 0x6677, 0xbabe, 0xface)) return 0;

    cmsPipelineFree(ContextID, lut);

    return 1;
}

// Colorimetric conversions -------------------------------------------------------------------------------------------------

// Lab to LCh and back should be performed at 1E-12 accuracy at least
static
cmsInt32Number CheckLab2LCh(cmsContext ContextID)
{
    cmsInt32Number l, a, b;
    cmsFloat64Number dist, Max = 0;
    cmsCIELab Lab, Lab2;
    cmsCIELCh LCh;

    for (l=0; l <= 100; l += 10) {

        for (a=-128; a <= +128; a += 8) {

            for (b=-128; b <= 128; b += 8) {

                Lab.L = l;
                Lab.a = a;
                Lab.b = b;

                cmsLab2LCh(ContextID, &LCh, &Lab);
                cmsLCh2Lab(ContextID, &Lab2, &LCh);

                dist = cmsDeltaE(ContextID, &Lab, &Lab2);
                if (dist > Max) Max = dist;
            }
        }
    }

    return Max < 1E-12;
}

// Lab to LCh and back should be performed at 1E-12 accuracy at least
static
cmsInt32Number CheckLab2XYZ(cmsContext ContextID)
{
    cmsInt32Number l, a, b;
    cmsFloat64Number dist, Max = 0;
    cmsCIELab Lab, Lab2;
    cmsCIEXYZ XYZ;

    for (l=0; l <= 100; l += 10) {

        for (a=-128; a <= +128; a += 8) {

            for (b=-128; b <= 128; b += 8) {

                Lab.L = l;
                Lab.a = a;
                Lab.b = b;

                cmsLab2XYZ(ContextID, NULL, &XYZ, &Lab);
                cmsXYZ2Lab(ContextID, NULL, &Lab2, &XYZ);

                dist = cmsDeltaE(ContextID, &Lab, &Lab2);
                if (dist > Max) Max = dist;

            }
        }
    }

    return Max < 1E-12;
}

// Lab to xyY and back should be performed at 1E-12 accuracy at least
static
cmsInt32Number CheckLab2xyY(cmsContext ContextID)
{
    cmsInt32Number l, a, b;
    cmsFloat64Number dist, Max = 0;
    cmsCIELab Lab, Lab2;
    cmsCIEXYZ XYZ;
    cmsCIExyY xyY;

    for (l=0; l <= 100; l += 10) {

        for (a=-128; a <= +128; a += 8) {

            for (b=-128; b <= 128; b += 8) {

                Lab.L = l;
                Lab.a = a;
                Lab.b = b;

                cmsLab2XYZ(ContextID, NULL, &XYZ, &Lab);
                cmsXYZ2xyY(ContextID, &xyY, &XYZ);
                cmsxyY2XYZ(ContextID, &XYZ, &xyY);
                cmsXYZ2Lab(ContextID, NULL, &Lab2, &XYZ);

                dist = cmsDeltaE(ContextID, &Lab, &Lab2);
                if (dist > Max) Max = dist;

            }
        }
    }

    return Max < 1E-12;
}


static
cmsInt32Number CheckLabV2encoding(cmsContext ContextID)
{
    cmsInt32Number n2, i, j;
    cmsUInt16Number Inw[3], aw[3];
    cmsCIELab Lab;

    n2=0;

    for (j=0; j < 65535; j++) {

        Inw[0] = Inw[1] = Inw[2] = (cmsUInt16Number) j;

        cmsLabEncoded2FloatV2(ContextID, &Lab, Inw);
        cmsFloat2LabEncodedV2(ContextID, aw, &Lab);

        for (i=0; i < 3; i++) {

        if (aw[i] != j) {
            n2++;
        }
        }

    }

    return (n2 == 0);
}

static
cmsInt32Number CheckLabV4encoding(cmsContext ContextID)
{
    cmsInt32Number n2, i, j;
    cmsUInt16Number Inw[3], aw[3];
    cmsCIELab Lab;

    n2=0;

    for (j=0; j < 65535; j++) {

        Inw[0] = Inw[1] = Inw[2] = (cmsUInt16Number) j;

        cmsLabEncoded2Float(ContextID, &Lab, Inw);
        cmsFloat2LabEncoded(ContextID, aw, &Lab);

        for (i=0; i < 3; i++) {

        if (aw[i] != j) {
            n2++;
        }
        }

    }

    return (n2 == 0);
}


// BlackBody -----------------------------------------------------------------------------------------------------

static
cmsInt32Number CheckTemp2CHRM(cmsContext ContextID)
{
    cmsInt32Number j;
    cmsFloat64Number d, v, Max = 0;
    cmsCIExyY White;

    for (j=4000; j < 25000; j++) {

        cmsWhitePointFromTemp(ContextID, &White, j);
        if (!cmsTempFromWhitePoint(ContextID, &v, &White)) return 0;

        d = fabs(v - j);
        if (d > Max) Max = d;
    }

    // 100 degree is the actual resolution
    return (Max < 100);
}



// Tone curves -----------------------------------------------------------------------------------------------------

static
cmsInt32Number CheckGammaEstimation(cmsContext ContextID, cmsToneCurve* c, cmsFloat64Number g)
{
    cmsFloat64Number est = cmsEstimateGamma(ContextID, c, 0.001);

    SubTest("Gamma estimation");
    if (fabs(est - g) > 0.001) return 0;
    return 1;
}

static
cmsInt32Number CheckGammaCreation16(cmsContext ContextID)
{
    cmsToneCurve* LinGamma = cmsBuildGamma(ContextID, 1.0);
    cmsInt32Number i;
    cmsUInt16Number in, out;

    for (i=0; i < 0xffff; i++) {

        in = (cmsUInt16Number) i;
        out = cmsEvalToneCurve16(ContextID, LinGamma, in);
        if (in != out) {
            Fail("(lin gamma): Must be %x, But is %x : ", in, out);
            cmsFreeToneCurve(ContextID, LinGamma);
            return 0;
        }
    }

    if (!CheckGammaEstimation(ContextID, LinGamma, 1.0)) return 0;

    cmsFreeToneCurve(ContextID, LinGamma);
    return 1;

}

static
cmsInt32Number CheckGammaCreationFlt(cmsContext ContextID)
{
    cmsToneCurve* LinGamma = cmsBuildGamma(ContextID, 1.0);
    cmsInt32Number i;
    cmsFloat32Number in, out;

    for (i=0; i < 0xffff; i++) {

        in = (cmsFloat32Number) (i / 65535.0);
        out = cmsEvalToneCurveFloat(ContextID, LinGamma, in);
        if (fabs(in - out) > (1/65535.0)) {
            Fail("(lin gamma): Must be %f, But is %f : ", in, out);
            cmsFreeToneCurve(ContextID, LinGamma);
            return 0;
        }
    }

    if (!CheckGammaEstimation(ContextID, LinGamma, 1.0)) return 0;
    cmsFreeToneCurve(ContextID, LinGamma);
    return 1;
}

// Curve curves using a single power function
// Error is given in 0..ffff counts
static
cmsInt32Number CheckGammaFloat(cmsContext ContextID, cmsFloat64Number g)
{
    cmsToneCurve* Curve = cmsBuildGamma(ContextID, g);
    cmsInt32Number i;
    cmsFloat32Number in, out;
    cmsFloat64Number val, Err;

    MaxErr = 0.0;
    for (i=0; i < 0xffff; i++) {

        in = (cmsFloat32Number) (i / 65535.0);
        out = cmsEvalToneCurveFloat(ContextID, Curve, in);
        val = pow((cmsFloat64Number) in, g);

        Err = fabs( val - out);
        if (Err > MaxErr) MaxErr = Err;
    }

    if (MaxErr > 0) printf("|Err|<%lf ", MaxErr * 65535.0);

    if (!CheckGammaEstimation(ContextID, Curve, g)) return 0;

    cmsFreeToneCurve(ContextID, Curve);
    return 1;
}

static cmsInt32Number CheckGamma18(cmsContext ContextID)
{
    return CheckGammaFloat(ContextID, 1.8);
}

static cmsInt32Number CheckGamma22(cmsContext ContextID)
{
    return CheckGammaFloat(ContextID, 2.2);
}

static cmsInt32Number CheckGamma30(cmsContext ContextID)
{
    return CheckGammaFloat(ContextID, 3.0);
}


// Check table-based gamma functions
static
cmsInt32Number CheckGammaFloatTable(cmsContext ContextID, cmsFloat64Number g)
{
    cmsFloat32Number Values[1025];
    cmsToneCurve* Curve;
    cmsInt32Number i;
    cmsFloat32Number in, out;
    cmsFloat64Number val, Err;

    for (i=0; i <= 1024; i++) {

        in = (cmsFloat32Number) (i / 1024.0);
        Values[i] = powf(in, (float) g);
    }

    Curve = cmsBuildTabulatedToneCurveFloat(ContextID, 1025, Values);

    MaxErr = 0.0;
    for (i=0; i <= 0xffff; i++) {

        in = (cmsFloat32Number) (i / 65535.0);
        out = cmsEvalToneCurveFloat(ContextID, Curve, in);
        val = pow(in, g);

        Err = fabs(val - out);
        if (Err > MaxErr) MaxErr = Err;
    }

    if (MaxErr > 0) printf("|Err|<%lf ", MaxErr * 65535.0);

    if (!CheckGammaEstimation(ContextID, Curve, g)) return 0;

    cmsFreeToneCurve(ContextID, Curve);
    return 1;
}


static cmsInt32Number CheckGamma18Table(cmsContext ContextID)
{
    return CheckGammaFloatTable(ContextID, 1.8);
}

static cmsInt32Number CheckGamma22Table(cmsContext ContextID)
{
    return CheckGammaFloatTable(ContextID, 2.2);
}

static cmsInt32Number CheckGamma30Table(cmsContext ContextID)
{
    return CheckGammaFloatTable(ContextID, 3.0);
}

// Create a curve from a table (which is a pure gamma function) and check it against the pow function.
static
cmsInt32Number CheckGammaWordTable(cmsContext ContextID, cmsFloat64Number g)
{
    cmsUInt16Number Values[1025];
    cmsToneCurve* Curve;
    cmsInt32Number i;
    cmsFloat32Number in, out;
    cmsFloat64Number val, Err;

    for (i=0; i <= 1024; i++) {

        in = (cmsFloat32Number) (i / 1024.0);
        Values[i] = (cmsUInt16Number) floor(pow(in, g) * 65535.0 + 0.5);
    }

    Curve = cmsBuildTabulatedToneCurve16(ContextID, 1025, Values);

    MaxErr = 0.0;
    for (i=0; i <= 0xffff; i++) {

        in = (cmsFloat32Number) (i / 65535.0);
        out = cmsEvalToneCurveFloat(ContextID, Curve, in);
        val = pow(in, g);

        Err = fabs(val - out);
        if (Err > MaxErr) MaxErr = Err;
    }

    if (MaxErr > 0) printf("|Err|<%lf ", MaxErr * 65535.0);

    if (!CheckGammaEstimation(ContextID, Curve, g)) return 0;

    cmsFreeToneCurve(ContextID, Curve);
    return 1;
}

static cmsInt32Number CheckGamma18TableWord(cmsContext ContextID)
{
    return CheckGammaWordTable(ContextID, 1.8);
}

static cmsInt32Number CheckGamma22TableWord(cmsContext ContextID)
{
    return CheckGammaWordTable(ContextID, 2.2);
}

static cmsInt32Number CheckGamma30TableWord(cmsContext ContextID)
{
    return CheckGammaWordTable(ContextID, 3.0);
}


// Curve joining test. Joining two high-gamma of 3.0 curves should
// give something like linear
static
cmsInt32Number CheckJointCurves(cmsContext ContextID)
{
    cmsToneCurve *Forward, *Reverse, *Result;
    cmsBool  rc;

    Forward = cmsBuildGamma(ContextID, 3.0);
    Reverse = cmsBuildGamma(ContextID, 3.0);

    Result = cmsJoinToneCurve(ContextID, Forward, Reverse, 256);

    cmsFreeToneCurve(ContextID, Forward); cmsFreeToneCurve(ContextID, Reverse);

    rc = cmsIsToneCurveLinear(ContextID, Result);
    cmsFreeToneCurve(ContextID, Result);

    if (!rc)
        Fail("Joining same curve twice does not result in a linear ramp");

    return rc;
}


#if 0
// Create a gamma curve by cheating the table
static
cmsToneCurve* GammaTableLinear(cmsContext ContextID, cmsInt32Number nEntries, cmsBool Dir)
{
    cmsInt32Number i;
    cmsToneCurve* g = cmsBuildTabulatedToneCurve16(ContextID, nEntries, NULL);

    for (i=0; i < nEntries; i++) {

        cmsInt32Number v = _cmsQuantizeVal(i, nEntries);

        if (Dir)
            g->Table16[i] = (cmsUInt16Number) v;
        else
            g->Table16[i] = (cmsUInt16Number) (0xFFFF - v);
    }

    return g;
}
#endif


static
cmsInt32Number CheckJointCurvesDescending(cmsContext ContextID)
{
    cmsToneCurve *Forward, *Reverse, *Result;
    cmsInt32Number i, rc;

     Forward = cmsBuildGamma(ContextID, 2.2);

    // Fake the curve to be table-based

    for (i=0; i < 4096; i++)
        Forward ->Table16[i] = 0xffff - Forward->Table16[i];
    Forward ->Segments[0].Type = 0;

    Reverse = cmsReverseToneCurve(ContextID, Forward);

    Result = cmsJoinToneCurve(ContextID, Reverse, Reverse, 256);

    cmsFreeToneCurve(ContextID, Forward);
    cmsFreeToneCurve(ContextID, Reverse);

    rc = cmsIsToneCurveLinear(ContextID, Result);
    cmsFreeToneCurve(ContextID, Result);

    return rc;
}


static
cmsInt32Number CheckFToneCurvePoint(cmsContext ContextID, cmsToneCurve* c, cmsUInt16Number Point, cmsInt32Number Value)
{
    cmsInt32Number Result;

    Result = cmsEvalToneCurve16(ContextID, c, Point);

    return (abs(Value - Result) < 2);
}

static
cmsInt32Number CheckReverseDegenerated(cmsContext ContextID)
{
    cmsToneCurve* p, *g;
    cmsUInt16Number Tab[16];

    Tab[0] = 0;
    Tab[1] = 0;
    Tab[2] = 0;
    Tab[3] = 0;
    Tab[4] = 0;
    Tab[5] = 0x5555;
    Tab[6] = 0x6666;
    Tab[7] = 0x7777;
    Tab[8] = 0x8888;
    Tab[9] = 0x9999;
    Tab[10]= 0xffff;
    Tab[11]= 0xffff;
    Tab[12]= 0xffff;
    Tab[13]= 0xffff;
    Tab[14]= 0xffff;
    Tab[15]= 0xffff;

    p = cmsBuildTabulatedToneCurve16(ContextID, 16, Tab);
    g = cmsReverseToneCurve(ContextID, p);

    // Now let's check some points
    if (!CheckFToneCurvePoint(ContextID, g, 0x5555, 0x5555)) return 0;
    if (!CheckFToneCurvePoint(ContextID, g, 0x7777, 0x7777)) return 0;

    // First point for zero
    if (!CheckFToneCurvePoint(ContextID, g, 0x0000, 0x4444)) return 0;

    // Last point
    if (!CheckFToneCurvePoint(ContextID, g, 0xFFFF, 0xFFFF)) return 0;

    cmsFreeToneCurve(ContextID, p);
    cmsFreeToneCurve(ContextID, g);

    return 1;
}


// Build a parametric sRGB-like curve
static
cmsToneCurve* Build_sRGBGamma(cmsContext ContextID)
{
    cmsFloat64Number Parameters[5];

    Parameters[0] = 2.4;
    Parameters[1] = 1. / 1.055;
    Parameters[2] = 0.055 / 1.055;
    Parameters[3] = 1. / 12.92;
    Parameters[4] = 0.04045;    // d

    return cmsBuildParametricToneCurve(ContextID, 4, Parameters);
}



// Join two gamma tables in floating point format. Result should be a straight line
static
cmsToneCurve* CombineGammaFloat(cmsContext ContextID, cmsToneCurve* g1, cmsToneCurve* g2)
{
    cmsUInt16Number Tab[256];
    cmsFloat32Number f;
    cmsInt32Number i;

    for (i=0; i < 256; i++) {

        f = (cmsFloat32Number) i / 255.0F;
        f = cmsEvalToneCurveFloat(ContextID, g2, cmsEvalToneCurveFloat(ContextID, g1, f));

        Tab[i] = (cmsUInt16Number) floor(f * 65535.0 + 0.5);
    }

    return  cmsBuildTabulatedToneCurve16(ContextID, 256, Tab);
}

// Same of anterior, but using quantized tables
static
cmsToneCurve* CombineGamma16(cmsContext ContextID, cmsToneCurve* g1, cmsToneCurve* g2)
{
    cmsUInt16Number Tab[256];

    cmsInt32Number i;

    for (i=0; i < 256; i++) {

        cmsUInt16Number wValIn;

        wValIn = _cmsQuantizeVal(i, 256);
        Tab[i] = cmsEvalToneCurve16(ContextID, g2, cmsEvalToneCurve16(ContextID, g1, wValIn));
    }

    return  cmsBuildTabulatedToneCurve16(ContextID, 256, Tab);
}

static
cmsInt32Number CheckJointFloatCurves_sRGB(cmsContext ContextID)
{
    cmsToneCurve *Forward, *Reverse, *Result;
    cmsBool  rc;

    Forward = Build_sRGBGamma(ContextID);
    Reverse = cmsReverseToneCurve(ContextID, Forward);
    Result = CombineGammaFloat(ContextID, Forward, Reverse);
    cmsFreeToneCurve(ContextID, Forward); cmsFreeToneCurve(ContextID, Reverse);

    rc = cmsIsToneCurveLinear(ContextID, Result);
    cmsFreeToneCurve(ContextID, Result);

    return rc;
}

static
cmsInt32Number CheckJoint16Curves_sRGB(cmsContext ContextID)
{
    cmsToneCurve *Forward, *Reverse, *Result;
    cmsBool  rc;

    Forward = Build_sRGBGamma(ContextID);
    Reverse = cmsReverseToneCurve(ContextID, Forward);
    Result = CombineGamma16(ContextID, Forward, Reverse);
    cmsFreeToneCurve(ContextID, Forward); cmsFreeToneCurve(ContextID, Reverse);

    rc = cmsIsToneCurveLinear(ContextID, Result);
    cmsFreeToneCurve(ContextID, Result);

    return rc;
}

// sigmoidal curve f(x) = (1-x^g) ^(1/g)

static
cmsInt32Number CheckJointCurvesSShaped(cmsContext ContextID)
{
    cmsFloat64Number p = 3.2;
    cmsToneCurve *Forward, *Reverse, *Result;
    cmsInt32Number rc;

    Forward = cmsBuildParametricToneCurve(ContextID, 108, &p);
    Reverse = cmsReverseToneCurve(ContextID, Forward);
    Result = cmsJoinToneCurve(ContextID, Forward, Forward, 4096);

    cmsFreeToneCurve(ContextID, Forward);
    cmsFreeToneCurve(ContextID, Reverse);

    rc = cmsIsToneCurveLinear(ContextID, Result);
    cmsFreeToneCurve(ContextID, Result);
    return rc;
}


// --------------------------------------------------------------------------------------------------------

// Implementation of some tone curve functions
static
cmsFloat32Number Gamma(cmsFloat32Number x, const cmsFloat64Number Params[])
{
    return (cmsFloat32Number) pow(x, Params[0]);
}

static
cmsFloat32Number CIE122(cmsFloat32Number x, const cmsFloat64Number Params[])

{
    cmsFloat64Number e, Val;

    if (x >= -Params[2] / Params[1]) {

        e = Params[1]*x + Params[2];

        if (e > 0)
            Val = pow(e, Params[0]);
        else
            Val = 0;
    }
    else
        Val = 0;

    return (cmsFloat32Number) Val;
}

static
cmsFloat32Number IEC61966_3(cmsFloat32Number x, const cmsFloat64Number Params[])
{
    cmsFloat64Number e, Val;

    if (x >= -Params[2] / Params[1]) {

        e = Params[1]*x + Params[2];

        if (e > 0)
            Val = pow(e, Params[0]) + Params[3];
        else
            Val = 0;
    }
    else
        Val = Params[3];

    return (cmsFloat32Number) Val;
}

static
cmsFloat32Number IEC61966_21(cmsFloat32Number x, const cmsFloat64Number Params[])
{
    cmsFloat64Number e, Val;

    if (x >= Params[4]) {

        e = Params[1]*x + Params[2];

        if (e > 0)
            Val = pow(e, Params[0]);
        else
            Val = 0;
    }
    else
        Val = x * Params[3];

    return (cmsFloat32Number) Val;
}

static
cmsFloat32Number param_5(cmsFloat32Number x, const cmsFloat64Number Params[])
{
    cmsFloat64Number e, Val;
    // Y = (aX + b)^Gamma + e | X >= d
    // Y = cX + f             | else
    if (x >= Params[4]) {

        e = Params[1]*x + Params[2];
        if (e > 0)
            Val = pow(e, Params[0]) + Params[5];
        else
            Val = 0;
    }
    else
        Val = x*Params[3] + Params[6];

    return (cmsFloat32Number) Val;
}

static
cmsFloat32Number param_6(cmsFloat32Number x, const cmsFloat64Number Params[])
{
    cmsFloat64Number e, Val;

    e = Params[1]*x + Params[2];
    if (e > 0)
        Val = pow(e, Params[0]) + Params[3];
    else
        Val = 0;

    return (cmsFloat32Number) Val;
}

static
cmsFloat32Number param_7(cmsFloat32Number x, const cmsFloat64Number Params[])
{
    cmsFloat64Number Val;


    Val = Params[1]*log10(Params[2] * pow(x, Params[0]) + Params[3]) + Params[4];

    return (cmsFloat32Number) Val;
}


static
cmsFloat32Number param_8(cmsFloat32Number x, const cmsFloat64Number Params[])
{
    cmsFloat64Number Val;

    Val = (Params[0] * pow(Params[1], Params[2] * x + Params[3]) + Params[4]);

    return (cmsFloat32Number) Val;
}


static
cmsFloat32Number sigmoidal(cmsFloat32Number x, const cmsFloat64Number Params[])
{
    cmsFloat64Number Val;

    Val = pow(1.0 - pow(1 - x, 1/Params[0]), 1/Params[0]);

    return (cmsFloat32Number) Val;
}


static
cmsBool CheckSingleParametric(cmsContext ContextID, const char* Name, dblfnptr fn, cmsInt32Number Type, const cmsFloat64Number Params[])
{
    cmsInt32Number i;
    cmsToneCurve* tc;
    cmsToneCurve* tc_1;
    char InverseText[256];

    tc = cmsBuildParametricToneCurve(ContextID, Type, Params);
    tc_1 = cmsBuildParametricToneCurve(ContextID, -Type, Params);

    for (i=0; i <= 1000; i++) {

        cmsFloat32Number x = (cmsFloat32Number) i / 1000;
        cmsFloat32Number y_fn, y_param, x_param, y_param2;

        y_fn = fn(x, Params);
        y_param = cmsEvalToneCurveFloat(ContextID, tc, x);
        x_param = cmsEvalToneCurveFloat(ContextID, tc_1, y_param);

        y_param2 = fn(x_param, Params);

        if (!IsGoodVal(Name, y_fn, y_param, FIXED_PRECISION_15_16))
            goto Error;

        sprintf(InverseText, "Inverse %s", Name);
        if (!IsGoodVal(InverseText, y_fn, y_param2, FIXED_PRECISION_15_16))
            goto Error;
    }

    cmsFreeToneCurve(ContextID, tc);
    cmsFreeToneCurve(ContextID, tc_1);
    return TRUE;

Error:
    cmsFreeToneCurve(ContextID, tc);
    cmsFreeToneCurve(ContextID, tc_1);
    return FALSE;
}

// Check against some known values
static
cmsInt32Number CheckParametricToneCurves(cmsContext ContextID)
{
    cmsFloat64Number Params[10];

     // 1) X = Y ^ Gamma

     Params[0] = 2.2;

     if (!CheckSingleParametric(ContextID, "Gamma", Gamma, 1, Params)) return 0;

     // 2) CIE 122-1966
     // Y = (aX + b)^Gamma  | X >= -b/a
     // Y = 0               | else

     Params[0] = 2.2;
     Params[1] = 1.5;
     Params[2] = -0.5;

     if (!CheckSingleParametric(ContextID, "CIE122-1966", CIE122, 2, Params)) return 0;

     // 3) IEC 61966-3
     // Y = (aX + b)^Gamma | X <= -b/a
     // Y = c              | else

     Params[0] = 2.2;
     Params[1] = 1.5;
     Params[2] = -0.5;
     Params[3] = 0.3;


     if (!CheckSingleParametric(ContextID, "IEC 61966-3", IEC61966_3, 3, Params)) return 0;

     // 4) IEC 61966-2.1 (sRGB)
     // Y = (aX + b)^Gamma | X >= d
     // Y = cX             | X < d

     Params[0] = 2.4;
     Params[1] = 1. / 1.055;
     Params[2] = 0.055 / 1.055;
     Params[3] = 1. / 12.92;
     Params[4] = 0.04045;

     if (!CheckSingleParametric(ContextID, "IEC 61966-2.1", IEC61966_21, 4, Params)) return 0;


     // 5) Y = (aX + b)^Gamma + e | X >= d
     // Y = cX + f             | else

     Params[0] = 2.2;
     Params[1] = 0.7;
     Params[2] = 0.2;
     Params[3] = 0.3;
     Params[4] = 0.1;
     Params[5] = 0.5;
     Params[6] = 0.2;

     if (!CheckSingleParametric(ContextID, "param_5", param_5, 5, Params)) return 0;

     // 6) Y = (aX + b) ^ Gamma + c

     Params[0] = 2.2;
     Params[1] = 0.7;
     Params[2] = 0.2;
     Params[3] = 0.3;

     if (!CheckSingleParametric(ContextID, "param_6", param_6, 6, Params)) return 0;

     // 7) Y = a * log (b * X^Gamma + c) + d

     Params[0] = 2.2;
     Params[1] = 0.9;
     Params[2] = 0.9;
     Params[3] = 0.02;
     Params[4] = 0.1;

     if (!CheckSingleParametric(ContextID, "param_7", param_7, 7, Params)) return 0;

     // 8) Y = a * b ^ (c*X+d) + e

     Params[0] = 0.9;
     Params[1] = 0.9;
     Params[2] = 1.02;
     Params[3] = 0.1;
     Params[4] = 0.2;

     if (!CheckSingleParametric(ContextID, "param_8", param_8, 8, Params)) return 0;

     // 108: S-Shaped: (1 - (1-x)^1/g)^1/g

     Params[0] = 1.9;
     if (!CheckSingleParametric(ContextID, "sigmoidal", sigmoidal, 108, Params)) return 0;

     // All OK

     return 1;
}

// LUT checks ------------------------------------------------------------------------------

static
cmsInt32Number CheckLUTcreation(cmsContext ContextID)
{
    cmsPipeline* lut;
    cmsPipeline* lut2;
    cmsInt32Number n1, n2;

    lut = cmsPipelineAlloc(ContextID, 1, 1);
    n1 = cmsPipelineStageCount(ContextID, lut);
    lut2 = cmsPipelineDup(ContextID, lut);
    n2 = cmsPipelineStageCount(ContextID, lut2);

    cmsPipelineFree(ContextID, lut);
    cmsPipelineFree(ContextID, lut2);

    return (n1 == 0) && (n2 == 0);
}

// Create a MPE for a identity matrix
static
void AddIdentityMatrix(cmsContext ContextID, cmsPipeline* lut)
{
    const cmsFloat64Number Identity[] = { 1, 0, 0,
                          0, 1, 0,
                          0, 0, 1,
                          0, 0, 0 };

    cmsPipelineInsertStage(ContextID, lut, cmsAT_END, cmsStageAllocMatrix(ContextID, 3, 3, Identity, NULL));
}

// Create a MPE for identity cmsFloat32Number CLUT
static
void AddIdentityCLUTfloat(cmsContext ContextID, cmsPipeline* lut)
{
    const cmsFloat32Number  Table[] = {

        0,    0,    0,
        0,    0,    1.0,

        0,    1.0,    0,
        0,    1.0,    1.0,

        1.0,    0,    0,
        1.0,    0,    1.0,

        1.0,    1.0,    0,
        1.0,    1.0,    1.0
    };

    cmsPipelineInsertStage(ContextID, lut, cmsAT_END, cmsStageAllocCLutFloat(ContextID, 2, 3, 3, Table));
}

// Create a MPE for identity cmsFloat32Number CLUT
static
void AddIdentityCLUT16(cmsContext ContextID, cmsPipeline* lut)
{
    const cmsUInt16Number Table[] = {

        0,    0,    0,
        0,    0,    0xffff,

        0,    0xffff,    0,
        0,    0xffff,    0xffff,

        0xffff,    0,    0,
        0xffff,    0,    0xffff,

        0xffff,    0xffff,    0,
        0xffff,    0xffff,    0xffff
    };


    cmsPipelineInsertStage(ContextID, lut, cmsAT_END, cmsStageAllocCLut16bit(ContextID, 2, 3, 3, Table));
}


// Create a 3 fn identity curves

static
void Add3GammaCurves(cmsContext ContextID, cmsPipeline* lut, cmsFloat64Number Curve)
{
    cmsToneCurve* id = cmsBuildGamma(ContextID, Curve);
    cmsToneCurve* id3[3];

    id3[0] = id;
    id3[1] = id;
    id3[2] = id;

    cmsPipelineInsertStage(ContextID, lut, cmsAT_END, cmsStageAllocToneCurves(ContextID, 3, id3));

    cmsFreeToneCurve(ContextID, id);
}


static
cmsInt32Number CheckFloatLUT(cmsContext ContextID, cmsPipeline* lut)
{
    cmsInt32Number n1, i, j;
    cmsFloat32Number Inf[3], Outf[3];

    n1=0;

    for (j=0; j < 65535; j++) {

        cmsInt32Number af[3];

        Inf[0] = Inf[1] = Inf[2] = (cmsFloat32Number) j / 65535.0F;
        cmsPipelineEvalFloat(ContextID, Inf, Outf, lut);

        af[0] = (cmsInt32Number) floor(Outf[0]*65535.0 + 0.5);
        af[1] = (cmsInt32Number) floor(Outf[1]*65535.0 + 0.5);
        af[2] = (cmsInt32Number) floor(Outf[2]*65535.0 + 0.5);

        for (i=0; i < 3; i++) {

            if (af[i] != j) {
                n1++;
            }
        }

    }

    return (n1 == 0);
}


static
cmsInt32Number Check16LUT(cmsContext ContextID, cmsPipeline* lut)
{
    cmsInt32Number n2, i, j;
    cmsUInt16Number Inw[3], Outw[3];

    n2=0;

    for (j=0; j < 65535; j++) {

        cmsInt32Number aw[3];

        Inw[0] = Inw[1] = Inw[2] = (cmsUInt16Number) j;
        cmsPipelineEval16(ContextID, Inw, Outw, lut);
        aw[0] = Outw[0];
        aw[1] = Outw[1];
        aw[2] = Outw[2];

        for (i=0; i < 3; i++) {

        if (aw[i] != j) {
            n2++;
        }
        }

    }

    return (n2 == 0);
}


// Check any LUT that is linear
static
cmsInt32Number CheckStagesLUT(cmsContext ContextID, cmsPipeline* lut, cmsInt32Number ExpectedStages)
{

    cmsInt32Number nInpChans, nOutpChans, nStages;

    nInpChans  = cmsPipelineInputChannels(ContextID, lut);
    nOutpChans = cmsPipelineOutputChannels(ContextID, lut);
    nStages    = cmsPipelineStageCount(ContextID, lut);

    return (nInpChans == 3) && (nOutpChans == 3) && (nStages == ExpectedStages);
}


static
cmsInt32Number CheckFullLUT(cmsContext ContextID, cmsPipeline* lut, cmsInt32Number ExpectedStages)
{
    cmsInt32Number rc = CheckStagesLUT(ContextID, lut, ExpectedStages) && Check16LUT(ContextID, lut) && CheckFloatLUT(ContextID, lut);

    cmsPipelineFree(ContextID, lut);
    return rc;
}


static
cmsInt32Number Check1StageLUT(cmsContext ContextID)
{
    cmsPipeline* lut = cmsPipelineAlloc(ContextID, 3, 3);

    AddIdentityMatrix(ContextID, lut);
    return CheckFullLUT(ContextID, lut, 1);
}



static
cmsInt32Number Check2StageLUT(cmsContext ContextID)
{
    cmsPipeline* lut = cmsPipelineAlloc(ContextID, 3, 3);

    AddIdentityMatrix(ContextID, lut);
    AddIdentityCLUTfloat(ContextID, lut);

    return CheckFullLUT(ContextID, lut, 2);
}

static
cmsInt32Number Check2Stage16LUT(cmsContext ContextID)
{
    cmsPipeline* lut = cmsPipelineAlloc(ContextID, 3, 3);

    AddIdentityMatrix(ContextID, lut);
    AddIdentityCLUT16(ContextID, lut);

    return CheckFullLUT(ContextID, lut, 2);
}



static
cmsInt32Number Check3StageLUT(cmsContext ContextID)
{
    cmsPipeline* lut = cmsPipelineAlloc(ContextID, 3, 3);

    AddIdentityMatrix(ContextID, lut);
    AddIdentityCLUTfloat(ContextID, lut);
    Add3GammaCurves(ContextID, lut, 1.0);

    return CheckFullLUT(ContextID, lut, 3);
}

static
cmsInt32Number Check3Stage16LUT(cmsContext ContextID)
{
    cmsPipeline* lut = cmsPipelineAlloc(ContextID, 3, 3);

    AddIdentityMatrix(ContextID, lut);
    AddIdentityCLUT16(ContextID, lut);
    Add3GammaCurves(ContextID, lut, 1.0);

    return CheckFullLUT(ContextID, lut, 3);
}



static
cmsInt32Number Check4StageLUT(cmsContext ContextID)
{
    cmsPipeline* lut = cmsPipelineAlloc(ContextID, 3, 3);

    AddIdentityMatrix(ContextID, lut);
    AddIdentityCLUTfloat(ContextID, lut);
    Add3GammaCurves(ContextID, lut, 1.0);
    AddIdentityMatrix(ContextID, lut);

    return CheckFullLUT(ContextID, lut, 4);
}

static
cmsInt32Number Check4Stage16LUT(cmsContext ContextID)
{
    cmsPipeline* lut = cmsPipelineAlloc(ContextID, 3, 3);

    AddIdentityMatrix(ContextID, lut);
    AddIdentityCLUT16(ContextID, lut);
    Add3GammaCurves(ContextID, lut, 1.0);
    AddIdentityMatrix(ContextID, lut);

    return CheckFullLUT(ContextID, lut, 4);
}

static
cmsInt32Number Check5StageLUT(cmsContext ContextID)
{
    cmsPipeline* lut = cmsPipelineAlloc(ContextID, 3, 3);

    AddIdentityMatrix(ContextID, lut);
    AddIdentityCLUTfloat(ContextID, lut);
    Add3GammaCurves(ContextID, lut, 1.0);
    AddIdentityMatrix(ContextID, lut);
    Add3GammaCurves(ContextID, lut, 1.0);

    return CheckFullLUT(ContextID, lut, 5);
}


static
cmsInt32Number Check5Stage16LUT(cmsContext ContextID)
{
    cmsPipeline* lut = cmsPipelineAlloc(ContextID, 3, 3);

    AddIdentityMatrix(ContextID, lut);
    AddIdentityCLUT16(ContextID, lut);
    Add3GammaCurves(ContextID, lut, 1.0);
    AddIdentityMatrix(ContextID, lut);
    Add3GammaCurves(ContextID, lut, 1.0);

    return CheckFullLUT(ContextID, lut, 5);
}

static
cmsInt32Number Check6StageLUT(cmsContext ContextID)
{
    cmsPipeline* lut = cmsPipelineAlloc(ContextID, 3, 3);

    AddIdentityMatrix(ContextID, lut);
    Add3GammaCurves(ContextID, lut, 1.0);
    AddIdentityCLUTfloat(ContextID, lut);
    Add3GammaCurves(ContextID, lut, 1.0);
    AddIdentityMatrix(ContextID, lut);
    Add3GammaCurves(ContextID, lut, 1.0);

    return CheckFullLUT(ContextID, lut, 6);
}

static
cmsInt32Number Check6Stage16LUT(cmsContext ContextID)
{
    cmsPipeline* lut = cmsPipelineAlloc(ContextID, 3, 3);

    AddIdentityMatrix(ContextID, lut);
    Add3GammaCurves(ContextID, lut, 1.0);
    AddIdentityCLUT16(ContextID, lut);
    Add3GammaCurves(ContextID, lut, 1.0);
    AddIdentityMatrix(ContextID, lut);
    Add3GammaCurves(ContextID, lut, 1.0);

    return CheckFullLUT(ContextID, lut, 6);
}


static
cmsInt32Number CheckLab2LabLUT(cmsContext ContextID)
{
    cmsPipeline* lut = cmsPipelineAlloc(ContextID, 3, 3);
    cmsInt32Number rc;

    cmsPipelineInsertStage(ContextID, lut, cmsAT_END, _cmsStageAllocLab2XYZ(ContextID));
    cmsPipelineInsertStage(ContextID, lut, cmsAT_END, _cmsStageAllocXYZ2Lab(ContextID));

    rc = CheckFloatLUT(ContextID, lut) && CheckStagesLUT(ContextID, lut, 2);

    cmsPipelineFree(ContextID, lut);

    return rc;
}


static
cmsInt32Number CheckXYZ2XYZLUT(cmsContext ContextID)
{
    cmsPipeline* lut = cmsPipelineAlloc(ContextID, 3, 3);
    cmsInt32Number rc;

    cmsPipelineInsertStage(ContextID, lut, cmsAT_END, _cmsStageAllocXYZ2Lab(ContextID));
    cmsPipelineInsertStage(ContextID, lut, cmsAT_END, _cmsStageAllocLab2XYZ(ContextID));

    rc = CheckFloatLUT(ContextID, lut) && CheckStagesLUT(ContextID, lut, 2);

    cmsPipelineFree(ContextID, lut);

    return rc;
}



static
cmsInt32Number CheckLab2LabMatLUT(cmsContext ContextID)
{
    cmsPipeline* lut = cmsPipelineAlloc(ContextID, 3, 3);
    cmsInt32Number rc;

    cmsPipelineInsertStage(ContextID, lut, cmsAT_END, _cmsStageAllocLab2XYZ(ContextID));
    AddIdentityMatrix(ContextID, lut);
    cmsPipelineInsertStage(ContextID, lut, cmsAT_END, _cmsStageAllocXYZ2Lab(ContextID));

    rc = CheckFloatLUT(ContextID, lut) && CheckStagesLUT(ContextID, lut, 3);

    cmsPipelineFree(ContextID, lut);

    return rc;
}

static
cmsInt32Number CheckNamedColorLUT(cmsContext ContextID)
{
    cmsPipeline* lut = cmsPipelineAlloc(ContextID, 3, 3);
    cmsNAMEDCOLORLIST* nc;
    cmsInt32Number i,j, rc = 1, n2;
    cmsUInt16Number PCS[3];
    cmsUInt16Number Colorant[cmsMAXCHANNELS];
    char Name[255];
    cmsUInt16Number Inw[3], Outw[3];



    nc = cmsAllocNamedColorList(ContextID, 256, 3, "pre", "post");
    if (nc == NULL) return 0;

    for (i=0; i < 256; i++) {

        PCS[0] = PCS[1] = PCS[2] = (cmsUInt16Number) i;
        Colorant[0] = Colorant[1] = Colorant[2] = Colorant[3] = (cmsUInt16Number) i;

        sprintf(Name, "#%d", i);
        if (!cmsAppendNamedColor(ContextID, nc, Name, PCS, Colorant)) { rc = 0; break; }
    }

    cmsPipelineInsertStage(ContextID, lut, cmsAT_END, _cmsStageAllocNamedColor(ContextID, nc, FALSE));

    cmsFreeNamedColorList(ContextID, nc);
    if (rc == 0) return 0;

    n2=0;

    for (j=0; j < 256; j++) {

        Inw[0] = (cmsUInt16Number) j;

        cmsPipelineEval16(ContextID, Inw, Outw, lut);
        for (i=0; i < 3; i++) {

            if (Outw[i] != j) {
                n2++;
            }
        }

    }

    cmsPipelineFree(ContextID, lut);
    return (n2 == 0);
}



// --------------------------------------------------------------------------------------------

// A lightweight test of multilocalized unicode structures.

static
cmsInt32Number CheckMLU(cmsContext ContextID)
{
    cmsMLU* mlu, *mlu2, *mlu3;
    char Buffer[256], Buffer2[256];
    cmsInt32Number rc = 1;
    cmsInt32Number i;
    cmsHPROFILE h= NULL;

    // Allocate a MLU structure, no preferred size
    mlu = cmsMLUalloc(ContextID, 0);

    // Add some localizations
    cmsMLUsetWide(ContextID, mlu, "en", "US", L"Hello, world");
    cmsMLUsetWide(ContextID, mlu, "es", "ES", L"Hola, mundo");
    cmsMLUsetWide(ContextID, mlu, "fr", "FR", L"Bonjour, le monde");
    cmsMLUsetWide(ContextID, mlu, "ca", "CA", L"Hola, mon");


    // Check the returned string for each language

    cmsMLUgetASCII(ContextID, mlu, "en", "US", Buffer, 256);
    if (strcmp(Buffer, "Hello, world") != 0) rc = 0;


    cmsMLUgetASCII(ContextID, mlu, "es", "ES", Buffer, 256);
    if (strcmp(Buffer, "Hola, mundo") != 0) rc = 0;


    cmsMLUgetASCII(ContextID, mlu, "fr", "FR", Buffer, 256);
    if (strcmp(Buffer, "Bonjour, le monde") != 0) rc = 0;


    cmsMLUgetASCII(ContextID, mlu, "ca", "CA", Buffer, 256);
    if (strcmp(Buffer, "Hola, mon") != 0) rc = 0;

    if (rc == 0)
        Fail("Unexpected string '%s'", Buffer);

    // So far, so good.
    cmsMLUfree(ContextID, mlu);

    // Now for performance, allocate an empty struct
    mlu = cmsMLUalloc(ContextID, 0);

    // Fill it with several thousands of different lenguages
    for (i=0; i < 4096; i++) {

        char Lang[3];

        Lang[0] = (char) (i % 255);
        Lang[1] = (char) (i / 255);
        Lang[2] = 0;

        sprintf(Buffer, "String #%i", i);
        cmsMLUsetASCII(ContextID, mlu, Lang, Lang, Buffer);
    }

    // Duplicate it
    mlu2 = cmsMLUdup(ContextID, mlu);

    // Get rid of original
    cmsMLUfree(ContextID, mlu);

    // Check all is still in place
    for (i=0; i < 4096; i++) {

        char Lang[3];

        Lang[0] = (char)(i % 255);
        Lang[1] = (char)(i / 255);
        Lang[2] = 0;

        cmsMLUgetASCII(ContextID, mlu2, Lang, Lang, Buffer2, 256);
        sprintf(Buffer, "String #%i", i);

        if (strcmp(Buffer, Buffer2) != 0) { rc = 0; break; }
    }

    if (rc == 0)
        Fail("Unexpected string '%s'", Buffer2);

    // Check profile IO

    h = cmsOpenProfileFromFile(ContextID, "mlucheck.icc", "w");

    cmsSetProfileVersion(ContextID, h, 4.3);

    cmsWriteTag(ContextID, h, cmsSigProfileDescriptionTag, mlu2);
    cmsCloseProfile(ContextID, h);
    cmsMLUfree(ContextID, mlu2);


    h = cmsOpenProfileFromFile(ContextID, "mlucheck.icc", "r");

    mlu3 = (cmsMLU *) cmsReadTag(ContextID, h, cmsSigProfileDescriptionTag);
    if (mlu3 == NULL) { Fail("Profile didn't get the MLU\n"); rc = 0; goto Error; }

    // Check all is still in place
    for (i=0; i < 4096; i++) {

        char Lang[3];

        Lang[0] = (char) (i % 255);
        Lang[1] = (char) (i / 255);
        Lang[2] = 0;

        cmsMLUgetASCII(ContextID, mlu3, Lang, Lang, Buffer2, 256);
        sprintf(Buffer, "String #%i", i);

        if (strcmp(Buffer, Buffer2) != 0) { rc = 0; break; }
    }

    if (rc == 0) Fail("Unexpected string '%s'", Buffer2);

Error:

    if (h != NULL) cmsCloseProfile(ContextID, h);
    remove("mlucheck.icc");

    return rc;
}


// Check UTF8 encoding
static
cmsInt32Number CheckMLU_UTF8(cmsContext ContextID)
{
    cmsMLU* mlu;
    char Buffer[256];
    cmsInt32Number rc = 1;
        
    mlu = cmsMLUalloc(DbgThread(), 0);
    
    cmsMLUsetWide(ContextID, mlu, "en", "US", L"\x3b2\x14b");

    cmsMLUgetUTF8(ContextID, mlu, "en", "US", Buffer, 256);
    if (strcmp(Buffer, "\xce\xb2\xc5\x8b") != 0) rc = 0;

    if (rc == 0)
        Fail("Unexpected string '%s'", Buffer);

    cmsMLUfree(ContextID, mlu);
    return rc;
}



// A lightweight test of named color structures.
static
cmsInt32Number CheckNamedColorList(cmsContext ContextID)
{
    cmsNAMEDCOLORLIST* nc = NULL, *nc2;
    cmsInt32Number i, j, rc=1;
    char Name[cmsMAX_PATH];
    cmsUInt16Number PCS[3];
    cmsUInt16Number Colorant[cmsMAXCHANNELS];
    char CheckName[cmsMAX_PATH];
    cmsUInt16Number CheckPCS[3];
    cmsUInt16Number CheckColorant[cmsMAXCHANNELS];
    cmsHPROFILE h;

    nc = cmsAllocNamedColorList(ContextID, 0, 4, "prefix", "suffix");
    if (nc == NULL) return 0;

    for (i=0; i < 4096; i++) {


        PCS[0] = PCS[1] = PCS[2] = (cmsUInt16Number) i;
        Colorant[0] = Colorant[1] = Colorant[2] = Colorant[3] = (cmsUInt16Number) (4096 - i);

        sprintf(Name, "#%d", i);
        if (!cmsAppendNamedColor(ContextID, nc, Name, PCS, Colorant)) { rc = 0; break; }
    }

    for (i=0; i < 4096; i++) {

        CheckPCS[0] = CheckPCS[1] = CheckPCS[2] = (cmsUInt16Number) i;
        CheckColorant[0] = CheckColorant[1] = CheckColorant[2] = CheckColorant[3] = (cmsUInt16Number) (4096 - i);

        sprintf(CheckName, "#%d", i);
        if (!cmsNamedColorInfo(ContextID, nc, i, Name, NULL, NULL, PCS, Colorant)) { rc = 0; goto Error; }


        for (j=0; j < 3; j++) {
            if (CheckPCS[j] != PCS[j]) { rc = 0; Fail("Invalid PCS"); goto Error; }
        }

        for (j=0; j < 4; j++) {
            if (CheckColorant[j] != Colorant[j]) { rc = 0; Fail("Invalid Colorant"); goto Error; };
        }

        if (strcmp(Name, CheckName) != 0) {rc = 0; Fail("Invalid Name"); goto Error; };
    }

    h = cmsOpenProfileFromFile(ContextID, "namedcol.icc", "w");
    if (h == NULL) return 0;
    if (!cmsWriteTag(ContextID, h, cmsSigNamedColor2Tag, nc)) return 0;
    cmsCloseProfile(ContextID, h);
    cmsFreeNamedColorList(ContextID, nc);
    nc = NULL;

    h = cmsOpenProfileFromFile(ContextID, "namedcol.icc", "r");
    nc2 = (cmsNAMEDCOLORLIST *) cmsReadTag(ContextID, h, cmsSigNamedColor2Tag);

    if (cmsNamedColorCount(ContextID, nc2) != 4096) { rc = 0; Fail("Invalid count"); goto Error; }

    i = cmsNamedColorIndex(ContextID, nc2, "#123");
    if (i != 123) { rc = 0; Fail("Invalid index"); goto Error; }


    for (i=0; i < 4096; i++) {

        CheckPCS[0] = CheckPCS[1] = CheckPCS[2] = (cmsUInt16Number) i;
        CheckColorant[0] = CheckColorant[1] = CheckColorant[2] = CheckColorant[3] = (cmsUInt16Number) (4096 - i);

        sprintf(CheckName, "#%d", i);
        if (!cmsNamedColorInfo(ContextID, nc2, i, Name, NULL, NULL, PCS, Colorant)) { rc = 0; goto Error; }


        for (j=0; j < 3; j++) {
            if (CheckPCS[j] != PCS[j]) { rc = 0; Fail("Invalid PCS"); goto Error; }
        }

        for (j=0; j < 4; j++) {
            if (CheckColorant[j] != Colorant[j]) { rc = 0; Fail("Invalid Colorant"); goto Error; };
        }

        if (strcmp(Name, CheckName) != 0) {rc = 0; Fail("Invalid Name"); goto Error; };
    }

    cmsCloseProfile(ContextID, h);
    remove("namedcol.icc");

Error:
    if (nc != NULL) cmsFreeNamedColorList(ContextID, nc);
    return rc;
}



// For educational purposes ONLY. No error checking is performed!
static
cmsInt32Number CreateNamedColorProfile(cmsContext ContextID)
{
    // Color list database
    cmsNAMEDCOLORLIST* colors = cmsAllocNamedColorList(ContextID, 10, 4, "PANTONE", "TCX");

    // Containers for names
    cmsMLU* DescriptionMLU, *CopyrightMLU;

    // Create n empty profile
    cmsHPROFILE hProfile = cmsOpenProfileFromFile(ContextID, "named.icc", "w");

    // Values
    cmsCIELab Lab;
    cmsUInt16Number PCS[3], Colorant[cmsMAXCHANNELS];

    // Set profile class
    cmsSetProfileVersion(ContextID, hProfile, 4.3);
    cmsSetDeviceClass(ContextID, hProfile, cmsSigNamedColorClass);
    cmsSetColorSpace(ContextID, hProfile, cmsSigCmykData);
    cmsSetPCS(ContextID, hProfile, cmsSigLabData);
    cmsSetHeaderRenderingIntent(ContextID, hProfile, INTENT_PERCEPTUAL);

    // Add description and copyright only in english/US
    DescriptionMLU = cmsMLUalloc(ContextID, 1);
    CopyrightMLU   = cmsMLUalloc(ContextID, 1);

    cmsMLUsetWide(ContextID, DescriptionMLU, "en", "US", L"Profile description");
    cmsMLUsetWide(ContextID, CopyrightMLU,   "en", "US", L"Profile copyright");

    cmsWriteTag(ContextID, hProfile, cmsSigProfileDescriptionTag, DescriptionMLU);
    cmsWriteTag(ContextID, hProfile, cmsSigCopyrightTag, CopyrightMLU);

    // Set the media white point
    cmsWriteTag(ContextID, hProfile, cmsSigMediaWhitePointTag, cmsD50_XYZ(ContextID));


    // Populate one value, Colorant = CMYK values in 16 bits, PCS[] = Encoded Lab values (in V2 format!!)
    Lab.L = 50; Lab.a = 10; Lab.b = -10;
    cmsFloat2LabEncodedV2(ContextID, PCS, &Lab);
    Colorant[0] = 10 * 257; Colorant[1] = 20 * 257; Colorant[2] = 30 * 257; Colorant[3] = 40 * 257;
    cmsAppendNamedColor(ContextID, colors, "Hazelnut 14-1315", PCS, Colorant);

    // Another one. Consider to write a routine for that
    Lab.L = 40; Lab.a = -5; Lab.b = 8;
    cmsFloat2LabEncodedV2(ContextID, PCS, &Lab);
    Colorant[0] = 10 * 257; Colorant[1] = 20 * 257; Colorant[2] = 30 * 257; Colorant[3] = 40 * 257;
    cmsAppendNamedColor(ContextID, colors, "Kale 18-0107", PCS, Colorant);

    // Write the colors database
    cmsWriteTag(ContextID, hProfile, cmsSigNamedColor2Tag, colors);

    // That will create the file
    cmsCloseProfile(ContextID, hProfile);

    // Free resources
    cmsFreeNamedColorList(ContextID, colors);
    cmsMLUfree(ContextID, DescriptionMLU);
    cmsMLUfree(ContextID, CopyrightMLU);

    remove("named.icc");

    return 1;
}


// ----------------------------------------------------------------------------------------------------------

// Formatters

static cmsBool  FormatterFailed;

static
void CheckSingleFormatter16(cmsContext id, cmsUInt32Number Type, const char* Text)
{
    cmsUInt16Number Values[cmsMAXCHANNELS];
    cmsUInt8Number Buffer[1024];
    cmsFormatter f, b;
    cmsInt32Number i, j, nChannels, bytes;
    _cmsTRANSFORM info;

    // Already failed?
    if (FormatterFailed) return;

    memset(&info, 0, sizeof(info));
    info.OutputFormat = info.InputFormat = Type;

    // Go forth and back
    f = _cmsGetFormatter(id, Type,  cmsFormatterInput, CMS_PACK_FLAGS_16BITS);
    b = _cmsGetFormatter(id, Type,  cmsFormatterOutput, CMS_PACK_FLAGS_16BITS);

    if (f.Fmt16 == NULL || b.Fmt16 == NULL) {
        Fail("no formatter for %s", Text);
        FormatterFailed = TRUE;

        // Useful for debug
        f = _cmsGetFormatter(id, Type,  cmsFormatterInput, CMS_PACK_FLAGS_16BITS);
        b = _cmsGetFormatter(id, Type,  cmsFormatterOutput, CMS_PACK_FLAGS_16BITS);
        return;
    }

    nChannels = T_CHANNELS(Type);
    bytes     = T_BYTES(Type);

    for (j=0; j < 5; j++) {

        for (i=0; i < nChannels; i++) {
            Values[i] = (cmsUInt16Number) (i+j);
            // For 8-bit
            if (bytes == 1)
                Values[i] <<= 8;
        }

    b.Fmt16(id, &info, Values, Buffer, 2);
    memset(Values, 0, sizeof(Values));
    f.Fmt16(id, &info, Values, Buffer, 2);

    for (i=0; i < nChannels; i++) {
        if (bytes == 1)
            Values[i] >>= 8;

        if (Values[i] != i+j) {

            Fail("%s failed", Text);
            FormatterFailed = TRUE;

            // Useful for debug
            for (i=0; i < nChannels; i++) {
                Values[i] = (cmsUInt16Number) (i+j);
                // For 8-bit
                if (bytes == 1)
                    Values[i] <<= 8;
            }

            b.Fmt16(id, &info, Values, Buffer, 1);
            f.Fmt16(id, &info, Values, Buffer, 1);
            return;
        }
    }
    }
}

#define C(a) CheckSingleFormatter16(0, a, #a)


// Check all formatters
static
cmsInt32Number CheckFormatters16(cmsContext ContextID)
{
    FormatterFailed = FALSE;

   C( TYPE_GRAY_8            );
   C( TYPE_GRAY_8_REV        );
   C( TYPE_GRAY_16           );
   C( TYPE_GRAY_16_REV       );
   C( TYPE_GRAY_16_SE        );
   C( TYPE_GRAYA_8           );
   C( TYPE_GRAYA_16          );
   C( TYPE_GRAYA_16_SE       );
   C( TYPE_GRAYA_8_PLANAR    );
   C( TYPE_GRAYA_16_PLANAR   );
   C( TYPE_RGB_8             );
   C( TYPE_RGB_8_PLANAR      );
   C( TYPE_BGR_8             );
   C( TYPE_BGR_8_PLANAR      );
   C( TYPE_RGB_16            );
   C( TYPE_RGB_16_PLANAR     );
   C( TYPE_RGB_16_SE         );
   C( TYPE_BGR_16            );
   C( TYPE_BGR_16_PLANAR     );
   C( TYPE_BGR_16_SE         );
   C( TYPE_RGBA_8            );
   C( TYPE_RGBA_8_PLANAR     );
   C( TYPE_RGBA_16           );
   C( TYPE_RGBA_16_PLANAR    );
   C( TYPE_RGBA_16_SE        );
   C( TYPE_ARGB_8            );
   C( TYPE_ARGB_8_PLANAR     );
   C( TYPE_ARGB_16           );
   C( TYPE_ABGR_8            );
   C( TYPE_ABGR_8_PLANAR     );
   C( TYPE_ABGR_16           );
   C( TYPE_ABGR_16_PLANAR    );
   C( TYPE_ABGR_16_SE        );
   C( TYPE_BGRA_8            );
   C( TYPE_BGRA_8_PLANAR     );
   C( TYPE_BGRA_16           );
   C( TYPE_BGRA_16_SE        );
   C( TYPE_CMY_8             );
   C( TYPE_CMY_8_PLANAR      );
   C( TYPE_CMY_16            );
   C( TYPE_CMY_16_PLANAR     );
   C( TYPE_CMY_16_SE         );
   C( TYPE_CMYK_8            );
   C( TYPE_CMYKA_8           );
   C( TYPE_CMYK_8_REV        );
   C( TYPE_YUVK_8            );
   C( TYPE_CMYK_8_PLANAR     );
   C( TYPE_CMYK_16           );
   C( TYPE_CMYK_16_REV       );
   C( TYPE_YUVK_16           );
   C( TYPE_CMYK_16_PLANAR    );
   C( TYPE_CMYK_16_SE        );
   C( TYPE_KYMC_8            );
   C( TYPE_KYMC_16           );
   C( TYPE_KYMC_16_SE        );
   C( TYPE_KCMY_8            );
   C( TYPE_KCMY_8_REV        );
   C( TYPE_KCMY_16           );
   C( TYPE_KCMY_16_REV       );
   C( TYPE_KCMY_16_SE        );
   C( TYPE_CMYK5_8           );
   C( TYPE_CMYK5_16          );
   C( TYPE_CMYK5_16_SE       );
   C( TYPE_KYMC5_8           );
   C( TYPE_KYMC5_16          );
   C( TYPE_KYMC5_16_SE       );
   C( TYPE_CMYK6_8           );
   C( TYPE_CMYK6_8_PLANAR    );
   C( TYPE_CMYK6_16          );
   C( TYPE_CMYK6_16_PLANAR   );
   C( TYPE_CMYK6_16_SE       );
   C( TYPE_CMYK7_8           );
   C( TYPE_CMYK7_16          );
   C( TYPE_CMYK7_16_SE       );
   C( TYPE_KYMC7_8           );
   C( TYPE_KYMC7_16          );
   C( TYPE_KYMC7_16_SE       );
   C( TYPE_CMYK8_8           );
   C( TYPE_CMYK8_16          );
   C( TYPE_CMYK8_16_SE       );
   C( TYPE_KYMC8_8           );
   C( TYPE_KYMC8_16          );
   C( TYPE_KYMC8_16_SE       );
   C( TYPE_CMYK9_8           );
   C( TYPE_CMYK9_16          );
   C( TYPE_CMYK9_16_SE       );
   C( TYPE_KYMC9_8           );
   C( TYPE_KYMC9_16          );
   C( TYPE_KYMC9_16_SE       );
   C( TYPE_CMYK10_8          );
   C( TYPE_CMYK10_16         );
   C( TYPE_CMYK10_16_SE      );
   C( TYPE_KYMC10_8          );
   C( TYPE_KYMC10_16         );
   C( TYPE_KYMC10_16_SE      );
   C( TYPE_CMYK11_8          );
   C( TYPE_CMYK11_16         );
   C( TYPE_CMYK11_16_SE      );
   C( TYPE_KYMC11_8          );
   C( TYPE_KYMC11_16         );
   C( TYPE_KYMC11_16_SE      );
   C( TYPE_CMYK12_8          );
   C( TYPE_CMYK12_16         );
   C( TYPE_CMYK12_16_SE      );
   C( TYPE_KYMC12_8          );
   C( TYPE_KYMC12_16         );
   C( TYPE_KYMC12_16_SE      );
   C( TYPE_XYZ_16            );
   C( TYPE_Lab_8             );
   C( TYPE_ALab_8            );
   C( TYPE_Lab_16            );
   C( TYPE_Yxy_16            );
   C( TYPE_YCbCr_8           );
   C( TYPE_YCbCr_8_PLANAR    );
   C( TYPE_YCbCr_16          );
   C( TYPE_YCbCr_16_PLANAR   );
   C( TYPE_YCbCr_16_SE       );
   C( TYPE_YUV_8             );
   C( TYPE_YUV_8_PLANAR      );
   C( TYPE_YUV_16            );
   C( TYPE_YUV_16_PLANAR     );
   C( TYPE_YUV_16_SE         );
   C( TYPE_HLS_8             );
   C( TYPE_HLS_8_PLANAR      );
   C( TYPE_HLS_16            );
   C( TYPE_HLS_16_PLANAR     );
   C( TYPE_HLS_16_SE         );
   C( TYPE_HSV_8             );
   C( TYPE_HSV_8_PLANAR      );
   C( TYPE_HSV_16            );
   C( TYPE_HSV_16_PLANAR     );
   C( TYPE_HSV_16_SE         );

   C( TYPE_XYZ_FLT  );
   C( TYPE_Lab_FLT  );
   C( TYPE_GRAY_FLT );
   C( TYPE_RGB_FLT  );
   C( TYPE_BGR_FLT  );
   C( TYPE_CMYK_FLT );
   C( TYPE_LabA_FLT );
   C( TYPE_RGBA_FLT );
   C( TYPE_ARGB_FLT );
   C( TYPE_BGRA_FLT );
   C( TYPE_ABGR_FLT );


   C( TYPE_XYZ_DBL  );
   C( TYPE_Lab_DBL  );
   C( TYPE_GRAY_DBL );
   C( TYPE_RGB_DBL  );
   C( TYPE_BGR_DBL  );
   C( TYPE_CMYK_DBL );

   C( TYPE_LabV2_8  );
   C( TYPE_ALabV2_8 );
   C( TYPE_LabV2_16 );

#ifndef CMS_NO_HALF_SUPPORT

   C( TYPE_GRAY_HALF_FLT );
   C( TYPE_RGB_HALF_FLT  );
   C( TYPE_CMYK_HALF_FLT );
   C( TYPE_RGBA_HALF_FLT );

   C( TYPE_RGBA_HALF_FLT );
   C( TYPE_ARGB_HALF_FLT );
   C( TYPE_BGR_HALF_FLT  );
   C( TYPE_BGRA_HALF_FLT );
   C( TYPE_ABGR_HALF_FLT );

#endif

   return FormatterFailed == 0 ? 1 : 0;
}
#undef C

static
void CheckSingleFormatterFloat(cmsContext ContextID, cmsUInt32Number Type, const char* Text)
{
    cmsFloat32Number Values[cmsMAXCHANNELS];
    cmsUInt8Number Buffer[1024];
    cmsFormatter f, b;
    cmsInt32Number i, j, nChannels;
    _cmsTRANSFORM info;

    // Already failed?
    if (FormatterFailed) return;

    memset(&info, 0, sizeof(info));
    info.OutputFormat = info.InputFormat = Type;

    // Go forth and back
    f = _cmsGetFormatter(ContextID, Type,  cmsFormatterInput, CMS_PACK_FLAGS_FLOAT);
    b = _cmsGetFormatter(ContextID, Type,  cmsFormatterOutput, CMS_PACK_FLAGS_FLOAT);

    if (f.FmtFloat == NULL || b.FmtFloat == NULL) {
        Fail("no formatter for %s", Text);
        FormatterFailed = TRUE;

        // Useful for debug
        f = _cmsGetFormatter(ContextID, Type,  cmsFormatterInput, CMS_PACK_FLAGS_FLOAT);
        b = _cmsGetFormatter(ContextID, Type,  cmsFormatterOutput, CMS_PACK_FLAGS_FLOAT);
        return;
    }

    nChannels = T_CHANNELS(Type);

    for (j=0; j < 5; j++) {

        for (i=0; i < nChannels; i++) {
            Values[i] = (cmsFloat32Number) (i+j);
        }

        b.FmtFloat(ContextID, &info, Values, Buffer, 1);
        memset(Values, 0, sizeof(Values));
        f.FmtFloat(ContextID, &info, Values, Buffer, 1);

        for (i=0; i < nChannels; i++) {

            cmsFloat64Number delta = fabs(Values[i] - ( i+j));

            if (delta > 0.000000001) {

                Fail("%s failed", Text);
                FormatterFailed = TRUE;

                // Useful for debug
                for (i=0; i < nChannels; i++) {
                    Values[i] = (cmsFloat32Number) (i+j);
                }

                b.FmtFloat(ContextID, &info, Values, Buffer, 1);
                f.FmtFloat(ContextID, &info, Values, Buffer, 1);
                return;
            }
        }
    }
}

#define C(a) CheckSingleFormatterFloat(ContextID, a, #a)

static
cmsInt32Number CheckFormattersFloat(cmsContext ContextID)
{
    FormatterFailed = FALSE;

    C( TYPE_XYZ_FLT  );
    C( TYPE_Lab_FLT  );
    C( TYPE_GRAY_FLT );
    C( TYPE_RGB_FLT  );
    C( TYPE_BGR_FLT  );
    C( TYPE_CMYK_FLT );

    C( TYPE_LabA_FLT );
    C( TYPE_RGBA_FLT );

    C( TYPE_ARGB_FLT );
    C( TYPE_BGRA_FLT );
    C( TYPE_ABGR_FLT );

    C( TYPE_XYZ_DBL  );
    C( TYPE_Lab_DBL  );
    C( TYPE_GRAY_DBL );
    C( TYPE_RGB_DBL  );
    C( TYPE_BGR_DBL  );
    C( TYPE_CMYK_DBL );
    C( TYPE_XYZ_FLT  );

#ifndef CMS_NO_HALF_SUPPORT
   C( TYPE_GRAY_HALF_FLT );
   C( TYPE_RGB_HALF_FLT  );
   C( TYPE_CMYK_HALF_FLT );
   C( TYPE_RGBA_HALF_FLT );

   C( TYPE_RGBA_HALF_FLT );
   C( TYPE_ARGB_HALF_FLT );
   C( TYPE_BGR_HALF_FLT  );
   C( TYPE_BGRA_HALF_FLT );
   C( TYPE_ABGR_HALF_FLT );
#endif




   return FormatterFailed == 0 ? 1 : 0;
}
#undef C

#ifndef CMS_NO_HALF_SUPPORT

// Check half float
#define my_isfinite(x) ((x) != (x))
static
cmsInt32Number CheckFormattersHalf(cmsContext ContextID)
{
    int i, j;


    for (i=0; i < 0xffff; i++) {

        cmsFloat32Number f = _cmsHalf2Float((cmsUInt16Number) i);

        if (!my_isfinite(f))  {

            j = _cmsFloat2Half(f);

            if (i != j) {
                Fail("%d != %d in Half float support!\n", i, j);
                return 0;
            }
        }
    }

    return 1;
}

#endif

static
cmsInt32Number CheckOneRGB(cmsContext ContextID, cmsHTRANSFORM xform, cmsUInt16Number R, cmsUInt16Number G, cmsUInt16Number B, cmsUInt16Number Ro, cmsUInt16Number Go, cmsUInt16Number Bo)
{
    cmsUInt16Number RGB[3];
    cmsUInt16Number Out[3];

    RGB[0] = R;
    RGB[1] = G;
    RGB[2] = B;

    cmsDoTransform(ContextID, xform, RGB, Out, 1);

    return IsGoodWord("R", Ro , Out[0]) &&
           IsGoodWord("G", Go , Out[1]) &&
           IsGoodWord("B", Bo , Out[2]);
}

// Check known values going from sRGB to XYZ
static
cmsInt32Number CheckOneRGB_double(cmsContext ContextID, cmsHTRANSFORM xform, cmsFloat64Number R, cmsFloat64Number G, cmsFloat64Number B, cmsFloat64Number Ro, cmsFloat64Number Go, cmsFloat64Number Bo)
{
    cmsFloat64Number RGB[3];
    cmsFloat64Number Out[3];

    RGB[0] = R;
    RGB[1] = G;
    RGB[2] = B;

    cmsDoTransform(ContextID, xform, RGB, Out, 1);

    return IsGoodVal("R", Ro , Out[0], 0.01) &&
           IsGoodVal("G", Go , Out[1], 0.01) &&
           IsGoodVal("B", Bo , Out[2], 0.01);
}


static
cmsInt32Number CheckChangeBufferFormat(cmsContext ContextID)
{
    cmsHPROFILE hsRGB = cmsCreate_sRGBProfile(ContextID);
    cmsHTRANSFORM xform;
    cmsHTRANSFORM xform2;


    xform = cmsCreateTransform(ContextID, hsRGB, TYPE_RGB_16, hsRGB, TYPE_RGB_16, INTENT_PERCEPTUAL, 0);
    cmsCloseProfile(ContextID, hsRGB);
    if (xform == NULL) return 0;


    if (!CheckOneRGB(ContextID, xform, 0, 0, 0, 0, 0, 0)) return 0;
    if (!CheckOneRGB(ContextID, xform, 120, 0, 0, 120, 0, 0)) return 0;
    if (!CheckOneRGB(ContextID, xform, 0, 222, 255, 0, 222, 255)) return 0;

    xform2 = cmsCloneTransformChangingFormats(ContextID, xform, TYPE_BGR_16, TYPE_RGB_16);
    if (!xform2) return 0;

    if (!CheckOneRGB(ContextID, xform2, 0, 0, 123, 123, 0, 0)) return 0;
    if (!CheckOneRGB(ContextID, xform2, 154, 234, 0, 0, 234, 154)) return 0;

    cmsDeleteTransform(ContextID,xform2);
    xform2 = cmsCloneTransformChangingFormats(ContextID, xform, TYPE_RGB_DBL, TYPE_RGB_DBL);
    if (!xform2) return 0;

    if (!CheckOneRGB_double(ContextID, xform2, 0.20, 0, 0, 0.20, 0, 0)) return 0;
    if (!CheckOneRGB_double(ContextID, xform2, 0, 0.9, 1, 0, 0.9, 1)) return 0;

    cmsDeleteTransform(ContextID,xform2);
    cmsDeleteTransform(ContextID,xform);

return 1;
}


// Write tag testbed ----------------------------------------------------------------------------------------

static
cmsInt32Number CheckXYZ(cmsContext ContextID, cmsInt32Number Pass, cmsHPROFILE hProfile, cmsTagSignature tag)
{
    cmsCIEXYZ XYZ, *Pt;


    switch (Pass) {

        case 1:

            XYZ.X = 1.0; XYZ.Y = 1.1; XYZ.Z = 1.2;
            return cmsWriteTag(ContextID, hProfile, tag, &XYZ);

        case 2:
            Pt = (cmsCIEXYZ *) cmsReadTag(ContextID, hProfile, tag);
            if (Pt == NULL) return 0;
            return IsGoodFixed15_16("X", 1.0, Pt ->X) &&
                   IsGoodFixed15_16("Y", 1.1, Pt->Y) &&
                   IsGoodFixed15_16("Z", 1.2, Pt -> Z);

        default:
            return 0;
    }
}


static
cmsInt32Number CheckGamma(cmsContext ContextID, cmsInt32Number Pass, cmsHPROFILE hProfile, cmsTagSignature tag)
{
    cmsToneCurve *g, *Pt;
    cmsInt32Number rc;

    switch (Pass) {

        case 1:
            g = cmsBuildGamma(ContextID, 1.0);
            rc = cmsWriteTag(ContextID, hProfile, tag, g);
            cmsFreeToneCurve(ContextID, g);
            return rc;

        case 2:
            Pt = (cmsToneCurve *) cmsReadTag(ContextID, hProfile, tag);
            if (Pt == NULL) return 0;
            return cmsIsToneCurveLinear(ContextID, Pt);

        default:
            return 0;
    }
}

static
cmsInt32Number CheckTextSingle(cmsContext ContextID, cmsInt32Number Pass, cmsHPROFILE hProfile, cmsTagSignature tag)
{
    cmsMLU *m, *Pt;
    cmsInt32Number rc;
    char Buffer[256];


    switch (Pass) {

    case 1:
        m = cmsMLUalloc(ContextID, 0);
        cmsMLUsetASCII(ContextID, m, cmsNoLanguage, cmsNoCountry, "Test test");
        rc = cmsWriteTag(ContextID, hProfile, tag, m);
        cmsMLUfree(ContextID, m);
        return rc;

    case 2:
        Pt = (cmsMLU *) cmsReadTag(ContextID, hProfile, tag);
        if (Pt == NULL) return 0;
        cmsMLUgetASCII(ContextID, Pt, cmsNoLanguage, cmsNoCountry, Buffer, 256);
        if (strcmp(Buffer, "Test test") != 0) return FALSE;
        return TRUE;

    default:
        return 0;
    }
}


static
cmsInt32Number CheckText(cmsContext ContextID, cmsInt32Number Pass, cmsHPROFILE hProfile, cmsTagSignature tag)
{
    cmsMLU *m, *Pt;
    cmsInt32Number rc;
    char Buffer[256];


    switch (Pass) {

        case 1:
            m = cmsMLUalloc(ContextID, 0);
            cmsMLUsetASCII(ContextID, m, cmsNoLanguage, cmsNoCountry, "Test test");
            cmsMLUsetASCII(ContextID, m, "en",  "US",  "1 1 1 1");
            cmsMLUsetASCII(ContextID, m, "es",  "ES",  "2 2 2 2");
            cmsMLUsetASCII(ContextID, m, "ct",  "ES",  "3 3 3 3");
            cmsMLUsetASCII(ContextID, m, "en",  "GB",  "444444444");
            rc = cmsWriteTag(ContextID, hProfile, tag, m);
            cmsMLUfree(ContextID, m);
            return rc;

        case 2:
            Pt = (cmsMLU *) cmsReadTag(ContextID, hProfile, tag);
            if (Pt == NULL) return 0;
            cmsMLUgetASCII(ContextID, Pt, cmsNoLanguage, cmsNoCountry, Buffer, 256);
            if (strcmp(Buffer, "Test test") != 0) return FALSE;
            cmsMLUgetASCII(ContextID, Pt, "en", "US", Buffer, 256);
            if (strcmp(Buffer, "1 1 1 1") != 0) return FALSE;
            cmsMLUgetASCII(ContextID, Pt, "es", "ES", Buffer, 256);
            if (strcmp(Buffer, "2 2 2 2") != 0) return FALSE;
            cmsMLUgetASCII(ContextID, Pt, "ct", "ES", Buffer, 256);
            if (strcmp(Buffer, "3 3 3 3") != 0) return FALSE;
            cmsMLUgetASCII(ContextID, Pt, "en", "GB",  Buffer, 256);
            if (strcmp(Buffer, "444444444") != 0) return FALSE;
            return TRUE;

        default:
            return 0;
    }
}

static
cmsInt32Number CheckData(cmsContext ContextID, cmsInt32Number Pass,  cmsHPROFILE hProfile, cmsTagSignature tag)
{
    cmsICCData *Pt;
    cmsICCData d = { 1, 0, { '?' }};
    cmsInt32Number rc;


    switch (Pass) {

        case 1:
            rc = cmsWriteTag(ContextID, hProfile, tag, &d);
            return rc;

        case 2:
            Pt = (cmsICCData *) cmsReadTag(ContextID, hProfile, tag);
            if (Pt == NULL) return 0;
            return (Pt ->data[0] == '?') && (Pt ->flag == 0) && (Pt ->len == 1);

        default:
            return 0;
    }
}


static
cmsInt32Number CheckSignature(cmsContext ContextID, cmsInt32Number Pass,  cmsHPROFILE hProfile, cmsTagSignature tag)
{
    cmsTagSignature *Pt, Holder;

    switch (Pass) {

        case 1:
            Holder = (cmsTagSignature) cmsSigPerceptualReferenceMediumGamut;
            return cmsWriteTag(ContextID, hProfile, tag, &Holder);

        case 2:
            Pt = (cmsTagSignature *) cmsReadTag(ContextID, hProfile, tag);
            if (Pt == NULL) return 0;
            return *Pt == cmsSigPerceptualReferenceMediumGamut;

        default:
            return 0;
    }
}


static
cmsInt32Number CheckDateTime(cmsContext ContextID, cmsInt32Number Pass,  cmsHPROFILE hProfile, cmsTagSignature tag)
{
    struct tm *Pt, Holder;

    switch (Pass) {

        case 1:
            Holder.tm_hour = 1;
            Holder.tm_min = 2;
            Holder.tm_sec = 3;
            Holder.tm_mday = 4;
            Holder.tm_mon = 5;
            Holder.tm_year = 2009 - 1900;
            return cmsWriteTag(ContextID, hProfile, tag, &Holder);

        case 2:
            Pt = (struct tm *) cmsReadTag(ContextID, hProfile, tag);
            if (Pt == NULL) return 0;

            return (Pt ->tm_hour == 1 &&
                Pt ->tm_min == 2 &&
                Pt ->tm_sec == 3 &&
                Pt ->tm_mday == 4 &&
                Pt ->tm_mon == 5 &&
                Pt ->tm_year == 2009 - 1900);

        default:
            return 0;
    }

}


static
cmsInt32Number CheckNamedColor(cmsContext ContextID, cmsInt32Number Pass,  cmsHPROFILE hProfile, cmsTagSignature tag, cmsInt32Number max_check, cmsBool  colorant_check)
{
    cmsNAMEDCOLORLIST* nc;
    cmsInt32Number i, j, rc;
    char Name[255];
    cmsUInt16Number PCS[3];
    cmsUInt16Number Colorant[cmsMAXCHANNELS];
    char CheckName[255];
    cmsUInt16Number CheckPCS[3];
    cmsUInt16Number CheckColorant[cmsMAXCHANNELS];

    switch (Pass) {

    case 1:
        nc = cmsAllocNamedColorList(ContextID, 0, 4, "prefix", "suffix");
        if (nc == NULL) return 0;

        for (i=0; i < max_check; i++) {

            PCS[0] = PCS[1] = PCS[2] = (cmsUInt16Number) i;
            Colorant[0] = Colorant[1] = Colorant[2] = Colorant[3] = (cmsUInt16Number) (max_check - i);

            sprintf(Name, "#%d", i);
            if (!cmsAppendNamedColor(ContextID, nc, Name, PCS, Colorant)) { Fail("Couldn't append named color"); return 0; }
        }

        rc = cmsWriteTag(ContextID, hProfile, tag, nc);
        cmsFreeNamedColorList(ContextID, nc);
        return rc;

    case 2:
        nc = (cmsNAMEDCOLORLIST *) cmsReadTag(ContextID, hProfile, tag);
        if (nc == NULL) return 0;

        for (i=0; i < max_check; i++) {

            CheckPCS[0] = CheckPCS[1] = CheckPCS[2] = (cmsUInt16Number) i;
            CheckColorant[0] = CheckColorant[1] = CheckColorant[2] = CheckColorant[3] = (cmsUInt16Number) (max_check - i);

            sprintf(CheckName, "#%d", i);
            if (!cmsNamedColorInfo(ContextID, nc, i, Name, NULL, NULL, PCS, Colorant)) { Fail("Invalid string"); return 0; }


            for (j=0; j < 3; j++) {
                if (CheckPCS[j] != PCS[j]) {  Fail("Invalid PCS"); return 0; }
            }

            // This is only used on named color list
            if (colorant_check) {

            for (j=0; j < 4; j++) {
                if (CheckColorant[j] != Colorant[j]) { Fail("Invalid Colorant"); return 0; };
            }
            }

            if (strcmp(Name, CheckName) != 0) { Fail("Invalid Name");  return 0; };
        }
        return 1;


    default: return 0;
    }
}


static
cmsInt32Number CheckLUT(cmsContext ContextID, cmsInt32Number Pass,  cmsHPROFILE hProfile, cmsTagSignature tag)
{
    cmsPipeline* Lut, *Pt;
    cmsInt32Number rc;


    switch (Pass) {

        case 1:
            Lut = cmsPipelineAlloc(ContextID, 3, 3);
            if (Lut == NULL) return 0;

            // Create an identity LUT
            cmsPipelineInsertStage(ContextID, Lut, cmsAT_BEGIN, _cmsStageAllocIdentityCurves(ContextID, 3));
            cmsPipelineInsertStage(ContextID, Lut, cmsAT_END, _cmsStageAllocIdentityCLut(ContextID, 3));
            cmsPipelineInsertStage(ContextID, Lut, cmsAT_END, _cmsStageAllocIdentityCurves(ContextID, 3));

            rc =  cmsWriteTag(ContextID, hProfile, tag, Lut);
            cmsPipelineFree(ContextID, Lut);
            return rc;

        case 2:
            Pt = (cmsPipeline *) cmsReadTag(ContextID, hProfile, tag);
            if (Pt == NULL) return 0;

            // Transform values, check for identity
            return Check16LUT(ContextID, Pt);

        default:
            return 0;
    }
}

static
cmsInt32Number CheckCHAD(cmsContext ContextID, cmsInt32Number Pass,  cmsHPROFILE hProfile, cmsTagSignature tag)
{
    cmsFloat64Number *Pt;
    cmsFloat64Number CHAD[] = { 0, .1, .2, .3, .4, .5, .6, .7, .8 };
    cmsInt32Number i;

    switch (Pass) {

        case 1:
            return cmsWriteTag(ContextID, hProfile, tag, CHAD);


        case 2:
            Pt = (cmsFloat64Number *) cmsReadTag(ContextID, hProfile, tag);
            if (Pt == NULL) return 0;

            for (i=0; i < 9; i++) {
                if (!IsGoodFixed15_16("CHAD", Pt[i], CHAD[i])) return 0;
            }

            return 1;

        default:
            return 0;
    }
}

static
cmsInt32Number CheckChromaticity(cmsContext ContextID, cmsInt32Number Pass,  cmsHPROFILE hProfile, cmsTagSignature tag)
{
    cmsCIExyYTRIPLE *Pt, c = { {0, .1, 1 }, { .3, .4, 1 }, { .6, .7, 1 }};

    switch (Pass) {

        case 1:
            return cmsWriteTag(ContextID, hProfile, tag, &c);


        case 2:
            Pt = (cmsCIExyYTRIPLE *) cmsReadTag(ContextID, hProfile, tag);
            if (Pt == NULL) return 0;

            if (!IsGoodFixed15_16("xyY", Pt ->Red.x, c.Red.x)) return 0;
            if (!IsGoodFixed15_16("xyY", Pt ->Red.y, c.Red.y)) return 0;
            if (!IsGoodFixed15_16("xyY", Pt ->Green.x, c.Green.x)) return 0;
            if (!IsGoodFixed15_16("xyY", Pt ->Green.y, c.Green.y)) return 0;
            if (!IsGoodFixed15_16("xyY", Pt ->Blue.x, c.Blue.x)) return 0;
            if (!IsGoodFixed15_16("xyY", Pt ->Blue.y, c.Blue.y)) return 0;
            return 1;

        default:
            return 0;
    }
}


static
cmsInt32Number CheckColorantOrder(cmsContext ContextID, cmsInt32Number Pass,  cmsHPROFILE hProfile, cmsTagSignature tag)
{
    cmsUInt8Number *Pt, c[cmsMAXCHANNELS];
    cmsInt32Number i;

    switch (Pass) {

        case 1:
            for (i=0; i < cmsMAXCHANNELS; i++) c[i] = (cmsUInt8Number) (cmsMAXCHANNELS - i - 1);
            return cmsWriteTag(ContextID, hProfile, tag, c);


        case 2:
            Pt = (cmsUInt8Number *) cmsReadTag(ContextID, hProfile, tag);
            if (Pt == NULL) return 0;

            for (i=0; i < cmsMAXCHANNELS; i++) {
                if (Pt[i] != ( cmsMAXCHANNELS - i - 1 )) return 0;
            }
            return 1;

        default:
            return 0;
    }
}

static
cmsInt32Number CheckMeasurement(cmsContext ContextID, cmsInt32Number Pass,  cmsHPROFILE hProfile, cmsTagSignature tag)
{
    cmsICCMeasurementConditions *Pt, m;

    switch (Pass) {

        case 1:
            m.Backing.X = 0.1;
            m.Backing.Y = 0.2;
            m.Backing.Z = 0.3;
            m.Flare = 1.0;
            m.Geometry = 1;
            m.IlluminantType = cmsILLUMINANT_TYPE_D50;
            m.Observer = 1;
            return cmsWriteTag(ContextID, hProfile, tag, &m);


        case 2:
            Pt = (cmsICCMeasurementConditions *) cmsReadTag(ContextID, hProfile, tag);
            if (Pt == NULL) return 0;

            if (!IsGoodFixed15_16("Backing", Pt ->Backing.X, 0.1)) return 0;
            if (!IsGoodFixed15_16("Backing", Pt ->Backing.Y, 0.2)) return 0;
            if (!IsGoodFixed15_16("Backing", Pt ->Backing.Z, 0.3)) return 0;
            if (!IsGoodFixed15_16("Flare",   Pt ->Flare, 1.0)) return 0;

            if (Pt ->Geometry != 1) return 0;
            if (Pt ->IlluminantType != cmsILLUMINANT_TYPE_D50) return 0;
            if (Pt ->Observer != 1) return 0;
            return 1;

        default:
            return 0;
    }
}


static
cmsInt32Number CheckUcrBg(cmsContext ContextID, cmsInt32Number Pass,  cmsHPROFILE hProfile, cmsTagSignature tag)
{
    cmsUcrBg *Pt, m;
    cmsInt32Number rc;
    char Buffer[256];

    switch (Pass) {

        case 1:
            m.Ucr = cmsBuildGamma(ContextID, 2.4);
            m.Bg  = cmsBuildGamma(ContextID, -2.2);
            m.Desc = cmsMLUalloc(ContextID, 1);
            cmsMLUsetASCII(ContextID, m.Desc,  cmsNoLanguage, cmsNoCountry, "test UCR/BG");
            rc = cmsWriteTag(ContextID, hProfile, tag, &m);
            cmsMLUfree(ContextID, m.Desc);
            cmsFreeToneCurve(ContextID, m.Bg);
            cmsFreeToneCurve(ContextID, m.Ucr);
            return rc;


        case 2:
            Pt = (cmsUcrBg *) cmsReadTag(ContextID, hProfile, tag);
            if (Pt == NULL) return 0;

            cmsMLUgetASCII(ContextID, Pt ->Desc, cmsNoLanguage, cmsNoCountry, Buffer, 256);
            if (strcmp(Buffer, "test UCR/BG") != 0) return 0;
            return 1;

        default:
            return 0;
    }
}


static
cmsInt32Number CheckCRDinfo(cmsContext ContextID, cmsInt32Number Pass,  cmsHPROFILE hProfile, cmsTagSignature tag)
{
    cmsMLU *mlu;
    char Buffer[256];
    cmsInt32Number rc;

    switch (Pass) {

        case 1:
            mlu = cmsMLUalloc(ContextID, 5);

            cmsMLUsetWide(ContextID, mlu,  "PS", "nm", L"test postscript");
            cmsMLUsetWide(ContextID, mlu,  "PS", "#0", L"perceptual");
            cmsMLUsetWide(ContextID, mlu,  "PS", "#1", L"relative_colorimetric");
            cmsMLUsetWide(ContextID, mlu,  "PS", "#2", L"saturation");
            cmsMLUsetWide(ContextID, mlu,  "PS", "#3", L"absolute_colorimetric");
            rc = cmsWriteTag(ContextID, hProfile, tag, mlu);
            cmsMLUfree(ContextID, mlu);
            return rc;


        case 2:
            mlu = (cmsMLU*) cmsReadTag(ContextID, hProfile, tag);
            if (mlu == NULL) return 0;



             cmsMLUgetASCII(ContextID, mlu, "PS", "nm", Buffer, 256);
             if (strcmp(Buffer, "test postscript") != 0) return 0;


             cmsMLUgetASCII(ContextID, mlu, "PS", "#0", Buffer, 256);
             if (strcmp(Buffer, "perceptual") != 0) return 0;


             cmsMLUgetASCII(ContextID, mlu, "PS", "#1", Buffer, 256);
             if (strcmp(Buffer, "relative_colorimetric") != 0) return 0;


             cmsMLUgetASCII(ContextID, mlu, "PS", "#2", Buffer, 256);
             if (strcmp(Buffer, "saturation") != 0) return 0;


             cmsMLUgetASCII(ContextID, mlu, "PS", "#3", Buffer, 256);
             if (strcmp(Buffer, "absolute_colorimetric") != 0) return 0;
             return 1;

        default:
            return 0;
    }
}


static
cmsToneCurve *CreateSegmentedCurve(cmsContext ContextID)
{
    cmsCurveSegment Seg[3];
    cmsFloat32Number Sampled[2] = { 0, 1};

    Seg[0].Type = 6;
    Seg[0].Params[0] = 1;
    Seg[0].Params[1] = 0;
    Seg[0].Params[2] = 0;
    Seg[0].Params[3] = 0;
    Seg[0].x0 = -1E22F;
    Seg[0].x1 = 0;

    Seg[1].Type = 0;
    Seg[1].nGridPoints = 2;
    Seg[1].SampledPoints = Sampled;
    Seg[1].x0 = 0;
    Seg[1].x1 = 1;

    Seg[2].Type = 6;
    Seg[2].Params[0] = 1;
    Seg[2].Params[1] = 0;
    Seg[2].Params[2] = 0;
    Seg[2].Params[3] = 0;
    Seg[2].x0 = 1;
    Seg[2].x1 = 1E22F;

    return cmsBuildSegmentedToneCurve(ContextID, 3, Seg);
}


static
cmsInt32Number CheckMPE(cmsContext ContextID, cmsInt32Number Pass,  cmsHPROFILE hProfile, cmsTagSignature tag)
{
    cmsPipeline* Lut, *Pt;
    cmsToneCurve* G[3];
    cmsInt32Number rc;

    switch (Pass) {

        case 1:

            Lut = cmsPipelineAlloc(ContextID, 3, 3);

            cmsPipelineInsertStage(ContextID, Lut, cmsAT_BEGIN, _cmsStageAllocLabV2ToV4(ContextID));
            cmsPipelineInsertStage(ContextID, Lut, cmsAT_END, _cmsStageAllocLabV4ToV2(ContextID));
            AddIdentityCLUTfloat(ContextID, Lut);

            G[0] = G[1] = G[2] = CreateSegmentedCurve(ContextID);
            cmsPipelineInsertStage(ContextID, Lut, cmsAT_END, cmsStageAllocToneCurves(ContextID, 3, G));
            cmsFreeToneCurve(ContextID, G[0]);

            rc = cmsWriteTag(ContextID, hProfile, tag, Lut);
            cmsPipelineFree(ContextID, Lut);
            return rc;

        case 2:
            Pt = (cmsPipeline *) cmsReadTag(ContextID, hProfile, tag);
            if (Pt == NULL) return 0;
            return CheckFloatLUT(ContextID, Pt);

        default:
            return 0;
    }
}


static
cmsInt32Number CheckScreening(cmsContext ContextID, cmsInt32Number Pass,  cmsHPROFILE hProfile, cmsTagSignature tag)
{
    cmsScreening *Pt, sc;
    cmsInt32Number rc;

    switch (Pass) {

        case 1:

            sc.Flag = 0;
            sc.nChannels = 1;
            sc.Channels[0].Frequency = 2.0;
            sc.Channels[0].ScreenAngle = 3.0;
            sc.Channels[0].SpotShape = cmsSPOT_ELLIPSE;

            rc = cmsWriteTag(ContextID, hProfile, tag, &sc);
            return rc;


        case 2:
            Pt = (cmsScreening *) cmsReadTag(ContextID, hProfile, tag);
            if (Pt == NULL) return 0;

            if (Pt ->nChannels != 1) return 0;
            if (Pt ->Flag      != 0) return 0;
            if (!IsGoodFixed15_16("Freq", Pt ->Channels[0].Frequency, 2.0)) return 0;
            if (!IsGoodFixed15_16("Angle", Pt ->Channels[0].ScreenAngle, 3.0)) return 0;
            if (Pt ->Channels[0].SpotShape != cmsSPOT_ELLIPSE) return 0;
            return 1;

        default:
            return 0;
    }
}


static
cmsBool CheckOneStr(cmsContext ContextID, cmsMLU* mlu, cmsInt32Number n)
{
    char Buffer[256], Buffer2[256];


    cmsMLUgetASCII(ContextID, mlu, "en", "US", Buffer, 255);
    sprintf(Buffer2, "Hello, world %d", n);
    if (strcmp(Buffer, Buffer2) != 0) return FALSE;


    cmsMLUgetASCII(ContextID, mlu, "es", "ES", Buffer, 255);
    sprintf(Buffer2, "Hola, mundo %d", n);
    if (strcmp(Buffer, Buffer2) != 0) return FALSE;

    return TRUE;
}


static
void SetOneStr(cmsContext ContextID, cmsMLU** mlu, const wchar_t* s1, const wchar_t* s2)
{
    *mlu = cmsMLUalloc(ContextID, 0);
    cmsMLUsetWide(ContextID, *mlu, "en", "US", s1);
    cmsMLUsetWide(ContextID, *mlu, "es", "ES", s2);
}


static
cmsInt32Number CheckProfileSequenceTag(cmsContext ContextID, cmsInt32Number Pass,  cmsHPROFILE hProfile)
{
    cmsSEQ* s;
    cmsInt32Number i;

    switch (Pass) {

    case 1:

        s = cmsAllocProfileSequenceDescription(ContextID, 3);
        if (s == NULL) return 0;

        SetOneStr(ContextID, &s -> seq[0].Manufacturer, L"Hello, world 0", L"Hola, mundo 0");
        SetOneStr(ContextID, &s -> seq[0].Model, L"Hello, world 0", L"Hola, mundo 0");
        SetOneStr(ContextID, &s -> seq[1].Manufacturer, L"Hello, world 1", L"Hola, mundo 1");
        SetOneStr(ContextID, &s -> seq[1].Model, L"Hello, world 1", L"Hola, mundo 1");
        SetOneStr(ContextID, &s -> seq[2].Manufacturer, L"Hello, world 2", L"Hola, mundo 2");
        SetOneStr(ContextID, &s -> seq[2].Model, L"Hello, world 2", L"Hola, mundo 2");


#ifdef CMS_DONT_USE_INT64
        s ->seq[0].attributes[0] = cmsTransparency|cmsMatte;
        s ->seq[0].attributes[1] = 0;
#else
        s ->seq[0].attributes = cmsTransparency|cmsMatte;
#endif

#ifdef CMS_DONT_USE_INT64
        s ->seq[1].attributes[0] = cmsReflective|cmsMatte;
        s ->seq[1].attributes[1] = 0;
#else
        s ->seq[1].attributes = cmsReflective|cmsMatte;
#endif

#ifdef CMS_DONT_USE_INT64
        s ->seq[2].attributes[0] = cmsTransparency|cmsGlossy;
        s ->seq[2].attributes[1] = 0;
#else
        s ->seq[2].attributes = cmsTransparency|cmsGlossy;
#endif

        if (!cmsWriteTag(ContextID, hProfile, cmsSigProfileSequenceDescTag, s)) return 0;
        cmsFreeProfileSequenceDescription(ContextID, s);
        return 1;

    case 2:

        s = (cmsSEQ *) cmsReadTag(ContextID, hProfile, cmsSigProfileSequenceDescTag);
        if (s == NULL) return 0;

        if (s ->n != 3) return 0;

#ifdef CMS_DONT_USE_INT64
        if (s ->seq[0].attributes[0] != (cmsTransparency|cmsMatte)) return 0;
        if (s ->seq[0].attributes[1] != 0) return 0;
#else
        if (s ->seq[0].attributes != (cmsTransparency|cmsMatte)) return 0;
#endif

#ifdef CMS_DONT_USE_INT64
        if (s ->seq[1].attributes[0] != (cmsReflective|cmsMatte)) return 0;
        if (s ->seq[1].attributes[1] != 0) return 0;
#else
        if (s ->seq[1].attributes != (cmsReflective|cmsMatte)) return 0;
#endif

#ifdef CMS_DONT_USE_INT64
        if (s ->seq[2].attributes[0] != (cmsTransparency|cmsGlossy)) return 0;
        if (s ->seq[2].attributes[1] != 0) return 0;
#else
        if (s ->seq[2].attributes != (cmsTransparency|cmsGlossy)) return 0;
#endif

        // Check MLU
        for (i=0; i < 3; i++) {

            if (!CheckOneStr(ContextID, s -> seq[i].Manufacturer, i)) return 0;
            if (!CheckOneStr(ContextID, s -> seq[i].Model, i)) return 0;
        }
        return 1;

    default:
        return 0;
    }
}


static
cmsInt32Number CheckProfileSequenceIDTag(cmsContext ContextID, cmsInt32Number Pass,  cmsHPROFILE hProfile)
{
    cmsSEQ* s;
    cmsInt32Number i;

    switch (Pass) {

    case 1:

        s = cmsAllocProfileSequenceDescription(ContextID, 3);
        if (s == NULL) return 0;

        memcpy(s ->seq[0].ProfileID.ID8, "0123456789ABCDEF", 16);
        memcpy(s ->seq[1].ProfileID.ID8, "1111111111111111", 16);
        memcpy(s ->seq[2].ProfileID.ID8, "2222222222222222", 16);


        SetOneStr(ContextID, &s -> seq[0].Description, L"Hello, world 0", L"Hola, mundo 0");
        SetOneStr(ContextID, &s -> seq[1].Description, L"Hello, world 1", L"Hola, mundo 1");
        SetOneStr(ContextID, &s -> seq[2].Description, L"Hello, world 2", L"Hola, mundo 2");

        if (!cmsWriteTag(ContextID, hProfile, cmsSigProfileSequenceIdTag, s)) return 0;
        cmsFreeProfileSequenceDescription(ContextID, s);
        return 1;

    case 2:

        s = (cmsSEQ *) cmsReadTag(ContextID, hProfile, cmsSigProfileSequenceIdTag);
        if (s == NULL) return 0;

        if (s ->n != 3) return 0;

        if (memcmp(s ->seq[0].ProfileID.ID8, "0123456789ABCDEF", 16) != 0) return 0;
        if (memcmp(s ->seq[1].ProfileID.ID8, "1111111111111111", 16) != 0) return 0;
        if (memcmp(s ->seq[2].ProfileID.ID8, "2222222222222222", 16) != 0) return 0;

        for (i=0; i < 3; i++) {

            if (!CheckOneStr(ContextID, s -> seq[i].Description, i)) return 0;
        }

        return 1;

    default:
        return 0;
    }
}


static
cmsInt32Number CheckICCViewingConditions(cmsContext ContextID, cmsInt32Number Pass,  cmsHPROFILE hProfile)
{
    cmsICCViewingConditions* v;
    cmsICCViewingConditions  s;

    switch (Pass) {

        case 1:
            s.IlluminantType = 1;
            s.IlluminantXYZ.X = 0.1;
            s.IlluminantXYZ.Y = 0.2;
            s.IlluminantXYZ.Z = 0.3;
            s.SurroundXYZ.X = 0.4;
            s.SurroundXYZ.Y = 0.5;
            s.SurroundXYZ.Z = 0.6;

            if (!cmsWriteTag(ContextID, hProfile, cmsSigViewingConditionsTag, &s)) return 0;
            return 1;

        case 2:
            v = (cmsICCViewingConditions *) cmsReadTag(ContextID, hProfile, cmsSigViewingConditionsTag);
            if (v == NULL) return 0;

            if (v ->IlluminantType != 1) return 0;
            if (!IsGoodVal("IlluminantXYZ.X", v ->IlluminantXYZ.X, 0.1, 0.001)) return 0;
            if (!IsGoodVal("IlluminantXYZ.Y", v ->IlluminantXYZ.Y, 0.2, 0.001)) return 0;
            if (!IsGoodVal("IlluminantXYZ.Z", v ->IlluminantXYZ.Z, 0.3, 0.001)) return 0;

            if (!IsGoodVal("SurroundXYZ.X", v ->SurroundXYZ.X, 0.4, 0.001)) return 0;
            if (!IsGoodVal("SurroundXYZ.Y", v ->SurroundXYZ.Y, 0.5, 0.001)) return 0;
            if (!IsGoodVal("SurroundXYZ.Z", v ->SurroundXYZ.Z, 0.6, 0.001)) return 0;

            return 1;

        default:
            return 0;
    }

}


static
cmsInt32Number CheckVCGT(cmsContext ContextID, cmsInt32Number Pass,  cmsHPROFILE hProfile)
{
    cmsToneCurve* Curves[3];
    cmsToneCurve** PtrCurve;

     switch (Pass) {

        case 1:
            Curves[0] = cmsBuildGamma(ContextID, 1.1);
            Curves[1] = cmsBuildGamma(ContextID, 2.2);
            Curves[2] = cmsBuildGamma(ContextID, 3.4);

            if (!cmsWriteTag(ContextID, hProfile, cmsSigVcgtTag, Curves)) return 0;

            cmsFreeToneCurveTriple(ContextID, Curves);
            return 1;


        case 2:

             PtrCurve = (cmsToneCurve **) cmsReadTag(ContextID, hProfile, cmsSigVcgtTag);
             if (PtrCurve == NULL) return 0;
             if (!IsGoodVal("VCGT R", cmsEstimateGamma(ContextID, PtrCurve[0], 0.01), 1.1, 0.001)) return 0;
             if (!IsGoodVal("VCGT G", cmsEstimateGamma(ContextID, PtrCurve[1], 0.01), 2.2, 0.001)) return 0;
             if (!IsGoodVal("VCGT B", cmsEstimateGamma(ContextID, PtrCurve[2], 0.01), 3.4, 0.001)) return 0;
             return 1;

        default:;
    }

    return 0;
}


// Only one of the two following may be used, as they share the same tag
static
cmsInt32Number CheckDictionary16(cmsContext ContextID, cmsInt32Number Pass,  cmsHPROFILE hProfile)
{
      cmsHANDLE hDict;
      const cmsDICTentry* e;
      switch (Pass) {

        case 1:
            hDict = cmsDictAlloc(ContextID);
            cmsDictAddEntry(ContextID, hDict, L"Name0",  NULL, NULL, NULL);
            cmsDictAddEntry(ContextID, hDict, L"Name1",  L"", NULL, NULL);
            cmsDictAddEntry(ContextID, hDict, L"Name",  L"String", NULL, NULL);
            cmsDictAddEntry(ContextID, hDict, L"Name2", L"12",    NULL, NULL);
            if (!cmsWriteTag(ContextID, hProfile, cmsSigMetaTag, hDict)) return 0;
            cmsDictFree(ContextID, hDict);
            return 1;


        case 2:

             hDict = cmsReadTag(ContextID, hProfile, cmsSigMetaTag);
             if (hDict == NULL) return 0;
             e = cmsDictGetEntryList(ContextID, hDict);
             if (memcmp(e ->Name, L"Name2", sizeof(wchar_t) * 5) != 0) return 0;
             if (memcmp(e ->Value, L"12",  sizeof(wchar_t) * 2) != 0) return 0;
             e = cmsDictNextEntry(ContextID, e);
             if (memcmp(e ->Name, L"Name", sizeof(wchar_t) * 4) != 0) return 0;
             if (memcmp(e ->Value, L"String",  sizeof(wchar_t) * 6) != 0) return 0;
             e = cmsDictNextEntry(ContextID, e);
             if (memcmp(e ->Name, L"Name1", sizeof(wchar_t) *5) != 0) return 0;
             if (e ->Value == NULL) return 0;
             if (*e->Value != 0) return 0;
             e = cmsDictNextEntry(ContextID, e);
             if (memcmp(e ->Name, L"Name0", sizeof(wchar_t) * 5) != 0) return 0;
             if (e ->Value != NULL) return 0;
             return 1;


        default:;
    }

    return 0;
}



static
cmsInt32Number CheckDictionary24(cmsContext ContextID, cmsInt32Number Pass,  cmsHPROFILE hProfile)
{
    cmsHANDLE hDict;
    const cmsDICTentry* e;
    cmsMLU* DisplayName;
    char Buffer[256];
    cmsInt32Number rc = 1;

    switch (Pass) {

    case 1:
        hDict = cmsDictAlloc(ContextID);

        DisplayName = cmsMLUalloc(ContextID, 0);

        cmsMLUsetWide(ContextID, DisplayName, "en", "US", L"Hello, world");
        cmsMLUsetWide(ContextID, DisplayName, "es", "ES", L"Hola, mundo");
        cmsMLUsetWide(ContextID, DisplayName, "fr", "FR", L"Bonjour, le monde");
        cmsMLUsetWide(ContextID, DisplayName, "ca", "CA", L"Hola, mon");

        cmsDictAddEntry(ContextID, hDict, L"Name",  L"String", DisplayName, NULL);
        cmsMLUfree(ContextID, DisplayName);

        cmsDictAddEntry(ContextID, hDict, L"Name2", L"12",    NULL, NULL);
        if (!cmsWriteTag(ContextID, hProfile, cmsSigMetaTag, hDict)) return 0;
        cmsDictFree(ContextID, hDict);

        return 1;


    case 2:

        hDict = cmsReadTag(ContextID, hProfile, cmsSigMetaTag);
        if (hDict == NULL) return 0;

        e = cmsDictGetEntryList(ContextID, hDict);
        if (memcmp(e ->Name, L"Name2", sizeof(wchar_t) * 5) != 0) return 0;
        if (memcmp(e ->Value, L"12",  sizeof(wchar_t) * 2) != 0) return 0;
        e = cmsDictNextEntry(ContextID, e);
        if (memcmp(e ->Name, L"Name", sizeof(wchar_t) * 4) != 0) return 0;
        if (memcmp(e ->Value, L"String",  sizeof(wchar_t) * 6) != 0) return 0;

        cmsMLUgetASCII(ContextID, e->DisplayName, "en", "US", Buffer, 256);
        if (strcmp(Buffer, "Hello, world") != 0) rc = 0;


        cmsMLUgetASCII(ContextID, e->DisplayName, "es", "ES", Buffer, 256);
        if (strcmp(Buffer, "Hola, mundo") != 0) rc = 0;


        cmsMLUgetASCII(ContextID, e->DisplayName, "fr", "FR", Buffer, 256);
        if (strcmp(Buffer, "Bonjour, le monde") != 0) rc = 0;


        cmsMLUgetASCII(ContextID, e->DisplayName, "ca", "CA", Buffer, 256);
        if (strcmp(Buffer, "Hola, mon") != 0) rc = 0;

        if (rc == 0)
            Fail("Unexpected string '%s'", Buffer);
        return 1;

    default:;
    }

    return 0;
}

static
cmsInt32Number CheckRAWtags(cmsContext ContextID, cmsInt32Number Pass,  cmsHPROFILE hProfile)
{
    char Buffer[7];

    switch (Pass) {

        case 1:
            return cmsWriteRawTag(ContextID, hProfile, (cmsTagSignature) 0x31323334, "data123", 7);

        case 2:
            if (!cmsReadRawTag(ContextID, hProfile, (cmsTagSignature) 0x31323334, Buffer, 7)) return 0;

            if (memcmp(Buffer, "data123", 7) != 0) return 0;
            return 1;

        default:
            return 0;
    }
}



static
cmsInt32Number Check_cicp(cmsContext ContextID, cmsInt32Number Pass, cmsHPROFILE hProfile)
{
    cmsVideoSignalType* v;
    cmsVideoSignalType  s;

    switch (Pass) {

    case 1:
        s.ColourPrimaries = 1;
        s.TransferCharacteristics = 13;
        s.MatrixCoefficients = 0;
        s.VideoFullRangeFlag = 1;

        if (!cmsWriteTag(ContextID, hProfile, cmsSigcicpTag, &s)) return 0;
        return 1;

    case 2:
        v = (cmsVideoSignalType*)cmsReadTag(ContextID, hProfile, cmsSigcicpTag);
        if (v == NULL) return 0;

        if (v->ColourPrimaries != 1) return 0;
        if (v->TransferCharacteristics != 13) return 0;
        if (v->MatrixCoefficients != 0) return 0;
        if (v->VideoFullRangeFlag != 1) return 0;
        return 1;

    default:
        return 0;
    }

}


static
void SetMHC2Matrix(cmsFloat64Number XYZ2XYZmatrix[3][4])
{
    XYZ2XYZmatrix[0][0] = 0.5; XYZ2XYZmatrix[0][1] = 0.1; XYZ2XYZmatrix[0][2] = 0.1; XYZ2XYZmatrix[0][3] = 0.0;
    XYZ2XYZmatrix[1][0] = 0.0; XYZ2XYZmatrix[1][1] = 1.0; XYZ2XYZmatrix[1][2] = 0.0; XYZ2XYZmatrix[1][3] = 0.0;
    XYZ2XYZmatrix[2][0] = 0.3; XYZ2XYZmatrix[2][1] = 0.2; XYZ2XYZmatrix[2][2] = 0.4; XYZ2XYZmatrix[2][3] = 0.0;
}

static
cmsBool CloseEnough(cmsFloat64Number a, cmsFloat64Number b)
{
    return fabs(b - a) < (1.0 / 65535.0);
}

static
cmsBool IsOriginalMHC2Matrix(cmsContext ContextID, cmsFloat64Number XYZ2XYZmatrix[3][4])
{
    cmsFloat64Number m[3][4];
    int i, j;

    SetMHC2Matrix(m);

    for (i = 0; i < 3; i++)
        for (j = 0; j < 4; j++)
            if (!CloseEnough(XYZ2XYZmatrix[i][j], m[i][j])) return FALSE;

    return TRUE;
}


static
cmsInt32Number Check_MHC2(cmsContext ContextID, cmsInt32Number Pass, cmsHPROFILE hProfile)
{
    cmsMHC2Type* v;
    cmsMHC2Type  s;
    double curve[] = { 0, 0.5, 1.0 };

    switch (Pass) {

    case 1:
        SetMHC2Matrix(s.XYZ2XYZmatrix);
        s.CurveEntries = 3;
        s.GreenCurve = curve;
        s.RedCurve = curve;
        s.BlueCurve = curve;
        s.MinLuminance = 0.1;
        s.PeakLuminance = 100.0;
        
        if (!cmsWriteTag(ContextID, hProfile, cmsSigMHC2Tag, &s)) return 0;
        return 1;

    case 2:
        v = (cmsMHC2Type*)cmsReadTag(ContextID, hProfile, cmsSigMHC2Tag);
        if (v == NULL) return 0;

        if (!IsOriginalMHC2Matrix(ContextID, v->XYZ2XYZmatrix)) return 0;
        if (v->CurveEntries != 3) return 0;
        return 1;

    default:
        return 0;
    }

}


// This is a very big test that checks every single tag
static
cmsInt32Number CheckProfileCreation(cmsContext ContextID)
{
    cmsHPROFILE h;
    cmsInt32Number Pass;

    h = cmsCreateProfilePlaceholder(ContextID);
    if (h == NULL) return 0;

    cmsSetProfileVersion(ContextID, h, 4.3);
    if (cmsGetTagCount(ContextID, h) != 0) { Fail("Empty profile with nonzero number of tags"); goto Error; }
    if (cmsIsTag(ContextID, h, cmsSigAToB0Tag)) { Fail("Found a tag in an empty profile"); goto Error; }

    cmsSetColorSpace(ContextID, h, cmsSigRgbData);
    if (cmsGetColorSpace(ContextID, h) !=  cmsSigRgbData) { Fail("Unable to set colorspace"); goto Error; }

    cmsSetPCS(ContextID, h, cmsSigLabData);
    if (cmsGetPCS(ContextID, h) !=  cmsSigLabData) { Fail("Unable to set colorspace"); goto Error; }

    cmsSetDeviceClass(ContextID, h, cmsSigDisplayClass);
    if (cmsGetDeviceClass(ContextID, h) != cmsSigDisplayClass) { Fail("Unable to set deviceclass"); goto Error; }

    cmsSetHeaderRenderingIntent(ContextID, h, INTENT_SATURATION);
    if (cmsGetHeaderRenderingIntent(ContextID, h) != INTENT_SATURATION) { Fail("Unable to set rendering intent"); goto Error; }

    for (Pass = 1; Pass <= 2; Pass++) {

        SubTest("Tags holding XYZ");

        if (!CheckXYZ(ContextID, Pass, h, cmsSigBlueColorantTag)) goto Error;
        if (!CheckXYZ(ContextID, Pass, h, cmsSigGreenColorantTag)) goto Error;
        if (!CheckXYZ(ContextID, Pass, h, cmsSigRedColorantTag)) goto Error;
        if (!CheckXYZ(ContextID, Pass, h, cmsSigMediaBlackPointTag)) goto Error;
        if (!CheckXYZ(ContextID, Pass, h, cmsSigMediaWhitePointTag)) goto Error;
        if (!CheckXYZ(ContextID, Pass, h, cmsSigLuminanceTag)) goto Error;

        SubTest("Tags holding curves");

        if (!CheckGamma(ContextID, Pass, h, cmsSigBlueTRCTag)) goto Error;
        if (!CheckGamma(ContextID, Pass, h, cmsSigGrayTRCTag)) goto Error;
        if (!CheckGamma(ContextID, Pass, h, cmsSigGreenTRCTag)) goto Error;
        if (!CheckGamma(ContextID, Pass, h, cmsSigRedTRCTag)) goto Error;

        SubTest("Tags holding text");

        if (!CheckTextSingle(ContextID, Pass, h, cmsSigCharTargetTag)) goto Error;
        if (!CheckTextSingle(ContextID, Pass, h, cmsSigScreeningDescTag)) goto Error;

        if (!CheckText(ContextID, Pass, h, cmsSigCopyrightTag)) goto Error;
        if (!CheckText(ContextID, Pass, h, cmsSigProfileDescriptionTag)) goto Error;
        if (!CheckText(ContextID, Pass, h, cmsSigDeviceMfgDescTag)) goto Error;
        if (!CheckText(ContextID, Pass, h, cmsSigDeviceModelDescTag)) goto Error;
        if (!CheckText(ContextID, Pass, h, cmsSigViewingCondDescTag)) goto Error;



        SubTest("Tags holding cmsICCData");

        if (!CheckData(ContextID, Pass, h, cmsSigPs2CRD0Tag)) goto Error;
        if (!CheckData(ContextID, Pass, h, cmsSigPs2CRD1Tag)) goto Error;
        if (!CheckData(ContextID, Pass, h, cmsSigPs2CRD2Tag)) goto Error;
        if (!CheckData(ContextID, Pass, h, cmsSigPs2CRD3Tag)) goto Error;
        if (!CheckData(ContextID, Pass, h, cmsSigPs2CSATag)) goto Error;
        if (!CheckData(ContextID, Pass, h, cmsSigPs2RenderingIntentTag)) goto Error;

        SubTest("Tags holding signatures");

        if (!CheckSignature(ContextID, Pass, h, cmsSigColorimetricIntentImageStateTag)) goto Error;
        if (!CheckSignature(ContextID, Pass, h, cmsSigPerceptualRenderingIntentGamutTag)) goto Error;
        if (!CheckSignature(ContextID, Pass, h, cmsSigSaturationRenderingIntentGamutTag)) goto Error;
        if (!CheckSignature(ContextID, Pass, h, cmsSigTechnologyTag)) goto Error;

        SubTest("Tags holding date_time");

        if (!CheckDateTime(ContextID, Pass, h, cmsSigCalibrationDateTimeTag)) goto Error;
        if (!CheckDateTime(ContextID, Pass, h, cmsSigDateTimeTag)) goto Error;

        SubTest("Tags holding named color lists");

        if (!CheckNamedColor(ContextID, Pass, h, cmsSigColorantTableTag, 15, FALSE)) goto Error;
        if (!CheckNamedColor(ContextID, Pass, h, cmsSigColorantTableOutTag, 15, FALSE)) goto Error;
        if (!CheckNamedColor(ContextID, Pass, h, cmsSigNamedColor2Tag, 4096, TRUE)) goto Error;

        SubTest("Tags holding LUTs");

        if (!CheckLUT(ContextID, Pass, h, cmsSigAToB0Tag)) goto Error;
        if (!CheckLUT(ContextID, Pass, h, cmsSigAToB1Tag)) goto Error;
        if (!CheckLUT(ContextID, Pass, h, cmsSigAToB2Tag)) goto Error;
        if (!CheckLUT(ContextID, Pass, h, cmsSigBToA0Tag)) goto Error;
        if (!CheckLUT(ContextID, Pass, h, cmsSigBToA1Tag)) goto Error;
        if (!CheckLUT(ContextID, Pass, h, cmsSigBToA2Tag)) goto Error;
        if (!CheckLUT(ContextID, Pass, h, cmsSigPreview0Tag)) goto Error;
        if (!CheckLUT(ContextID, Pass, h, cmsSigPreview1Tag)) goto Error;
        if (!CheckLUT(ContextID, Pass, h, cmsSigPreview2Tag)) goto Error;
        if (!CheckLUT(ContextID, Pass, h, cmsSigGamutTag)) goto Error;

        SubTest("Tags holding CHAD");
        if (!CheckCHAD(ContextID, Pass, h, cmsSigChromaticAdaptationTag)) goto Error;

        SubTest("Tags holding Chromaticity");
        if (!CheckChromaticity(ContextID, Pass, h, cmsSigChromaticityTag)) goto Error;

        SubTest("Tags holding colorant order");
        if (!CheckColorantOrder(ContextID, Pass, h, cmsSigColorantOrderTag)) goto Error;

        SubTest("Tags holding measurement");
        if (!CheckMeasurement(ContextID, Pass, h, cmsSigMeasurementTag)) goto Error;

        SubTest("Tags holding CRD info");
        if (!CheckCRDinfo(ContextID, Pass, h, cmsSigCrdInfoTag)) goto Error;

        SubTest("Tags holding UCR/BG");
        if (!CheckUcrBg(ContextID, Pass, h, cmsSigUcrBgTag)) goto Error;

        SubTest("Tags holding MPE");
        if (!CheckMPE(ContextID, Pass, h, cmsSigDToB0Tag)) goto Error;
        if (!CheckMPE(ContextID, Pass, h, cmsSigDToB1Tag)) goto Error;
        if (!CheckMPE(ContextID, Pass, h, cmsSigDToB2Tag)) goto Error;
        if (!CheckMPE(ContextID, Pass, h, cmsSigDToB3Tag)) goto Error;
        if (!CheckMPE(ContextID, Pass, h, cmsSigBToD0Tag)) goto Error;
        if (!CheckMPE(ContextID, Pass, h, cmsSigBToD1Tag)) goto Error;
        if (!CheckMPE(ContextID, Pass, h, cmsSigBToD2Tag)) goto Error;
        if (!CheckMPE(ContextID, Pass, h, cmsSigBToD3Tag)) goto Error;

        SubTest("Tags using screening");
        if (!CheckScreening(ContextID, Pass, h, cmsSigScreeningTag)) goto Error;

        SubTest("Tags holding profile sequence description");
        if (!CheckProfileSequenceTag(ContextID, Pass, h)) goto Error;
        if (!CheckProfileSequenceIDTag(ContextID, Pass, h)) goto Error;

        SubTest("Tags holding ICC viewing conditions");
        if (!CheckICCViewingConditions(ContextID, Pass, h)) goto Error;

        SubTest("VCGT tags");
        if (!CheckVCGT(ContextID, Pass, h)) goto Error;

        SubTest("RAW tags");
        if (!CheckRAWtags(ContextID, Pass, h)) goto Error;

        SubTest("Dictionary meta tags");
        // if (!CheckDictionary16(ContextID, Pass, h)) goto Error;
        if (!CheckDictionary24(ContextID, Pass, h)) goto Error;

        SubTest("cicp Video Signal Type");
        if (!Check_cicp(ContextID, Pass, h)) goto Error;

        SubTest("Microsoft MHC2 tag");
        if (!Check_MHC2(ContextID, Pass, h)) goto Error;


        if (Pass == 1) {
            cmsSaveProfileToFile(ContextID, h, "alltags.icc");
            cmsCloseProfile(ContextID, h);
            h = cmsOpenProfileFromFile(ContextID, "alltags.icc", "r");
        }

    }

    /*
    Not implemented (by design):

    cmsSigDataTag                           = 0x64617461,  // 'data'  -- Unused
    cmsSigDeviceSettingsTag                 = 0x64657673,  // 'devs'  -- Unused
    cmsSigNamedColorTag                     = 0x6E636f6C,  // 'ncol'  -- Don't use this one, deprecated by ICC
    cmsSigOutputResponseTag                 = 0x72657370,  // 'resp'  -- Possible patent on this
    */

    cmsCloseProfile(ContextID, h);
    remove("alltags.icc");
    return 1;

Error:
    cmsCloseProfile(ContextID, h);
    remove("alltags.icc");
    return 0;
}


// Thanks to Christopher James Halse Rogers for the bugfixing and providing this test
static
cmsInt32Number CheckVersionHeaderWriting(cmsContext ContextID)
{
    cmsHPROFILE h;
    int index;
    float test_versions[] = {
      2.3f,
      4.08f,
      4.09f,
      4.3f
    };

    for (index = 0; index < sizeof(test_versions)/sizeof(test_versions[0]); index++) {

      h = cmsCreateProfilePlaceholder(ContextID);
      if (h == NULL) return 0;

      cmsSetProfileVersion(ContextID, h, test_versions[index]);

      cmsSaveProfileToFile(ContextID, h, "versions.icc");
      cmsCloseProfile(ContextID, h);

      h = cmsOpenProfileFromFile(ContextID, "versions.icc", "r");

      // Only the first 3 digits are significant
      if (fabs(cmsGetProfileVersion(ContextID, h) - test_versions[index]) > 0.005) {
        Fail("Version failed to round-trip: wrote %.2f, read %.2f",
             test_versions[index], cmsGetProfileVersion(ContextID, h));
        return 0;
      }

      cmsCloseProfile(ContextID, h);
      remove("versions.icc");
    }
    return 1;
}


// Test on Richard Hughes "crayons.icc"
static
cmsInt32Number CheckMultilocalizedProfile(cmsContext ContextID)
{
    cmsHPROFILE hProfile;
    cmsMLU *Pt;
    char Buffer[256];

    hProfile = cmsOpenProfileFromFile(ContextID, "crayons.icc", "r");

    Pt = (cmsMLU *) cmsReadTag(ContextID, hProfile, cmsSigProfileDescriptionTag);
    cmsMLUgetASCII(ContextID, Pt, "en", "GB", Buffer, 256);
    if (strcmp(Buffer, "Crayon Colours") != 0) return FALSE;
    cmsMLUgetASCII(ContextID, Pt, "en", "US", Buffer, 256);
    if (strcmp(Buffer, "Crayon Colors") != 0) return FALSE;

    cmsCloseProfile(ContextID, hProfile);

    return TRUE;
}


// Error reporting  -------------------------------------------------------------------------------------------------------


static
void ErrorReportingFunction(cmsContext ContextID, cmsUInt32Number ErrorCode, const char *Text)
{
    TrappedError = TRUE;
    SimultaneousErrors++;
    strncpy(ReasonToFailBuffer, Text, TEXT_ERROR_BUFFER_SIZE-1);

    cmsUNUSED_PARAMETER(ContextID);
    cmsUNUSED_PARAMETER(ErrorCode);
}


static
cmsInt32Number CheckBadProfiles(cmsContext ContextID)
{
    cmsHPROFILE h;

    h = cmsOpenProfileFromFile(ContextID, "IDoNotExist.icc", "r");
    if (h != NULL) {
        cmsCloseProfile(ContextID, h);
        return 0;
    }

    h = cmsOpenProfileFromFile(ContextID, "IAmIllFormed*.icc", "r");
    if (h != NULL) {
        cmsCloseProfile(ContextID, h);
        return 0;
    }

    // No profile name given
    h = cmsOpenProfileFromFile(ContextID, "", "r");
    if (h != NULL) {
        cmsCloseProfile(ContextID, h);
        return 0;
    }

    h = cmsOpenProfileFromFile(ContextID, "..", "r");
    if (h != NULL) {
        cmsCloseProfile(ContextID, h);
        return 0;
    }

    h = cmsOpenProfileFromFile(ContextID, "IHaveBadAccessMode.icc", "@");
    if (h != NULL) {
        cmsCloseProfile(ContextID, h);
        return 0;
    }

    h = cmsOpenProfileFromFile(ContextID, "bad.icc", "r");
    if (h != NULL) {
        cmsCloseProfile(ContextID, h);
        return 0;
    }

     h = cmsOpenProfileFromFile(ContextID, "toosmall.icc", "r");
    if (h != NULL) {
        cmsCloseProfile(ContextID, h);
        return 0;
    }

    h = cmsOpenProfileFromMem(ContextID, NULL, 3);
    if (h != NULL) {
        cmsCloseProfile(ContextID, h);
        return 0;
    }

    h = cmsOpenProfileFromMem(ContextID, "123", 3);
    if (h != NULL) {
        cmsCloseProfile(ContextID, h);
        return 0;
    }

    if (SimultaneousErrors != 9) return 0;

    return 1;
}


static
cmsInt32Number CheckErrReportingOnBadProfiles(cmsContext ContextID)
{
    cmsInt32Number rc;

    cmsSetLogErrorHandler(ContextID, ErrorReportingFunction);
    rc = CheckBadProfiles(ContextID);
    cmsSetLogErrorHandler(ContextID, FatalErrorQuit);

    // Reset the error state
    TrappedError = FALSE;
    return rc;
}


static
cmsInt32Number CheckBadTransforms(cmsContext ContextID)
{
    cmsHPROFILE h1 = cmsCreate_sRGBProfile(ContextID);
    cmsHTRANSFORM x1;

    x1 = cmsCreateTransform(ContextID, NULL, 0, NULL, 0, 0, 0);
    if (x1 != NULL) {
        cmsDeleteTransform(ContextID, x1);
        return 0;
    }



    x1 = cmsCreateTransform(ContextID, h1, TYPE_RGB_8, h1, TYPE_RGB_8, 12345, 0);
    if (x1 != NULL) {
        cmsDeleteTransform(ContextID, x1);
        return 0;
    }

    x1 = cmsCreateTransform(ContextID, h1, TYPE_CMYK_8, h1, TYPE_RGB_8, 0, 0);
    if (x1 != NULL) {
        cmsDeleteTransform(ContextID, x1);
        return 0;
    }

    x1 = cmsCreateTransform(ContextID, h1, TYPE_RGB_8, h1, TYPE_CMYK_8, 1, 0);
    if (x1 != NULL) {
        cmsDeleteTransform(ContextID, x1);
        return 0;
    }

    // sRGB does its output as XYZ!
    x1 = cmsCreateTransform(ContextID, h1, TYPE_RGB_8, NULL, TYPE_Lab_8, 1, 0);
    if (x1 != NULL) {
        cmsDeleteTransform(ContextID, x1);
        return 0;
    }

    cmsCloseProfile(ContextID, h1);


    {

    cmsHPROFILE hp1 = cmsOpenProfileFromFile(ContextID,  "test1.icc", "r");
    cmsHPROFILE hp2 = cmsCreate_sRGBProfile(ContextID);

    x1 = cmsCreateTransform(ContextID, hp1, TYPE_BGR_8, hp2, TYPE_BGR_8, INTENT_PERCEPTUAL, 0);

    cmsCloseProfile(ContextID, hp1); cmsCloseProfile(ContextID, hp2);
    if (x1 != NULL) {
        cmsDeleteTransform(ContextID, x1);
        return 0;
    }
    }

    return 1;

}

static
cmsInt32Number CheckErrReportingOnBadTransforms(cmsContext ContextID)
{
    cmsInt32Number rc;

    cmsSetLogErrorHandler(ContextID, ErrorReportingFunction);
    rc = CheckBadTransforms(ContextID);
    cmsSetLogErrorHandler(ContextID, FatalErrorQuit);

    // Reset the error state
    TrappedError = FALSE;
    return rc;
}




// ---------------------------------------------------------------------------------------------------------

// Check a linear xform
static
cmsInt32Number Check8linearXFORM(cmsContext ContextID, cmsHTRANSFORM xform, cmsInt32Number nChan)
{
    cmsInt32Number n2, i, j;
    cmsUInt8Number Inw[cmsMAXCHANNELS], Outw[cmsMAXCHANNELS];

    n2=0;

    for (j=0; j < 0xFF; j++) {

        memset(Inw, j, sizeof(Inw));
        cmsDoTransform(ContextID, xform, Inw, Outw, 1);

        for (i=0; i < nChan; i++) {

           cmsInt32Number dif = abs(Outw[i] - j);
           if (dif > n2) n2 = dif;

        }
    }

   // We allow 2 contone of difference on 8 bits
    if (n2 > 2) {

        Fail("Differences too big (%x)", n2);
        return 0;
    }

    return 1;
}

static
cmsInt32Number Compare8bitXFORM(cmsContext ContextID, cmsHTRANSFORM xform1, cmsHTRANSFORM xform2, cmsInt32Number nChan)
{
    cmsInt32Number n2, i, j;
    cmsUInt8Number Inw[cmsMAXCHANNELS], Outw1[cmsMAXCHANNELS], Outw2[cmsMAXCHANNELS];;

    n2=0;

    for (j=0; j < 0xFF; j++) {

        memset(Inw, j, sizeof(Inw));
        cmsDoTransform(ContextID, xform1, Inw, Outw1, 1);
        cmsDoTransform(ContextID, xform2, Inw, Outw2, 1);

        for (i=0; i < nChan; i++) {

           cmsInt32Number dif = abs(Outw2[i] - Outw1[i]);
           if (dif > n2) n2 = dif;

        }
    }

   // We allow 2 contone of difference on 8 bits
    if (n2 > 2) {

        Fail("Differences too big (%x)", n2);
        return 0;
    }


    return 1;
}


// Check a linear xform
static
cmsInt32Number Check16linearXFORM(cmsContext ContextID, cmsHTRANSFORM xform, cmsInt32Number nChan)
{
    cmsInt32Number n2, i, j;
    cmsUInt16Number Inw[cmsMAXCHANNELS], Outw[cmsMAXCHANNELS];

    n2=0;
    for (j=0; j < 0xFFFF; j++) {

        for (i=0; i < nChan; i++) Inw[i] = (cmsUInt16Number) j;

        cmsDoTransform(ContextID, xform, Inw, Outw, 1);

        for (i=0; i < nChan; i++) {

           cmsInt32Number dif = abs(Outw[i] - j);
           if (dif > n2) n2 = dif;

        }


   // We allow 2 contone of difference on 16 bits
    if (n2 > 0x200) {

        Fail("Differences too big (%x)", n2);
        return 0;
    }
    }

    return 1;
}

static
cmsInt32Number Compare16bitXFORM(cmsContext ContextID, cmsHTRANSFORM xform1, cmsHTRANSFORM xform2, cmsInt32Number nChan)
{
    cmsInt32Number n2, i, j;
    cmsUInt16Number Inw[cmsMAXCHANNELS], Outw1[cmsMAXCHANNELS], Outw2[cmsMAXCHANNELS];;

    n2=0;

    for (j=0; j < 0xFFFF; j++) {

        for (i=0; i < nChan; i++) Inw[i] = (cmsUInt16Number) j;

        cmsDoTransform(ContextID, xform1, Inw, Outw1, 1);
        cmsDoTransform(ContextID, xform2, Inw, Outw2, 1);

        for (i=0; i < nChan; i++) {

           cmsInt32Number dif = abs(Outw2[i] - Outw1[i]);
           if (dif > n2) n2 = dif;

        }
    }

   // We allow 2 contone of difference on 16 bits
    if (n2 > 0x200) {

        Fail("Differences too big (%x)", n2);
        return 0;
    }


    return 1;
}


// Check a linear xform
static
cmsInt32Number CheckFloatlinearXFORM(cmsContext ContextID, cmsHTRANSFORM xform, cmsInt32Number nChan)
{
    cmsInt32Number i, j;
    cmsFloat32Number In[cmsMAXCHANNELS], Out[cmsMAXCHANNELS];

    for (j=0; j < 0xFFFF; j++) {

        for (i=0; i < nChan; i++) In[i] = (cmsFloat32Number) (j / 65535.0);;

        cmsDoTransform(ContextID, xform, In, Out, 1);

        for (i=0; i < nChan; i++) {

           // We allow no difference in floating point
            if (!IsGoodFixed15_16("linear xform cmsFloat32Number", Out[i], (cmsFloat32Number) (j / 65535.0)))
                return 0;
        }
    }

    return 1;
}


// Check a linear xform
static
cmsInt32Number CompareFloatXFORM(cmsContext ContextID, cmsHTRANSFORM xform1, cmsHTRANSFORM xform2, cmsInt32Number nChan)
{
    cmsInt32Number i, j;
    cmsFloat32Number In[cmsMAXCHANNELS], Out1[cmsMAXCHANNELS], Out2[cmsMAXCHANNELS];

    for (j=0; j < 0xFFFF; j++) {

        for (i=0; i < nChan; i++) In[i] = (cmsFloat32Number) (j / 65535.0);;

        cmsDoTransform(ContextID, xform1, In, Out1, 1);
        cmsDoTransform(ContextID, xform2, In, Out2, 1);

        for (i=0; i < nChan; i++) {

           // We allow no difference in floating point
            if (!IsGoodFixed15_16("linear xform cmsFloat32Number", Out1[i], Out2[i]))
                return 0;
        }

    }

    return 1;
}


// Curves only transforms ----------------------------------------------------------------------------------------

static
cmsInt32Number CheckCurvesOnlyTransforms(cmsContext ContextID)
{

    cmsHTRANSFORM xform1, xform2;
    cmsHPROFILE h1, h2, h3;
    cmsToneCurve* c1, *c2, *c3;
    cmsInt32Number rc = 1;


    c1 = cmsBuildGamma(ContextID, 2.2);
    c2 = cmsBuildGamma(ContextID, 1/2.2);
    c3 = cmsBuildGamma(ContextID, 4.84);

    h1 = cmsCreateLinearizationDeviceLink(ContextID, cmsSigGrayData, &c1);
    h2 = cmsCreateLinearizationDeviceLink(ContextID, cmsSigGrayData, &c2);
    h3 = cmsCreateLinearizationDeviceLink(ContextID, cmsSigGrayData, &c3);

    SubTest("Gray float optimizeable transform");
    xform1 = cmsCreateTransform(ContextID, h1, TYPE_GRAY_FLT, h2, TYPE_GRAY_FLT, INTENT_PERCEPTUAL, 0);
    rc &= CheckFloatlinearXFORM(ContextID, xform1, 1);
    cmsDeleteTransform(ContextID, xform1);
    if (rc == 0) goto Error;

    SubTest("Gray 8 optimizeable transform");
    xform1 = cmsCreateTransform(ContextID, h1, TYPE_GRAY_8, h2, TYPE_GRAY_8, INTENT_PERCEPTUAL, 0);
    rc &= Check8linearXFORM(ContextID, xform1, 1);
    cmsDeleteTransform(ContextID, xform1);
    if (rc == 0) goto Error;

    SubTest("Gray 16 optimizeable transform");
    xform1 = cmsCreateTransform(ContextID, h1, TYPE_GRAY_16, h2, TYPE_GRAY_16, INTENT_PERCEPTUAL, 0);
    rc &= Check16linearXFORM(ContextID, xform1, 1);
    cmsDeleteTransform(ContextID, xform1);
    if (rc == 0) goto Error;

    SubTest("Gray float non-optimizeable transform");
    xform1 = cmsCreateTransform(ContextID, h1, TYPE_GRAY_FLT, h1, TYPE_GRAY_FLT, INTENT_PERCEPTUAL, 0);
    xform2 = cmsCreateTransform(ContextID, h3, TYPE_GRAY_FLT, NULL, TYPE_GRAY_FLT, INTENT_PERCEPTUAL, 0);

    rc &= CompareFloatXFORM(ContextID, xform1, xform2, 1);
    cmsDeleteTransform(ContextID, xform1);
    cmsDeleteTransform(ContextID, xform2);
    if (rc == 0) goto Error;

    SubTest("Gray 8 non-optimizeable transform");
    xform1 = cmsCreateTransform(ContextID, h1, TYPE_GRAY_8, h1, TYPE_GRAY_8, INTENT_PERCEPTUAL, 0);
    xform2 = cmsCreateTransform(ContextID, h3, TYPE_GRAY_8, NULL, TYPE_GRAY_8, INTENT_PERCEPTUAL, 0);

    rc &= Compare8bitXFORM(ContextID, xform1, xform2, 1);
    cmsDeleteTransform(ContextID, xform1);
    cmsDeleteTransform(ContextID, xform2);
    if (rc == 0) goto Error;


    SubTest("Gray 16 non-optimizeable transform");
    xform1 = cmsCreateTransform(ContextID, h1, TYPE_GRAY_16, h1, TYPE_GRAY_16, INTENT_PERCEPTUAL, 0);
    xform2 = cmsCreateTransform(ContextID, h3, TYPE_GRAY_16, NULL, TYPE_GRAY_16, INTENT_PERCEPTUAL, 0);

    rc &= Compare16bitXFORM(ContextID, xform1, xform2, 1);
    cmsDeleteTransform(ContextID, xform1);
    cmsDeleteTransform(ContextID, xform2);
    if (rc == 0) goto Error;

Error:

    cmsCloseProfile(ContextID, h1); cmsCloseProfile(ContextID, h2); cmsCloseProfile(ContextID, h3);
    cmsFreeToneCurve(ContextID, c1); cmsFreeToneCurve(ContextID, c2); cmsFreeToneCurve(ContextID, c3);

    return rc;
}



// Lab to Lab trivial transforms ----------------------------------------------------------------------------------------

static cmsFloat64Number MaxDE;

static
cmsInt32Number CheckOneLab(cmsContext ContextID, cmsHTRANSFORM xform, cmsFloat64Number L, cmsFloat64Number a, cmsFloat64Number b)
{
    cmsCIELab In, Out;
    cmsFloat64Number dE;

    In.L = L; In.a = a; In.b = b;
    cmsDoTransform(ContextID, xform, &In, &Out, 1);

    dE = cmsDeltaE(ContextID, &In, &Out);

    if (dE > MaxDE) MaxDE = dE;

    if (MaxDE >  0.003) {
        Fail("dE=%f Lab1=(%f, %f, %f)\n\tLab2=(%f %f %f)", MaxDE, In.L, In.a, In.b, Out.L, Out.a, Out.b);
        cmsDoTransform(ContextID, xform, &In, &Out, 1);
        return 0;
    }

    return 1;
}

// Check several Lab, slicing at non-exact values. Precision should be 16 bits. 50x50x50 checks aprox.
static
cmsInt32Number CheckSeveralLab(cmsContext ContextID, cmsHTRANSFORM xform)
{
    cmsInt32Number L, a, b;

    MaxDE = 0;
    for (L=0; L < 65536; L += 1311) {

        for (a = 0; a < 65536; a += 1232) {

            for (b = 0; b < 65536; b += 1111) {

                if (!CheckOneLab(ContextID, xform, (L * 100.0) / 65535.0,
                                        (a  / 257.0) - 128, (b / 257.0) - 128))
                    return 0;
            }

        }

    }
    return 1;
}


static
cmsInt32Number OneTrivialLab(cmsContext ContextID, cmsHPROFILE hLab1, cmsHPROFILE hLab2, const char* txt)
{
    cmsHTRANSFORM xform;
    cmsInt32Number rc;

    SubTest(txt);
    xform = cmsCreateTransform(ContextID, hLab1, TYPE_Lab_DBL, hLab2, TYPE_Lab_DBL, INTENT_RELATIVE_COLORIMETRIC, 0);
    cmsCloseProfile(ContextID, hLab1); cmsCloseProfile(ContextID, hLab2);

    rc = CheckSeveralLab(ContextID, xform);
    cmsDeleteTransform(ContextID, xform);
    return rc;
}


static
cmsInt32Number CheckFloatLabTransforms(cmsContext ContextID)
{
    return OneTrivialLab(ContextID, cmsCreateLab4Profile(ContextID, NULL), cmsCreateLab4Profile(ContextID, NULL),  "Lab4/Lab4") &&
           OneTrivialLab(ContextID, cmsCreateLab2Profile(ContextID, NULL), cmsCreateLab2Profile(ContextID, NULL),  "Lab2/Lab2") &&
           OneTrivialLab(ContextID, cmsCreateLab4Profile(ContextID, NULL), cmsCreateLab2Profile(ContextID, NULL),  "Lab4/Lab2") &&
           OneTrivialLab(ContextID, cmsCreateLab2Profile(ContextID, NULL), cmsCreateLab4Profile(ContextID, NULL),  "Lab2/Lab4");
}


static
cmsInt32Number CheckEncodedLabTransforms(cmsContext ContextID)
{
    cmsHTRANSFORM xform;
    cmsUInt16Number In[3];
    cmsUInt16Number wLab[3];
    cmsCIELab Lab;
    cmsCIELab White = { 100, 0, 0 };
    cmsCIELab Color = { 7.11070, -76, 26 };
    cmsHPROFILE hLab1 = cmsCreateLab4Profile(ContextID, NULL);
    cmsHPROFILE hLab2 = cmsCreateLab4Profile(ContextID, NULL);


    xform = cmsCreateTransform(ContextID, hLab1, TYPE_Lab_16, hLab2, TYPE_Lab_DBL, INTENT_RELATIVE_COLORIMETRIC, 0);
    cmsCloseProfile(ContextID, hLab1); cmsCloseProfile(ContextID, hLab2);

    In[0] = 0xFFFF;
    In[1] = 0x8080;
    In[2] = 0x8080;

    cmsDoTransform(ContextID, xform, In, &Lab, 1);

    if (cmsDeltaE(ContextID, &Lab, &White) > 0.0001) return 0;


    In[0] = 0x1234;
    In[1] = 0x3434;
    In[2] = 0x9A9A;

    cmsDoTransform(ContextID, xform, In, &Lab, 1);
    cmsFloat2LabEncoded(ContextID, wLab, &Lab);
    if (memcmp(In, wLab, sizeof(wLab)) != 0) return 0;
    if (cmsDeltaE(ContextID, &Lab, &Color) > 0.0001) return 0;

    cmsDeleteTransform(ContextID, xform);

    hLab1 = cmsCreateLab2Profile(ContextID, NULL);
    hLab2 = cmsCreateLab4Profile(ContextID, NULL);

    xform = cmsCreateTransform(ContextID, hLab1, TYPE_LabV2_16, hLab2, TYPE_Lab_DBL, INTENT_RELATIVE_COLORIMETRIC, 0);
    cmsCloseProfile(ContextID, hLab1); cmsCloseProfile(ContextID, hLab2);

    In[0] = 0xFF00;
    In[1] = 0x8000;
    In[2] = 0x8000;

    cmsDoTransform(ContextID, xform, In, &Lab, 1);

    if (cmsDeltaE(ContextID, &Lab, &White) > 0.0001) return 0;

    cmsDeleteTransform(ContextID, xform);

    hLab2 = cmsCreateLab2Profile(ContextID, NULL);
    hLab1 = cmsCreateLab4Profile(ContextID, NULL);

    xform = cmsCreateTransform(ContextID, hLab1, TYPE_Lab_DBL, hLab2, TYPE_LabV2_16, INTENT_RELATIVE_COLORIMETRIC, 0);
    cmsCloseProfile(ContextID, hLab1); cmsCloseProfile(ContextID, hLab2);

    Lab.L = 100;
    Lab.a = 0;
    Lab.b = 0;

    cmsDoTransform(ContextID, xform, &Lab, In, 1);
    if (In[0] != 0xFF00 ||
        In[1] != 0x8000 ||
        In[2] != 0x8000) return 0;

    cmsDeleteTransform(ContextID, xform);

    hLab1 = cmsCreateLab4Profile(ContextID, NULL);
    hLab2 = cmsCreateLab4Profile(ContextID, NULL);

    xform = cmsCreateTransform(ContextID, hLab1, TYPE_Lab_DBL, hLab2, TYPE_Lab_16, INTENT_RELATIVE_COLORIMETRIC, 0);
    cmsCloseProfile(ContextID, hLab1); cmsCloseProfile(ContextID, hLab2);

    Lab.L = 100;
    Lab.a = 0;
    Lab.b = 0;

    cmsDoTransform(ContextID, xform, &Lab, In, 1);

    if (In[0] != 0xFFFF ||
        In[1] != 0x8080 ||
        In[2] != 0x8080) return 0;

    cmsDeleteTransform(ContextID, xform);

    return 1;
}

static
cmsInt32Number CheckStoredIdentities(cmsContext ContextID)
{
    cmsHPROFILE hLab, hLink, h4, h2;
    cmsHTRANSFORM xform;
    cmsInt32Number rc = 1;

    hLab  = cmsCreateLab4Profile(ContextID, NULL);
    xform = cmsCreateTransform(ContextID, hLab, TYPE_Lab_8, hLab, TYPE_Lab_8, 0, 0);

    hLink = cmsTransform2DeviceLink(ContextID, xform, 3.4, 0);
    cmsSaveProfileToFile(ContextID, hLink, "abstractv2.icc");
    cmsCloseProfile(ContextID, hLink);

    hLink = cmsTransform2DeviceLink(ContextID, xform, 4.3, 0);
    cmsSaveProfileToFile(ContextID, hLink, "abstractv4.icc");
    cmsCloseProfile(ContextID, hLink);

    cmsDeleteTransform(ContextID, xform);
    cmsCloseProfile(ContextID, hLab);

    h4 = cmsOpenProfileFromFile(ContextID, "abstractv4.icc", "r");

    xform = cmsCreateTransform(ContextID, h4, TYPE_Lab_DBL, h4, TYPE_Lab_DBL, INTENT_RELATIVE_COLORIMETRIC, 0);

    SubTest("V4");
    rc &= CheckSeveralLab(ContextID, xform);

    cmsDeleteTransform(ContextID, xform);
    cmsCloseProfile(ContextID, h4);
    if (!rc) goto Error;


    SubTest("V2");
    h2 = cmsOpenProfileFromFile(ContextID, "abstractv2.icc", "r");

    xform = cmsCreateTransform(ContextID, h2, TYPE_Lab_DBL, h2, TYPE_Lab_DBL, INTENT_RELATIVE_COLORIMETRIC, 0);
    rc &= CheckSeveralLab(ContextID, xform);
    cmsDeleteTransform(ContextID, xform);
    cmsCloseProfile(ContextID, h2);
    if (!rc) goto Error;


    SubTest("V2 -> V4");
    h2 = cmsOpenProfileFromFile(ContextID, "abstractv2.icc", "r");
    h4 = cmsOpenProfileFromFile(ContextID, "abstractv4.icc", "r");

    xform = cmsCreateTransform(ContextID, h4, TYPE_Lab_DBL, h2, TYPE_Lab_DBL, INTENT_RELATIVE_COLORIMETRIC, 0);
    rc &= CheckSeveralLab(ContextID, xform);
    cmsDeleteTransform(ContextID, xform);
    cmsCloseProfile(ContextID, h2);
    cmsCloseProfile(ContextID, h4);

    SubTest("V4 -> V2");
    h2 = cmsOpenProfileFromFile(ContextID, "abstractv2.icc", "r");
    h4 = cmsOpenProfileFromFile(ContextID, "abstractv4.icc", "r");

    xform = cmsCreateTransform(ContextID, h2, TYPE_Lab_DBL, h4, TYPE_Lab_DBL, INTENT_RELATIVE_COLORIMETRIC, 0);
    rc &= CheckSeveralLab(ContextID, xform);
    cmsDeleteTransform(ContextID, xform);
    cmsCloseProfile(ContextID, h2);
    cmsCloseProfile(ContextID, h4);

Error:
    remove("abstractv2.icc");
    remove("abstractv4.icc");
    return rc;

}



// Check a simple xform from a matrix profile to itself. Test floating point accuracy.
static
cmsInt32Number CheckMatrixShaperXFORMFloat(cmsContext ContextID)
{
    cmsHPROFILE hAbove, hSRGB;
    cmsHTRANSFORM xform;
    cmsInt32Number rc1, rc2;

    hAbove = Create_AboveRGB(ContextID);
    xform = cmsCreateTransform(ContextID, hAbove, TYPE_RGB_FLT, hAbove, TYPE_RGB_FLT,  INTENT_RELATIVE_COLORIMETRIC, 0);
    cmsCloseProfile(ContextID, hAbove);
    rc1 = CheckFloatlinearXFORM(ContextID, xform, 3);
    cmsDeleteTransform(ContextID, xform);

    hSRGB = cmsCreate_sRGBProfile(ContextID);
    xform = cmsCreateTransform(ContextID, hSRGB, TYPE_RGB_FLT, hSRGB, TYPE_RGB_FLT,  INTENT_RELATIVE_COLORIMETRIC, 0);
    cmsCloseProfile(ContextID, hSRGB);
    rc2 = CheckFloatlinearXFORM(ContextID, xform, 3);
    cmsDeleteTransform(ContextID, xform);


    return rc1 && rc2;
}

// Check a simple xform from a matrix profile to itself. Test 16 bits accuracy.
static
cmsInt32Number CheckMatrixShaperXFORM16(cmsContext ContextID)
{
    cmsHPROFILE hAbove, hSRGB;
    cmsHTRANSFORM xform;
    cmsInt32Number rc1, rc2;

    hAbove = Create_AboveRGB(ContextID);
    xform = cmsCreateTransform(ContextID, hAbove, TYPE_RGB_16, hAbove, TYPE_RGB_16,  INTENT_RELATIVE_COLORIMETRIC, 0);
    cmsCloseProfile(ContextID, hAbove);

    rc1 = Check16linearXFORM(ContextID, xform, 3);
    cmsDeleteTransform(ContextID, xform);

    hSRGB = cmsCreate_sRGBProfile(ContextID);
    xform = cmsCreateTransform(ContextID, hSRGB, TYPE_RGB_16, hSRGB, TYPE_RGB_16,  INTENT_RELATIVE_COLORIMETRIC, 0);
    cmsCloseProfile(ContextID, hSRGB);
    rc2 = Check16linearXFORM(ContextID, xform, 3);
    cmsDeleteTransform(ContextID, xform);

    return rc1 && rc2;

}


// Check a simple xform from a matrix profile to itself. Test 8 bits accuracy.
static
cmsInt32Number CheckMatrixShaperXFORM8(cmsContext ContextID)
{
    cmsHPROFILE hAbove, hSRGB;
    cmsHTRANSFORM xform;
    cmsInt32Number rc1, rc2;

    hAbove = Create_AboveRGB(ContextID);
    xform = cmsCreateTransform(ContextID, hAbove, TYPE_RGB_8, hAbove, TYPE_RGB_8,  INTENT_RELATIVE_COLORIMETRIC, 0);
    cmsCloseProfile(ContextID, hAbove);
    rc1 = Check8linearXFORM(ContextID, xform, 3);
    cmsDeleteTransform(ContextID, xform);

    hSRGB = cmsCreate_sRGBProfile(ContextID);
    xform = cmsCreateTransform(ContextID, hSRGB, TYPE_RGB_8, hSRGB, TYPE_RGB_8,  INTENT_RELATIVE_COLORIMETRIC, 0);
    cmsCloseProfile(ContextID, hSRGB);
    rc2 = Check8linearXFORM(ContextID, xform, 3);
    cmsDeleteTransform(ContextID, xform);


    return rc1 && rc2;
}


// TODO: Check LUT based to LUT based transforms for CMYK






// -----------------------------------------------------------------------------------------------------------------


// Check known values going from sRGB to XYZ
static
cmsInt32Number CheckOneRGB_f(cmsContext ContextID, cmsHTRANSFORM xform, cmsInt32Number R, cmsInt32Number G, cmsInt32Number B, cmsFloat64Number X, cmsFloat64Number Y, cmsFloat64Number Z, cmsFloat64Number err)
{
    cmsFloat32Number RGB[3];
    cmsFloat64Number Out[3];

    RGB[0] = (cmsFloat32Number) (R / 255.0);
    RGB[1] = (cmsFloat32Number) (G / 255.0);
    RGB[2] = (cmsFloat32Number) (B / 255.0);

    cmsDoTransform(ContextID, xform, RGB, Out, 1);

    return IsGoodVal("X", X , Out[0], err) &&
           IsGoodVal("Y", Y , Out[1], err) &&
           IsGoodVal("Z", Z , Out[2], err);
}

static
cmsInt32Number Chack_sRGB_Float(cmsContext ContextID)
{
    cmsHPROFILE hsRGB, hXYZ, hLab;
    cmsHTRANSFORM xform1, xform2;
    cmsInt32Number rc;


    hsRGB = cmsCreate_sRGBProfile(ContextID);
    hXYZ  = cmsCreateXYZProfile(ContextID);
    hLab  = cmsCreateLab4Profile(ContextID, NULL);

    xform1 =  cmsCreateTransform(ContextID, hsRGB, TYPE_RGB_FLT, hXYZ, TYPE_XYZ_DBL,
                                INTENT_RELATIVE_COLORIMETRIC, 0);

    xform2 =  cmsCreateTransform(ContextID, hsRGB, TYPE_RGB_FLT, hLab, TYPE_Lab_DBL,
                                INTENT_RELATIVE_COLORIMETRIC, 0);
    cmsCloseProfile(ContextID, hsRGB);
    cmsCloseProfile(ContextID, hXYZ);
    cmsCloseProfile(ContextID, hLab);

    MaxErr = 0;

    // Xform 1 goes from 8 bits to XYZ,
    rc  = CheckOneRGB_f(ContextID, xform1, 1, 1, 1,        0.0002927, 0.0003035,  0.000250,  0.0001);
    rc  &= CheckOneRGB_f(ContextID, xform1, 127, 127, 127, 0.2046329, 0.212230,   0.175069,  0.0001);
    rc  &= CheckOneRGB_f(ContextID, xform1, 12, 13, 15,    0.0038364, 0.0039928,  0.003853,  0.0001);
    rc  &= CheckOneRGB_f(ContextID, xform1, 128, 0, 0,     0.0941240, 0.0480256,  0.003005,  0.0001);
    rc  &= CheckOneRGB_f(ContextID, xform1, 190, 25, 210,  0.3204592, 0.1605926,  0.468213,  0.0001);

    // Xform 2 goes from 8 bits to Lab, we allow 0.01 error max
    rc  &= CheckOneRGB_f(ContextID, xform2, 1, 1, 1,       0.2741748, 0, 0,                   0.01);
    rc  &= CheckOneRGB_f(ContextID, xform2, 127, 127, 127, 53.192776, 0, 0,                   0.01);
    rc  &= CheckOneRGB_f(ContextID, xform2, 190, 25, 210,  47.052136, 74.565610, -56.883274,  0.01);
    rc  &= CheckOneRGB_f(ContextID, xform2, 128, 0, 0,     26.164701, 48.478171, 39.4384713,  0.01);

    cmsDeleteTransform(ContextID, xform1);
    cmsDeleteTransform(ContextID, xform2);
    return rc;
}


// ---------------------------------------------------

static
cmsBool GetProfileRGBPrimaries(cmsContext ContextID,
                                cmsHPROFILE hProfile,
                                cmsCIEXYZTRIPLE *result,
                                cmsUInt32Number intent)
{
    cmsHPROFILE hXYZ;
    cmsHTRANSFORM hTransform;
    cmsFloat64Number rgb[3][3] = {{1., 0., 0.},
    {0., 1., 0.},
    {0., 0., 1.}};

    hXYZ = cmsCreateXYZProfile(ContextID);
    if (hXYZ == NULL) return FALSE;

    hTransform = cmsCreateTransform(ContextID, hProfile, TYPE_RGB_DBL, hXYZ, TYPE_XYZ_DBL,
        intent, cmsFLAGS_NOCACHE | cmsFLAGS_NOOPTIMIZE);
    cmsCloseProfile(ContextID, hXYZ);
    if (hTransform == NULL) return FALSE;

    cmsDoTransform(ContextID, hTransform, rgb, result, 3);
    cmsDeleteTransform(ContextID, hTransform);
    return TRUE;
}


static
int CheckRGBPrimaries(cmsContext ContextID)
{
    cmsHPROFILE hsRGB;
    cmsCIEXYZTRIPLE tripXYZ;
    cmsCIExyYTRIPLE tripxyY;
    cmsBool result;

    cmsSetAdaptationState(ContextID, 0);
    hsRGB = cmsCreate_sRGBProfile(ContextID);
    if (!hsRGB) return 0;

    result = GetProfileRGBPrimaries(ContextID, hsRGB, &tripXYZ,
        INTENT_ABSOLUTE_COLORIMETRIC);

    cmsCloseProfile(ContextID, hsRGB);
    if (!result) return 0;

    cmsXYZ2xyY(ContextID, &tripxyY.Red, &tripXYZ.Red);
    cmsXYZ2xyY(ContextID, &tripxyY.Green, &tripXYZ.Green);
    cmsXYZ2xyY(ContextID, &tripxyY.Blue, &tripXYZ.Blue);

    /* valus were taken from
    http://en.wikipedia.org/wiki/RGB_color_spaces#Specifications */

    if (!IsGoodFixed15_16("xRed", tripxyY.Red.x, 0.64) ||
        !IsGoodFixed15_16("yRed", tripxyY.Red.y, 0.33) ||
        !IsGoodFixed15_16("xGreen", tripxyY.Green.x, 0.30) ||
        !IsGoodFixed15_16("yGreen", tripxyY.Green.y, 0.60) ||
        !IsGoodFixed15_16("xBlue", tripxyY.Blue.x, 0.15) ||
        !IsGoodFixed15_16("yBlue", tripxyY.Blue.y, 0.06)) {
            Fail("One or more primaries are wrong.");
            return FALSE;
    }

    return TRUE;
}


// -----------------------------------------------------------------------------------------------------------------

// This function will check CMYK -> CMYK transforms. It uses FOGRA29 and SWOP ICC profiles

static
cmsInt32Number CheckCMYK(cmsContext ContextID, cmsInt32Number Intent, const char *Profile1, const char* Profile2)
{
    cmsHPROFILE hSWOP  = cmsOpenProfileFromFile(ContextID, Profile1, "r");
    cmsHPROFILE hFOGRA = cmsOpenProfileFromFile(ContextID, Profile2, "r");
    cmsHTRANSFORM xform, swop_lab, fogra_lab;
    cmsFloat32Number CMYK1[4], CMYK2[4];
    cmsCIELab Lab1, Lab2;
    cmsHPROFILE hLab;
    cmsFloat64Number DeltaL, Max;
    cmsInt32Number i;

    hLab = cmsCreateLab4Profile(ContextID, NULL);

    xform = cmsCreateTransform(ContextID, hSWOP, TYPE_CMYK_FLT, hFOGRA, TYPE_CMYK_FLT, Intent, 0);

    swop_lab = cmsCreateTransform(ContextID, hSWOP,   TYPE_CMYK_FLT, hLab, TYPE_Lab_DBL, Intent, 0);
    fogra_lab = cmsCreateTransform(ContextID, hFOGRA, TYPE_CMYK_FLT, hLab, TYPE_Lab_DBL, Intent, 0);

    Max = 0;
    for (i=0; i <= 100; i++) {

        CMYK1[0] = 10;
        CMYK1[1] = 20;
        CMYK1[2] = 30;
        CMYK1[3] = (cmsFloat32Number) i;

        cmsDoTransform(ContextID, swop_lab, CMYK1, &Lab1, 1);
        cmsDoTransform(ContextID, xform, CMYK1, CMYK2, 1);
        cmsDoTransform(ContextID, fogra_lab, CMYK2, &Lab2, 1);

        DeltaL = fabs(Lab1.L - Lab2.L);

        if (DeltaL > Max) Max = DeltaL;
    }


    cmsDeleteTransform(ContextID, xform);


    xform = cmsCreateTransform(ContextID,  hFOGRA, TYPE_CMYK_FLT, hSWOP, TYPE_CMYK_FLT, Intent, 0);

    for (i=0; i <= 100; i++) {
        CMYK1[0] = 10;
        CMYK1[1] = 20;
        CMYK1[2] = 30;
        CMYK1[3] = (cmsFloat32Number) i;

        cmsDoTransform(ContextID, fogra_lab, CMYK1, &Lab1, 1);
        cmsDoTransform(ContextID, xform, CMYK1, CMYK2, 1);
        cmsDoTransform(ContextID, swop_lab, CMYK2, &Lab2, 1);

        DeltaL = fabs(Lab1.L - Lab2.L);

        if (DeltaL > Max) Max = DeltaL;
    }


    cmsCloseProfile(ContextID, hSWOP);
    cmsCloseProfile(ContextID, hFOGRA);
    cmsCloseProfile(ContextID, hLab);

    cmsDeleteTransform(ContextID, xform);
    cmsDeleteTransform(ContextID, swop_lab);
    cmsDeleteTransform(ContextID, fogra_lab);

    return Max < 3.0;
}

static
cmsInt32Number CheckCMYKRoundtrip(cmsContext ContextID)
{
    return CheckCMYK(ContextID, INTENT_RELATIVE_COLORIMETRIC, "test1.icc", "test1.icc");
}


static
cmsInt32Number CheckCMYKPerceptual(cmsContext ContextID)
{
    return CheckCMYK(ContextID, INTENT_PERCEPTUAL, "test1.icc", "test2.icc");
}


#if 0
static
cmsInt32Number CheckCMYKRelCol(cmsContext ContextID)
{
    return CheckCMYK(ContextID, INTENT_RELATIVE_COLORIMETRIC, "test1.icc", "test2.icc");
}
#endif


static
cmsInt32Number CheckKOnlyBlackPreserving(cmsContext ContextID)
{
    cmsHPROFILE hSWOP  = cmsOpenProfileFromFile(ContextID, "test1.icc", "r");
    cmsHPROFILE hFOGRA = cmsOpenProfileFromFile(ContextID, "test2.icc", "r");
    cmsHTRANSFORM xform, swop_lab, fogra_lab;
    cmsFloat32Number CMYK1[4], CMYK2[4];
    cmsCIELab Lab1, Lab2;
    cmsHPROFILE hLab;
    cmsFloat64Number DeltaL, Max;
    cmsInt32Number i;

    hLab = cmsCreateLab4Profile(ContextID, NULL);

    xform = cmsCreateTransform(ContextID, hSWOP, TYPE_CMYK_FLT, hFOGRA, TYPE_CMYK_FLT, INTENT_PRESERVE_K_ONLY_PERCEPTUAL, 0);

    swop_lab = cmsCreateTransform(ContextID, hSWOP,   TYPE_CMYK_FLT, hLab, TYPE_Lab_DBL, INTENT_PERCEPTUAL, 0);
    fogra_lab = cmsCreateTransform(ContextID, hFOGRA, TYPE_CMYK_FLT, hLab, TYPE_Lab_DBL, INTENT_PERCEPTUAL, 0);

    Max = 0;

    for (i=0; i <= 100; i++) {
        CMYK1[0] = 0;
        CMYK1[1] = 0;
        CMYK1[2] = 0;
        CMYK1[3] = (cmsFloat32Number) i;

        // SWOP CMYK to Lab1
        cmsDoTransform(ContextID, swop_lab, CMYK1, &Lab1, 1);

        // SWOP To FOGRA using black preservation
        cmsDoTransform(ContextID, xform, CMYK1, CMYK2, 1);

        // Obtained FOGRA CMYK to Lab2
        cmsDoTransform(ContextID, fogra_lab, CMYK2, &Lab2, 1);

        // We care only on L*
        DeltaL = fabs(Lab1.L - Lab2.L);

        if (DeltaL > Max) Max = DeltaL;
    }


    cmsDeleteTransform(ContextID, xform);

    // dL should be below 3.0


    // Same, but FOGRA to SWOP
    xform = cmsCreateTransform(ContextID, hFOGRA, TYPE_CMYK_FLT, hSWOP, TYPE_CMYK_FLT, INTENT_PRESERVE_K_ONLY_PERCEPTUAL, 0);

    for (i=0; i <= 100; i++) {
        CMYK1[0] = 0;
        CMYK1[1] = 0;
        CMYK1[2] = 0;
        CMYK1[3] = (cmsFloat32Number) i;

        cmsDoTransform(ContextID, fogra_lab, CMYK1, &Lab1, 1);
        cmsDoTransform(ContextID, xform, CMYK1, CMYK2, 1);
        cmsDoTransform(ContextID, swop_lab, CMYK2, &Lab2, 1);

        DeltaL = fabs(Lab1.L - Lab2.L);

        if (DeltaL > Max) Max = DeltaL;
    }


    cmsCloseProfile(ContextID, hSWOP);
    cmsCloseProfile(ContextID, hFOGRA);
    cmsCloseProfile(ContextID, hLab);

    cmsDeleteTransform(ContextID, xform);
    cmsDeleteTransform(ContextID, swop_lab);
    cmsDeleteTransform(ContextID, fogra_lab);

    return Max < 3.0;
}

static
cmsInt32Number CheckKPlaneBlackPreserving(cmsContext ContextID)
{
    cmsHPROFILE hSWOP  = cmsOpenProfileFromFile(ContextID, "test1.icc", "r");
    cmsHPROFILE hFOGRA = cmsOpenProfileFromFile(ContextID, "test2.icc", "r");
    cmsHTRANSFORM xform, swop_lab, fogra_lab;
    cmsFloat32Number CMYK1[4], CMYK2[4];
    cmsCIELab Lab1, Lab2;
    cmsHPROFILE hLab;
    cmsFloat64Number DeltaE, Max;
    cmsInt32Number i;

    hLab = cmsCreateLab4Profile(ContextID, NULL);

    xform = cmsCreateTransform(ContextID, hSWOP, TYPE_CMYK_FLT, hFOGRA, TYPE_CMYK_FLT, INTENT_PERCEPTUAL, 0);

    swop_lab = cmsCreateTransform(ContextID, hSWOP,  TYPE_CMYK_FLT, hLab, TYPE_Lab_DBL, INTENT_PERCEPTUAL, 0);
    fogra_lab = cmsCreateTransform(ContextID, hFOGRA, TYPE_CMYK_FLT, hLab, TYPE_Lab_DBL, INTENT_PERCEPTUAL, 0);

    Max = 0;

    for (i=0; i <= 100; i++) {
        CMYK1[0] = 0;
        CMYK1[1] = 0;
        CMYK1[2] = 0;
        CMYK1[3] = (cmsFloat32Number) i;

        cmsDoTransform(ContextID, swop_lab, CMYK1, &Lab1, 1);
        cmsDoTransform(ContextID, xform, CMYK1, CMYK2, 1);
        cmsDoTransform(ContextID, fogra_lab, CMYK2, &Lab2, 1);

        DeltaE = cmsDeltaE(ContextID, &Lab1, &Lab2);

        if (DeltaE > Max) Max = DeltaE;
    }


    cmsDeleteTransform(ContextID, xform);

    xform = cmsCreateTransform(ContextID,  hFOGRA, TYPE_CMYK_FLT, hSWOP, TYPE_CMYK_FLT, INTENT_PRESERVE_K_PLANE_PERCEPTUAL, 0);

    for (i=0; i <= 100; i++) {
        CMYK1[0] = 30;
        CMYK1[1] = 20;
        CMYK1[2] = 10;
        CMYK1[3] = (cmsFloat32Number) i;

        cmsDoTransform(ContextID, fogra_lab, CMYK1, &Lab1, 1);
        cmsDoTransform(ContextID, xform, CMYK1, CMYK2, 1);
        cmsDoTransform(ContextID, swop_lab, CMYK2, &Lab2, 1);

        DeltaE = cmsDeltaE(ContextID, &Lab1, &Lab2);

        if (DeltaE > Max) Max = DeltaE;
    }

    cmsDeleteTransform(ContextID, xform);



    cmsCloseProfile(ContextID, hSWOP);
    cmsCloseProfile(ContextID, hFOGRA);
    cmsCloseProfile(ContextID, hLab);


    cmsDeleteTransform(ContextID, swop_lab);
    cmsDeleteTransform(ContextID, fogra_lab);

    return Max < 30.0;
}


// ------------------------------------------------------------------------------------------------------


static
cmsInt32Number CheckProofingXFORMFloat(cmsContext ContextID)
{
    cmsHPROFILE hAbove;
    cmsHTRANSFORM xform;
    cmsInt32Number rc;

    hAbove = Create_AboveRGB(ContextID);
    xform =  cmsCreateProofingTransform(ContextID, hAbove, TYPE_RGB_FLT, hAbove, TYPE_RGB_FLT, hAbove,
                                INTENT_RELATIVE_COLORIMETRIC, INTENT_RELATIVE_COLORIMETRIC, cmsFLAGS_SOFTPROOFING);
    cmsCloseProfile(ContextID, hAbove);
    rc = CheckFloatlinearXFORM(ContextID, xform, 3);
    cmsDeleteTransform(ContextID, xform);
    return rc;
}

static
cmsInt32Number CheckProofingXFORM16(cmsContext ContextID)
{
    cmsHPROFILE hAbove;
    cmsHTRANSFORM xform;
    cmsInt32Number rc;

    hAbove = Create_AboveRGB(ContextID);
    xform =  cmsCreateProofingTransform(ContextID, hAbove, TYPE_RGB_16, hAbove, TYPE_RGB_16, hAbove,
                                INTENT_RELATIVE_COLORIMETRIC, INTENT_RELATIVE_COLORIMETRIC, cmsFLAGS_SOFTPROOFING|cmsFLAGS_NOCACHE);
    cmsCloseProfile(ContextID, hAbove);
    rc = Check16linearXFORM(ContextID, xform, 3);
    cmsDeleteTransform(ContextID, xform);
    return rc;
}


static
cmsInt32Number CheckGamutCheck(cmsContext ContextID)
{
        cmsHPROFILE hSRGB, hAbove;
        cmsHTRANSFORM xform;
        cmsInt32Number rc;
        cmsUInt16Number Alarm[16] = { 0xDEAD, 0xBABE, 0xFACE };

        // Set alarm codes to fancy values so we could check the out of gamut condition
        cmsSetAlarmCodes(ContextID, Alarm);

        // Create the profiles
        hSRGB  = cmsCreate_sRGBProfile(ContextID);
        hAbove = Create_AboveRGB(ContextID);

        if (hSRGB == NULL || hAbove == NULL) return 0;  // Failed

        SubTest("Gamut check on floating point");

        // Create a gamut checker in the same space. No value should be out of gamut
        xform = cmsCreateProofingTransform(ContextID, hAbove, TYPE_RGB_FLT, hAbove, TYPE_RGB_FLT, hAbove,
                                INTENT_RELATIVE_COLORIMETRIC, INTENT_RELATIVE_COLORIMETRIC, cmsFLAGS_GAMUTCHECK);


        if (!CheckFloatlinearXFORM(ContextID, xform, 3)) {
            cmsCloseProfile(ContextID, hSRGB);
            cmsCloseProfile(ContextID, hAbove);
            cmsDeleteTransform(ContextID, xform);
            Fail("Gamut check on same profile failed");
            return 0;
        }

        cmsDeleteTransform(ContextID, xform);

        SubTest("Gamut check on 16 bits");

        xform = cmsCreateProofingTransform(ContextID, hAbove, TYPE_RGB_16, hAbove, TYPE_RGB_16, hSRGB,
                                INTENT_RELATIVE_COLORIMETRIC, INTENT_RELATIVE_COLORIMETRIC, cmsFLAGS_GAMUTCHECK);

        cmsCloseProfile(ContextID, hSRGB);
        cmsCloseProfile(ContextID, hAbove);

        rc = Check16linearXFORM(ContextID, xform, 3);

        cmsDeleteTransform(ContextID, xform);

        return rc;
}



// -------------------------------------------------------------------------------------------------------------------

static
cmsInt32Number CheckBlackPoint(cmsContext ContextID)
{
    cmsHPROFILE hProfile;
    cmsCIEXYZ Black;
    cmsCIELab Lab;

    hProfile  = cmsOpenProfileFromFile(ContextID, "test5.icc", "r");
    cmsDetectDestinationBlackPoint(ContextID, &Black, hProfile, INTENT_RELATIVE_COLORIMETRIC, 0);
    cmsCloseProfile(ContextID, hProfile);


    hProfile = cmsOpenProfileFromFile(ContextID, "test1.icc", "r");
    cmsDetectDestinationBlackPoint(ContextID, &Black, hProfile, INTENT_RELATIVE_COLORIMETRIC, 0);
    cmsXYZ2Lab(ContextID, NULL, &Lab, &Black);
    cmsCloseProfile(ContextID, hProfile);

    hProfile = cmsOpenProfileFromFile(ContextID, "lcms2cmyk.icc", "r");
    cmsDetectDestinationBlackPoint(ContextID, &Black, hProfile, INTENT_RELATIVE_COLORIMETRIC, 0);
    cmsXYZ2Lab(ContextID, NULL, &Lab, &Black);
    cmsCloseProfile(ContextID, hProfile);

    hProfile = cmsOpenProfileFromFile(ContextID, "test2.icc", "r");
    cmsDetectDestinationBlackPoint(ContextID, &Black, hProfile, INTENT_RELATIVE_COLORIMETRIC, 0);
    cmsXYZ2Lab(ContextID, NULL, &Lab, &Black);
    cmsCloseProfile(ContextID, hProfile);

    hProfile = cmsOpenProfileFromFile(ContextID, "test1.icc", "r");
    cmsDetectDestinationBlackPoint(ContextID, &Black, hProfile, INTENT_PERCEPTUAL, 0);
    cmsXYZ2Lab(ContextID, NULL, &Lab, &Black);
    cmsCloseProfile(ContextID, hProfile);

    return 1;
}


static
cmsInt32Number CheckOneTAC(cmsContext ContextID, cmsFloat64Number InkLimit)
{
    cmsHPROFILE h;
    cmsFloat64Number d;

    h =CreateFakeCMYK(ContextID, InkLimit, TRUE);
    cmsSaveProfileToFile(ContextID, h, "lcmstac.icc");
    cmsCloseProfile(ContextID, h);

    h = cmsOpenProfileFromFile(ContextID, "lcmstac.icc", "r");
    d = cmsDetectTAC(ContextID, h);
    cmsCloseProfile(ContextID, h);

    remove("lcmstac.icc");

    if (fabs(d - InkLimit) > 5) return 0;

    return 1;
}


static
cmsInt32Number CheckTAC(cmsContext ContextID)
{
    if (!CheckOneTAC(ContextID, 180)) return 0;
    if (!CheckOneTAC(ContextID, 220)) return 0;
    if (!CheckOneTAC(ContextID, 286)) return 0;
    if (!CheckOneTAC(ContextID, 310)) return 0;
    if (!CheckOneTAC(ContextID, 330)) return 0;

    return 1;
}

// -------------------------------------------------------------------------------------------------------


#define NPOINTS_IT8 10  // (17*17*17*17)

static
cmsInt32Number CheckCGATS(cmsContext ContextID)
{
    cmsHANDLE  it8;
    cmsInt32Number i;

    SubTest("IT8 creation");
    it8 = cmsIT8Alloc(ContextID);
    if (it8 == NULL) return 0;

    cmsIT8SetSheetType(ContextID, it8, "LCMS/TESTING");
    cmsIT8SetPropertyStr(ContextID, it8, "ORIGINATOR",   "1 2 3 4");
    cmsIT8SetPropertyUncooked(ContextID, it8, "DESCRIPTOR",   "1234");
    cmsIT8SetPropertyStr(ContextID, it8, "MANUFACTURER", "3");
    cmsIT8SetPropertyDbl(ContextID, it8, "CREATED",      4);
    cmsIT8SetPropertyDbl(ContextID, it8, "SERIAL",       5);
    cmsIT8SetPropertyHex(ContextID, it8, "MATERIAL",     0x123);

    cmsIT8SetPropertyDbl(ContextID, it8, "NUMBER_OF_SETS", NPOINTS_IT8);
    cmsIT8SetPropertyDbl(ContextID, it8, "NUMBER_OF_FIELDS", 4);

    cmsIT8SetDataFormat(ContextID, it8, 0, "SAMPLE_ID");
    cmsIT8SetDataFormat(ContextID, it8, 1, "RGB_R");
    cmsIT8SetDataFormat(ContextID, it8, 2, "RGB_G");
    cmsIT8SetDataFormat(ContextID, it8, 3, "RGB_B");

    SubTest("Table creation");
    for (i=0; i < NPOINTS_IT8; i++) {

          char Patch[20];

          sprintf(Patch, "P%d", i);

          cmsIT8SetDataRowCol(ContextID, it8, i, 0, Patch);
          cmsIT8SetDataRowColDbl(ContextID, it8, i, 1, i);
          cmsIT8SetDataRowColDbl(ContextID, it8, i, 2, i);
          cmsIT8SetDataRowColDbl(ContextID, it8, i, 3, i);
    }

    SubTest("Save to file");
    cmsIT8SaveToFile(ContextID, it8, "TEST.IT8");
    cmsIT8Free(ContextID, it8);

    SubTest("Load from file");
    it8 = cmsIT8LoadFromFile(ContextID, "TEST.IT8");
    if (it8 == NULL) return 0;

    SubTest("Save again file");
    cmsIT8SaveToFile(ContextID, it8, "TEST.IT8");
    cmsIT8Free(ContextID, it8);


    SubTest("Load from file (II)");
    it8 = cmsIT8LoadFromFile(ContextID, "TEST.IT8");
    if (it8 == NULL) return 0;


     SubTest("Change prop value");
    if (cmsIT8GetPropertyDbl(ContextID, it8, "DESCRIPTOR") != 1234) {

        return 0;
    }


    cmsIT8SetPropertyDbl(ContextID, it8, "DESCRIPTOR", 5678);
    if (cmsIT8GetPropertyDbl(ContextID, it8, "DESCRIPTOR") != 5678) {

        return 0;
    }

     SubTest("Positive numbers");
    if (cmsIT8GetDataDbl(ContextID, it8, "P3", "RGB_G") != 3) {

        return 0;
    }


     SubTest("Positive exponent numbers");
     cmsIT8SetPropertyDbl(ContextID, it8, "DBL_PROP", 123E+12);
     if ((cmsIT8GetPropertyDbl(ContextID, it8, "DBL_PROP") - 123E+12) > 1 ) {

        return 0;
    }

    SubTest("Negative exponent numbers");
    cmsIT8SetPropertyDbl(ContextID, it8, "DBL_PROP_NEG", 123E-45);
     if ((cmsIT8GetPropertyDbl(ContextID, it8, "DBL_PROP_NEG") - 123E-45) > 1E-45 ) {

        return 0;
    }


    SubTest("Negative numbers");
    cmsIT8SetPropertyDbl(ContextID, it8, "DBL_NEG_VAL", -123);
    if ((cmsIT8GetPropertyDbl(ContextID, it8, "DBL_NEG_VAL")) != -123 ) {

        return 0;
    }

    cmsIT8Free(ContextID, it8);

    remove("TEST.IT8");
    return 1;

}


static
cmsInt32Number CheckCGATS2(cmsContext ContextID)
{
    cmsHANDLE handle;
    const cmsUInt8Number junk[] = { 0x0, 0xd, 0xd, 0xa, 0x20, 0xd, 0x20, 0x20, 0x20, 0x3a, 0x31, 0x3d, 0x3d, 0x3d, 0x3d };

    handle = cmsIT8LoadFromMem(ContextID, (const void*)junk, sizeof(junk));
    if (handle)
        cmsIT8Free(ContextID, handle);

    return 1;
}


static
cmsInt32Number CheckCGATS_Overflow(cmsContext ContextID)
{
    cmsHANDLE handle;
    const cmsUInt8Number junk[] = { "@\nA 1.e2147483648\n" };

    handle = cmsIT8LoadFromMem(ContextID, (const void*)junk, sizeof(junk));
    if (handle)
        cmsIT8Free(ContextID, handle);

    return 1;
}

// Create CSA/CRD

static
void GenerateCSA(cmsContext BuffThread, const char* cInProf, const char* FileName)
{
    cmsHPROFILE hProfile;
    cmsUInt32Number n;
    char* Buffer;
    FILE* o;


    if (cInProf == NULL)
        hProfile = cmsCreateLab4Profile(BuffThread, NULL);
    else
        hProfile = cmsOpenProfileFromFile(BuffThread, cInProf, "r");

    n = cmsGetPostScriptCSA(BuffThread, hProfile, 0, 0, NULL, 0);
    if (n == 0) return;

    Buffer = (char*) _cmsMalloc(BuffThread, n + 1);
    cmsGetPostScriptCSA(BuffThread, hProfile, 0, 0, Buffer, n);
    Buffer[n] = 0;

    if (FileName != NULL) {
        o = fopen(FileName, "wb");
        fwrite(Buffer, n, 1, o);
        fclose(o);
    }

    _cmsFree(BuffThread, Buffer);
    cmsCloseProfile(BuffThread, hProfile);
    if (FileName != NULL)
        remove(FileName);
}


static
void GenerateCRD(cmsContext BuffThread, const char* cOutProf, const char* FileName)
{
    cmsHPROFILE hProfile;
    cmsUInt32Number n;
    char* Buffer;
    cmsUInt32Number dwFlags = 0;


    if (cOutProf == NULL)
        hProfile = cmsCreateLab4Profile(BuffThread, NULL);
    else
        hProfile = cmsOpenProfileFromFile(BuffThread, cOutProf, "r");

    n = cmsGetPostScriptCRD(BuffThread, hProfile, 0, dwFlags, NULL, 0);
    if (n == 0) return;

    Buffer = (char*) _cmsMalloc(BuffThread, n + 1);
    cmsGetPostScriptCRD(BuffThread, hProfile, 0, dwFlags, Buffer, n);
    Buffer[n] = 0;

    if (FileName != NULL) {
        FILE* o = fopen(FileName, "wb");
        fwrite(Buffer, n, 1, o);
        fclose(o);
    }

    _cmsFree(BuffThread, Buffer);
    cmsCloseProfile(BuffThread, hProfile);
    if (FileName != NULL)
        remove(FileName);
}

static
cmsInt32Number CheckPostScript(cmsContext ContextID)
{
    GenerateCSA(ContextID, "test5.icc", "sRGB_CSA.ps");
    GenerateCSA(ContextID, "aRGBlcms2.icc", "aRGB_CSA.ps");
    GenerateCSA(ContextID, "test4.icc", "sRGBV4_CSA.ps");
    GenerateCSA(ContextID, "test1.icc", "SWOP_CSA.ps");
    GenerateCSA(ContextID, NULL, "Lab_CSA.ps");
    GenerateCSA(ContextID, "graylcms2.icc", "gray_CSA.ps");

    GenerateCRD(ContextID, "test5.icc", "sRGB_CRD.ps");
    GenerateCRD(ContextID, "aRGBlcms2.icc", "aRGB_CRD.ps");
    GenerateCRD(ContextID, NULL, "Lab_CRD.ps");
    GenerateCRD(ContextID, "test1.icc", "SWOP_CRD.ps");
    GenerateCRD(ContextID, "test4.icc", "sRGBV4_CRD.ps");
    GenerateCRD(ContextID, "graylcms2.icc", "gray_CRD.ps");

    return 1;
}


static
cmsInt32Number CheckGray(cmsContext ContextID, cmsHTRANSFORM xform, cmsUInt8Number g, double L)
{
    cmsCIELab Lab;

    cmsDoTransform(ContextID, xform, &g, &Lab, 1);

    if (!IsGoodVal("a axis on gray", 0, Lab.a, 0.001)) return 0;
    if (!IsGoodVal("b axis on gray", 0, Lab.b, 0.001)) return 0;

    return IsGoodVal("Gray value", L, Lab.L, 0.01);
}

static
cmsInt32Number CheckInputGray(cmsContext ContextID)
{
    cmsHPROFILE hGray = Create_Gray22(ContextID);
    cmsHPROFILE hLab  = cmsCreateLab4Profile(ContextID, NULL);
    cmsHTRANSFORM xform;

    if (hGray == NULL || hLab == NULL) return 0;

    xform = cmsCreateTransform(ContextID, hGray, TYPE_GRAY_8, hLab, TYPE_Lab_DBL, INTENT_RELATIVE_COLORIMETRIC, 0);
    cmsCloseProfile(ContextID, hGray); cmsCloseProfile(ContextID, hLab);

    if (!CheckGray(ContextID, xform, 0, 0)) return 0;
    if (!CheckGray(ContextID, xform, 125, 52.768)) return 0;
    if (!CheckGray(ContextID, xform, 200, 81.069)) return 0;
    if (!CheckGray(ContextID, xform, 255, 100.0)) return 0;

    cmsDeleteTransform(ContextID, xform);
    return 1;
}

static
cmsInt32Number CheckLabInputGray(cmsContext ContextID)
{
    cmsHPROFILE hGray = Create_GrayLab(ContextID);
    cmsHPROFILE hLab  = cmsCreateLab4Profile(ContextID, NULL);
    cmsHTRANSFORM xform;

    if (hGray == NULL || hLab == NULL) return 0;

    xform = cmsCreateTransform(ContextID, hGray, TYPE_GRAY_8, hLab, TYPE_Lab_DBL, INTENT_RELATIVE_COLORIMETRIC, 0);
    cmsCloseProfile(ContextID, hGray); cmsCloseProfile(ContextID, hLab);

    if (!CheckGray(ContextID, xform, 0, 0)) return 0;
    if (!CheckGray(ContextID, xform, 125, 49.019)) return 0;
    if (!CheckGray(ContextID, xform, 200, 78.431)) return 0;
    if (!CheckGray(ContextID, xform, 255, 100.0)) return 0;

    cmsDeleteTransform(ContextID, xform);
    return 1;
}


static
cmsInt32Number CheckOutGray(cmsContext ContextID, cmsHTRANSFORM xform, double L, cmsUInt8Number g)
{
    cmsCIELab Lab;
    cmsUInt8Number g_out;

    Lab.L = L;
    Lab.a = 0;
    Lab.b = 0;

    cmsDoTransform(ContextID, xform, &Lab, &g_out, 1);

    return IsGoodVal("Gray value", g, (double) g_out, 1);
}

static
cmsInt32Number CheckOutputGray(cmsContext ContextID)
{
    cmsHPROFILE hGray = Create_Gray22(ContextID);
    cmsHPROFILE hLab  = cmsCreateLab4Profile(ContextID, NULL);
    cmsHTRANSFORM xform;

    if (hGray == NULL || hLab == NULL) return 0;

    xform = cmsCreateTransform(ContextID, hLab, TYPE_Lab_DBL, hGray, TYPE_GRAY_8, INTENT_RELATIVE_COLORIMETRIC, 0);
    cmsCloseProfile(ContextID, hGray); cmsCloseProfile(ContextID, hLab);

    if (!CheckOutGray(ContextID, xform, 0, 0)) return 0;
    if (!CheckOutGray(ContextID, xform, 100, 255)) return 0;

    if (!CheckOutGray(ContextID, xform, 20, 52)) return 0;
    if (!CheckOutGray(ContextID, xform, 50, 118)) return 0;


    cmsDeleteTransform(ContextID, xform);
    return 1;
}


static
cmsInt32Number CheckLabOutputGray(cmsContext ContextID)
{
    cmsHPROFILE hGray = Create_GrayLab(ContextID);
    cmsHPROFILE hLab  = cmsCreateLab4Profile(ContextID, NULL);
    cmsHTRANSFORM xform;
    cmsInt32Number i;

    if (hGray == NULL || hLab == NULL) return 0;

    xform = cmsCreateTransform(ContextID, hLab, TYPE_Lab_DBL, hGray, TYPE_GRAY_8, INTENT_RELATIVE_COLORIMETRIC, 0);
    cmsCloseProfile(ContextID, hGray); cmsCloseProfile(ContextID, hLab);

    if (!CheckOutGray(ContextID, xform, 0, 0)) return 0;
    if (!CheckOutGray(ContextID, xform, 100, 255)) return 0;

    for (i=0; i < 100; i++) {

        cmsUInt8Number g;

        g = (cmsUInt8Number) floor(i * 255.0 / 100.0 + 0.5);

        if (!CheckOutGray(ContextID, xform, i, g)) return 0;
    }


    cmsDeleteTransform(ContextID, xform);
    return 1;
}


static
cmsInt32Number CheckV4gamma(cmsContext ContextID)
{
    cmsHPROFILE h;
    cmsUInt16Number Lin[] = {0, 0xffff};
    cmsToneCurve*g = cmsBuildTabulatedToneCurve16(ContextID, 2, Lin);

    h = cmsOpenProfileFromFile(ContextID, "v4gamma.icc", "w");
    if (h == NULL) return 0;


    cmsSetProfileVersion(ContextID, h, 4.3);

    if (!cmsWriteTag(ContextID, h, cmsSigGrayTRCTag, g)) return 0;
    cmsCloseProfile(ContextID, h);

    cmsFreeToneCurve(ContextID, g);
    remove("v4gamma.icc");
    return 1;
}

// cmsBool cmsGBDdumpVRML(cmsHANDLE hGBD, const char* fname);

// Gamut descriptor routines
static
cmsInt32Number CheckGBD(cmsContext ContextID)
{
    cmsCIELab Lab;
    cmsHANDLE  h;
    cmsInt32Number L, a, b;
    cmsUInt32Number r1, g1, b1;
    cmsHPROFILE hLab, hsRGB;
    cmsHTRANSFORM xform;

    h = cmsGBDAlloc(ContextID);
    if (h == NULL) return 0;

    // Fill all Lab gamut as valid
    SubTest("Filling RAW gamut");

    for (L=0; L <= 100; L += 10)
        for (a = -128; a <= 128; a += 5)
            for (b = -128; b <= 128; b += 5) {

                Lab.L = L;
                Lab.a = a;
                Lab.b = b;
                if (!cmsGDBAddPoint(ContextID, h, &Lab)) return 0;
            }

    // Complete boundaries
    SubTest("computing Lab gamut");
    if (!cmsGDBCompute(ContextID, h, 0)) return 0;


    // All points should be inside gamut
    SubTest("checking Lab gamut");
    for (L=10; L <= 90; L += 25)
        for (a = -120; a <= 120; a += 25)
            for (b = -120; b <= 120; b += 25) {

                Lab.L = L;
                Lab.a = a;
                Lab.b = b;
                if (!cmsGDBCheckPoint(ContextID, h, &Lab)) {
                    return 0;
                }
            }
    cmsGBDFree(ContextID, h);


    // Now for sRGB
    SubTest("checking sRGB gamut");
    h = cmsGBDAlloc(ContextID);
    hsRGB = cmsCreate_sRGBProfile(ContextID);
    hLab  = cmsCreateLab4Profile(ContextID, NULL);

    xform = cmsCreateTransform(ContextID, hsRGB, TYPE_RGB_8, hLab, TYPE_Lab_DBL, INTENT_RELATIVE_COLORIMETRIC, cmsFLAGS_NOCACHE);
    cmsCloseProfile(ContextID, hsRGB); cmsCloseProfile(ContextID, hLab);


    for (r1=0; r1 < 256; r1 += 5) {
        for (g1=0; g1 < 256; g1 += 5)
            for (b1=0; b1 < 256; b1 += 5) {


                cmsUInt8Number rgb[3];

                rgb[0] = (cmsUInt8Number) r1;
                rgb[1] = (cmsUInt8Number) g1;
                rgb[2] = (cmsUInt8Number) b1;

                cmsDoTransform(ContextID, xform, rgb, &Lab, 1);

                // if (fabs(Lab.b) < 20 && Lab.a > 0) continue;

                if (!cmsGDBAddPoint(ContextID, h, &Lab)) {
                    cmsGBDFree(ContextID, h);
                    return 0;
                }


            }
    }


    if (!cmsGDBCompute(ContextID, h, 0)) return 0;
    // cmsGBDdumpVRML(h, "c:\\colormaps\\lab.wrl");

    for (r1=10; r1 < 200; r1 += 10) {
        for (g1=10; g1 < 200; g1 += 10)
            for (b1=10; b1 < 200; b1 += 10) {


                cmsUInt8Number rgb[3];

                rgb[0] = (cmsUInt8Number) r1;
                rgb[1] = (cmsUInt8Number) g1;
                rgb[2] = (cmsUInt8Number) b1;

                cmsDoTransform(ContextID, xform, rgb, &Lab, 1);
                if (!cmsGDBCheckPoint(ContextID, h, &Lab)) {

                    cmsDeleteTransform(ContextID, xform);
                    cmsGBDFree(ContextID, h);
                    return 0;
                }
            }
    }


    cmsDeleteTransform(ContextID, xform);
    cmsGBDFree(ContextID, h);

    SubTest("checking LCh chroma ring");
    h = cmsGBDAlloc(ContextID);


    for (r1=0; r1 < 360; r1++) {

        cmsCIELCh LCh;

        LCh.L = 70;
        LCh.C = 60;
        LCh.h = r1;

        cmsLCh2Lab(ContextID, &Lab, &LCh);
        if (!cmsGDBAddPoint(ContextID, h, &Lab)) {
                    cmsGBDFree(ContextID, h);
                    return 0;
                }
    }


    if (!cmsGDBCompute(ContextID, h, 0)) return 0;

    cmsGBDFree(ContextID, h);

    return 1;
}


static
int CheckMD5(cmsContext ContextID)
{    
    cmsHPROFILE pProfile = cmsOpenProfileFromFile(ContextID, "sRGBlcms2.icc", "r");
    cmsProfileID ProfileID1, ProfileID2, ProfileID3, ProfileID4;
 
    if (cmsMD5computeID(ContextID, pProfile)) cmsGetHeaderProfileID(ContextID, pProfile, ProfileID1.ID8);
    if (cmsMD5computeID(ContextID, pProfile)) cmsGetHeaderProfileID(ContextID, pProfile,ProfileID2.ID8);

    cmsCloseProfile(ContextID, pProfile);

    pProfile = cmsOpenProfileFromFile(ContextID, "sRGBlcms2.icc", "r");
    
    if (cmsMD5computeID(ContextID, pProfile)) cmsGetHeaderProfileID(ContextID, pProfile, ProfileID3.ID8);
    if (cmsMD5computeID(ContextID, pProfile)) cmsGetHeaderProfileID(ContextID, pProfile,ProfileID4.ID8);

    cmsCloseProfile(ContextID, pProfile);

    return ((memcmp(ProfileID1.ID8, ProfileID3.ID8, sizeof(ProfileID1)) == 0) &&
            (memcmp(ProfileID2.ID8, ProfileID4.ID8, sizeof(ProfileID2)) == 0));
}



static
int CheckLinking(cmsContext ContextID)
{
    cmsHPROFILE h;
    cmsPipeline * pipeline;
    cmsStage *stageBegin, *stageEnd;

    // Create a CLUT based profile
     h = cmsCreateInkLimitingDeviceLink(ContextID, cmsSigCmykData, 150);

     // link a second tag
     cmsLinkTag(ContextID, h, cmsSigAToB1Tag, cmsSigAToB0Tag);

     // Save the linked devicelink
    if (!cmsSaveProfileToFile(ContextID, h, "lcms2link.icc")) return 0;
    cmsCloseProfile(ContextID, h);

    // Now open the profile and read the pipeline
    h = cmsOpenProfileFromFile(ContextID, "lcms2link.icc", "r");
    if (h == NULL) return 0;

    pipeline = (cmsPipeline*) cmsReadTag(ContextID, h, cmsSigAToB1Tag);
    if (pipeline == NULL)
    {
        return 0;
    }

    pipeline = cmsPipelineDup(ContextID, pipeline);

    // extract stage from pipe line
    cmsPipelineUnlinkStage(ContextID, pipeline, cmsAT_BEGIN, &stageBegin);
    cmsPipelineUnlinkStage(ContextID, pipeline, cmsAT_END,   &stageEnd);
    cmsPipelineInsertStage(ContextID, pipeline, cmsAT_END,    stageEnd);
    cmsPipelineInsertStage(ContextID, pipeline, cmsAT_BEGIN,  stageBegin);

    if (cmsTagLinkedTo(ContextID, h, cmsSigAToB1Tag) != cmsSigAToB0Tag) return 0;

    cmsWriteTag(ContextID, h, cmsSigAToB0Tag, pipeline);
    cmsPipelineFree(ContextID, pipeline);

    if (!cmsSaveProfileToFile(ContextID, h, "lcms2link2.icc")) return 0;
    cmsCloseProfile(ContextID, h);


    return 1;

}

//  TestMPE
//
//  Created by Paul Miller on 30/08/2016.
//
static
cmsHPROFILE IdentityMatrixProfile(cmsContext ctx, cmsColorSpaceSignature dataSpace)
{
    cmsVEC3 zero = {{0,0,0}};
    cmsMAT3 identity;
    cmsPipeline* forward;
    cmsPipeline* reverse;
    cmsHPROFILE identityProfile = cmsCreateProfilePlaceholder(ctx);


    cmsSetProfileVersion(ctx, identityProfile, 4.3);

    cmsSetDeviceClass(ctx,  identityProfile,     cmsSigColorSpaceClass);
    cmsSetColorSpace(ctx, identityProfile,       dataSpace);
    cmsSetPCS(ctx, identityProfile,              cmsSigXYZData);

    cmsSetHeaderRenderingIntent(ctx, identityProfile,  INTENT_RELATIVE_COLORIMETRIC);

    cmsWriteTag(ctx, identityProfile, cmsSigMediaWhitePointTag, cmsD50_XYZ(ctx));



    _cmsMAT3identity(ctx,  &identity);

    // build forward transform.... (RGB to PCS)
    forward = cmsPipelineAlloc(ctx, 3, 3);
    cmsPipelineInsertStage(ctx,  forward, cmsAT_END, cmsStageAllocMatrix( ctx, 3, 3, (cmsFloat64Number*)&identity, (cmsFloat64Number*)&zero));
    cmsWriteTag(ctx,  identityProfile, cmsSigDToB1Tag, forward);

    cmsPipelineFree(ctx, forward);

    reverse = cmsPipelineAlloc(ctx, 3, 3);
    cmsPipelineInsertStage(ctx,  reverse, cmsAT_END, cmsStageAllocMatrix( ctx, 3, 3, (cmsFloat64Number*)&identity, (cmsFloat64Number*)&zero));
    cmsWriteTag(ctx,  identityProfile, cmsSigBToD1Tag, reverse);

    cmsPipelineFree(ctx, reverse);

    return identityProfile;
}

static
cmsInt32Number CheckFloatXYZ(cmsContext ctx)
{
    cmsHPROFILE input;
    cmsHPROFILE xyzProfile = cmsCreateXYZProfile(ctx);
    cmsHTRANSFORM xform;
    cmsFloat32Number in[4];
    cmsFloat32Number out[4];

    in[0] = 1.0;
    in[1] = 1.0;
    in[2] = 1.0;
    in[3] = 0.5;

    // RGB to XYZ
    input = IdentityMatrixProfile(ctx, cmsSigRgbData);

    xform = cmsCreateTransform(ctx, input, TYPE_RGB_FLT, xyzProfile, TYPE_XYZ_FLT, INTENT_RELATIVE_COLORIMETRIC, 0);
    cmsCloseProfile(ctx, input);

    cmsDoTransform(ctx,  xform, in, out, 1);
    cmsDeleteTransform(ctx,  xform);

    if (!IsGoodVal("Float RGB->XYZ", in[0], out[0], FLOAT_PRECISSION) ||
        !IsGoodVal("Float RGB->XYZ", in[1], out[1], FLOAT_PRECISSION) ||
        !IsGoodVal("Float RGB->XYZ", in[2], out[2], FLOAT_PRECISSION))
           return 0;


    // XYZ to XYZ
    input = IdentityMatrixProfile(ctx, cmsSigXYZData);

    xform = cmsCreateTransform(ctx, input, TYPE_XYZ_FLT, xyzProfile, TYPE_XYZ_FLT, INTENT_RELATIVE_COLORIMETRIC, 0);
    cmsCloseProfile(ctx, input);

    cmsDoTransform(ctx,  xform, in, out, 1);


    cmsDeleteTransform(ctx,  xform);

     if (!IsGoodVal("Float XYZ->XYZ", in[0], out[0], FLOAT_PRECISSION) ||
         !IsGoodVal("Float XYZ->XYZ", in[1], out[1], FLOAT_PRECISSION) ||
         !IsGoodVal("Float XYZ->XYZ", in[2], out[2], FLOAT_PRECISSION))
           return 0;


    input = IdentityMatrixProfile(ctx, cmsSigXYZData);

#   define TYPE_XYZA_FLT          (FLOAT_SH(1)|COLORSPACE_SH(PT_XYZ)|EXTRA_SH(1)|CHANNELS_SH(3)|BYTES_SH(4))

    xform = cmsCreateTransform(ctx, input, TYPE_XYZA_FLT, xyzProfile, TYPE_XYZA_FLT, INTENT_RELATIVE_COLORIMETRIC, cmsFLAGS_COPY_ALPHA);
    cmsCloseProfile(ctx, input);

    cmsDoTransform(ctx, xform, in, out, 1);


    cmsDeleteTransform(ctx,  xform);

     if (!IsGoodVal("Float XYZA->XYZA", in[0], out[0], FLOAT_PRECISSION) ||
         !IsGoodVal("Float XYZA->XYZA", in[1], out[1], FLOAT_PRECISSION) ||
         !IsGoodVal("Float XYZA->XYZA", in[2], out[2], FLOAT_PRECISSION) ||
         !IsGoodVal("Float XYZA->XYZA", in[3], out[3], FLOAT_PRECISSION))
           return 0;


    // XYZ to RGB
    input = IdentityMatrixProfile(ctx, cmsSigRgbData);

    xform = cmsCreateTransform(ctx, xyzProfile, TYPE_XYZ_FLT, input, TYPE_RGB_FLT, INTENT_RELATIVE_COLORIMETRIC, 0);
    cmsCloseProfile(ctx, input);

    cmsDoTransform(ctx,  xform, in, out, 1);

    cmsDeleteTransform(ctx,  xform);

       if (!IsGoodVal("Float XYZ->RGB", in[0], out[0], FLOAT_PRECISSION) ||
           !IsGoodVal("Float XYZ->RGB", in[1], out[1], FLOAT_PRECISSION) ||
           !IsGoodVal("Float XYZ->RGB", in[2], out[2], FLOAT_PRECISSION))
           return 0;


    // Now the optimizer should remove a stage

    // XYZ to RGB
    input = IdentityMatrixProfile(ctx, cmsSigRgbData);

    xform = cmsCreateTransform(ctx, input, TYPE_RGB_FLT, input, TYPE_RGB_FLT, INTENT_RELATIVE_COLORIMETRIC, 0);
    cmsCloseProfile(ctx, input);

    cmsDoTransform(ctx,  xform, in, out, 1);

    cmsDeleteTransform(ctx,  xform);

       if (!IsGoodVal("Float RGB->RGB", in[0], out[0], FLOAT_PRECISSION) ||
           !IsGoodVal("Float RGB->RGB", in[1], out[1], FLOAT_PRECISSION) ||
           !IsGoodVal("Float RGB->RGB", in[2], out[2], FLOAT_PRECISSION))
           return 0;

    cmsCloseProfile(ctx, xyzProfile);


    return 1;
}


/*
Bug reported

        1)
        sRGB built-in V4.3 -> Lab identity built-in V4.3
        Flags: "cmsFLAGS_NOCACHE", "cmsFLAGS_NOOPTIMIZE"
        Input format: TYPE_RGBA_FLT
        Output format: TYPE_LabA_FLT

        2) and back
        Lab identity built-in V4.3 -> sRGB built-in V4.3
        Flags: "cmsFLAGS_NOCACHE", "cmsFLAGS_NOOPTIMIZE"
        Input format: TYPE_LabA_FLT
        Output format: TYPE_RGBA_FLT

*/
static
cmsInt32Number ChecksRGB2LabFLT(cmsContext ctx)
{
    cmsHPROFILE hSRGB = cmsCreate_sRGBProfile(ctx);
    cmsHPROFILE hLab  = cmsCreateLab4Profile(ctx, NULL);

    cmsHTRANSFORM xform1 = cmsCreateTransform(ctx, hSRGB, TYPE_RGBA_FLT, hLab, TYPE_LabA_FLT, 0, cmsFLAGS_NOCACHE|cmsFLAGS_NOOPTIMIZE);
    cmsHTRANSFORM xform2 = cmsCreateTransform(ctx, hLab, TYPE_LabA_FLT, hSRGB, TYPE_RGBA_FLT, 0, cmsFLAGS_NOCACHE|cmsFLAGS_NOOPTIMIZE);

    cmsFloat32Number RGBA1[4], RGBA2[4], LabA[4];
    int i;


    for (i = 0; i <= 100; i++)
    {
        RGBA1[0] = i / 100.0F;
        RGBA1[1] = i / 100.0F;
        RGBA1[2] = i / 100.0F;
        RGBA1[3] = 0;

        cmsDoTransform(ctx, xform1, RGBA1, LabA,  1);
        cmsDoTransform(ctx, xform2, LabA, RGBA2, 1);

        if (!IsGoodVal("Float RGB->RGB", RGBA1[0], RGBA2[0], FLOAT_PRECISSION) ||
            !IsGoodVal("Float RGB->RGB", RGBA1[1], RGBA2[1], FLOAT_PRECISSION) ||
            !IsGoodVal("Float RGB->RGB", RGBA1[2], RGBA2[2], FLOAT_PRECISSION))
            return 0;
    }


    cmsDeleteTransform(ctx, xform1);
    cmsDeleteTransform(ctx, xform2);
    cmsCloseProfile(ctx, hSRGB);
    cmsCloseProfile(ctx, hLab);

    return 1;
}

/*
 * parametric curve for Rec709
 */
static
double Rec709(double L)
{
    if (L <0.018) return 4.5*L;
    else
    {
          double a = 1.099* pow(L, 0.45);

          a = a - 0.099;
          return a;
    }
}


static
cmsInt32Number CheckParametricRec709(cmsContext ContextID)
{
    cmsFloat64Number params[7];
    cmsToneCurve* t;
    int i;

    params[0] = 0.45; /* y */
    params[1] = pow(1.099, 1.0 / 0.45); /* a */
    params[2] = 0.0; /* b */
    params[3] = 4.5; /* c */
    params[4] = 0.018; /* d */
    params[5] = -0.099; /* e */
    params[6] = 0.0; /* f */

    t = cmsBuildParametricToneCurve (ContextID, 5, params);


    for (i=0; i < 256; i++)
    {
        cmsFloat32Number n = (cmsFloat32Number) i / 255.0F;
        cmsUInt16Number f1 = (cmsUInt16Number) floor(255.0 * cmsEvalToneCurveFloat(ContextID, t, n) + 0.5);
        cmsUInt16Number f2 = (cmsUInt16Number) floor(255.0*Rec709((double) i / 255.0) + 0.5);

        if (f1 != f2)
        {
            cmsFreeToneCurve(ContextID, t);
            return 0;
        }
    }

    cmsFreeToneCurve(ContextID, t);
    return 1;
}


#define kNumPoints  10

typedef cmsFloat32Number(*Function)(cmsFloat32Number x);

static cmsFloat32Number StraightLine( cmsFloat32Number x)
{
    return (cmsFloat32Number) (0.1 + 0.9 * x);
}

static cmsInt32Number TestCurve(cmsContext ContextID, const char* label, cmsToneCurve* curve, Function fn)
{
    cmsInt32Number ok = 1;
    int i;
    for (i = 0; i < kNumPoints*3; i++) {

        cmsFloat32Number x = (cmsFloat32Number)i / (kNumPoints*3 - 1);
        cmsFloat32Number expectedY = fn(x);
        cmsFloat32Number out = cmsEvalToneCurveFloat(ContextID,  curve, x);

        if (!IsGoodVal(label, expectedY, out, FLOAT_PRECISSION)) {
            ok = 0;
        }
    }
    return ok;
}

static
cmsInt32Number CheckFloatSamples(cmsContext ContextID)
{
    cmsFloat32Number y[kNumPoints];
    int i;
    cmsToneCurve *curve;
    cmsInt32Number ok;

    for (i = 0; i < kNumPoints; i++) {
        cmsFloat32Number x = (cmsFloat32Number)i / (kNumPoints-1);

        y[i] = StraightLine(x);
    }

    curve = cmsBuildTabulatedToneCurveFloat(ContextID, kNumPoints, y);
    ok = TestCurve(ContextID, "Float Samples", curve, StraightLine);
    cmsFreeToneCurve(ContextID, curve);

    return ok;
}

static
cmsInt32Number CheckFloatSegments(cmsContext ContextID)
{
    cmsInt32Number ok = 1;
    int i;
    cmsToneCurve *curve;

    cmsFloat32Number y[ kNumPoints];

    // build a segmented curve with a sampled section...
    cmsCurveSegment Seg[3];

    // Initialize segmented curve part up to 0.1
    Seg[0].x0 = -1e22f;      // -infinity
    Seg[0].x1 = 0.1f;
    Seg[0].Type = 6;             // Y = (a * X + b) ^ Gamma + c
    Seg[0].Params[0] = 1.0f;     // gamma
    Seg[0].Params[1] = 0.9f;     // a
    Seg[0].Params[2] = 0.0f;        // b
    Seg[0].Params[3] = 0.1f;     // c
    Seg[0].Params[4] = 0.0f;

    // From zero to 1
    Seg[1].x0 = 0.1f;
    Seg[1].x1 = 0.9f;
    Seg[1].Type = 0;

    Seg[1].nGridPoints = kNumPoints;
    Seg[1].SampledPoints = y;

    for (i = 0; i < kNumPoints; i++) {
        cmsFloat32Number x = (cmsFloat32Number) (0.1 + ((cmsFloat32Number)i / (kNumPoints-1)) * (0.9 - 0.1));
        y[i] = StraightLine(x);
    }

    // from 1 to +infinity
    Seg[2].x0 = 0.9f;
    Seg[2].x1 = 1e22f;   // +infinity
    Seg[2].Type = 6;

    Seg[2].Params[0] = 1.0f;
    Seg[2].Params[1] = 0.9f;
    Seg[2].Params[2] = 0.0f;
    Seg[2].Params[3] = 0.1f;
    Seg[2].Params[4] = 0.0f;

    curve = cmsBuildSegmentedToneCurve(ContextID, 3, Seg);

    ok = TestCurve(ContextID, "Float Segmented Curve", curve, StraightLine);

    cmsFreeToneCurve(ContextID, curve);

    return ok;
}

static
cmsInt32Number CheckReadRAW(cmsContext ContextID)
{
    cmsInt32Number tag_size, tag_size1;
    char buffer[37009];
    cmsHPROFILE hProfile;

    SubTest("RAW read on on-disk");
    hProfile = cmsOpenProfileFromFile(ContextID, "test1.icc", "r");

    if (hProfile == NULL)
        return 0;
	tag_size1 = cmsReadRawTag(ContextID, hProfile, cmsSigGamutTag, NULL, 0);
	tag_size = cmsReadRawTag(ContextID, hProfile, cmsSigGamutTag, buffer, 37009);

    cmsCloseProfile(ContextID, hProfile);

    if (tag_size != 37009)
        return 0;

    if (tag_size1 != 37009)
        return 0;

    SubTest("RAW read on in-memory created profiles");
    hProfile = cmsCreate_sRGBProfile(ContextID);
	tag_size1 = cmsReadRawTag(ContextID, hProfile, cmsSigGreenColorantTag, NULL, 0);
	tag_size = cmsReadRawTag(ContextID, hProfile, cmsSigGreenColorantTag, buffer, 20);

    cmsCloseProfile(ContextID, hProfile);

    if (tag_size != 20)
        return 0;
    if (tag_size1 != 20)
        return 0;

    return 1;
}

static
cmsInt32Number CheckMeta(cmsContext ContextID)
{
    char *data;
    cmsHANDLE dict;
    cmsHPROFILE p;
    cmsUInt32Number clen;
    FILE *fp;
    int rc;

    /* open file */
    p = cmsOpenProfileFromFile(ContextID, "ibm-t61.icc", "r");
    if (p == NULL) return 0;

    /* read dictionary, but don't do anything with the value */
    //COMMENT OUT THE NEXT TWO LINES AND IT WORKS FINE!!!
    dict = cmsReadTag(ContextID, p, cmsSigMetaTag);
    if (dict == NULL) return 0;

    /* serialize profile to memory */
    rc = cmsSaveProfileToMem(ContextID, p, NULL, &clen);
    if (!rc) return 0;

    data = (char*) chknull(malloc(clen));
    rc = cmsSaveProfileToMem(ContextID, p, data, &clen);
    if (!rc) return 0;

    /* write the memory blob to a file */
    //NOTE: The crash does not happen if cmsSaveProfileToFile() is used */
    fp = fopen("new.icc", "wb");
    fwrite(data, 1, clen, fp);
    fclose(fp);
    free(data);

    cmsCloseProfile(ContextID, p);

    /* open newly created file and read metadata */
    p = cmsOpenProfileFromFile(ContextID, "new.icc", "r");
    //ERROR: Bad dictionary Name/Value
    //ERROR: Corrupted tag 'meta'
    //test: test.c:59: main: Assertion `dict' failed.
    dict = cmsReadTag(ContextID, p, cmsSigMetaTag);
    if (dict == NULL) return 0;

    cmsCloseProfile(ContextID, p);
    return 1;
}


// Bug on applying null transforms on floating point buffers
static
cmsInt32Number CheckFloatNULLxform(cmsContext ContextID)
{
    int i;
    cmsFloat32Number in[10] = { 0, 1, 2, 3, 4, 5, 6, 7, 8, 9 };
    cmsFloat32Number out[10];

    cmsHTRANSFORM xform = cmsCreateTransform(ContextID, NULL, TYPE_GRAY_FLT, NULL, TYPE_GRAY_FLT, INTENT_PERCEPTUAL, cmsFLAGS_NULLTRANSFORM);

    if (xform == NULL) {
        Fail("Unable to create float null transform");
        return 0;
    }

    cmsDoTransform(ContextID, xform, in, out, 10);

    cmsDeleteTransform(ContextID, xform);
    for (i=0; i < 10; i++) {

        if (!IsGoodVal("float nullxform", in[i], out[i], 0.001)) {

            return 0;
        }
    }

    return 1;
}

static
cmsInt32Number CheckRemoveTag(cmsContext ContextID)
{
    cmsHPROFILE p;
    cmsMLU *mlu;
    int ret;

    p = cmsCreate_sRGBProfile(ContextID);

    /* set value */
    mlu = cmsMLUalloc (ContextID, 1);
    ret = cmsMLUsetASCII(ContextID, mlu, "en", "US", "bar");
    if (!ret) return 0;

    ret = cmsWriteTag(ContextID, p, cmsSigDeviceMfgDescTag, mlu);
    if (!ret) return 0;

    cmsMLUfree(ContextID, mlu);

    /* remove the tag  */
    ret = cmsWriteTag(ContextID, p, cmsSigDeviceMfgDescTag, NULL);
    if (!ret) return 0;

    /* THIS EXPLODES */
    cmsCloseProfile(ContextID, p);
    return 1;
}


static
cmsInt32Number CheckMatrixSimplify(cmsContext ContextID)
{

       cmsHPROFILE pIn;
       cmsHPROFILE pOut;
       cmsHTRANSFORM t;
       unsigned char buf[3] = { 127, 32, 64 };


       pIn = cmsCreate_sRGBProfile(ContextID);
       pOut = cmsOpenProfileFromFile(ContextID, "ibm-t61.icc", "r");
       if (pIn == NULL || pOut == NULL)
              return 0;

       t = cmsCreateTransform(ContextID, pIn, TYPE_RGB_8, pOut, TYPE_RGB_8, INTENT_PERCEPTUAL, 0);
       cmsDoTransformStride(ContextID, t, buf, buf, 1, 1);
       cmsDeleteTransform(ContextID, t);
       cmsCloseProfile(ContextID, pIn);
       cmsCloseProfile(ContextID, pOut);


       return buf[0] == 144 && buf[1] == 0 && buf[2] == 69;
}



static
cmsInt32Number CheckTransformLineStride(cmsContext ContextID)
{

       cmsHPROFILE pIn;
       cmsHPROFILE pOut;
       cmsHTRANSFORM t;

       // Our buffer is formed by 4 RGB8 lines, each line is 2 pixels wide plus a padding of one byte

       cmsUInt8Number buf1[]= { 0xff, 0xff, 0xff, 0xff, 0xff, 0xff, 0,
                                0xff, 0xff, 0xff, 0xff, 0xff, 0xff, 0,
                                0xff, 0xff, 0xff, 0xff, 0xff, 0xff, 0,
                                0xff, 0xff, 0xff, 0xff, 0xff, 0xff, 0, };

       // Our buffer2 is formed by 4 RGBA lines, each line is 2 pixels wide plus a padding of one byte

       cmsUInt8Number buf2[] = { 0xff, 0xff, 0xff, 1, 0xff, 0xff, 0xff, 1, 0,
                                 0xff, 0xff, 0xff, 1, 0xff, 0xff, 0xff, 1, 0,
                                 0xff, 0xff, 0xff, 1, 0xff, 0xff, 0xff, 1, 0,
                                 0xff, 0xff, 0xff, 1, 0xff, 0xff, 0xff, 1, 0};

       // Our buffer3 is formed by 4 RGBA16 lines, each line is 2 pixels wide plus a padding of two bytes

       cmsUInt16Number buf3[] = { 0xffff, 0xffff, 0xffff, 0x0101, 0xffff, 0xffff, 0xffff, 0x0101, 0,
                                  0xffff, 0xffff, 0xffff, 0x0101, 0xffff, 0xffff, 0xffff, 0x0101, 0,
                                  0xffff, 0xffff, 0xffff, 0x0101, 0xffff, 0xffff, 0xffff, 0x0101, 0,
                                  0xffff, 0xffff, 0xffff, 0x0101, 0xffff, 0xffff, 0xffff, 0x0101, 0 };

       cmsUInt8Number out[1024];


       memset(out, 0, sizeof(out));
       pIn = cmsCreate_sRGBProfile(ContextID);
       pOut = cmsOpenProfileFromFile(ContextID,  "ibm-t61.icc", "r");
       if (pIn == NULL || pOut == NULL)
              return 0;

       t = cmsCreateTransform(ContextID, pIn, TYPE_RGB_8, pOut, TYPE_RGB_8, INTENT_PERCEPTUAL, cmsFLAGS_COPY_ALPHA);

       cmsDoTransformLineStride(ContextID, t, buf1, out, 2, 4, 7, 7, 0, 0);
       cmsDeleteTransform(ContextID, t);

       if (memcmp(out, buf1, sizeof(buf1)) != 0) {
              Fail("Failed transform line stride on RGB8");
              cmsCloseProfile(ContextID, pIn);
              cmsCloseProfile(ContextID, pOut);
              return 0;
       }

       memset(out, 0, sizeof(out));

       t = cmsCreateTransform(ContextID, pIn, TYPE_RGBA_8, pOut, TYPE_RGBA_8, INTENT_PERCEPTUAL, cmsFLAGS_COPY_ALPHA);

       cmsDoTransformLineStride(ContextID, t, buf2, out, 2, 4, 9, 9, 0, 0);

       cmsDeleteTransform(ContextID, t);


       if (memcmp(out, buf2, sizeof(buf2)) != 0) {
              cmsCloseProfile(ContextID, pIn);
              cmsCloseProfile(ContextID, pOut);
              Fail("Failed transform line stride on RGBA8");
              return 0;
       }

       memset(out, 0, sizeof(out));

       t = cmsCreateTransform(ContextID, pIn, TYPE_RGBA_16, pOut, TYPE_RGBA_16, INTENT_PERCEPTUAL, cmsFLAGS_COPY_ALPHA);

       cmsDoTransformLineStride(ContextID, t, buf3, out, 2, 4, 18, 18, 0, 0);

       cmsDeleteTransform(ContextID, t);

       if (memcmp(out, buf3, sizeof(buf3)) != 0) {
              cmsCloseProfile(ContextID, pIn);
              cmsCloseProfile(ContextID, pOut);
              Fail("Failed transform line stride on RGBA16");
              return 0;
       }


       memset(out, 0, sizeof(out));


       // From 8 to 16
       t = cmsCreateTransform(ContextID, pIn, TYPE_RGBA_8, pOut, TYPE_RGBA_16, INTENT_PERCEPTUAL, cmsFLAGS_COPY_ALPHA);

       cmsDoTransformLineStride(ContextID, t, buf2, out, 2, 4, 9, 18, 0, 0);

       cmsDeleteTransform(ContextID, t);

       if (memcmp(out, buf3, sizeof(buf3)) != 0) {
              cmsCloseProfile(ContextID, pIn);
              cmsCloseProfile(ContextID, pOut);
              Fail("Failed transform line stride on RGBA16");
              return 0;
       }



       cmsCloseProfile(ContextID, pIn);
       cmsCloseProfile(ContextID, pOut);

       return 1;
}


static
int CheckPlanar8opt(cmsContext ContextID)
{
    cmsHPROFILE aboveRGB = Create_AboveRGB(ContextID);
    cmsHPROFILE sRGB = cmsCreate_sRGBProfile(ContextID);

    cmsHTRANSFORM transform = cmsCreateTransform(ContextID,
        sRGB, TYPE_RGB_8_PLANAR,
        aboveRGB, TYPE_RGB_8_PLANAR,
        INTENT_PERCEPTUAL, 0);

    cmsDeleteTransform(ContextID, transform);
    cmsCloseProfile(ContextID, aboveRGB);
    cmsCloseProfile(ContextID, sRGB);

    return 1;
}

/**
* Bug reported & fixed. Thanks to Kornel Lesinski for spotting this.
*/
static
int CheckSE(cmsContext ContextID)
{
    cmsHPROFILE input_profile = Create_AboveRGB(ContextID);
    cmsHPROFILE output_profile = cmsCreate_sRGBProfile(ContextID);

    cmsHTRANSFORM tr = cmsCreateTransform(ContextID, input_profile, TYPE_RGBA_8, output_profile, TYPE_RGBA_16_SE, INTENT_RELATIVE_COLORIMETRIC, cmsFLAGS_COPY_ALPHA);

    cmsUInt8Number rgba[4] = { 40, 41, 41, 0xfa };
    cmsUInt16Number out[4];

    cmsDoTransform(ContextID, tr, rgba, out, 1);
    cmsCloseProfile(ContextID, input_profile);
    cmsCloseProfile(ContextID, output_profile);
    cmsDeleteTransform(ContextID, tr);

    if (out[0] != 0xf622 || out[1] != 0x7f24 || out[2] != 0x7f24)
        return 0;

    return 1;
}

/**
* Bug reported.
*/
static
int CheckForgedMPE(cmsContext ContextID)
{
    cmsUInt32Number i;
    cmsHPROFILE srcProfile;
    cmsHPROFILE dstProfile;
    cmsColorSpaceSignature srcCS;
    cmsUInt32Number nSrcComponents;
    cmsUInt32Number srcFormat;
    cmsUInt32Number intent = 0;
    cmsUInt32Number flags = 0;
    cmsHTRANSFORM hTransform;
    cmsUInt8Number output[4];

    srcProfile = cmsOpenProfileFromFile(ContextID, "bad_mpe.icc", "r");
    if (!srcProfile)
        return 0;

    dstProfile = cmsCreate_sRGBProfile(ContextID);
    if (!dstProfile) {
        cmsCloseProfile(ContextID, srcProfile);
        return 0;
    }

    srcCS = cmsGetColorSpace(ContextID, srcProfile);
    nSrcComponents = cmsChannelsOfColorSpace(ContextID, srcCS);

    if (srcCS == cmsSigLabData) {
        srcFormat =
            COLORSPACE_SH(PT_Lab) | CHANNELS_SH(nSrcComponents) | BYTES_SH(0);
    }
    else {
        srcFormat =
            COLORSPACE_SH(PT_ANY) | CHANNELS_SH(nSrcComponents) | BYTES_SH(1);
    }

    cmsSetLogErrorHandler(ContextID, ErrorReportingFunction);

    hTransform = cmsCreateTransform(ContextID, srcProfile, srcFormat, dstProfile,
        TYPE_BGR_8, intent, flags);
    cmsCloseProfile(ContextID, srcProfile);
    cmsCloseProfile(ContextID, dstProfile);

    cmsSetLogErrorHandler(ContextID, FatalErrorQuit);

    // Should report error
    if (!TrappedError) return 0;

    TrappedError = FALSE;

    // Transform should NOT be created
    if (!hTransform) return 1;

    // Never should reach here
    if (T_BYTES(srcFormat) == 0) {  // 0 means double
        double input[128];
        for (i = 0; i < nSrcComponents; i++)
            input[i] = 0.5f;
        cmsDoTransform(ContextID, hTransform, input, output, 1);
    }
    else {
        cmsUInt8Number input[128];
        for (i = 0; i < nSrcComponents; i++)
            input[i] = 128;
        cmsDoTransform(ContextID, hTransform, input, output, 1);
    }
    cmsDeleteTransform(ContextID, hTransform);

    return 0;
}

/**
* What the self test is trying to do is creating a proofing transform
* with gamut check, so we can getting the coverage of one profile of
* another, i.e. to approximate the gamut intersection. e.g.
* Thanks to Richard Hughes for providing the test
*/
static
int CheckProofingIntersection(cmsContext ContextID)
{
    cmsHPROFILE profile_null, hnd1, hnd2;
    cmsHTRANSFORM transform;

    hnd1 = cmsCreate_sRGBProfile(ContextID);
    hnd2 = Create_AboveRGB(ContextID);

    profile_null = cmsCreateNULLProfile(ContextID);
    transform = cmsCreateProofingTransform(ContextID,
        hnd1,
        TYPE_RGB_FLT,
        profile_null,
        TYPE_GRAY_FLT,
        hnd2,
        INTENT_ABSOLUTE_COLORIMETRIC,
        INTENT_ABSOLUTE_COLORIMETRIC,
        cmsFLAGS_GAMUTCHECK |
        cmsFLAGS_SOFTPROOFING);

    cmsCloseProfile(ContextID, hnd1);
    cmsCloseProfile(ContextID, hnd2);
    cmsCloseProfile(ContextID, profile_null);

    // Failed?
    if (transform == NULL) return 0;

    cmsDeleteTransform(ContextID, transform);
    return 1;
}

/**
* In 2.11: When I create a RGB profile, set the copyright data with an empty string,
* then call cmsMD5computeID on said profile, the program crashes.
*/
static
int CheckEmptyMLUC(cmsContext ContextID)
{
    cmsCIExyY white = { 0.31271, 0.32902, 1.0 };
    cmsCIExyYTRIPLE primaries =
    {
    .Red = { 0.640, 0.330, 1.0 },
    .Green = { 0.300, 0.600, 1.0 },
    .Blue = { 0.150, 0.060, 1.0 }
    };

    cmsFloat64Number parameters[10] = { 2.6, 0.0, 0.0, 0.0, 0.0, 0.0, 0.0, 0.0, 0.0, 0.0 };
    cmsToneCurve* toneCurve = cmsBuildParametricToneCurve(ContextID, 1, parameters);
    cmsToneCurve* toneCurves[3] = { toneCurve, toneCurve, toneCurve };

    cmsHPROFILE profile = cmsCreateRGBProfile(ContextID, &white, &primaries, toneCurves);

    cmsSetLogErrorHandler(ContextID, FatalErrorQuit);

    cmsFreeToneCurve(ContextID, toneCurve);

    // Set an empty copyright tag. This should log an error.
    cmsMLU* mlu = cmsMLUalloc(ContextID, 1);

    cmsMLUsetASCII(ContextID, mlu, "en", "AU", "");
    cmsMLUsetWide(ContextID, mlu,  "en", "EN", L"");
    cmsWriteTag(ContextID, profile, cmsSigCopyrightTag, mlu);
    cmsMLUfree(ContextID, mlu);

    // This will cause a crash after setting an empty copyright tag.
    cmsMD5computeID(ContextID, profile);

    // Cleanup
    cmsCloseProfile(ContextID, profile);
    //DebugMemDontCheckThis(ContextID);
    cmsDeleteContext(ContextID);

    return 1;
}

static
double distance(const cmsUInt16Number* a, const cmsUInt16Number* b)
{
    double d1 = a[0] - b[0];
    double d2 = a[1] - b[1];
    double d3 = a[2] - b[2];

    return sqrt(d1 * d1 + d2 * d2 + d3 * d3);
}

/**
* In 2.12, a report suggest that the built-in sRGB has roundtrip errors that makes color to move
* when roundtripping again and again
*/
static
int Check_sRGB_Rountrips(cmsContext contextID)
{
    cmsUInt16Number rgb[3], seed[3];
    cmsCIELab Lab;
    int i, r, g, b;
    double err, maxErr;
    cmsHPROFILE hsRGB = cmsCreate_sRGBProfile(contextID);
    cmsHPROFILE hLab = cmsCreateLab4Profile(contextID, NULL);

    cmsHTRANSFORM hBack = cmsCreateTransform(contextID, hLab, TYPE_Lab_DBL, hsRGB, TYPE_RGB_16, INTENT_RELATIVE_COLORIMETRIC, 0);
    cmsHTRANSFORM hForth = cmsCreateTransform(contextID, hsRGB, TYPE_RGB_16, hLab, TYPE_Lab_DBL, INTENT_RELATIVE_COLORIMETRIC, 0);

    cmsCloseProfile(contextID, hLab);
    cmsCloseProfile(contextID, hsRGB);

    maxErr = 0.0;
    for (r = 0; r <= 255; r += 16)
        for (g = 0; g <= 255; g += 16)
            for (b = 0; b <= 255; b += 16)
            {
                seed[0] = rgb[0] = (cmsUInt16Number) ((r << 8) | r);
                seed[1] = rgb[1] = (cmsUInt16Number) ((g << 8) | g);
                seed[2] = rgb[2] = (cmsUInt16Number) ((b << 8) | b);

                for (i = 0; i < 50; i++)
                {
                    cmsDoTransform(contextID, hForth, rgb, &Lab, 1);
                    cmsDoTransform(contextID, hBack, &Lab, rgb, 1);
                }

                err = distance(seed, rgb);

                if (err > maxErr)
                    maxErr = err;
            }


    cmsDeleteTransform(contextID, hBack);
    cmsDeleteTransform(contextID, hForth);

    if (maxErr > 20.0)
    {
        printf("Maximum sRGB roundtrip error %f!\n", maxErr);
        return 0;
    }

    return 1;
}

/**
* Check OKLab colorspace
*/



static
int Check_OkLab(cmsContext ContextID)
{
    cmsHPROFILE hOkLab = cmsCreate_OkLabProfile(ContextID);
    cmsHPROFILE hXYZ = cmsCreateXYZProfile(ContextID);
    cmsCIEXYZ xyz, xyz2;
    cmsCIELab okLab;
	cmsFloat64Number dist, Max = 0;

    cmsHTRANSFORM xform  = cmsCreateTransform(ContextID, hXYZ, TYPE_XYZ_DBL,  hOkLab, TYPE_OKLAB_DBL, INTENT_RELATIVE_COLORIMETRIC, 0);
    cmsHTRANSFORM xform2 = cmsCreateTransform(ContextID, hOkLab, TYPE_OKLAB_DBL, hXYZ, TYPE_XYZ_DBL,  INTENT_RELATIVE_COLORIMETRIC, 0);

    /**
    * D50 should be converted to white by PCS definition
    */
    xyz.X = 0.9642; xyz.Y = 1.0000; xyz.Z = 0.8249;
    cmsDoTransform(ContextID, xform, &xyz, &okLab, 1);
    cmsDoTransform(ContextID, xform2, &okLab, &xyz2, 1);

	// XYZ to OkLab and back should be performed at 1E-12 accuracy at least
	dist = cmsXYZDeltaE(ContextID, &xyz, &xyz2);
	if (dist > Max) Max = dist;


    xyz.X = 1.0; xyz.Y = 0.0; xyz.Z = 0.0;
    cmsDoTransform(ContextID, xform, &xyz, &okLab, 1);
    cmsDoTransform(ContextID, xform2, &okLab, &xyz2, 1);

	dist = cmsXYZDeltaE(ContextID, &xyz, &xyz2);
	if (dist > Max) Max = dist;


    xyz.X = 0.0; xyz.Y = 1.0; xyz.Z = 0.0;
    cmsDoTransform(ContextID, xform, &xyz, &okLab, 1);
    cmsDoTransform(ContextID, xform2, &okLab, &xyz2, 1);

	dist = cmsXYZDeltaE(ContextID, &xyz, &xyz2);
	if (dist > Max) Max = dist;


    xyz.X = 0.0; xyz.Y = 0.0; xyz.Z = 1.0;
    cmsDoTransform(ContextID, xform, &xyz, &okLab, 1);
    cmsDoTransform(ContextID, xform2, &okLab, &xyz2, 1);

<<<<<<< HEAD
	dist = cmsXYZDeltaE(ContextID, &xyz, &xyz2);
	if (dist > Max) Max = dist;

=======
    xyz.X = 0.143046; xyz.Y = 0.060610; xyz.Z = 0.713913;
    cmsDoTransform(xform, &xyz, &okLab, 1);
    cmsDoTransform(xform2, &okLab, &xyz2, 1);
    
    cmsDeleteTransform(xform);
    cmsDeleteTransform(xform2);
    cmsCloseProfile(hOkLab);
    cmsCloseProfile(hXYZ);
>>>>>>> d90d134b

    cmsDeleteTransform(ContextID, xform);
    cmsDeleteTransform(ContextID, xform2);
    cmsCloseProfile(ContextID, hOkLab);
    cmsCloseProfile(ContextID, hXYZ);

	return Max < 1E-12;
}


static
int Check_OkLab2(void)
{
#define TYPE_LABA_F32 (FLOAT_SH(1)|COLORSPACE_SH(PT_MCH3)|EXTRA_SH(1)|CHANNELS_SH(3)|BYTES_SH(4))

    cmsUInt16Number rgb[3];
    cmsFloat32Number lab[4];

    cmsHPROFILE labProfile = cmsCreate_OkLabProfile(NULL);
    cmsHPROFILE rgbProfile = cmsCreate_sRGBProfile();

    cmsHTRANSFORM hBack = cmsCreateTransform(labProfile, TYPE_LABA_F32, rgbProfile, TYPE_RGB_16, INTENT_RELATIVE_COLORIMETRIC, 0);
    cmsHTRANSFORM hForth = cmsCreateTransform(rgbProfile, TYPE_RGB_16, labProfile, TYPE_LABA_F32, INTENT_RELATIVE_COLORIMETRIC, 0);

    cmsCloseProfile(labProfile);
    cmsCloseProfile(rgbProfile);

    rgb[0] = 0;
    rgb[1] = 0;
    rgb[2] = 65535;

    cmsDoTransform(hForth, rgb, &lab, 1);
    cmsDoTransform(hBack, lab, &rgb, 1);

    cmsDeleteTransform(hBack);
    cmsDeleteTransform(hForth);

    if (rgb[0] != 0 || rgb[1] != 0 || rgb[2] != 65535) return 0;

    return 1;
}


static
cmsHPROFILE createRgbGamma(cmsContext contextID, cmsFloat64Number g)
{
	cmsCIExyY       D65 = { 0.3127, 0.3290, 1.0 };
    cmsCIExyYTRIPLE Rec709Primaries = {
                                {0.6400, 0.3300, 1.0},
                                {0.3000, 0.6000, 1.0},
                                {0.1500, 0.0600, 1.0}
    };
    cmsToneCurve* Gamma[3];
    cmsHPROFILE  hRGB;

    Gamma[0] = Gamma[1] = Gamma[2] = cmsBuildGamma(contextID, g);
    if (Gamma[0] == NULL) return NULL;

    hRGB = cmsCreateRGBProfile(contextID, &D65, &Rec709Primaries, Gamma);
    cmsFreeToneCurve(contextID, Gamma[0]);
    return hRGB;
}


static
int CheckGammaSpaceDetection(cmsContext contextID)
{
	cmsFloat64Number i;

    for (i = 0.5; i < 3; i += 0.1)
    {
        cmsHPROFILE hProfile = createRgbGamma(contextID, i);

        cmsFloat64Number gamma = cmsDetectRGBProfileGamma(contextID, hProfile, 0.01);

        cmsCloseProfile(contextID, hProfile);

        if (fabs(gamma - i) > 0.1)
        {
            Fail("Failed profile gamma detection of %f (got %f)", i, gamma);
            return 0;
        }
    }

    return 1;
}

// Per issue #308. A built-in is corrupted by using write raw tag was causing a segfault
static
int CheckInducedCorruption(cmsContext contextID)
{
    cmsHTRANSFORM xform0;
    char garbage[] = "\x01\x02\x03\x04\x05\x06\x07\x08\x09\x0a\x0b";
    cmsHPROFILE hsrgb = cmsCreate_sRGBProfile(contextID);
    cmsHPROFILE hLab = cmsCreateLab4Profile(contextID, NULL);

    cmsSetLogErrorHandler(contextID, NULL);
    cmsWriteRawTag(contextID, hsrgb, cmsSigBlueColorantTag, &garbage, sizeof(garbage));

    xform0 = cmsCreateTransform(contextID, hsrgb, TYPE_RGB_16, hLab, TYPE_Lab_16, INTENT_RELATIVE_COLORIMETRIC, 0);

    if (xform0) cmsDeleteTransform(contextID, xform0);

    cmsCloseProfile(contextID, hsrgb);
    cmsCloseProfile(contextID, hLab);

    ResetFatalError(contextID);
    return 1;
}

#if 0

// You need to download following profiles to execute this test: sRGB-elle-V4-srgbtrc.icc, sRGB-elle-V4-g10.icc
// The include this line in the checks list:  Check("KInear spaces detection", CheckLinearSpacesOptimization);
static
void uint16toFloat(cmsUInt16Number* src, cmsFloat32Number* dst)
{
    for (int i = 0; i < 3; i++) {
        dst[i] = src[i] / 65535.f;
    }
}

static
int CheckLinearSpacesOptimization(cmsContext contextID)
{
    cmsHPROFILE lcms_sRGB = cmsCreate_sRGBProfile(contextID);
    cmsHPROFILE elle_sRGB = cmsOpenProfileFromFile(contextID, "sRGB-elle-V4-srgbtrc.icc", "r");
    cmsHPROFILE elle_linear = cmsOpenProfileFromFile(contextID, "sRGB-elle-V4-g10.icc", "r");
    cmsHTRANSFORM transform1 = cmsCreateTransform(contextID, elle_sRGB, TYPE_RGB_16, elle_linear, TYPE_RGB_16, INTENT_RELATIVE_COLORIMETRIC, 0);
    cmsHTRANSFORM transform2 = cmsCreateTransform(contextID, elle_linear, TYPE_RGB_16, lcms_sRGB, TYPE_RGB_16, INTENT_RELATIVE_COLORIMETRIC, 0);
    cmsHTRANSFORM transform2a = cmsCreateTransform(contextID, elle_linear, TYPE_RGB_FLT, lcms_sRGB, TYPE_RGB_16, INTENT_RELATIVE_COLORIMETRIC, 0);

    cmsUInt16Number sourceCol[3] = { 43 * 257, 27 * 257, 6 * 257 };
    cmsUInt16Number linearCol[3] = { 0 };
    float linearColF[3] = { 0 };
    cmsUInt16Number finalCol[3] = { 0 };
    int difR, difG, difB;
    int difR2, difG2, difB2;

    cmsDoTransform(contextID, transform1, sourceCol, linearCol, 1);
    cmsDoTransform(contextID, transform2, linearCol, finalCol, 1);

    cmsCloseProfile(contextID, lcms_sRGB); cmsCloseProfile(contextID, elle_sRGB); cmsCloseProfile(contextID, elle_linear);


    difR = (int)sourceCol[0] - finalCol[0];
    difG = (int)sourceCol[1] - finalCol[1];
    difB = (int)sourceCol[2] - finalCol[2];


    uint16toFloat(linearCol, linearColF);
    cmsDoTransform(contextID, transform2a, linearColF, finalCol, 1);

    difR2 = (int)sourceCol[0] - finalCol[0];
    difG2 = (int)sourceCol[1] - finalCol[1];
    difB2 = (int)sourceCol[2] - finalCol[2];

    cmsDeleteTransform(contextID, transform1);
    cmsDeleteTransform(contextID, transform2);
    cmsDeleteTransform(contextID, transform2a);

    if (abs(difR2 - difR) > 5 || abs(difG2 - difG) > 5 || abs(difB2 - difB) > 5)
    {
        Fail("Linear detection failed");
        return 0;
    }

    return 1;
}
#endif



static
int CheckBadCGATS(cmsContext ContextID)
{
    const char* bad_it8 =
        " \"\"\n"
        "NUMBER_OF_FIELDS 4\n"
        "BEGIN_DATA_FORMAT\n"
        "I R G G\n"
        "END_DATA_FORMAT\n"
        "NUMBER_OF_FIELDS 9\n"
        "NUMBER_OF_SETS 2\n"
        "BEGIN_DATA\n"
        "d\n"
        "0 0Bd\n"
        "0Ba	$ $ t .";

    cmsHANDLE hIT8;
    
    cmsSetLogErrorHandler(ContextID, NULL);

    hIT8 = cmsIT8LoadFromMem(ContextID, bad_it8, (cmsUInt32Number) strlen(bad_it8));
    
    ResetFatalError(ContextID);

    if (hIT8 != NULL)
    {
        Fail("Wrong IT8 accepted as ok");
        cmsIT8Free(ContextID, hIT8);
    }

    return 1;
}

static
int CheckIntToFloatTransform(cmsContext ContextID)
{
    cmsHPROFILE hAbove = Create_AboveRGB(ContextID);
    cmsHPROFILE hsRGB = cmsCreate_sRGBProfile(ContextID);

    cmsHTRANSFORM xform = cmsCreateTransform(ContextID, hAbove, TYPE_RGB_8, hsRGB, TYPE_RGB_DBL, INTENT_PERCEPTUAL, 0);

    cmsUInt8Number rgb8[3] = { 12, 253, 21 };
    cmsFloat64Number rgbDBL[3] = { 0 };

    cmsCloseProfile(ContextID, hAbove);
	cmsCloseProfile(ContextID, hsRGB);

    cmsDoTransform(ContextID, xform, rgb8, rgbDBL, 1);


    cmsDeleteTransform(ContextID, xform);

    if (rgbDBL[0] < 0 && rgbDBL[2] < 0) return 1;

    Fail("Unbounded transforms with integer input failed");

    return 0;
}

static
int CheckSaveLinearizationDevicelink(cmsContext ContextID)
{
	int rc = 1;
    const cmsFloat32Number table[] = { 0, 0.5f, 1.0f };

    cmsToneCurve* tone = cmsBuildTabulatedToneCurveFloat(ContextID, 3, table);

    cmsToneCurve* rgb_curves[3] = { tone, tone, tone };

    cmsHPROFILE hDeviceLink = cmsCreateLinearizationDeviceLink(ContextID, cmsSigRgbData, rgb_curves);

    cmsBool result;
    cmsHTRANSFORM xform;
    int i;
    
    cmsFreeToneCurve(ContextID, tone);

    result = cmsSaveProfileToFile(ContextID, hDeviceLink, "lin_rgb.icc");

    cmsCloseProfile(ContextID, hDeviceLink);

    if (!result)
    {
        remove("lin_rgb.icc");
        Fail("Couldn't save linearization devicelink");        
		rc = 0;
    }


    hDeviceLink = cmsOpenProfileFromFile(ContextID, "lin_rgb.icc", "r");

    if (hDeviceLink == NULL)
    {
        remove("lin_rgb.icc");
        Fail("Could't open devicelink");
		rc = 0;
	}

    xform = cmsCreateTransform(ContextID, hDeviceLink, TYPE_RGB_8, NULL, TYPE_RGB_8, INTENT_PERCEPTUAL, 0);
    cmsCloseProfile(ContextID, hDeviceLink);

    for (i = 0; i < 256; i++)
    {
        cmsUInt8Number rgb_in[3] = { i, i, i };
        cmsUInt8Number rgb_out[3];

        cmsDoTransform(ContextID, xform, rgb_in, rgb_out, 1);

        if (rgb_in[0] != rgb_out[0] ||
            rgb_in[1] != rgb_out[1] ||
            rgb_in[2] != rgb_out[2])
        {
            remove("lin_rgb.icc");
            Fail("Saved devicelink was not working");
			rc = 0;
		}
    }


    cmsDeleteTransform(ContextID, xform);
    remove("lin_rgb.icc");

    return rc;
}


// --------------------------------------------------------------------------------------------------
// P E R F O R M A N C E   C H E C K S
// --------------------------------------------------------------------------------------------------


typedef struct {cmsUInt8Number r, g, b, a;}    Scanline_rgba8;
typedef struct {cmsUInt16Number r, g, b, a;}   Scanline_rgba16;
typedef struct {cmsFloat32Number r, g, b, a;}  Scanline_rgba32;
typedef struct {cmsUInt8Number r, g, b;}       Scanline_rgb8;
typedef struct {cmsUInt16Number r, g, b;}      Scanline_rgb16;
typedef struct {cmsFloat32Number r, g, b;}     Scanline_rgb32;


static
void TitlePerformance(const char* Txt)
{
    printf("%-45s: ", Txt); fflush(stdout);
}

static
void PrintPerformance(cmsUInt32Number Bytes, cmsUInt32Number SizeOfPixel, cmsFloat64Number diff)
{
    cmsFloat64Number seconds  = (cmsFloat64Number) diff / CLOCKS_PER_SEC;
    cmsFloat64Number mpix_sec = Bytes / (1024.0*1024.0*seconds*SizeOfPixel);

    printf("%#4.3g MPixel/sec.\n", mpix_sec);
    fflush(stdout);
}


static
void SpeedTest32bits(cmsContext ContextID, const char * Title, cmsHPROFILE hlcmsProfileIn, cmsHPROFILE hlcmsProfileOut, cmsInt32Number Intent)
{
    cmsInt32Number r, g, b, j;
    clock_t atime;
    cmsFloat64Number diff;
    cmsHTRANSFORM hlcmsxform;
    Scanline_rgba32 *In;
    cmsUInt32Number Mb;
    cmsUInt32Number Interval = 4; // Power of 2 number to increment r,g,b values by in the loops to keep the test duration practically short
    cmsUInt32Number NumPixels;

    if (hlcmsProfileIn == NULL || hlcmsProfileOut == NULL)
        Die("Unable to open profiles");

    hlcmsxform  = cmsCreateTransform(ContextID, hlcmsProfileIn, TYPE_RGBA_FLT,
        hlcmsProfileOut, TYPE_RGBA_FLT, Intent, cmsFLAGS_NOCACHE);
    cmsCloseProfile(ContextID, hlcmsProfileIn);
    cmsCloseProfile(ContextID, hlcmsProfileOut);

    NumPixels = 256 / Interval * 256 / Interval * 256 / Interval;
    Mb = NumPixels * sizeof(Scanline_rgba32);

    In = (Scanline_rgba32 *) chknull(malloc(Mb));

    j = 0;
    for (r=0; r < 256; r += Interval)
        for (g=0; g < 256; g += Interval)
            for (b=0; b < 256; b += Interval) {

                In[j].r = r / 256.0f;
                In[j].g = g / 256.0f;
                In[j].b = b / 256.0f;
                In[j].a = (In[j].r + In[j].g + In[j].b) / 3;

                j++;
            }


    TitlePerformance(Title);

    atime = clock();

    cmsDoTransform(ContextID, hlcmsxform, In, In, NumPixels);

    diff = clock() - atime;
    free(In);

    PrintPerformance(Mb, sizeof(Scanline_rgba32), diff);
    cmsDeleteTransform(ContextID, hlcmsxform);

}


static
void SpeedTest16bits(cmsContext ContextID, const char * Title, cmsHPROFILE hlcmsProfileIn, cmsHPROFILE hlcmsProfileOut, cmsInt32Number Intent)
{
    cmsInt32Number r, g, b, j;
    clock_t atime;
    cmsFloat64Number diff;
    cmsHTRANSFORM hlcmsxform;
    Scanline_rgb16 *In;
    cmsUInt32Number Mb;

    if (hlcmsProfileIn == NULL || hlcmsProfileOut == NULL)
        Die("Unable to open profiles");

    hlcmsxform  = cmsCreateTransform(ContextID, hlcmsProfileIn, TYPE_RGB_16,
        hlcmsProfileOut, TYPE_RGB_16, Intent, cmsFLAGS_NOCACHE);
    cmsCloseProfile(ContextID, hlcmsProfileIn);
    cmsCloseProfile(ContextID, hlcmsProfileOut);

    Mb = 256*256*256 * sizeof(Scanline_rgb16);

    In = (Scanline_rgb16*) chknull(malloc(Mb));

    j = 0;
    for (r=0; r < 256; r++)
        for (g=0; g < 256; g++)
            for (b=0; b < 256; b++) {

                In[j].r = (cmsUInt16Number) ((r << 8) | r);
                In[j].g = (cmsUInt16Number) ((g << 8) | g);
                In[j].b = (cmsUInt16Number) ((b << 8) | b);

                j++;
            }


    TitlePerformance(Title);

    atime = clock();

    cmsDoTransform(ContextID, hlcmsxform, In, In, 256*256*256);

    diff = clock() - atime;
    free(In);

    PrintPerformance(Mb, sizeof(Scanline_rgb16), diff);
    cmsDeleteTransform(ContextID, hlcmsxform);

}


static
void SpeedTest32bitsCMYK(cmsContext ContextID, const char * Title, cmsHPROFILE hlcmsProfileIn, cmsHPROFILE hlcmsProfileOut)
{
    cmsInt32Number r, g, b, j;
    clock_t atime;
    cmsFloat64Number diff;
    cmsHTRANSFORM hlcmsxform;
    Scanline_rgba32 *In;
    cmsUInt32Number Mb;
    cmsUInt32Number Interval = 4; // Power of 2 number to increment r,g,b values by in the loops to keep the test duration practically short
    cmsUInt32Number NumPixels;

    if (hlcmsProfileIn == NULL || hlcmsProfileOut == NULL)
        Die("Unable to open profiles");

    hlcmsxform  = cmsCreateTransform(ContextID, hlcmsProfileIn, TYPE_CMYK_FLT,
        hlcmsProfileOut, TYPE_CMYK_FLT, INTENT_PERCEPTUAL, cmsFLAGS_NOCACHE);
    cmsCloseProfile(ContextID, hlcmsProfileIn);
    cmsCloseProfile(ContextID, hlcmsProfileOut);

    NumPixels = 256 / Interval * 256 / Interval * 256 / Interval;
    Mb = NumPixels * sizeof(Scanline_rgba32);

    In = (Scanline_rgba32 *) chknull(malloc(Mb));

    j = 0;
    for (r=0; r < 256; r += Interval)
        for (g=0; g < 256; g += Interval)
            for (b=0; b < 256; b += Interval) {

                In[j].r = r / 256.0f;
                In[j].g = g / 256.0f;
                In[j].b = b / 256.0f;
                In[j].a = (In[j].r + In[j].g + In[j].b) / 3;

                j++;
            }


    TitlePerformance(Title);

    atime = clock();

    cmsDoTransform(ContextID, hlcmsxform, In, In, NumPixels);

    diff = clock() - atime;

    free(In);

    PrintPerformance(Mb, sizeof(Scanline_rgba32), diff);

    cmsDeleteTransform(ContextID, hlcmsxform);

}


static
void SpeedTest16bitsCMYK(cmsContext ContextID, const char * Title, cmsHPROFILE hlcmsProfileIn, cmsHPROFILE hlcmsProfileOut)
{
    cmsInt32Number r, g, b, j;
    clock_t atime;
    cmsFloat64Number diff;
    cmsHTRANSFORM hlcmsxform;
    Scanline_rgba16 *In;
    cmsUInt32Number Mb;

    if (hlcmsProfileIn == NULL || hlcmsProfileOut == NULL)
        Die("Unable to open profiles");

    hlcmsxform  = cmsCreateTransform(ContextID, hlcmsProfileIn, TYPE_CMYK_16,
        hlcmsProfileOut, TYPE_CMYK_16, INTENT_PERCEPTUAL,  cmsFLAGS_NOCACHE);
    cmsCloseProfile(ContextID, hlcmsProfileIn);
    cmsCloseProfile(ContextID, hlcmsProfileOut);

    Mb = 256*256*256*sizeof(Scanline_rgba16);

    In = (Scanline_rgba16*) chknull(malloc(Mb));

    j = 0;
    for (r=0; r < 256; r++)
        for (g=0; g < 256; g++)
            for (b=0; b < 256; b++) {

                In[j].r = (cmsUInt16Number) ((r << 8) | r);
                In[j].g = (cmsUInt16Number) ((g << 8) | g);
                In[j].b = (cmsUInt16Number) ((b << 8) | b);
                In[j].a = 0;

                j++;
            }


    TitlePerformance(Title);

    atime = clock();

    cmsDoTransform(ContextID, hlcmsxform, In, In, 256*256*256);

    diff = clock() - atime;

    free(In);

    PrintPerformance(Mb, sizeof(Scanline_rgba16), diff);

    cmsDeleteTransform(ContextID, hlcmsxform);

}


static
void SpeedTest8bits(cmsContext ContextID, const char * Title, cmsHPROFILE hlcmsProfileIn, cmsHPROFILE hlcmsProfileOut, cmsInt32Number Intent)
{
    cmsInt32Number r, g, b, j;
    clock_t atime;
    cmsFloat64Number diff;
    cmsHTRANSFORM hlcmsxform;
    Scanline_rgb8 *In;
    cmsUInt32Number Mb;

    if (hlcmsProfileIn == NULL || hlcmsProfileOut == NULL)
        Die("Unable to open profiles");

    hlcmsxform  = cmsCreateTransform(ContextID, hlcmsProfileIn, TYPE_RGB_8,
                            hlcmsProfileOut, TYPE_RGB_8, Intent, cmsFLAGS_NOCACHE);
    cmsCloseProfile(ContextID, hlcmsProfileIn);
    cmsCloseProfile(ContextID, hlcmsProfileOut);

    Mb = 256*256*256*sizeof(Scanline_rgb8);

    In = (Scanline_rgb8*) chknull(malloc(Mb));

    j = 0;
    for (r=0; r < 256; r++)
        for (g=0; g < 256; g++)
            for (b=0; b < 256; b++) {

        In[j].r = (cmsUInt8Number) r;
        In[j].g = (cmsUInt8Number) g;
        In[j].b = (cmsUInt8Number) b;

        j++;
    }

    TitlePerformance(Title);

    atime = clock();

    cmsDoTransform(ContextID, hlcmsxform, In, In, 256*256*256);

    diff = clock() - atime;

    free(In);

    PrintPerformance(Mb, sizeof(Scanline_rgb8), diff);

    cmsDeleteTransform(ContextID, hlcmsxform);

}


static
void SpeedTest8bitsCMYK(cmsContext ContextID, const char * Title, cmsHPROFILE hlcmsProfileIn, cmsHPROFILE hlcmsProfileOut)
{
    cmsInt32Number r, g, b, j;
    clock_t atime;
    cmsFloat64Number diff;
    cmsHTRANSFORM hlcmsxform;
    Scanline_rgba8 *In;
    cmsUInt32Number Mb;

    if (hlcmsProfileIn == NULL || hlcmsProfileOut == NULL)
        Die("Unable to open profiles");

    hlcmsxform  = cmsCreateTransform(ContextID, hlcmsProfileIn, TYPE_CMYK_8,
                        hlcmsProfileOut, TYPE_CMYK_8, INTENT_PERCEPTUAL, cmsFLAGS_NOCACHE);
    cmsCloseProfile(ContextID, hlcmsProfileIn);
    cmsCloseProfile(ContextID, hlcmsProfileOut);

    Mb = 256*256*256*sizeof(Scanline_rgba8);

    In = (Scanline_rgba8*) chknull(malloc(Mb));

    j = 0;
    for (r=0; r < 256; r++)
        for (g=0; g < 256; g++)
            for (b=0; b < 256; b++) {

        In[j].r = (cmsUInt8Number) r;
        In[j].g = (cmsUInt8Number) g;
        In[j].b = (cmsUInt8Number) b;
        In[j].a = (cmsUInt8Number) 0;

        j++;
    }

    TitlePerformance(Title);

    atime = clock();

    cmsDoTransform(ContextID, hlcmsxform, In, In, 256*256*256);

    diff = clock() - atime;

    free(In);

    PrintPerformance(Mb, sizeof(Scanline_rgba8), diff);


    cmsDeleteTransform(ContextID, hlcmsxform);

}


static
void SpeedTest32bitsGray(cmsContext ContextID, const char * Title, cmsHPROFILE hlcmsProfileIn, cmsHPROFILE hlcmsProfileOut, cmsInt32Number Intent)
{
    cmsInt32Number r, g, b, j;
    clock_t atime;
    cmsFloat64Number diff;
    cmsHTRANSFORM hlcmsxform;
    cmsFloat32Number *In;
    cmsUInt32Number Mb;
    cmsUInt32Number Interval = 4; // Power of 2 number to increment r,g,b values by in the loops to keep the test duration practically short
    cmsUInt32Number NumPixels;

    if (hlcmsProfileIn == NULL || hlcmsProfileOut == NULL)
        Die("Unable to open profiles");

    hlcmsxform  = cmsCreateTransform(ContextID, hlcmsProfileIn,
        TYPE_GRAY_FLT, hlcmsProfileOut, TYPE_GRAY_FLT, Intent, cmsFLAGS_NOCACHE);
    cmsCloseProfile(ContextID, hlcmsProfileIn);
    cmsCloseProfile(ContextID, hlcmsProfileOut);

    NumPixels = 256 / Interval * 256 / Interval * 256 / Interval;
    Mb = NumPixels * sizeof(cmsFloat32Number);

    In = (cmsFloat32Number*) chknull(malloc(Mb));

    j = 0;
    for (r = 0; r < 256; r += Interval)
        for (g = 0; g < 256; g += Interval)
            for (b = 0; b < 256; b += Interval) {

                In[j] = ((r + g + b) / 768.0f);

                j++;
            }

    TitlePerformance(Title);

    atime = clock();

    cmsDoTransform(ContextID, hlcmsxform, In, In, NumPixels);

    diff = clock() - atime;
    free(In);

    PrintPerformance(Mb, sizeof(cmsFloat32Number), diff);
    cmsDeleteTransform(ContextID, hlcmsxform);
}


static
void SpeedTest16bitsGray(cmsContext ContextID, const char * Title, cmsHPROFILE hlcmsProfileIn, cmsHPROFILE hlcmsProfileOut, cmsInt32Number Intent)
{
    cmsInt32Number r, g, b, j;
    clock_t atime;
    cmsFloat64Number diff;
    cmsHTRANSFORM hlcmsxform;
    cmsUInt16Number *In;
    cmsUInt32Number Mb;

    if (hlcmsProfileIn == NULL || hlcmsProfileOut == NULL)
        Die("Unable to open profiles");

    hlcmsxform  = cmsCreateTransform(ContextID, hlcmsProfileIn,
        TYPE_GRAY_16, hlcmsProfileOut, TYPE_GRAY_16, Intent, cmsFLAGS_NOCACHE);
    cmsCloseProfile(ContextID, hlcmsProfileIn);
    cmsCloseProfile(ContextID, hlcmsProfileOut);
    Mb = 256*256*256 * sizeof(cmsUInt16Number);

    In = (cmsUInt16Number *) chknull(malloc(Mb));

    j = 0;
    for (r=0; r < 256; r++)
        for (g=0; g < 256; g++)
            for (b=0; b < 256; b++) {

                In[j] = (cmsUInt16Number) ((r + g + b) / 3);

                j++;
            }

    TitlePerformance(Title);

    atime = clock();

    cmsDoTransform(ContextID, hlcmsxform, In, In, 256*256*256);

    diff = clock() - atime;
    free(In);

    PrintPerformance(Mb, sizeof(cmsUInt16Number), diff);
    cmsDeleteTransform(ContextID, hlcmsxform);
}


static
void SpeedTest8bitsGray(cmsContext ContextID, const char * Title, cmsHPROFILE hlcmsProfileIn, cmsHPROFILE hlcmsProfileOut, cmsInt32Number Intent)
{
    cmsInt32Number r, g, b, j;
    clock_t atime;
    cmsFloat64Number diff;
    cmsHTRANSFORM hlcmsxform;
    cmsUInt8Number *In;
    cmsUInt32Number Mb;


    if (hlcmsProfileIn == NULL || hlcmsProfileOut == NULL)
        Die("Unable to open profiles");

    hlcmsxform  = cmsCreateTransform(ContextID, hlcmsProfileIn,
        TYPE_GRAY_8, hlcmsProfileOut, TYPE_GRAY_8, Intent, cmsFLAGS_NOCACHE);
    cmsCloseProfile(ContextID, hlcmsProfileIn);
    cmsCloseProfile(ContextID, hlcmsProfileOut);
    Mb = 256*256*256;

    In = (cmsUInt8Number*) chknull(malloc(Mb));

    j = 0;
    for (r=0; r < 256; r++)
        for (g=0; g < 256; g++)
            for (b=0; b < 256; b++) {

                In[j] = (cmsUInt8Number) r;

                j++;
            }

    TitlePerformance(Title);

    atime = clock();

    cmsDoTransform(ContextID, hlcmsxform, In, In, 256*256*256);

    diff = clock() - atime;
    free(In);

    PrintPerformance(Mb, sizeof(cmsUInt8Number), diff);
    cmsDeleteTransform(ContextID, hlcmsxform);
}


static
cmsHPROFILE CreateCurves(cmsContext ContextID)
{
    cmsToneCurve* Gamma = cmsBuildGamma(ContextID, 1.1);
    cmsToneCurve* Transfer[3];
    cmsHPROFILE h;

    Transfer[0] = Transfer[1] = Transfer[2] = Gamma;
    h = cmsCreateLinearizationDeviceLink(ContextID, cmsSigRgbData, Transfer);

    cmsFreeToneCurve(ContextID, Gamma);

    return h;
}


static
void SpeedTest(cmsContext ContextID)
{
    printf("\n\nP E R F O R M A N C E   T E S T S\n");
    printf(    "=================================\n\n");
    fflush(stdout);

    SpeedTest8bits(ContextID, "8 bits on CLUT profiles",
        cmsOpenProfileFromFile(ContextID, "test5.icc", "r"),
        cmsOpenProfileFromFile(ContextID, "test3.icc", "r"),
        INTENT_PERCEPTUAL);

    SpeedTest16bits(ContextID, "16 bits on CLUT profiles",
        cmsOpenProfileFromFile(ContextID, "test5.icc", "r"),
        cmsOpenProfileFromFile(ContextID, "test3.icc", "r"), INTENT_PERCEPTUAL);

    SpeedTest32bits(ContextID, "32 bits on CLUT profiles",
        cmsOpenProfileFromFile(ContextID, "test5.icc", "r"),
        cmsOpenProfileFromFile(ContextID, "test3.icc", "r"), INTENT_PERCEPTUAL);

    printf("\n");

    // - - - - - - - - - - - - - - - - - - - - - - - - - - - - - - - - - -

    SpeedTest8bits(ContextID, "8 bits on Matrix-Shaper profiles",
        cmsOpenProfileFromFile(ContextID, "test5.icc", "r"),
        cmsOpenProfileFromFile(ContextID, "aRGBlcms2.icc", "r"),
        INTENT_PERCEPTUAL);

    SpeedTest16bits(ContextID, "16 bits on Matrix-Shaper profiles",
        cmsOpenProfileFromFile(ContextID, "test5.icc", "r"),
        cmsOpenProfileFromFile(ContextID, "aRGBlcms2.icc", "r"),
        INTENT_PERCEPTUAL);

    SpeedTest32bits(ContextID, "32 bits on Matrix-Shaper profiles",
        cmsOpenProfileFromFile(ContextID, "test5.icc", "r"),
        cmsOpenProfileFromFile(ContextID, "aRGBlcms2.icc", "r"),
        INTENT_PERCEPTUAL);

    printf("\n");

    // - - - - - - - - - - - - - - - - - - - - - - - - - - - - - - - - - -

    SpeedTest8bits(ContextID, "8 bits on SAME Matrix-Shaper profiles",
        cmsOpenProfileFromFile(ContextID, "test5.icc", "r"),
        cmsOpenProfileFromFile(ContextID, "test5.icc", "r"),
        INTENT_PERCEPTUAL);

    SpeedTest16bits(ContextID, "16 bits on SAME Matrix-Shaper profiles",
        cmsOpenProfileFromFile(ContextID, "aRGBlcms2.icc", "r"),
        cmsOpenProfileFromFile(ContextID, "aRGBlcms2.icc", "r"),
        INTENT_PERCEPTUAL);

    SpeedTest32bits(ContextID, "32 bits on SAME Matrix-Shaper profiles",
        cmsOpenProfileFromFile(ContextID, "aRGBlcms2.icc", "r"),
        cmsOpenProfileFromFile(ContextID, "aRGBlcms2.icc", "r"),
        INTENT_PERCEPTUAL);

    printf("\n");

    // - - - - - - - - - - - - - - - - - - - - - - - - - - - - - - - - - -

    SpeedTest8bits(ContextID, "8 bits on Matrix-Shaper profiles (AbsCol)",
       cmsOpenProfileFromFile(ContextID, "test5.icc", "r"),
       cmsOpenProfileFromFile(ContextID, "aRGBlcms2.icc", "r"),
        INTENT_ABSOLUTE_COLORIMETRIC);

    SpeedTest16bits(ContextID, "16 bits on Matrix-Shaper profiles (AbsCol)",
       cmsOpenProfileFromFile(ContextID, "test5.icc", "r"),
       cmsOpenProfileFromFile(ContextID, "aRGBlcms2.icc", "r"),
        INTENT_ABSOLUTE_COLORIMETRIC);

    SpeedTest32bits(ContextID, "32 bits on Matrix-Shaper profiles (AbsCol)",
       cmsOpenProfileFromFile(ContextID, "test5.icc", "r"),
       cmsOpenProfileFromFile(ContextID, "aRGBlcms2.icc", "r"),
        INTENT_ABSOLUTE_COLORIMETRIC);

    printf("\n");

    // - - - - - - - - - - - - - - - - - - - - - - - - - - - - - - - - - -

    SpeedTest8bits(ContextID, "8 bits on curves",
        CreateCurves(ContextID),
        CreateCurves(ContextID),
        INTENT_PERCEPTUAL);

    SpeedTest16bits(ContextID, "16 bits on curves",
        CreateCurves(ContextID),
        CreateCurves(ContextID),
        INTENT_PERCEPTUAL);

    SpeedTest32bits(ContextID, "32 bits on curves",
        CreateCurves(ContextID),
        CreateCurves(ContextID),
        INTENT_PERCEPTUAL);

    printf("\n");

    // - - - - - - - - - - - - - - - - - - - - - - - - - - - - - - - - - -

    SpeedTest8bitsCMYK(ContextID, "8 bits on CMYK profiles",
        cmsOpenProfileFromFile(ContextID, "test1.icc", "r"),
        cmsOpenProfileFromFile(ContextID, "test2.icc", "r"));

    SpeedTest16bitsCMYK(ContextID, "16 bits on CMYK profiles",
        cmsOpenProfileFromFile(ContextID, "test1.icc", "r"),
        cmsOpenProfileFromFile(ContextID, "test2.icc", "r"));

    SpeedTest32bitsCMYK(ContextID, "32 bits on CMYK profiles",
        cmsOpenProfileFromFile(ContextID, "test1.icc", "r"),
        cmsOpenProfileFromFile(ContextID, "test2.icc", "r"));

    printf("\n");

    // - - - - - - - - - - - - - - - - - - - - - - - - - - - - - - - - - -

    SpeedTest8bitsGray(ContextID, "8 bits on gray-to gray",
        cmsOpenProfileFromFile(ContextID, "gray3lcms2.icc", "r"),
        cmsOpenProfileFromFile(ContextID, "graylcms2.icc", "r"), INTENT_RELATIVE_COLORIMETRIC);

    SpeedTest16bitsGray(ContextID, "16 bits on gray-to gray",
        cmsOpenProfileFromFile(ContextID, "gray3lcms2.icc", "r"),
        cmsOpenProfileFromFile(ContextID, "graylcms2.icc", "r"), INTENT_RELATIVE_COLORIMETRIC);

    SpeedTest32bitsGray(ContextID, "32 bits on gray-to gray",
        cmsOpenProfileFromFile(ContextID, "gray3lcms2.icc", "r"),
        cmsOpenProfileFromFile(ContextID, "graylcms2.icc", "r"), INTENT_RELATIVE_COLORIMETRIC);

    printf("\n");

    // - - - - - - - - - - - - - - - - - - - - - - - - - - - - - - - - - -

    SpeedTest8bitsGray(ContextID, "8 bits on gray-to-lab gray",
        cmsOpenProfileFromFile(ContextID, "graylcms2.icc", "r"),
        cmsOpenProfileFromFile(ContextID, "glablcms2.icc", "r"), INTENT_RELATIVE_COLORIMETRIC);

    SpeedTest16bitsGray(ContextID, "16 bits on gray-to-lab gray",
        cmsOpenProfileFromFile(ContextID, "graylcms2.icc", "r"),
        cmsOpenProfileFromFile(ContextID, "glablcms2.icc", "r"), INTENT_RELATIVE_COLORIMETRIC);

    SpeedTest32bitsGray(ContextID, "32 bits on gray-to-lab gray",
        cmsOpenProfileFromFile(ContextID, "graylcms2.icc", "r"),
        cmsOpenProfileFromFile(ContextID, "glablcms2.icc", "r"), INTENT_RELATIVE_COLORIMETRIC);

    printf("\n");

    // - - - - - - - - - - - - - - - - - - - - - - - - - - - - - - - - - -

    SpeedTest8bitsGray(ContextID, "8 bits on SAME gray-to-gray",
        cmsOpenProfileFromFile(ContextID, "graylcms2.icc", "r"),
        cmsOpenProfileFromFile(ContextID, "graylcms2.icc", "r"), INTENT_PERCEPTUAL);

    SpeedTest16bitsGray(ContextID, "16 bits on SAME gray-to-gray",
        cmsOpenProfileFromFile(ContextID, "graylcms2.icc", "r"),
        cmsOpenProfileFromFile(ContextID, "graylcms2.icc", "r"), INTENT_PERCEPTUAL);

    SpeedTest32bitsGray(ContextID, "32 bits on SAME gray-to-gray",
        cmsOpenProfileFromFile(ContextID, "graylcms2.icc", "r"),
        cmsOpenProfileFromFile(ContextID, "graylcms2.icc", "r"), INTENT_PERCEPTUAL);

    printf("\n");
}


// -----------------------------------------------------------------------------------------------------


// Print the supported intents
static
void PrintSupportedIntents(void)
{
    cmsUInt32Number n, i;
    cmsUInt32Number Codes[200];
    char* Descriptions[200];

    n = cmsGetSupportedIntents(DbgThread(), 200, Codes, Descriptions);

    printf("Supported intents:\n");
    for (i=0; i < n; i++) {
        printf("\t%u - %s\n", Codes[i], Descriptions[i]);
    }
    printf("\n");
}

// ---------------------------------------------------------------------------------------


#if defined(BUILD_MONOLITHIC)
#define main(cnt, arr)      lcms2_test_main(cnt, arr)
#endif

int main(int argc, const char** argv)
{
    cmsInt32Number Exhaustive = 0;
    cmsInt32Number DoSpeedTests = 1;
    cmsInt32Number DoCheckTests = 1;
    cmsInt32Number DoPluginTests = 1;
    cmsInt32Number DoZooTests = 0;
    cmsContext ctx;

#ifdef _MSC_VER
    _CrtSetDbgFlag ( _CRTDBG_ALLOC_MEM_DF | _CRTDBG_LEAK_CHECK_DF );
#endif

    // First of all, check for the right header
    if (cmsGetEncodedCMMversion() != LCMS_VERSION) {
        Die("Oops, you are mixing header and shared lib!\nHeader version reports to be '%d' and shared lib '%d'\n", LCMS_VERSION, cmsGetEncodedCMMversion());
    }

    printf("LittleCMS %2.2f test bed %s %s\n\n", cmsGetEncodedCMMversion() / 1000.0, __DATE__, __TIME__);

    if ((argc == 2) && strcmp(argv[1], "--exhaustive") == 0) {

        Exhaustive = 1;
        printf("Running exhaustive tests (will take a while...)\n\n");
    }
    else
        if ((argc == 3) && strcmp(argv[1], "--chdir") == 0) {
            CHDIR(argv[2]);
        }

    printf("Installing debug memory plug-in ... ");
    cmsPlugin(NULL, &DebugMemHandler);
    printf("done.\n");

    ctx = NULL;//cmsCreateContext(NULL, NULL);

    printf("Installing error logger ... ");
    cmsSetLogErrorHandler(NULL, FatalErrorQuit);
    printf("done.\n");

    CheckMethodPackDoublesFromFloat(ctx);

    PrintSupportedIntents();

    Check(ctx, "Base types", CheckBaseTypes);
    Check(ctx, "endianness", CheckEndianness);
    Check(ctx, "quick floor", CheckQuickFloor);
    Check(ctx, "quick floor word", CheckQuickFloorWord);
    Check(ctx, "Fixed point 15.16 representation", CheckFixedPoint15_16);
    Check(ctx, "Fixed point 8.8 representation", CheckFixedPoint8_8);
    Check(ctx, "D50 roundtrip", CheckD50Roundtrip);

    // Create utility profiles
    if (DoCheckTests || DoSpeedTests)
        Check(ctx, "Creation of test profiles", CreateTestProfiles);

    if (DoCheckTests) {

    // Forward 1D interpolation
    Check(ctx, "1D interpolation in 2pt tables", Check1DLERP2);
    Check(ctx, "1D interpolation in 3pt tables", Check1DLERP3);
    Check(ctx, "1D interpolation in 4pt tables", Check1DLERP4);
    Check(ctx, "1D interpolation in 6pt tables", Check1DLERP6);
    Check(ctx, "1D interpolation in 18pt tables", Check1DLERP18);
    Check(ctx, "1D interpolation in descending 2pt tables", Check1DLERP2Down);
    Check(ctx, "1D interpolation in descending 3pt tables", Check1DLERP3Down);
    Check(ctx, "1D interpolation in descending 6pt tables", Check1DLERP6Down);
    Check(ctx, "1D interpolation in descending 18pt tables", Check1DLERP18Down);

    if (Exhaustive) {

        Check(ctx, "1D interpolation in n tables", ExhaustiveCheck1DLERP);
        Check(ctx, "1D interpolation in descending tables", ExhaustiveCheck1DLERPDown);
    }

    // Forward 3D interpolation
    Check(ctx, "3D interpolation Tetrahedral (float) ", Check3DinterpolationFloatTetrahedral);
    Check(ctx, "3D interpolation Trilinear (float) ", Check3DinterpolationFloatTrilinear);
    Check(ctx, "3D interpolation Tetrahedral (16) ", Check3DinterpolationTetrahedral16);
    Check(ctx, "3D interpolation Trilinear (16) ", Check3DinterpolationTrilinear16);

    if (Exhaustive) {

        Check(ctx, "Exhaustive 3D interpolation Tetrahedral (float) ", ExaustiveCheck3DinterpolationFloatTetrahedral);
        Check(ctx, "Exhaustive 3D interpolation Trilinear  (float) ", ExaustiveCheck3DinterpolationFloatTrilinear);
        Check(ctx, "Exhaustive 3D interpolation Tetrahedral (16) ", ExhaustiveCheck3DinterpolationTetrahedral16);
        Check(ctx, "Exhaustive 3D interpolation Trilinear (16) ", ExhaustiveCheck3DinterpolationTrilinear16);
    }

    Check(ctx, "Reverse interpolation 3 -> 3", CheckReverseInterpolation3x3);
    Check(ctx, "Reverse interpolation 4 -> 3", CheckReverseInterpolation4x3);


    // High dimensionality interpolation

    Check(ctx, "3D interpolation", Check3Dinterp);
    Check(ctx, "3D interpolation with granularity", Check3DinterpGranular);
    Check(ctx, "4D interpolation", Check4Dinterp);
    Check(ctx, "4D interpolation with granularity", Check4DinterpGranular);
    Check(ctx, "5D interpolation with granularity", Check5DinterpGranular);
    Check(ctx, "6D interpolation with granularity", Check6DinterpGranular);
    Check(ctx, "7D interpolation with granularity", Check7DinterpGranular);
    Check(ctx, "8D interpolation with granularity", Check8DinterpGranular);

    // Encoding of colorspaces
    Check(ctx, "Lab to LCh and back (float only) ", CheckLab2LCh);
    Check(ctx, "Lab to XYZ and back (float only) ", CheckLab2XYZ);
    Check(ctx, "Lab to xyY and back (float only) ", CheckLab2xyY);
    Check(ctx, "Lab V2 encoding", CheckLabV2encoding);
    Check(ctx, "Lab V4 encoding", CheckLabV4encoding);

    // BlackBody
    Check(ctx, "Blackbody radiator", CheckTemp2CHRM);

    // Tone curves
    Check(ctx, "Linear gamma curves (16 bits)", CheckGammaCreation16);
    Check(ctx, "Linear gamma curves (float)", CheckGammaCreationFlt);

    Check(ctx, "Curve 1.8 (float)", CheckGamma18);
    Check(ctx, "Curve 2.2 (float)", CheckGamma22);
    Check(ctx, "Curve 3.0 (float)", CheckGamma30);

    Check(ctx, "Curve 1.8 (table)", CheckGamma18Table);
    Check(ctx, "Curve 2.2 (table)", CheckGamma22Table);
    Check(ctx, "Curve 3.0 (table)", CheckGamma30Table);

    Check(ctx, "Curve 1.8 (word table)", CheckGamma18TableWord);
    Check(ctx, "Curve 2.2 (word table)", CheckGamma22TableWord);
    Check(ctx, "Curve 3.0 (word table)", CheckGamma30TableWord);

    Check(ctx, "Parametric curves", CheckParametricToneCurves);

    Check(ctx, "Join curves", CheckJointCurves);
    Check(ctx, "Join curves descending", CheckJointCurvesDescending);
    Check(ctx, "Join curves degenerated", CheckReverseDegenerated);
    Check(ctx, "Join curves sRGB (Float)", CheckJointFloatCurves_sRGB);
    Check(ctx, "Join curves sRGB (16 bits)", CheckJoint16Curves_sRGB);
    Check(ctx, "Join curves sigmoidal", CheckJointCurvesSShaped);

    // LUT basics
    Check(ctx, "LUT creation & dup", CheckLUTcreation);
    Check(ctx, "1 Stage LUT ", Check1StageLUT);
    Check(ctx, "2 Stage LUT ", Check2StageLUT);
    Check(ctx, "2 Stage LUT (16 bits)", Check2Stage16LUT);
    Check(ctx, "3 Stage LUT ", Check3StageLUT);
    Check(ctx, "3 Stage LUT (16 bits)", Check3Stage16LUT);
    Check(ctx, "4 Stage LUT ", Check4StageLUT);
    Check(ctx, "4 Stage LUT (16 bits)", Check4Stage16LUT);
    Check(ctx, "5 Stage LUT ", Check5StageLUT);
    Check(ctx, "5 Stage LUT (16 bits) ", Check5Stage16LUT);
    Check(ctx, "6 Stage LUT ", Check6StageLUT);
    Check(ctx, "6 Stage LUT (16 bits) ", Check6Stage16LUT);

    // LUT operation
    Check(ctx, "Lab to Lab LUT (float only) ", CheckLab2LabLUT);
    Check(ctx, "XYZ to XYZ LUT (float only) ", CheckXYZ2XYZLUT);
    Check(ctx, "Lab to Lab MAT LUT (float only) ", CheckLab2LabMatLUT);
    Check(ctx, "Named Color LUT", CheckNamedColorLUT);
    Check(ctx, "Usual formatters", CheckFormatters16);
    Check(ctx, "Floating point formatters", CheckFormattersFloat);

#ifndef CMS_NO_HALF_SUPPORT
    Check(ctx, "HALF formatters", CheckFormattersHalf);
#endif
    // ChangeBuffersFormat
    Check(ctx, "ChangeBuffersFormat", CheckChangeBufferFormat);

    // MLU
    Check(ctx, "Multilocalized Unicode", CheckMLU);
    Check(ctx, "Multilocalized Unicode (II)", CheckMLU_UTF8);

    // Named color
    Check(ctx, "Named color lists", CheckNamedColorList);
    Check(ctx, "Create named color profile", CreateNamedColorProfile);

    // Profile I/O (this one is huge!)
    Check(ctx, "Profile creation", CheckProfileCreation);
    Check(ctx, "Header version", CheckVersionHeaderWriting);
    Check(ctx, "Multilocalized profile", CheckMultilocalizedProfile);

    // Error reporting
    Check(ctx, "Error reporting on bad profiles", CheckErrReportingOnBadProfiles);
    Check(ctx, "Error reporting on bad transforms", CheckErrReportingOnBadTransforms);

    // Transforms
    Check(ctx, "Curves only transforms", CheckCurvesOnlyTransforms);
    Check(ctx, "Float Lab->Lab transforms", CheckFloatLabTransforms);
    Check(ctx, "Encoded Lab->Lab transforms", CheckEncodedLabTransforms);
    Check(ctx, "Stored identities", CheckStoredIdentities);

    Check(ctx, "Matrix-shaper transform (float)",   CheckMatrixShaperXFORMFloat);
    Check(ctx, "Matrix-shaper transform (16 bits)", CheckMatrixShaperXFORM16);
    Check(ctx, "Matrix-shaper transform (8 bits)",  CheckMatrixShaperXFORM8);

    Check(ctx, "Primaries of sRGB", CheckRGBPrimaries);

    // Known values
    Check(ctx, "Known values across matrix-shaper", Chack_sRGB_Float);
    Check(ctx, "Gray input profile", CheckInputGray);
    Check(ctx, "Gray Lab input profile", CheckLabInputGray);
    Check(ctx, "Gray output profile", CheckOutputGray);
    Check(ctx, "Gray Lab output profile", CheckLabOutputGray);

    Check(ctx, "Matrix-shaper proofing transform (float)",   CheckProofingXFORMFloat);
    Check(ctx, "Matrix-shaper proofing transform (16 bits)",  CheckProofingXFORM16);

    Check(ctx, "Gamut check", CheckGamutCheck);

    Check(ctx, "CMYK roundtrip on perceptual transform",   CheckCMYKRoundtrip);

    Check(ctx, "CMYK perceptual transform",   CheckCMYKPerceptual);
    // Check("CMYK rel.col. transform",   CheckCMYKRelCol);

<<<<<<< HEAD
    Check(ctx, "Black ink only preservation", CheckKOnlyBlackPreserving);
    Check(ctx, "Black plane preservation", CheckKPlaneBlackPreserving);


    Check(ctx, "Deciding curve types", CheckV4gamma);

    Check(ctx, "Black point detection", CheckBlackPoint);
    Check(ctx, "TAC detection", CheckTAC);

    Check(ctx, "CGATS parser", CheckCGATS);
    Check(ctx, "CGATS parser on junk", CheckCGATS2);
    Check(ctx, "CGATS parser on overflow", CheckCGATS_Overflow);
    Check(ctx, "PostScript generator", CheckPostScript);
    Check(ctx, "Segment maxima GBD", CheckGBD);
    Check(ctx, "MD5 digest", CheckMD5);
    Check(ctx, "Linking", CheckLinking);
    Check(ctx, "floating point tags on XYZ", CheckFloatXYZ);
    Check(ctx, "RGB->Lab->RGB with alpha on FLT", ChecksRGB2LabFLT);
    Check(ctx, "Parametric curve on Rec709", CheckParametricRec709);
    Check(ctx, "Floating Point sampled curve with non-zero start", CheckFloatSamples);
    Check(ctx, "Floating Point segmented curve with short sampled segment", CheckFloatSegments);
    Check(ctx, "Read RAW tags", CheckReadRAW);
    Check(ctx, "Check MetaTag", CheckMeta);
    Check(ctx, "Null transform on floats", CheckFloatNULLxform);
    Check(ctx, "Set free a tag", CheckRemoveTag);
    Check(ctx, "Matrix simplification", CheckMatrixSimplify);
    Check(ctx, "Planar 8 optimization", CheckPlanar8opt);
    Check(ctx, "Swap endian feature", CheckSE);
    Check(ctx, "Transform line stride RGB", CheckTransformLineStride);
    Check(ctx, "Forged MPE profile", CheckForgedMPE);
    Check(ctx, "Proofing intersection", CheckProofingIntersection);
    Check(ctx, "Empty MLUC", CheckEmptyMLUC);
    Check(ctx, "sRGB round-trips", Check_sRGB_Rountrips);
    Check(ctx, "OkLab color space", Check_OkLab);
    Check(ctx, "Gamma space detection", CheckGammaSpaceDetection);
    Check(ctx, "Unbounded mode w/ integer output", CheckIntToFloatTransform);
    Check(ctx, "Corrupted built-in by using cmsWriteRawTag", CheckInducedCorruption);
    Check(ctx, "Bad CGATS file", CheckBadCGATS);
    Check(ctx, "Saving linearization devicelink", CheckSaveLinearizationDevicelink);
=======
    Check("Black ink only preservation", CheckKOnlyBlackPreserving);
    Check("Black plane preservation", CheckKPlaneBlackPreserving);


    Check("Deciding curve types", CheckV4gamma);

    Check("Black point detection", CheckBlackPoint);
    Check("TAC detection", CheckTAC);

    Check("CGATS parser", CheckCGATS);
    Check("CGATS parser on junk", CheckCGATS2);
    Check("CGATS parser on overflow", CheckCGATS_Overflow);
    Check("PostScript generator", CheckPostScript);
    Check("Segment maxima GBD", CheckGBD);
    Check("MD5 digest", CheckMD5);
    Check("Linking", CheckLinking);
    Check("floating point tags on XYZ", CheckFloatXYZ);
    Check("RGB->Lab->RGB with alpha on FLT", ChecksRGB2LabFLT);
    Check("Parametric curve on Rec709", CheckParametricRec709);
    Check("Floating Point sampled curve with non-zero start", CheckFloatSamples);
    Check("Floating Point segmented curve with short sampled segment", CheckFloatSegments);
    Check("Read RAW tags", CheckReadRAW);
    Check("Check MetaTag", CheckMeta);
    Check("Null transform on floats", CheckFloatNULLxform);
    Check("Set free a tag", CheckRemoveTag);
    Check("Matrix simplification", CheckMatrixSimplify);
    Check("Planar 8 optimization", CheckPlanar8opt);
    Check("Swap endian feature", CheckSE);
    Check("Transform line stride RGB", CheckTransformLineStride);
    Check("Forged MPE profile", CheckForgedMPE);
    Check("Proofing intersection", CheckProofingIntersection);
    Check("Empty MLUC", CheckEmptyMLUC);
    Check("sRGB round-trips", Check_sRGB_Rountrips);
    Check("OkLab color space", Check_OkLab);
    Check("OkLab color space (2)", Check_OkLab2);
    Check("Gamma space detection", CheckGammaSpaceDetection);
    Check("Unbounded mode w/ integer output", CheckIntToFloatTransform);
    Check("Corrupted built-in by using cmsWriteRawTag", CheckInducedCorruption);
    Check("Bad CGATS file", CheckBadCGATS);
    Check("Saving linearization devicelink", CheckSaveLinearizationDevicelink);
>>>>>>> d90d134b
    }

    if (DoPluginTests)
    {

        Check(ctx, "Context memory handling", CheckAllocContext);
        Check(ctx, "Simple context functionality", CheckSimpleContext);
        Check(ctx, "Alarm codes context", CheckAlarmColorsContext);
        Check(ctx, "Adaptation state context", CheckAdaptationStateContext);
        Check(ctx, "1D interpolation plugin", CheckInterp1DPlugin);
        Check(ctx, "3D interpolation plugin", CheckInterp3DPlugin);
        Check(ctx, "Parametric curve plugin", CheckParametricCurvePlugin);
        Check(ctx, "Formatters plugin",       CheckFormattersPlugin);
        Check(ctx, "Tag type plugin",         CheckTagTypePlugin);
        Check(ctx, "MPE type plugin",         CheckMPEPlugin);
        Check(ctx, "Optimization plugin",     CheckOptimizationPlugin);
        Check(ctx, "Rendering intent plugin", CheckIntentPlugin);
        Check(ctx, "Full transform plugin",   CheckTransformPlugin);
        Check(ctx, "Mutex plugin",            CheckMutexPlugin);

    }


    if (DoSpeedTests)
        SpeedTest(ctx);


#ifdef CMS_IS_WINDOWS_
    if (DoZooTests)
         CheckProfileZOO(ctx);
#endif

    DebugMemPrintTotals();

    cmsUnregisterPlugins(NULL);

    // Cleanup
    if (DoCheckTests || DoSpeedTests)
        RemoveTestProfiles();

   return TotalFail;
}<|MERGE_RESOLUTION|>--- conflicted
+++ resolved
@@ -8472,9 +8472,6 @@
 /**
 * Check OKLab colorspace
 */
-
-
-
 static
 int Check_OkLab(cmsContext ContextID)
 {
@@ -8519,20 +8516,9 @@
     cmsDoTransform(ContextID, xform, &xyz, &okLab, 1);
     cmsDoTransform(ContextID, xform2, &okLab, &xyz2, 1);
 
-<<<<<<< HEAD
-	dist = cmsXYZDeltaE(ContextID, &xyz, &xyz2);
-	if (dist > Max) Max = dist;
-
-=======
     xyz.X = 0.143046; xyz.Y = 0.060610; xyz.Z = 0.713913;
     cmsDoTransform(xform, &xyz, &okLab, 1);
     cmsDoTransform(xform2, &okLab, &xyz2, 1);
-    
-    cmsDeleteTransform(xform);
-    cmsDeleteTransform(xform2);
-    cmsCloseProfile(hOkLab);
-    cmsCloseProfile(hXYZ);
->>>>>>> d90d134b
 
     cmsDeleteTransform(ContextID, xform);
     cmsDeleteTransform(ContextID, xform2);
@@ -9739,7 +9725,6 @@
     Check(ctx, "CMYK perceptual transform",   CheckCMYKPerceptual);
     // Check("CMYK rel.col. transform",   CheckCMYKRelCol);
 
-<<<<<<< HEAD
     Check(ctx, "Black ink only preservation", CheckKOnlyBlackPreserving);
     Check(ctx, "Black plane preservation", CheckKPlaneBlackPreserving);
 
@@ -9774,53 +9759,12 @@
     Check(ctx, "Empty MLUC", CheckEmptyMLUC);
     Check(ctx, "sRGB round-trips", Check_sRGB_Rountrips);
     Check(ctx, "OkLab color space", Check_OkLab);
+    Check(ctx, "OkLab color space (2)", Check_OkLab2);
     Check(ctx, "Gamma space detection", CheckGammaSpaceDetection);
     Check(ctx, "Unbounded mode w/ integer output", CheckIntToFloatTransform);
     Check(ctx, "Corrupted built-in by using cmsWriteRawTag", CheckInducedCorruption);
     Check(ctx, "Bad CGATS file", CheckBadCGATS);
     Check(ctx, "Saving linearization devicelink", CheckSaveLinearizationDevicelink);
-=======
-    Check("Black ink only preservation", CheckKOnlyBlackPreserving);
-    Check("Black plane preservation", CheckKPlaneBlackPreserving);
-
-
-    Check("Deciding curve types", CheckV4gamma);
-
-    Check("Black point detection", CheckBlackPoint);
-    Check("TAC detection", CheckTAC);
-
-    Check("CGATS parser", CheckCGATS);
-    Check("CGATS parser on junk", CheckCGATS2);
-    Check("CGATS parser on overflow", CheckCGATS_Overflow);
-    Check("PostScript generator", CheckPostScript);
-    Check("Segment maxima GBD", CheckGBD);
-    Check("MD5 digest", CheckMD5);
-    Check("Linking", CheckLinking);
-    Check("floating point tags on XYZ", CheckFloatXYZ);
-    Check("RGB->Lab->RGB with alpha on FLT", ChecksRGB2LabFLT);
-    Check("Parametric curve on Rec709", CheckParametricRec709);
-    Check("Floating Point sampled curve with non-zero start", CheckFloatSamples);
-    Check("Floating Point segmented curve with short sampled segment", CheckFloatSegments);
-    Check("Read RAW tags", CheckReadRAW);
-    Check("Check MetaTag", CheckMeta);
-    Check("Null transform on floats", CheckFloatNULLxform);
-    Check("Set free a tag", CheckRemoveTag);
-    Check("Matrix simplification", CheckMatrixSimplify);
-    Check("Planar 8 optimization", CheckPlanar8opt);
-    Check("Swap endian feature", CheckSE);
-    Check("Transform line stride RGB", CheckTransformLineStride);
-    Check("Forged MPE profile", CheckForgedMPE);
-    Check("Proofing intersection", CheckProofingIntersection);
-    Check("Empty MLUC", CheckEmptyMLUC);
-    Check("sRGB round-trips", Check_sRGB_Rountrips);
-    Check("OkLab color space", Check_OkLab);
-    Check("OkLab color space (2)", Check_OkLab2);
-    Check("Gamma space detection", CheckGammaSpaceDetection);
-    Check("Unbounded mode w/ integer output", CheckIntToFloatTransform);
-    Check("Corrupted built-in by using cmsWriteRawTag", CheckInducedCorruption);
-    Check("Bad CGATS file", CheckBadCGATS);
-    Check("Saving linearization devicelink", CheckSaveLinearizationDevicelink);
->>>>>>> d90d134b
     }
 
     if (DoPluginTests)
