--- conflicted
+++ resolved
@@ -886,15 +886,9 @@
     // Get rid of data
     free(data); data = NULL;
 
-<<<<<<< HEAD
     ptr = (cmsUInt32Number*) cmsReadTag(cpy2, h, SigInt);
     if (ptr == NULL) {
-        Fail("Read tag/conext switching failed (2)");
-=======
-    ptr = (cmsUInt32Number*) cmsReadTag(h, SigInt);
-    if (ptr == NULL) {        
         Fail("Read tag/context switching failed (2)");
->>>>>>> 9f28f591
         return 0;
     }
 
@@ -1073,15 +1067,9 @@
     // Get rid of data
     free(data); data = NULL;
 
-<<<<<<< HEAD
     pipe = (cmsPipeline*) cmsReadTag(cpy2, h, cmsSigDToB3Tag);
     if (pipe == NULL) {
-        Fail("Read tag/conext switching failed (2)");
-=======
-    pipe = (cmsPipeline*) cmsReadTag(h, cmsSigDToB3Tag);
-    if (pipe == NULL) {        
         Fail("Read tag/context switching failed (2)");
->>>>>>> 9f28f591
         return 0;
     }
 
