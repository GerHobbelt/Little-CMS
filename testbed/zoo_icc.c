--- conflicted
+++ resolved
@@ -60,22 +60,12 @@
 {
     cmsInt32Number i, n;
     cmsTagSignature sig;
-<<<<<<< HEAD
-    cmsInt32Number len;
-
+    
     n = cmsGetTagCount(ContextID, h);
     for (i=0; i < n; i++) {
 
         sig = cmsGetTagSignature(ContextID, h, i);
-        len = cmsReadRawTag(ContextID, h, sig, NULL, 0);
-=======
-    
-    n = cmsGetTagCount(h);
-    for (i=0; i < n; i++) {
-
-        sig = cmsGetTagSignature(h, i);
-        cmsReadRawTag(h, sig, NULL, 0);
->>>>>>> 5c54a6de
+        cmsReadRawTag(ContextID, h, sig, NULL, 0);
     }
 }
 
