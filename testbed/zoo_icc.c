//---------------------------------------------------------------------------------
//
//  Little Color Management System
//  Copyright (c) 1998-2020 Marti Maria Saguer
//
// Permission is hereby granted, free of charge, to any person obtaining
// a copy of this software and associated documentation files (the "Software"),
// to deal in the Software without restriction, including without limitation
// the rights to use, copy, modify, merge, publish, distribute, sublicense,
// and/or sell copies of the Software, and to permit persons to whom the Software
// is furnished to do so, subject to the following conditions:
//
// The above copyright notice and this permission notice shall be included in
// all copies or substantial portions of the Software.
//
// THE SOFTWARE IS PROVIDED "AS IS", WITHOUT WARRANTY OF ANY KIND,
// EXPRESS OR IMPLIED, INCLUDING BUT NOT LIMITED TO
// THE WARRANTIES OF MERCHANTABILITY, FITNESS FOR A PARTICULAR PURPOSE AND
// NONINFRINGEMENT. IN NO EVENT SHALL THE AUTHORS OR COPYRIGHT HOLDERS BE
// LIABLE FOR ANY CLAIM, DAMAGES OR OTHER LIABILITY, WHETHER IN AN ACTION
// OF CONTRACT, TORT OR OTHERWISE, ARISING FROM, OUT OF OR IN CONNECTION
// WITH THE SOFTWARE OR THE USE OR OTHER DEALINGS IN THE SOFTWARE.
//
//---------------------------------------------------------------------------------
//


#include "testcms2.h"


// ZOO checks ------------------------------------------------------------------------------------------------------------


#ifdef CMS_IS_WINDOWS_

static char ZOOfolder[cmsMAX_PATH] = "c:\\colormaps\\";
static char ZOOwrite[cmsMAX_PATH]  = "c:\\colormaps\\write\\";
static char ZOORawWrite[cmsMAX_PATH]  = "c:\\colormaps\\rawwrite\\";


// Read all tags on a profile given by its handle
static
void ReadAllTags(cmsContext ContextID, cmsHPROFILE h)
{
    cmsInt32Number i, n;
    cmsTagSignature sig;

    n = cmsGetTagCount(ContextID, h);
    for (i=0; i < n; i++) {

        sig = cmsGetTagSignature(ContextID, h, i);
        if (cmsReadTag(ContextID, h, sig) == NULL) return;
    }
}


// Read all tags on a profile given by its handle
static
void ReadAllRAWTags(cmsContext ContextID, cmsHPROFILE h)
{
    cmsInt32Number i, n;
    cmsTagSignature sig;
    cmsInt32Number len;

    n = cmsGetTagCount(ContextID, h);
    for (i=0; i < n; i++) {

        sig = cmsGetTagSignature(ContextID, h, i);
        len = cmsReadRawTag(ContextID, h, sig, NULL, 0);
    }
}


static
void PrintInfo(cmsContext ContextID, cmsHPROFILE h, cmsInfoType Info)
{
    wchar_t* text;
    cmsInt32Number len;
    cmsContext id = 0;

    len = cmsGetProfileInfo(ContextID, h, Info, "en", "US", NULL, 0);
    if (len == 0) return;

<<<<<<< HEAD
    text = _cmsMalloc(id, len);
    cmsGetProfileInfo(ContextID, h, Info, "en", "US", text, len);
=======
    text = (wchar_t*) _cmsMalloc(id, len);
    cmsGetProfileInfo(h, Info, "en", "US", text, len);
>>>>>>> b06912e3

    wprintf(L"%s\n", text);
    _cmsFree(id, text);
}


static
void PrintAllInfos(cmsContext ContextID, cmsHPROFILE h)
{
     PrintInfo(ContextID, h, cmsInfoDescription);
     PrintInfo(ContextID, h, cmsInfoManufacturer);
     PrintInfo(ContextID, h, cmsInfoModel);
     PrintInfo(ContextID, h, cmsInfoCopyright);
     printf("\n\n");
}

static
void ReadAllLUTS(cmsContext ContextID, cmsHPROFILE h)
{
    cmsPipeline* a;
    cmsCIEXYZ Black;

    a = _cmsReadInputLUT(ContextID, h, INTENT_PERCEPTUAL, 0);
    if (a) cmsPipelineFree(ContextID, a);

    a = _cmsReadInputLUT(ContextID, h, INTENT_RELATIVE_COLORIMETRIC, 0);
    if (a) cmsPipelineFree(ContextID, a);

    a = _cmsReadInputLUT(ContextID, h, INTENT_SATURATION, 0);
    if (a) cmsPipelineFree(ContextID, a);

    a = _cmsReadInputLUT(ContextID, h, INTENT_ABSOLUTE_COLORIMETRIC, 0);
    if (a) cmsPipelineFree(ContextID, a);

    a = _cmsReadOutputLUT(ContextID, h, INTENT_PERCEPTUAL, 0);
    if (a) cmsPipelineFree(ContextID, a);

    a = _cmsReadOutputLUT(ContextID, h, INTENT_RELATIVE_COLORIMETRIC, 0);
    if (a) cmsPipelineFree(ContextID, a);

    a = _cmsReadOutputLUT(ContextID, h, INTENT_SATURATION, 0);
    if (a) cmsPipelineFree(ContextID, a);

    a = _cmsReadOutputLUT(ContextID, h, INTENT_ABSOLUTE_COLORIMETRIC, 0);
    if (a) cmsPipelineFree(ContextID, a);

    a = _cmsReadDevicelinkLUT(ContextID, h, INTENT_PERCEPTUAL);
    if (a) cmsPipelineFree(ContextID, a);

    a = _cmsReadDevicelinkLUT(ContextID, h, INTENT_RELATIVE_COLORIMETRIC);
    if (a) cmsPipelineFree(ContextID, a);

    a = _cmsReadDevicelinkLUT(ContextID, h, INTENT_SATURATION);
    if (a) cmsPipelineFree(ContextID, a);

    a = _cmsReadDevicelinkLUT(ContextID, h, INTENT_ABSOLUTE_COLORIMETRIC);
    if (a) cmsPipelineFree(ContextID, a);


    cmsDetectDestinationBlackPoint(ContextID, &Black, h, INTENT_PERCEPTUAL, 0);
    cmsDetectDestinationBlackPoint(ContextID, &Black, h, INTENT_RELATIVE_COLORIMETRIC, 0);
    cmsDetectDestinationBlackPoint(ContextID, &Black, h, INTENT_SATURATION, 0);
    cmsDetectDestinationBlackPoint(ContextID, &Black, h, INTENT_ABSOLUTE_COLORIMETRIC, 0);
    cmsDetectTAC(ContextID, h);
}

// Check one specimen in the ZOO

static
cmsInt32Number CheckSingleSpecimen(cmsContext ContextID, const char* Profile)
{
    char BuffSrc[256];
    char BuffDst[256];
    cmsHPROFILE h;

    sprintf(BuffSrc, "%s%s", ZOOfolder, Profile);
    sprintf(BuffDst, "%s%s", ZOOwrite,  Profile);

    h = cmsOpenProfileFromFile(ContextID, BuffSrc, "r");
    if (h == NULL) return 0;

    printf("%s\n", Profile);

    PrintAllInfos(ContextID, h);
    ReadAllTags(ContextID, h);
    ReadAllLUTS(ContextID, h);
 // ReadAllRAWTags(ContextID, h);


    cmsSaveProfileToFile(ContextID, h, BuffDst);
    cmsCloseProfile(ContextID, h);

    h = cmsOpenProfileFromFile(ContextID, BuffDst, "r");
    if (h == NULL) return 0;
    ReadAllTags(ContextID, h);


    cmsCloseProfile(ContextID, h);

    return 1;
}

static
cmsInt32Number CheckRAWSpecimen(cmsContext ContextID, const char* Profile)
{
    char BuffSrc[256];
    char BuffDst[256];
    cmsHPROFILE h;

    sprintf(BuffSrc, "%s%s", ZOOfolder, Profile);
    sprintf(BuffDst, "%s%s", ZOORawWrite,  Profile);

    h = cmsOpenProfileFromFile(ContextID, BuffSrc, "r");
    if (h == NULL) return 0;

    ReadAllTags(ContextID, h);
    ReadAllRAWTags(ContextID, h);
    cmsSaveProfileToFile(ContextID, h, BuffDst);
    cmsCloseProfile(ContextID, h);

    h = cmsOpenProfileFromFile(ContextID, BuffDst, "r");
    if (h == NULL) return 0;
    ReadAllTags(ContextID, h);
    cmsCloseProfile(ContextID, h);

    return 1;
}


static int input = 0,
           disp = 0,
           output = 0,
           link = 0,
           abst = 0,
           color = 0,
           named = 0;

static int rgb = 0,
           cmyk = 0,
           gray = 0,
           other = 0;



static
int count_stats(cmsContext ContextID, const char* Profile)
{
    char BuffSrc[256];
    cmsHPROFILE h;
    cmsCIEXYZ Black;

    sprintf(BuffSrc, "%s%s", ZOOfolder, Profile);

    h = cmsOpenProfileFromFile(ContextID, BuffSrc, "r");
    if (h == NULL) return 0;


    switch (cmsGetDeviceClass(ContextID, h)) {

    case cmsSigInputClass        : input++; break;
    case cmsSigDisplayClass      : disp++; break;
    case cmsSigOutputClass       : output++; break;
    case cmsSigLinkClass         : link++;  break;
    case cmsSigAbstractClass     : abst++; break;
    case cmsSigColorSpaceClass   : color++; break;
    case cmsSigNamedColorClass   : named ++; break;
    }


    switch (cmsGetColorSpace(ContextID, h)) {

    case cmsSigRgbData: rgb++; break;
    case cmsSigCmykData: cmyk++; break;
    case cmsSigGrayData: gray++; break;
    default: other++;
    }

    cmsDetectDestinationBlackPoint(ContextID, &Black, h, INTENT_PERCEPTUAL, 0);
    cmsDetectDestinationBlackPoint(ContextID, &Black, h, INTENT_RELATIVE_COLORIMETRIC, 0);
    cmsDetectDestinationBlackPoint(ContextID, &Black, h, INTENT_SATURATION, 0);

    cmsCloseProfile(ContextID, h);

    return 1;
}



void CheckProfileZOO(cmsContext ContextID)
{
    struct _finddata_t c_file;
    intptr_t hFile;

    cmsSetLogErrorHandler(ContextID, NULL);

    if ( (hFile = _findfirst("c:\\colormaps\\*.*", &c_file)) == -1L )
        printf("No files in current directory");
    else
    {
        do
        {
            if (strcmp(c_file.name, ".") != 0 &&
                strcmp(c_file.name, "..") != 0) {

                    CheckSingleSpecimen(ContextID, c_file.name);
                    CheckRAWSpecimen(ContextID, c_file.name);

                    count_stats(ContextID, c_file.name);

                    TestMemoryLeaks(FALSE);

            }

        } while ( _findnext(hFile, &c_file) == 0 );

        _findclose(hFile);
    }

     ResetFatalError(ContextID);
}

#endif<|MERGE_RESOLUTION|>--- conflicted
+++ resolved
@@ -81,13 +81,8 @@
     len = cmsGetProfileInfo(ContextID, h, Info, "en", "US", NULL, 0);
     if (len == 0) return;
 
-<<<<<<< HEAD
-    text = _cmsMalloc(id, len);
+    text = (wchar_t*) _cmsMalloc(id, len);
     cmsGetProfileInfo(ContextID, h, Info, "en", "US", text, len);
-=======
-    text = (wchar_t*) _cmsMalloc(id, len);
-    cmsGetProfileInfo(h, Info, "en", "US", text, len);
->>>>>>> b06912e3
 
     wprintf(L"%s\n", text);
     _cmsFree(id, text);
